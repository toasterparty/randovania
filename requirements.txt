#
# This file is autogenerated by pip-compile with python 3.9
# To update, run:
#
#    python tools/update_requirements.py
#
aiofiles==0.8.0
    # via randovania (setup.py)
aiohttp==3.7.4.post0
    # via
    #   discord-py
    #   discord-py-interactions
    #   python-socketio
    #   randovania (setup.py)
altgraph==0.17.2
    # via pyinstaller
appdirs==1.4.4
    # via randovania (setup.py)
async-timeout==3.0.1
    # via aiohttp
async-wiiload==1.0.0
    # via randovania (setup.py)
atomicwrites==1.4.0
    # via pytest
attrs==21.4.0
    # via
    #   aiohttp
    #   jsonschema
    #   pytest
bidict==0.22.0
    # via python-socketio
bitstruct==8.14.1
    # via randovania (setup.py)
cachetools==5.0.0
    # via flask-discord
cave-story-randomizer==1.0.0
    # via randovania (setup.py)
certifi==2021.10.8
    # via
    #   dulwich
    #   requests
cffi==1.15.0
    # via cryptography
chardet==4.0.0
    # via aiohttp
charset-normalizer==2.0.12
    # via requests
click==8.1.2
    # via flask
colorama==0.4.4
    # via
    #   click
    #   pytest
construct==2.10.68
    # via
    #   mercury-engine-data-structures
    #   randovania (setup.py)
    #   retro-data-structures
coverage==6.3.2
    # via pytest-cov
cryptography==36.0.2
<<<<<<< HEAD
    # via randovania (setup.py)
=======
    # via
    #   pyopenssl
    #   randovania (setup.py)
>>>>>>> f1725d91
cycler==0.11.0
    # via matplotlib
cython==0.29.28
    # via mp2hudcolor
discord-py==1.7.3
    # via
    #   discord-py-interactions
    #   randovania (setup.py)
discord-py-interactions==3.0.2
    # via randovania (setup.py)
dnspython==2.2.1
    # via eventlet
docopt==0.6.2
    # via pyqt-distutils
dolphin-memory-engine==1.1.1
    # via randovania (setup.py)
dulwich==0.20.35
    # via randovania (setup.py)
eventlet==0.33.0
    # via randovania (setup.py)
execnet==1.9.0
    # via pytest-xdist
flask==2.1.1
    # via
    #   flask-discord
    #   flask-socketio
    #   prometheus-flask-exporter
flask-discord==0.1.68
    # via randovania (setup.py)
flask-socketio==5.1.1
    # via randovania (setup.py)
fonttools==4.33.2
    # via matplotlib
frozendict==2.3.2
    # via randovania (setup.py)
future==0.18.2
    # via pefile
graphviz==0.20
    # via randovania (setup.py)
greenlet==1.1.2
    # via eventlet
idna==3.3
    # via
    #   requests
    #   yarl
importlib-metadata==4.11.3
    # via
    #   flask
    #   markdown
iniconfig==1.1.1
    # via pytest
ips-py==0.1.2
    # via open-dread-rando
itsdangerous==2.1.2
    # via flask
jinja2==3.1.1
    # via flask
jsonschema==4.4.0
    # via open-dread-rando
kiwisolver==1.4.2
    # via matplotlib
lupa==1.13
    # via cave-story-randomizer
lzokay==1.0.1
    # via retro-data-structures
markdown==3.3.6
    # via randovania (setup.py)
markupsafe==2.1.1
    # via jinja2
matplotlib==3.5.1
    # via randovania (setup.py)
mercury-engine-data-structures==0.15.0
    # via open-dread-rando
mock==4.0.3
    # via randovania (setup.py)
mp2hudcolor==1.0.11
    # via randovania (setup.py)
multidict==6.0.2
    # via
    #   aiohttp
    #   yarl
networkx==2.8
    # via randovania (setup.py)
nod==1.7.0
    # via
    #   randovania (setup.py)
    #   retro-data-structures
numpy==1.22.3
    # via matplotlib
oauthlib==3.2.0
    # via
    #   flask-discord
    #   requests-oauthlib
open-dread-rando==0.13.1
    # via randovania (setup.py)
packaging==21.3
    # via
    #   matplotlib
    #   pytest
peewee==3.14.10
    # via randovania (setup.py)
pefile==2021.9.3
    # via pyinstaller
pid==3.0.4
    # via randovania (setup.py)
pillow==9.1.0
    # via
    #   matplotlib
    #   randovania (setup.py)
pluggy==0.13.1
    # via pytest
prometheus-client==0.14.1
    # via prometheus-flask-exporter
prometheus-flask-exporter==0.20.1
    # via randovania (setup.py)
psutil==5.9.0
    # via
    #   pid
    #   pytest-xdist
py==1.11.0
    # via
    #   pytest
    #   pytest-forked
py-randomprime==1.2.0
    # via randovania (setup.py)
pycparser==2.21
    # via cffi
pyftpdlib==1.5.6
    # via pytest-localftpserver
pyinstaller==5.0
    # via -r tools/requirements/requirements.in
pyinstaller-hooks-contrib==2022.4
    # via
    #   -r tools/requirements/requirements.in
    #   pyinstaller
pyjwt==2.3.0
    # via flask-discord
pyopenssl==22.0.0
    # via pytest-localftpserver
pyparsing==3.0.8
    # via
    #   matplotlib
    #   packaging
pypresence==4.2.0
    # via randovania (setup.py)
pyqt-distutils==0.7.3
    # via -r tools/requirements/requirements.in
pyqtdarktheme==1.1.0
    # via randovania (setup.py)
pyrsistent==0.18.1
    # via jsonschema
pyside6-essentials==6.3.0
    # via randovania (setup.py)
pytest==7.1.1
    # via
    #   pytest-asyncio
    #   pytest-cov
    #   pytest-forked
    #   pytest-localftpserver
    #   pytest-mock
    #   pytest-qt
    #   pytest-xdist
    #   randovania (setup.py)
pytest-asyncio==0.18.3
    # via randovania (setup.py)
pytest-cov==3.0.0
    # via randovania (setup.py)
pytest-forked==1.4.0
    # via pytest-xdist
pytest-localftpserver==1.1.3
    # via randovania (setup.py)
pytest-mock==3.7.0
    # via randovania (setup.py)
pytest-qt==4.0.2
    # via randovania (setup.py)
pytest-xdist==2.5.0
    # via randovania (setup.py)
python-dateutil==2.8.2
    # via matplotlib
python-engineio==4.3.1
    # via python-socketio
python-slugify==6.1.1
    # via randovania (setup.py)
python-socketio==5.5.2
    # via
    #   flask-socketio
    #   randovania (setup.py)
pywin32-ctypes==0.2.0
    # via pyinstaller
qasync==0.23.0
    # via randovania (setup.py)
requests==2.27.1
    # via
    #   flask-discord
    #   requests-oauthlib
requests-oauthlib==1.3.1
    # via
    #   flask-discord
    #   randovania (setup.py)
retro-data-structures==0.9.0
    # via randovania (setup.py)
shiboken6==6.3.0
    # via pyside6-essentials
six==1.16.0
    # via
    #   eventlet
    #   python-dateutil
superdupermetroid==2.3.0
    # via randovania (setup.py)
tenacity==8.0.1
    # via randovania (setup.py)
text-unidecode==1.3
    # via python-slugify
tomli==2.0.1
    # via
    #   coverage
    #   pytest
tsc-utils==0.2.3
    # via randovania (setup.py)
typing-extensions==4.2.0
    # via
    #   aiohttp
    #   tsc-utils
urllib3==1.26.9
    # via
    #   dulwich
    #   requests
werkzeug==2.1.1
    # via flask
yarl==1.7.2
    # via aiohttp
zipp==3.8.0
    # via importlib-metadata

# The following packages are considered to be unsafe in a requirements file:
setuptools==62.1.0
    # via pyinstaller<|MERGE_RESOLUTION|>--- conflicted
+++ resolved
@@ -59,13 +59,9 @@
 coverage==6.3.2
     # via pytest-cov
 cryptography==36.0.2
-<<<<<<< HEAD
-    # via randovania (setup.py)
-=======
     # via
     #   pyopenssl
     #   randovania (setup.py)
->>>>>>> f1725d91
 cycler==0.11.0
     # via matplotlib
 cython==0.29.28
