--- conflicted
+++ resolved
@@ -86,15 +86,13 @@
 
 #### Logic Database
 
-<<<<<<< HEAD
+- Fixed: Normal Doors now account for having a beam or Morph Ball Bombs to open.
+
 ##### Agon Wastes
 
 - Added: Movement (Intermediate) to get from the center platforms in Central Mining Station to the cannons using Space Jump Boots.
 - Added: Screw Attack from the cannons to get the item in Central Mining Station before the Pirate fight.
 - Fixed: The video link for the Expert Slope Jump in Central Mining Station now links to a working video.
-=======
-- Fixed: Normal Doors now account for having a beam or Morph Ball Bombs to open.
->>>>>>> db242827
 
 ## [7.5.0] - 2024-04-01
 
