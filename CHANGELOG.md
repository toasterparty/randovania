# Change Log

All notable changes to this project will be documented in this file.

The format is based on [Keep a Changelog](https://keepachangelog.com/en/1.0.0/)
and this project adheres to [Semantic Versioning](https://semver.org/spec/v2.0.0.html).

## [8.4.x] - 2024-08-??

- To be added

## [8.3.x] - 2024-08-??

### AM2R

- Added: Progressive pickups can now be configured to be placed vanilla.
- Added: The first log entry in the game now displays a history of the collected items.
<<<<<<< HEAD
- Added: Multiworld generation now warns when chaos settings are enabled.
=======
- Added: Cosmetic option to randomly color shift tilesets or backgrounds.
>>>>>>> 2abdb57a
- Changed: When "Skip Gameplay cutscenes" is on, the Tower activation cutscene will also be skipped.
- Changed:  The Septogg in Breeding Grounds 3 South Gamma will now spawn instantly after defeating the Gamma.
- Fixed: The Tower - Dark Maze now has the correct light level.
- Fixed: Exporting a game after a Music Rando game now properly deletes all randomized songs.
- Fixed: The Baby now requires all DNA in order to be collected again.

#### Logic Database

##### The Tower

- Added: Ext. Zeta Nest East Access now has an IBJ (intermediate) + Knowledge (Beginner) + Spider method of crossing the room from the right.
- Added: Gamma Nest West Access now has an IBJ (intermediate) + Knowledge (Beginner) + Spider method of crossing the room from center to right.
- Fixed: Ext. Zeta Nest East Access now has corrected Morph Ball requirements and trick types.
- Fixed: Ext. Zeta Nest West Access now has corrected Morph Ball requirements and trick types.
- Fixed: Ext. Gamma Nest NE Access now has corrected Morph Ball requirements and trick types.
- Fixed: Ext. Zeta Nest West Access now has corrected Morph Ball requirements and trick types.

### Metroid Prime 2: Echoes

- Added: FAQ for Sanctuary Entrance Kinetic Orb Cannon.

### Metroid: Samus Returns

- Added: More starting locations have been added for all areas.
- Added: Progressive pickups can now be configured to be placed vanilla.
- Changed: Room Names on the HUD are now enabled by default.

## [8.2.1] - 2024-07-05

### AM2R

- Fixed: The Tower is now properly unlit when it hasn't been activated, and lit when it has been activated.

### Metroid Dread

- Fixed: Added missing dependency for Storm Missile Doors, which could crash the game when visiting a region where there was no other door that used the Super Missile Door as a base.

### Metroid: Samus Returns

- Changed: The hidden area obstruction before Diggernaut in Area 6 has been removed.
- Fixed: Hidden area obstructions not being properly removed.
- Fixed: An issue where items collected in Surface West weren't being sent in Multiworld.

## [8.2.0] - 2024-07-03

- Added: When generating for a multiworld, certain error messages now mention the names of relevant worlds.
- Added: When generating for a multiworld, all mentions of a world now use the world's name.
- Added: "Export all presets" option under multiworld session Advanced Options.
- Added: Credits spoiler log now mention if one of the items was randomly placed as a starting item.
- Added: Warn when generating a game with Door Lock Randomizer in Types Mode and Permanently Locked doors are set as a valid option.
- Added: Rdvgame files now contain a checksum, in order to detect if invalid files were user-modified.
- Added: Metroid Samus Returns racetime.gg rooms are now viewable in the racetime.gg browser.
- Changed: Significantly improved the performance of uploading a game to multiworld session, as well as downloading the spoiler.
- Changed: The Receiver/Provider world selector in the History tab is now sorted.
- Changed: The dropdown to select a connector is now sorted alphabetically.
- Fixed: When opening the window to select a preset for Multiworld sessions, it will not show placeholder text anymore.

### AM2R

- Added: Chaos Options to randomly make a room dark, submerged in water or submerged in lava.
- Added: 10 Videos added to the logic database.
- Fixed: Dread's Wide Beam will now show as a Wide Beam sprite instead of a Spazer Beam sprite.
- Fixed: A crash when in Door Lock Rando, a Research Site Hatch was shuffled to become a Research Site Hatch.

#### Logic Database

##### Distribution Center

- Added: Facility Storage Spiked Path: It is now possible to cross the rooms with Wall Jumps and Intermediate Zips.
- Fixed: Pipe Hub Access: Solving the EMP Puzzle is not possible to do with Power Bombs anymore.
- Fixed: Zipping across in Serris Arena now requires Morph Ball.

##### Hydro Station

- Changed: Breeding Grounds Entrance: The Walljump that's used to get to Breeding Grounds Save Station with a Damage Boost is now Intermediate instead of Expert.

##### Industrial Complex

- Fixed: Spiky Shaft: It is now not trivial anymore to go between the top left door and the top right door.

##### The Depths

- Added: Bubble Lair Shinespark Cave: Expert Walljump and Intermediate Morph Glide option to climb the room as well as a video demonstration.
- Changed: Hideout Omega Nest: Getting past the Omega is now Movement Intermediate with Space Jump, and Movement Advanced with Spider Ball.

### Metroid Dread

- Added: Progressive pickups can now be configured to be placed vanilla.
- Changed: The water in Early Cloak Room in Artaria will disappear after the blob is broken, instead of flooding the lower section with the tunnel.
- Changed: Water will no longer appear in First Tutorial after using the water device in EMMI Zone Hub in Artaria.
- Changed: Prime 1's Missile Launcher now shows up as a Missile Tank.
- Fixed: Entering Intro Room in Artaria will no longer cause long loads or crash the game.
- Fixed: The Navigation Station in Itorash now has a map icon.
- Fixed: The Thermal Gate blocking the Morph Launcher to Experiment Z-57 now has a map icon.
- Fixed: The transport in Ghavoran - Flipper now shows the destination on the minimap icon.

#### Logic Database

##### Cataris

- Fixed: Moving Magnet Walls (Tall) now uses the correct lava button event for the magnet surfaces.

##### Hanubia

- Changed: The Door to Orange EMMI Introduction is excluded from Door Lock Rando.

### Metroid Prime

- Fixed: Typo on the Quality of Life preset tab.
- Changed: Open Map can be used with Elevator Randomization (Unvisited rooms do not reveal their name. Unvisited Elevators do not reveal their destination.)

#### Logic Database

##### Chozo Ruins

- Fixed: Removed redundant connection to Hive Totem.

##### Tallon Overworld

- Fixed: Overgrown Cavern now has the correct node marked as player spawn.

### Metroid Prime 2: Echoes

- Added: Progressive pickups can now be configured to be placed vanilla.

### Metroid: Samus Returns

- **Major** - Added: Multiworld and automatic item tracker support for Citra.
- Added: New door types: `Access Open` and `Lightning Armor`. Access Open adds new doors to most 3-Tile high open transitions, which can then be shuffled. Lightning Armor doors can be opened with a Melee while having Lightning Armor enabled.
- Added: Option to configure if heated rooms or lava deals constant instead of scaled damage.
- Added: If you don't have the Baby Metroid, a configurable hint is now displayed in the textbox after collecting all DNA.
- Changed: The popup when collecting an item has been removed, and has been replaced with a message that does not interrupt gameplay.
- Changed: Item icons on the map will now show the icon of the pickup instead of the open circles. Powerups and Nothings currently share the same icon. Hidden Pickups will still show up as open circles.
- Changed: When collecting a Reserve Tank, the HUD will now properly update instead of disabling the bottom screen.
- Changed: Some "hidden area" obstructions have been removed in the following areas to improve visibility in certain sections: Area 1, Area 3 Factory Exterior, Area 4 Central Caves, Area 7.
- Changed: Area 1 - Inner Temple East Hall: The top crumble block no longer respawns to help prevent a possible softlock in Door Lock Rando.
- Changed: Area 4 Crystal Mines: The upper door in Mines Entrance can now be shuffled in Door Lock Rando.
- Changed: The description for the `Missile Reserve Tank` is now more explicit about when it can be used.
- Fixed: When exporting a new seed, any leftover data from previous seeds will be deleted.
- Fixed: If progressives are enabled, the models for Wave Beam and High Jump Boots now face right to be more recognizable.
- Fixed: Beam Doors are no longer mismatched with the door they are attached to, which would prevent certain doors from being opened.
- Fixed: Crash when defeating the Larva Metroids in reverse.
- Fixed: Typos in `Patches` tab regarding area names.

#### Logic Database

##### Area 5 Tower Exterior

- Fixed: Picking up `Missile Tank (Top)` from the top of the room now requires Bombs.

## [8.1.1] - 2024-06-08

### Metroid Prime

- Fixed: Arboretum - Gate not staying open on room reload if the gate cutscene was skipped
- Fixed: Sunchamber - Artifact unveil cutscene black bars not going away

## [8.1.0] - 2024-06-04

- Changed: In Item Pool tab, improved the presentation for configuring ammo.
- Changed: Error messages have been made more detailed if Randovania is unable to connect to Dolphin.
- Fixed: Events followed by pickups are now better weighted during generation.
- Fixed: During generation, the starting health is now properly accounted for when deciding how many Energy Tanks (and similar) are needed for a requirement.
- Fixed: Text in the Customize Preset window's Randomizer Logic > Generation tab is now game-neutral.
- Fixed: Items placed before standard generation now respect vanilla item placement settings to not assign two items to one location.
- Fixed: The Spoiler Playthrough tab is now hidden when creating a game with minimal logic, as it's not a reliable source on determining whether a seed is beatable.
- Fixed: Locked/Disabled Doors will, in addition to checking if you can reach the backside of the door, also check if you can leave from there.
- Fixed: Games that support randomisation of any type of transport with the "Two-way, between regions" mode now ensure that all regions are reachable.

### AM2R

- **Major** - Added: Transport Pipe randomizer. If enabled, it will change where Transport Pipes lead to.
- **Major** - Added: Long Beam, Walljump Boots and Infinite Bomb Propulsion have been added as items.
- Added: It is now possible to have a seperate shuffled amount and required amount of DNA.
- Added: Exposed Metroid Queen-Locked doors for Door Lock Rando.
- Added: Exposed Open Transitions for Door Lock Rando. Shuffling these in, will place Doors on all 4-Tile high transitions.
- Added: All Bosses now drop Power Bombs.
- Added: The following sprites have been added: Spider Ball for Prime 1, Missile Launcher, Speed Booster Upgrades and Super Missile Launcher for Dread.
- Changed: The following sprites were changed in order to fit more with AM2R's art style: Ice Missiles and Storm Missiles for Dread, Annihilator Beam, Dark Suit, Dark Visor, Echo Visor, Light Suit and Progressive Suit for Echoes, Gravity Suit, Phazon Suit and Varia Suit for Prime 1.
- Changed: The hints are now in color.
- Changed: The sprites for the EMP doors have been changed to be more distinct.
- Changed: When Doors are shuffled over Research Site Hatches, they are now not obscured by the rock background.
- Changed: The Starter Preset now has `Unlock Genetics Laboratory Doors` enabled.
- Changed: The Starter Preset now has Progressive Jumps and Progressive Suits enabled.
- Fixed: When Research Site Hatches are shuffled to Ammo doors (Missile, Super Missile, Power Bomb), they will now get unlocked automatically when going through them.

#### Logic Database

##### Distribution Center

- Changed: Dual Gammas: Fighting them without Gravity Suit now requires intermediate combat instead of beginner.
- Changed: Dual Gammas: Fighting them with Charge Beam now requires you to be able to climb the platforms in the room.
- Fixed: Gravity Area Trapdoor: Shinesparking up is now impossible on Door Lock Rando.
- Fixed: Gravity Area Shaft: Shinesparking up is now impossible on Door Lock Rando and also properly accounts for Missiles.

##### Genetics Laboratory

- Added: Waterfalls Exterior: Hypermode option of climbing the room with Walljumps and Morph Glides.
- Fixed: Hatchling Room Underside: Shinesparking up is now impossible on Door Lock Rando.

##### Industrial Complex

- Changed: Upper Factory Gamma Nest: Leaving to the top with Spider Ball or IBJ now requires the Gamma to be dead first.
- Changed: Upper Factory Gamma Nest: Leaving to the top with only Walljump is now an Expert Walljump instead of Advanced.
- Changed: Upper Factory Gamma Nest: Leaving to the top with Walljumps and the Septoggs is now an Intermediate Walljump instead of Beginner.
- Changed: Fighting Torizo without any Beam Upgrades is now Advanced Combat.

##### GFS Thoth

- Changed: Fighting Genesis without any Beam Upgrades is now Expert Combat.

##### Golden Temple

- Added: Golden Temple Exterior: A video for the Walljump to Exterior Alpha Nest.

##### The Tower

- Changed: Tower Exterior South East: Shinesparking up to the cliff near the Gamma Nest has been changed from a beginner shinespark to an intermediate one.

### Cave Story

- Added: 60fps can be enabled for Freeware by setting the appropriate value in the `settings.ini` file next to the executable after an export.
- Changed: When playing a Multiworld, Windows will not show a Firewall prompt anymore to allow the game.
- Fixed: Cave Story Tweaked now runs on the Steam Deck.

### Discord Bot

- Changed: The website command now points to `https://randovania.org` rather than `https://randovania.github.io`.

### Metroid Dread

- Changed: The Morph Launcher leading to Experiment Z-57 will no longer cause Thermal Doors to temporarily be closed.
- Changed: The exporting dialog now links to a guide that explains how to dump the RomFS.
- Changed: In the preset energy tab, the explanation of environmental damage being non-logical is now less misleading.
- Changed: When transports are randomized, the room names will now always be displayed on the HUD for rooms containing transports, regardless of cosmetic settings.
- Fixed: Typo on the exporting dialog.
- Removed: The `Ryujinx (Legacy)` option for exporting has been removed. The `Ryujinx` option should be used instead.

#### Logic database

- Added: New trick: Climb Sloped Surfaces.

#### Artaria

- Added: Wall Jump (Beginner) is now an option for reaching the bottom part of the slope in EMMI Zone Spinner.
- Added: In Waterfall: Getting from Tower Middle to Door to Behind Waterfall with Phantom Cloak and Climb Sloped Surfaces (Advanced).
- Changed: Climbing the slope in EMMI Zone Spinner with Spin Boost has been reclassified from Movement to Climb Sloped Surfaces.
- Changed: Using Speed Booster to climb the slope in EMMI Zone Spinner has been reclassified to Speed Booster Conservation.
- Changed: In Waterfall: Getting from Tower Middle to Door to Behind Waterfall with no items has been reclassified from Movement (Advanced) to Climb Sloped Surfaces (Expert).
- Changed: In Waterfall: Getting from Right of Rotatable to Tower Middle  with Spin Boost now requires Climb Sloped Surfaces (Beginner).

#### Burenia

- Changed: Using Flash Shift to get the Missile Tank Pickup in Main Hub Tower Top now requires tricks, either Movement (Beginner) with 3 Flash charges, Climb Sloped Surfaces (Intermediate) with 2 Flash chargers, or Wall Jump (Beginner) and Climb Sloped Surfaces (Beginner) with 1 Flash Charge.

##### Dairon

- Added: Door Types for the two Dairon Power Events for future-proofing (not the Missile or Wide doors) and updated the relevant connections.
- Added: Using Stand on Frozen Enemies trick to get the item in Big Hub, using either Flash Shift or Spin Boost.

##### Ferenia

- Added: Climb Sloped Surfaces (Intermediate) with Flash Shift to reach the pickup in Pitfall Puzzle Room, with 2 Flash Charges.
- Added: Climb Sloped Surfaces (Beginner) with Flash Shift to climb the slope at the bottom of Speedboost Slopes Maze, with 1 Flach Charge.

##### Ghavoran

- Changed: Climbing to the pickup at the top of Spin Boost Tower using Flash Shift has been reclassified from Climb Sloped Tunnels to Climb Sloped Surfaces.
- Changed: Climbing to the pickup at the top of Spin Boost Tower Using Flash Shit, the Wall Jump has been reduced from Advanced to Intermediate.

### Metroid Prime

- Fixed: The artifact totems now break during the Meta-Ridley fight if less artifacts were required than shuffled
- Fixed: Crashes in several rooms when pressing start to skip cutscene exactly 1 second from the end of cutscene
- Fixed: Crash in certain elevator rooms when warping the moment connecting room(s) finish loading
- Fixed: Incorrect shield texture for vertical **Power Beam Only** doors
- Fixed: Elite Research - Stuttering when loading the room
- Fixed: Mine Security Station - Wave Pirates not dropping down if the player didn't skip the cutscene immediately
- Fixed: Reactor Core - Escape music restarting when leaving the room after Parasite Queen has been killed
- Fixed: Furnace - Ghost elements re-appearing when re-entering the room from East Furnace Access
- Fixed: Main Plaza - Door background texture not rendering on the correct side
- Fixed: Hive Totem - Skipping the cutscene now behaves more accurately as if the cutscene wasn't skipped
- Fixed: Ruined Courtyard - Skipping the cutscene now behaves more accurately as if the cutscene wasn't skipped
- Fixed: Phendrana Shorelines - The item behind the ice can now be collected again with Infinite Speed
- Fixed: Control Tower - Flying Pirates incorrectly flying away from the player when skipping the cutscene
- Fixed: Research Core - Combat Visor being forced after grabbing the pickup on Competitive Cutscene mode
- Fixed: Research Entrance - Softlock if the player kills the pirates before touching the cutscene trigger
- Fixed: Research Entrance - Fog disappearing after clearing the 1st Pass Pirates and before the 2nd Pass Shadow Pirates
- Fixed: Energy Core - Underwater sound incorrectly playing when the player was not underwater
- Fixed: Energy Core - Puzzle music not playing again if the player re-enters the room during the countdown
- Fixed: Ruined Shrine - Beetle music incorrectly continues playing after leaving towards Main Plaza
- Fixed: Save Station B - Incorrectly playing save station music instead of Phendrana music if the player leaves too quickly
- Fixed: Observatory - Projector activation cutscene skip activating the projector twice if the cutscene was skipped late
- Fixed: Observatory - Fixed incorrect music playing when the projector is active
- Fixed: Observatory - Panel activation cutscene incorrectly playing on 2nd Pass when the projector is already active
- Added: New option for suit damage reduction: "Additive", where each suit provides a specific amount of damage reduction
- Changed: The map tracker uses the same names for elevators as when editing a preset
- Changed: Updated tournament winners scan
- Changed: Ventilation Shaft: Cutscene skip no longer waits for nearby rooms to load
- Changed: Mine Security Station: The Wave Pirates now get activated with the same timing, regardless of what death animation the Shadow Pirates play
- Changed: Mine Security Station: Adjusted cutscene trigger so it can't be accidentally skipped
- Changed: Ruined Shrine - Adjusted position of the cutscene skip lock-on point
- Changed: Control Tower - "Doors Unlocked" HUD Memo now shows in Control Tower once the fight is done on Competitive Cutscene mode
- Changed: Ruined Fountain - Morph Ball can no longer get stuck at the bend on the Spider Track
- Changed: Energy Core - Increased the size of the Load Trigger to Furnace Access
- Changed: Hive Totem - Adjusted the Hive Totem scan position to match how it is on PAL
- Changed: Sun Tower Elevator - Cutscene now shows Samus facing the correct direction
- Changed: Observatory - Restored an unused particle effect for the projector
- Changed: Observatory - The projector is now activated on room load, instead of activating immediately after the room loaded
- Changed: Research Entrance - 2nd Pass Shadow Pirates can longer interrupt 1st Pass fight music if they die too slowly
- Changed: Omega Research - Ambient music now resumes when the pirates die instead of when they fully despawn
- Changed: Geothermal Core - The previously invisible ledge connected to Plasma Processing is now always visible

#### Logic Database

##### Magmoor Caverns

- Fixed: Geothermal Core: Various Puddle Spore requirements now require Before Storage Depot B instead of After.

##### Phazon Mines

- Changed: Central Dynamo: Infinite Speed trick no longer requires Knowledge (Advanced)
- Changed: Fungal Hall Access now appropriately requires Plasma
- Added: Mine Security Station: Combat logic for getting Storage Depot A
- Changed: Mine Security Station: Adjusted combat logic to have stricter requirements

##### Phendrana Drifts

- Changed: Temple Entryway: Breaking ice properly requires Plasma/Wave/Power

##### Tallon Overworld

- Changed: Root Cave: NSJ climb connects to a skybox which connects to the item and Arbor Chamber
- Changed: Root Cave: NSJ climb to item no longer needs Standable Terrain and Invisible Objects has been nerfed to Beginner for the item
- Changed: Root Cave: NSJ climb now appropriately requires Door Lock Rando to be off
- Changed: Root Cave: Combat Dash from Arbor Chamber to item no longer requires X-Ray/Invisible Objects
- Added: Root Cave: NSJ climb now has comments to explain methodology
- Added: Root Cave: Advanced Combat Dash to Arbor Chamber from item that does not need X-Ray/Invisible Objects

### Metroid Prime 2: Echoes

- Fixed: A small typo with "immune" in the energy preset tab.
- Fixed: Seeker Locks without Seeker now properly show all usages when asked for.

### Metroid: Samus Returns

- **Major** - Added: Door Lock randomizer has been added, along with new door types.
- **Major** - Added: Elevator randomizer has been added.
- Changed: DNA hints now just say "DNA" instead of "Metroid DNA".
- Fixed: If no seed was exported at a previous start of Randovania, the export window now shows the correct title ID in the output path for NTSC without having to switch to PAL and back to NTSC.
- Fixed: Removed an incorrect start location from Area 4 Central Caves, which failed when exporting the game.
- Fixed: Typo on the exporting dialog.
- Fixed: Common case where a modified input RomFS was considered being unmodified.
- Fixed: Starting at Area 3 Factory Exterior - Beam Burst Chamber & Tsumuri Station no longer spawns Samus out of bounds.
- Fixed: The Laser Aim cosmetic options UI no longer exports the wrong colors and has been simplified.
- Fixed: The item in Area 7 - Omega Arena South Access no longer disappears after defeating the Omega in Area 7 - Omega Arena South.
- Fixed: Case where Power Bombs would not be disabled when fighting Diggernaut.

#### Logic Database

##### Area 1

- Fixed: Metroid Caverns Hub: Dock to Metroid Caverns Save Station -> Tunnel to Metroid Caverns Save Station now has the correct grouping for the logical paths.

##### Area 3 Metroid Caverns

- Added: Caverns Teleporter East - Reaching the pickup now has correct requirements with High Jump Boots, requiring either a Super Jump (Advanced), Unmorph Extend (Intermediate), or Freezing the Moheek (Intermediate).

## [8.0.0] - 2024-05-01

- **Major** - Added: Metroid Samus Returns has been added with full single player support. Includes random starting locations, some toggleable patches, and more.
- Added: Highlighting nodes in the Map view of the Map tracker will now update the current location.
- Changed: The output after verifying the installation has been made less misleading.
- Changed: Show better errors on Linux and macOS when something goes wrong while trying to open a directory.
- Changed: Improve error handling when exporting presets.
- Fixed: The Map view on the Map tracker will not show doors and generic nodes as being inaccessible if only resources were shown on the Text Map view.

### Resolver

- Fixed: Some cases of seeds being wrongly considered as impossible.

### Discord Bot

- Added: The Discord bot now mentions the game when describing a preset.
- Changed: Experimental games are now only available in the development bot.

### AM2R

- Added: 1 joke hint.
- Changed: All ammo tanks are now consistently being referred to as "Tanks" rather than "Expansions".

#### Logic Database

- Changed: Zipping from destroyable objects with Missiles is now rated as Expert.

##### Hydro Station

- Fixed: Varia Chamber Access: Logic will not expect you to Infinite Bomb Jump with only Power Bombs to get to the item anymore.
- Fixed: Inner Alpha Nest South: It's not logical anymore to get the Missile tank with only Walljumps and Mid-Air Morphs.
- Added: Inner Alpha Nest South: A video link to get the Missile Tank with a Morph Glide.

### Cave Story

- Fixed: If the objective has been set to the bad ending, then the Explosive will be in its vanilla location, rather than not being shuffled at all.
- Fixed: King does not have a third ear anymore when using him as a player sprite.

##### Sand Zone

- Fixed: Sand Zone: Breaking the blocks now properly accounts for having either Missile Launcher or Super Missile Launcher.
- Fixed: Sand Zone: Breaking the blocks to go from the Sunstones to before the omega fight now properly accounts for killing enemies to farm Missiles.
- Fixed: Sand Zone: Reaching the Storehouse now expects you to have a weapon on trickless instead of the ability to fly.
- Added: Sand Zone: Breaking the blocks near the Storehouse is now accounted for with Missiles/Bubbler.
- Added: Sand Zone: Collecting the running puppy now expects you to either kill the Armadillos, or avoid them via intermediate Pacifist strats.

### Metroid Dread

- Added: Linux and macOS now have the Ryujinx exporting option available.
- Changed: The Missile Tank pickup in Invisible Corpius Room in Artaria has been moved to the left so that it won't overlap with the door in Door Lock Rando.
- Changed: There is now a thermal gate preventing players from entering the Experiment Z-57 fight without activating the nearby thermal first.
- Fixed: The `Hints Location` tab no longer refers to Prime 2 when describing where the hints are placed.
- Fixed: Customizing a preset where EMMI and Bosses were turned off for DNA placement won't have the DNA slider be initially enabled.
- Fixed: A `drive letter` typo in the exporting window.
- Removed: The FAQ entry stating that only the English language is supported has been removed, as all languages are patched since version 7.4.0.

#### Logic database

##### Cataris

- Added: Pseudo Wave Beam (Beginner) to break the blob above Blue Teleportal to Artaria, from the left side of the wall.

### Metroid Prime

- Added: FAQ Entry about non-Superheated rooms
- Added: Exposed "Power Beam Only"-Doors for Door Lock Rando.

#### Logic Database

##### Chozo Ruins

- Changed: Main Plaza: The R-Jump and L-Jump to reach the Grapple Ledge Missile Expansion have been lowered to beginner.

##### Frigate Orpheon

- Added: Biotech Research Area 2 can now be crossed with a Hypermode Wall Boost

##### Magmoor Caverns

- Added: The Sloped R-Jump in Geothermal Core to get to the door to Plasma Processing (commonly referred to as Eagle Jump) is now in logic.

##### Phendrana Drifts

- Added: The jump to the upper pickup in Gravity Chamber now requires an intermediate R-Jump or an Advanced L-Jump alongside the Advanced Slope Jump requirement.

### Metroid Prime 2: Echoes

#### Logic Database

- Fixed: Normal Doors now account for having a beam or Morph Ball Bombs to open.

##### Agon Wastes

- Added: Movement (Intermediate) to get from the center platforms in Central Mining Station to the cannons using Space Jump Boots.
- Added: Screw Attack from the cannons to get the item in Central Mining Station before the Pirate fight.
- Added: Mining Station B - Room Center to Transit Station with Boost Ball, Bombs, BSJ (Intermediate), and Standable Terrain (Intermediate).
- Fixed: The video link for the Expert Slope Jump in Central Mining Station now links to a working video.
- Fixed: Mining Station B - Room Center to Transit Station now properly requires Boost Ball and Standable Terrain (Intermediate) for the No Space Jump Post-Puzzle path.

## [7.5.0] - 2024-04-01

- Added: Command line arguments for exporting games. These commands are intended for advanced uses only.
- Fixed: During generation, actions that involves multiple progressive pickups are now properly considered.

### AM2R

- Fixed: Hitting Zetas with Charge Beam works again.

#### Logic Database

##### Distribution Center

- Added: Gravity Area Corridor: Getting the item is now logical via a Charge Bomb Spread. This requires Knowledge Beginner and Movement Intermediate.
- Fixed: Gravity Chamber Access: Going from right to left is now logical with Gravity and Bombs.
- Fixed: Gravity Chamber Access: Going from right to left is not logical anymore with walljumping.

##### Hydro Station

- Changed: Shinesparking from Breeding Grounds Alpha Nest West to Breeding Grounds Overgrown Alley now requires an intermediate Shinespark.
- Fixed: Hydro Station Exterior: It's now impossible for the Water Turbine to shuffle to a Spider Ball door or a Screw Attack door.

##### Industrial Complex

- Added: Industrial Complex Exterior: It is now possible to get from the right building to the left building. It's an Intermediate Morph Glide with High Jump, and an Advanced without.

##### Main Caves

- Fixed: Drill Excavation: Logic does not expect you to need bombs anymore to break the crystal if Cutscene Skips are enabled.

##### The Tower

- Fixed: Plasma Chamber: It is now logical to escape the room through the left tunnel if the Softlock Prevention option is enabled.

### Cave Story

- Fixed: Cave Story exports with CS:Tweaked now prioritize the mod-specific files over Freeware's. This solves several issues with missing graphics when exporting over a Freeeware game.
- Fixed: Missing graphical assets for rando-exclusive inventory entries in Cave Story: Tweaked exports

#### Logic Database

##### Ruined Egg Corridor

- Added: Health requirements to the Sisters.
- Fixed: Breaking the blocks in `Cthulhu's Abode?` now properly accounts for Super Missile Launcher

### Metroid Dread

- Fixed: DNA placement respects vanilla item placement settings to not assign two items to one location

#### Logic Database

- Added: New trick, Cross Bomb Launch.
- Changed: The Shinesink Clip and Aim Down Clip tricks are now a single Floor Clip trick.

##### Artaria

- Added: Video: Ballsparking into Speed Hallway from the right, charging speed from Energy Recharge Station South.

##### Burenia

- Added: Crossing the gap in Underneath Drogyga with Cross Bomb Launch; Intermediate with Spin Boost, Advanced without.
- Added: Reaching the Missile Tank Pickup in Main Hub Tower Top using Cross Bomb Launch (Advanced).
- Added: Video: Morph Ball Movement Jump in Main Hub Tower Middle.

##### Cataris

- Added: Reaching the Pickup in EMMI Zone Item Tunnel using Cross Bomb Launch (Advanced).
- Changed: The Cross Bomb Skip to reach the Pickup in EMMI Zone Item Tunnel has been reduced from HyperMode to Expert.

##### Dairon

- Added: Getting across the right gap in Early Grapple Room with Cross Bomb.

##### Elun

- Changed: Releasing the X without Bombs or Cross Bombs now requires Knowledge (Beginner).

##### Ferenia

- Changed: Getting across the water in EMMI Zone Exit East with Cross Bombs now additionally requires Cross Bomb Launch (Advanced).
- Changed: Path to Escue: Getting from Door to Save Station Southeast to Dock to EMMI Zone Exit East is now trivial.

##### Ghavoran

- Added: Cross Bomb Launch (Advanced) to get to the Save Station Door in Golzuna Tower from the Missile Tank Pickup.
- Added: Cross Bomb Launch (Beginner) to get the Missile Tank Pickup in Golzuna Tower.
- Added: Video showing the Climb Sloped Tunnels trick to get from the Missile Tank Pickup to the Save Station Door in Golzuna Tower.
- Added: Wall Jump using Spin Boost in Left Entrance.
- Added: Water Space Jump (Intermediate) in Energy Recharge Station, getting up through the Screw Attack Blocks.
- Changed: Using Cross Bomb to get the Missile Tank Pickup in Golzuna Tower now requires Movement (Beginner).
- Changed: The Floor Clip into Golzuna Arena has been reduced from Expert to Intermediate.
- Changed: The Cross Bomb Skip to get across the Pitfall blocks in Cross Bomb Tutorial has been reduced from Expert to Advanced.

### Metroid Prime

#### Logic Database

##### Phendrana Drifts

- Added: Ruined Courtyard: Scan/X-Ray Beginner dash to and from Specimen Storage

##### Tallon Overworld

- Changed: Frigate Crash Site: Overgrown Cavern Climb L-Jump adjusted to Beginner

### Metroid Prime 2: Echoes

- Added: Updated A-Kul's scan with the 2023 CGC Tournament winners.

#### Logic Database

##### Torvus Bog

- Added: The reverse air underwater in Training Chamber now has a method with and without Space Jump (Advanced and Expert respectively). This can be used to get to the bomb slot as well as the door to Fortress Transport Access.

## [7.4.2] - 2024-03-13

This release is identical to 7.4.0 and was released to revert 7.4.1.

## [7.4.1] - 2024-03-13

### AM2R
- Fixed: Hitting Zetas with Charge Beam works again.

### Cave Story
- Fixed: Cave Story exports with CS:Tweaked now prioritize the mod-specific files over Freeware's. This solves several issues with missing graphics when exporting over a Freeeware game.
- Fixed: Missing graphical assets for rando-exclusive inventory entries in Cave Story: Tweaked exports


## [7.4.0] - 2024-03-08

- Added: A warning will be shown when trying to generate a game where more items are in the pool than the maximum amount of items.
- Added: When a game is exported via ftp, a message is displayed indicating that an attempt is being made to connect to the ftp server instead of the patcher's misleading "Done" message.
- Changed: Improved how requirement templates are simplified, improving generation and resolver performance.
- Fixed: Generating a game after customizing a preset will not completely freeze Randovania anymore.
- Fixed: The collection text displayed when mixing Hide All model style with Random models and a cross-game multiworld is now always a generic message when your own pickup is disguised as a pickup of another game.
- Fixed: In the Item Pool tab, selecting Shuffled now works properly for non-progressive entries with multiple copies and certain other items.
- Fixed: Changelog window properly displays images.
- Fixed: Cancelling connecting to the server is better handled now.

### Resolver

- Fixed: Some cases of resolver timeout.

### AM2R
- Added: A popup helping the player to inform how Missile-less Metroid combat works
- Added: The following sprites were added for Dread Multiworld: Energy Tanks, Missile Tanks, Missile Tank+, Power Bomb Launcher, Power Bomb Tank, Varia Suit
- Changed: The following Multiworld sprites were changed in order to fit more with AM2R's art style: Dread's Energy Part, Dread's Wide Beam, Echoes' Amber Translator, Echoes' Cobalt Translator, Echoes' Dark Agon Key, Echoes' Darkburst, Echoes' Dark Torvus Key, Echoes' Emerald Translator, Echoes' Ing Hive Key, Echoes' Sky Temple Key, Echoes' Super Missiles, Echoes' Violet Translator
- Fixed: Rare crash when receiving a flashlight/blindfold in a Multiworld session.
- Fixed: AM2R Speed Booster Upgrades now show properly instead of using the default offworld model.

### Cave Story
- **Major** - Cave Story: Tweaked is now supported as an export platform and included with Randovania.

#### Logic Database

##### Egg Corridor

- Added: Health requirements for the Igor boss fight.

##### Grasstown

- Fixed: Grasstown: Accessing the Jellyfish field from the east side of Chaco's House now properly accounts for weapons/pacifist strats instead of being trivial.
- Added: Health requirements for the Balrog 2 boss fight.
- Added: Health requirements for the Balfrog boss fight.
- Changed: Shelter: Accessing the Save Point and Refill is now logically possible when entering from the teleporter.

##### Mimiga Village

- Added: Health requirements for the Balrog 1 boss fight.

### Metroid Dread

- Added: "Access Permanently Closed" doors can be used in Door Lock Randomizer. This includes new default and alternate textures in cosmetic options.
- Added: New Missile Launcher model for Prime, Echoes, and AM2R multiworld pickups.
- Added: New Super Missile Expansion model for AM2R multiworld pickups.
- Fixed: Wide Beam shields now require the Wide Beam to break, and cannot be cheesed with Wave or Plasma beam.
- Fixed: Saves from a different world in the same multiworld session are correctly handled as incompatible.
- Fixed: Text is patched in all languages, not just English.

#### Logic Database

##### Ghavoran

- Added: In Spin Boost Tower: Expert Speed Booster Conservation from Ledge Below PB Tank to Pickup (PB Tank), as well as a video for this trick.

### Metroid Prime

#### Logic Database

- Added: 35 new Videos to the Database

##### Chozo Ruins

- Changed: Vault: NSJ Bombless Wall Boost lowered to Expert
- Changed: Ruined Nursery: bombless Standable Terrain NSJ lowered to Advanced and w/ SJ lowered to Intermediate
- Changed: Hive Mecha: Fight skip via walkway lowered to Intermediate Movement
- Added: Hive Mecha: Fight skip NSJ Advanced Movement bunny hop
- Added: Furnace: Spider track climb trick description
- Added: Furnace: Bombless Intermediate Movement to West Furnace Access
- Added: Burn Dome Access: Advanced Movement and Wallboost bombless escape
- Added: Hall of the Elders: Advanced Complex Bomb Jump wave slot skip

##### Phazon Mines

- Added: Elite Research: Advanced IUJ scanless climb
- Added: Main Quarry: Advanced BSJ to Waste Disposal
- Added: Metroid Quarantine B: Hypermode Single Room OOB NSJ bombless
- Added: Elevator Access A: Hypermode bombless spiderless climb from Elevator A
- Added: Elevator Access A: Expert Movement logic for climbing without Wave Beam
- Changed: Phazon Processing Center: Item to Maintenance Tunnel L-Jump now has proper X-Ray logic
- Changed: Phazon Processing Center: Item to Maintenance Tunnel Complex Bomb Jump has been properly replaced with Bomb Jump

##### Phendrana Drifts

- Added: Frozen Pike NSJ Bombless Climb from Frost Cave Access now has proper Charge Beam, Scan Visor, and Combat logic
- Added: Hypermode Frozen Pike NSJ Bombless Climb from bottom to top
- Added: Frozen Pike Hypermode BSJ to Transport Access
- Added: Frozen Pike NSJ Hunter Cave to Frost Cave Intermediate Slope Jump
- Changed: Transport Access Single Room OOB lowered to expert and advanced tricks
- Added: Ice Ruins West Courtyard Entryway to middle platform NSJ Hypermode BSJ and NSJ damage boost
- Added: Ice Ruins East Expert Single Room OOB ice item heist
- Added: Ice Ruins East Advanced Single Room OOB and Hypermode Movement spiderless bombless spider track item
- Added: Ruined Courtyard Advanced Movement bunny hop to Save Station A
- Added: New hash words

## [7.3.2] - 2024-02-??

- TODO: fill out or remove.

## [7.3.1] - 2024-02-07

### AM2R

- Fixed: Receiving a suit in a Multiworld session will not place you in the most upper-left position of a room anymore.

## [7.3.0] - 2024-02-07

- Added: Ability to turn off changing "to" Normal Doors in Door Type dock rando.
- Fixed: For Linux and macOS, the auto tracker tooltip will not show black text on black background anymore.
- Fixed: Searching for your own pickup in multiworld sessions will now show only pickups which match *exactly* the name, instead of showing pickups which start with that name.
- Fixed: The import in a multiworld session is blocked if it contains an unsupported game.
- Fixed: Opening the webbrowser for Discord Login doesn't fail on Linux anymore.
- Changed: Scanning ammo in the Prime games will now show nicer text for items that provide negative ammo or multiple positive ammo.
- Fixed: For Windows, the game select tooltip will not render as grey text on grey background in dark mode.
- Added: Games display a banner if they are multiworld compatible.

### Resolver

- Fixed: Some cases of resolver timeout.

### AM2R

- **Major** - Added: Multiworld support for AM2R.
- Added: Auto-Tracker functionality.
- Added: A "Hints"-tab, which describes the hint system used in AM2R in detail.
- Added: A "Hint Item Names"-tab, which describes which names are used to describe the items in offworld hints.
- Changed: Minimal Logic has been adjusted. It now also checks for Morph Ball, Missile Launcher, the DNA and the Baby collection.
- Changed: The Baby now checks for all DNA being collected and will display a message if not.
- Changed: Progressive Suits and Progressive Jumps now display custom sprites instead of Space Jump / Gravity Suit sprites in order to make them more distinct.
- Changed: The yams.json file will not be present anymore for race seeds.
- Fixed: The shell script after exporting works now on Flatpak environments.
- Fixed: Typos in FAQ.

#### Logic Database

- Added: 20 Videos to the Logic Database.

##### Main Caves

- Fixed: In Surface Hi-Jump Challenge: Now correctly uses normal damage instead of lava damage for damage boost.
- Fixed: In Drivel Drive: Intended Ballspark now requires Gravity.
- Changed: In Drivel Drive: Bumped mockball method to Expert.
- Changed: In Western Cave Shaft: Bumped health requirement for the descent to require an Energy Tank in trickless.

##### Golden Temple

- Added: In Guardian Arena: Now accounts for Speed Booster quick kill with Intermediate Knowledge.

##### Hydro Station

- Fixed: In Breeding Grounds Entrance: Activating the EMP Slot now properly accounts for Missiles.

##### Industrial Complex

- Fixed: Renamed the room `Spazer Beam` to `Spazer Beam Chamber`.
- Changed: Upper Factory Gamma Nest: Shinesparking from the room below to get the top item is now an intermediate shinesparking trick.

##### The Tower

- Changed: In Tester Arena, the fight requirements have been restructured with more thorough combat and health requirements.

##### Distribution Center

- Changed: In Dual Gamma Nest, the fight now requires Gravity suit on Trickless Combat. Health requirements adjusted around this change.
- Changed: Distribution Center Exterior West: Shinesparking to get the top Missile Tank is now an intermediate shinesparking trick.
- Changed: Bullet Hell Room Access: Shinesparking to get from `Door to Bullet Hell Room` to `Door to Distribution Facility Intersection` now requires an intermediate shinesparking trick.

### Cave Story

- Fixed: The name for Puppy locations and Labyrinth Shop locations will now be shown correctly on the Location Pool tab.

### Metroid Dread

- Added: Changing the volume of the music, SFX and background ambience is now possible via cosmetic options.
- Changed: Speed Booster Upgrades and Flash Shift Upgrades are now considered minor items instead of major.

#### Logic Database

- Removed: It's no longer logical to push Wide Beam Blocks with Wave Beam without Wide Beam.
- Fixed: All usages of Missiles now require the Missile Launcher.
  - Affects:
    - Fighting Corpius with Normal Missiles.
    - The part of the Z57 fight where you use Storm Missiles to stop the healing.
    - Breaking the Missile Blocks in Dairon - Transport to Artaria.
    - Fighting Escue with Normal Missiles.
    - Fighting Golzuna with Storm Missiles and Normal Missiles.
    - Fighting Central Units.

##### Artaria

- Added: Single Wall Jump (Beginner) to cross the pillar left to right in White EMMI Introduction.
- Added: Using Speed Booster in White EMMI Introduction to get over the pillar left to right, from the BallSpark Hallway Room, also available in Door Lock Rando.
- Fixed: Using Speed Booster in White EMMI Introduction to get over the pillar left to right, from the Teleport to Dairon Room now requires Door Lock Rando to be disabled.

##### Cataris

- Added: The Wide Beam Block in Dairon Transport Access can now be traversed with a Diffusion Abuse trick from below.

##### Ferenia

- Changed: Using Speed Booster to reach the item at the top of Purple EMMI Introduction now requires Speed Booster Conservation (Intermediate).
- Fixed: Energy Recharge Station (Gate): Clearing the Grapple Block from the Upper Bomb Ledge now additionally requires the Main Power Bomb instead of only Power Bomb Ammo.
  - All the other usages of Power Bombs in this area also now require the Main Power Bomb.

##### Ghavoran

- Added: Bomb Jump in Right Entrance, out of the water to the Grapple Block Alcove. Requires Diagonal Bomb Jump and either Out of Water Bomb Jump or Gravity Suit.
- Added: Video showing the Grapple Movement trick in Right Entrance.

### Metroid Prime

- Added: It is now possible to have a seperate total amount and required amount of Artifacts.
- Changed: Minimal Logic now also checks for the Ridley event.
- Fixed: Rare softlock/glitches regarding Central Dynamo maze

### Metroid Prime 2: Echoes

- Added: Having Double Damage no longer causes the morph ball to glow.
- Added: 7 more joke hints.
- Changed: Minimal Logic now also checks for the Emperor Ing event.

#### Logic Database

- Added: 12 videos to the database

##### Torvus Bog

- Added: In Great Bridge: Rolljump method to reach Abandoned Worksite from Temple Access (Top)

## [7.2.0] - 2024-01-05

- **Major** - Added: Rebranded Randovania icons.
- Fixed: Bug where tooltips did not show uncollected item names in the autotracker.
- Changed: Update to the Database Video Directory site to eliminate lag and add modern styling.
- Changed: Autotracker tooltips now display text in black instead of gray.

### Metroid Dread

#### Logic Database

##### Artaria

- Added: In Screw Attack Room: Break the blob with Slide Turnaround Pseudo Wave Beam, requires Gravity Suit. Beginner from the left and Intermediate from the right.
- Fixed: The Advanced Pseudo Wave Beam to break the Blob in Screw Attack Room from the right now handles it not working with Gravity Suit.
- Fixed: Add Slide as a requirement for the Pseudo Wave Beam usages in Melee Tutorial Room and Early Cloak Room.

##### Burenia

- Added: Pseudo Wave Beam to break the bottom right blob in Burenia Hub to Dairon. Requires Slide and Gravity Suit or Diffusion Beam.
- Fixed: When using Power Bomb to break the bottom right blob in Burenia Hub to Dairon, also require the ability to shoot a beam.
- Fixed: Burenia Hub to Dairon: Getting the item in the fan with only Flash Shift now requires at least one Flash Shift Upgrade as well, and also only requires Intermediate movement (instead of Advanced).
- Changed: Main Hub Tower Middle: Climbing out of the water from Left of Central Grapple Block without any items now requires Advanced Movement, up from Intermediate.

##### Ferenia

- Added: In Space Jump Room: Use Grapple Beam to jump out of water above Underwater Ledge Left, and use Single Wall Jump, Spin Boost or Flash Shift to reach Dock to Transport to Ghavoran. Video included.
- Changed: In Space Jump Room: Can traverse from Underwater Ledge Left to Dock to Transport to Ghavoran using Spider Magnet, with either Flash Shift and Wall Jump or Morph Ball and Single Wall Jump.
- Changed: In Space Jump Room: Added a video for reaching the Missile Tank with only Morph Ball and Bombs
- Changed: In Space Jump Room: Added a video traversing from Underwater Bottom to Underwater Ledge Left with only Grapple Beam.

##### Ghavoran

- Fixed: Getting the Energy Part Pickup in Golzuna Tower using Spin Boost and Shinespark Conservation Beginner now correctly requires Morph Ball.
- Changed: Opening the door to Orange Teleportal directly from below, in Golzuna Tower, requires Diffusion Beam.
- Added: The door to Orange Teleportal can be opened from inside the tunnel left after breaking the Speed Booster Blocks, in Golzuna Tower. This requires Charge Beam and either Wave Beam or Pseudo Wave Beam Beginner.

### AM2R

- Added: Research Site Open Hatches as available doors for Door Lock Rando.
- Added: New option to place DNA anywhere.
- Added: New option to force Save Station doors to be normal doors.
- Added: New option to force doors in Genetics Laboratory to be normal doors.
- Added: If the user starts with random items, then an item collection screen will now be shown, telling the player which items they start with.
- Added: Clearer GUI symbols, when expansions have been collected, but not their corresponding launcher.
- Added: When softlock prevention is active, then the first two crumble blocks in Super Missile Chamber will be shoot blocks instead.
- Changed: "Distribution Center - Energy Distribution Emergency Exit" has updated behavior when 'Softlock Prevention' is enabled. Before, only the bottom row of Speed Booster blocks were removed. Now, all of them have been removed, except for the leftmost pillar.
- Fixed: When spinjumping into a progressive Space Jump, the spinjump SFX is not being infinitely looped anymore.
- Fixed: Entering "Hatchling Room Underside" will now show the Metroid scan notification only once.

#### Logic Database

- Added: 15 Videos to the Logic Database.

##### Main Caves

- Added: In Surface Hi-Jump Challenge: Shinespark conservation method to reach item.

##### Hydro Station

- Added: In Inner Alpha Nest South: IBJ method to reach item.
- Changed: In Arachnus Arena: New health and dodging requirements for fighting Arachnus.

##### Industrial Complex

- Added: In Lower Factory Intersection: Can now climb the room by shinesparking after a short charge.
- Added: In Treadmill Room: Going from right to left is now possible via a beginner Shinespark or an intermediate Morph Glide.
- Fixed: In Lower Factory Intersection: Climbing the room now correctly needs a damage boost for wall jumps.
- Fixed: In Shirk Prisons: Going from right to left, now requires Morph Ball, or 4 (Super) Missiles.
- Fixed: In Treadmill Room: Going from right to left via Movement is now impossible.
- Changed: In Torizo Arena: New weapon, health, and dodging requirements for fighting Torizo.

##### Genetics Labratory

- Changed: In Queen Arena: Additional Beam requirements and dodging requirements for fighting Queen trickless.

### Metroid Prime 2: Echoes

#### Logic Database

##### Dark Agon Wastes

- Added: Requirements to trigger the Amorbis fight from below: Spacejump, NSJ Z-Axis Screw Attack or BSJ, and bomb jumps or standable terrain with the energy taken.
- Added: Advanced combat to fight Amorbis after the energy has been taken.
- Changed: Revised Amorbis combat requirements (trickless requires a good weapon + 2 E, beginner requires a weapon and 1 E, intermediate neither)
- Changed: Skipping the Amorbis trigger, or touching it to trigger the fight from below, requires Knowledge set to Intermediate.

### Metroid Prime

#### Logic Database

##### Tallon Overworld

- Added: Advanced Single Room OoB to reach Landing Site item without Morph Ball

## [7.1.1] - 2023-12-26

### Metroid Prime

- Added: A more stream-friendly autotracker layout
- Fixed: Reverted Warrior Shrine -> Monitor Station loading improvement which could sometimes cause crashes
- Fixed: Export compatibility with legacy cutscene skip options
- Fixed: Music issues in Frigate Orpheon, Artifact Temple, Arboretum, Sunchamber Lobby, Burn Dome and Lava Lake
- Fixed: [PAL] Issue with the Artifact Temple teleporter arrival cutscene
- Fixed: Non-NTSC text issues
  - Seed hash not showing on main menu
  - Credits not showing seed spoiler
  - [JP] Font size
- Added: `qolGeneral` improvements
  - Ice wall in Phendrana Shorelines now shatters instead of melting when shot
  - Better Save Station load trigger in Phendrana Shorelines
  - Better door open triggers in Arboretum
- Changed: Back-to-back cutscenes in Artifact Temple now skip as one

### Metroid Prime 2: Echoes

- Added: A more stream-friendly autotracker layout

## [7.1.0] - 2023-12-01

- Fixed: Bug with progressive suits in the autotracker always highlighting first suit
- Changed: "Remove redundant pickup alternatives" and "Stagger placement of pickups" are no longer experimental options and will be included in all presets moving forwards.

### AM2R

- Added: Shell script to make launching randomized games easier on Flatpak.
- Added: Plasma Beam Chamber's crumble blocks will be gone when the softlock prevention setting is turned on.
- Fixed: Visual time of day discrepancy with Septoggs and the tileset if started at GFS Thoth.
- Fixed: A flipped water turbine if the vanilla water turbine was set to be changed to one.
- Fixed: Crash when starting the game and loading a save room which contains a destroyed water turbine.
- Fixed: "Cancel" button not working properly on "Toggle" Missile-Mode.

#### Logic Database

- Changed: Zeta and Omegas combat rebalanced for lower difficulties.

### Metroid Dread

- Added: Power Bomb Limitations now shows up on the Preset Summary when enabled.

#### Logic Database

##### Artaria

- Added: In Screw Attack Room: Get from Door to Freezer(Power) to Start Point 2 by sliding.
- Added: In Screw Attack Room: Get from Start Point 2 to Early SA Platform with Space Jump.
- Added: In Screw Attack Room: Get from Door to Freezer(Power) to Screw Attack Pickup by using Shinespark. Requires Speed Booster Conservation Beginner and Disabled Door Lock Randomizer.
- Added: In EMMI Zone Hub: Get to the item pickup and the top left door from Door to Ballspark Hallway, using Shinespark, Speed Booster Conservation Beginner.
- Added: In EMMI Zone Hub: Get to the item pickup from Door to Ballspark Hallway using Speed Booster and Spider Magnet.
- Fixed: In EMMI Zone Hub: Getting to the item pickup from Door to Ballspark Hallway using Flash Shift and Single Wall Jump is now separated from the Grapple Movement alternative.
- Fixed: In EMMI Zone Hub: Getting to the item pickup from Door to Ballspark Hallway using Flash Shift and Single Wall Jump now requires a Flash Shift Upgrade.
- Fixed: In EMMI Zone Hub: Getting to the item pickup from the lower door to Wide Beam Block Room using a Shinespark now requires Door Lock Rando to be disabled.
- Removed: In EMMI Zone Hub: Redundant option: getting from the lower to the upper Door to EMMI Zone Exit Southwest using Speed Booster when Door Lock Rando is disabled.

##### Burenia

- Added: In Gravity Suit Tower: Getting from the Lower door to Ammo Station South to the Upper door to Gravity Suit Room is in logic with either Power Bombs or after breaking the floor.
- Changed: In Gravity Suit Tower: Getting from the Lower door to Ammo Station South to the Lower door to Gravity Suit Room is now locked behind Highly Dangerous Logic

##### Cataris
- Added: In Underlava Puzzle Room 2: Use Speed Booster with at least one upgrade to shinespark through the speed blocks from the right.

##### Ferenia

- Added: In EMMI Zone Exit Middle: Use Wave Beam and Charge Beam or Power Bombs to open the Upper Door to EMMI Zone Exit West, then traverse through that room to get to the upper door.
- Added: In Purple EMMI Arena: Use Water Space Jump (Intermediate) to jump out of the water to reach the door.
- Changed: In EMMI Zone Exit Middle: Going from the Dock to Map Station to the Door to EMMI ZONE Exit West (Lower) is now trivial.
- Changed: In Purple EMMI Arena: Jumping out of the Water to reach the door using Cross Bombs now requires Water Bomb Jump Beginner. Using Normal Bombs no longer requires Spin Boost.

##### Ghavoran

- Changed: Golzuna logic has been overhauled to include Storm Missiles, Bombs, or Cross Bombs to fight it and forcing Flash Shift, Spin Boost, or Space Jump to dodge its attacks if not using shinesparks to defeat it.
- Fixed: Missing check on PB limitations to get to Orange Teleportal by opening the door from the tunnels below.

### Metroid Prime

- Fixed: Some rooms not appearing on map when "Open map from start" export option is selected
- Fixed: Parasite Queen permadeath when skipping death cutscene
- Fixed: Black bar in Control Tower cutscene
- Fixed: Minor PAL issues regarding Skippable Cutscenes in Exterior Docking Hangar and Sunchamber
- Added: Preset option to force Normal or Hard difficulty in the Main Menu
- Added: More Base QoL
  - All rooms now automatically play music appropriate to the area, even if the original music trigger has not been touched
  - The bomb blocks in Lava Lake and Chapel Tunnel are gone forever once destroyed
  - Fix Arboretum rune scan not always appearing when vines are retracted
  - Fix broken load trigger in Aether Lab Entryway
  - Tweaked the size of some door open and loading triggers
  - Sun Tower Access Ghost can now be seen after performing Early Wild
  - Better music timing of Elite Pirate breakout
  - Fix Chapel of the Elder's item platform not rising up all the way
  - Removed more "flashbang" effects
- Changed: Research Core item acquisition cutscene removed in Competitive Skippable Cutscenes
- Changed: Reintroduce and improve loading trigger optimization in Warrior Shrine
- Changed: Update in-game text when refilling PBs at missile stations
- Changed: The Missile Launcher's broad category is now "missile system" instead of "missile-related upgrade".

#### Logic Database

- Added: Database logic for Hard Mode

##### Chozo Ruins

- Added: Vault NSJ with Wallboosts
- Changed: Decreased Difficulty of Tower of Light NSJ Slope Jump

##### Magmoor Caverns

- Added: Fiery Shores wallcrawl to reach Upper Item

##### Phazon Mines

- Added: Difficult HBJ in MQB Phazon Pit
- Added: Elite Research Single Room OOB to Item
- Added: Upper Elite Research Dash to Reach Item NSJ

##### Phendrana Drifts

- Changed: Thardus Thermaless with Bombs and w/o adjusted
- Added: Phendrana Canyon NSJ Scanless Damage Boost
- Added: Phendrana's Edge NSJ Grappleless BSJ
- Added: Ruined Courtyard NSJ Climb UBJ
- Added: Thardus Skip NSJ from North Quarantine Tunnel

##### Tallon Overworld

- Added: Great Tree Hall Lower NSJ Climb BSJ
- Added: Landing Site B Hop to Reach Gully NSJ

### Metroid Prime 2: Echoes

#### Logic Database

- Changed: Climbing Transport A Access using slope jump + NSJ SA no longer incorrectly requires SJ as well

## [7.0.1] - 2023-11-??

- To be decided if it will be necessary.

## [7.0.0] - 2023-11-03

- **Major** - Added: AM2R has been added with full single player support. Includes Door Lock Rando, some toggleable patches and more.
- Changed: The Changelog window has received a slight overhaul. The date of each release is shown, hyperlinks are fixed, and patch notes are now accessed through a drop-down box (previously used vertical tabs).
- Changed: Trick level sliders ignore mouse scroll inputs, preventing unintended preset changes.
- Changed: The Trick Details list in the menu bar no longer displays tricks that shouldn't be visible in the UI.
- Changed: For Multiworld, sending collected locations to the server can no longer fail if there's an error encoding the inventory.
- Changed: The directory layout has now changed, moving everything that isn't the executable to an `_internal` folder.
- Changed: When verifying the installation, missing files and modified files are listed in the console and log.
- Changed: An explicit error is now displayed when a preset has minimum random starting items higher than the maximum.
- Fixed: Map tracker selects the correct start location if the preset has only one start location that is not the default.
- Fixed: When verifying the installation, the title of the popup now properly says "Verifying installation".
- Fixed: Exporting with hidden item models in a multiworld now works properly.

### Resolver

- Fixed: Bug where damage constraints in chains were not understood correctly.
- Fixed: Damage reductions from multiple suits are no longer multiplied together.
- Improved: The output from the resolver now includes the node with the victory condition.
- Improved: When using verbosity level High or above, the energy is displayed in the output.
- Improved: Speed up resolving of hard seeds by allowing skipping of more kinds of unsatisfied requirements.

### Cave Story

- **Major** - Added: Multiworld support. Currently only supports the version of freeware provided by Randovania.
- Fixed: Exporting Cave Story no longer causes a runtime error.
- Fixed: Presets that start in Camp no longer error in generation.
- Changed: The bookshelf in Prefab House now returns you to Prefab Building, before the boss rush.
- Fixed: Alt-tabbing while in fullscreen no longer crashes the game.
- Fixed: You can no longer select a negative weapon slot from the inventory.
- Fixed: The teleporter menu no longer flickers.

### Metroid Dread

- Fixed: Custom shields now use the correct shader and texture effects and no longer a black background
- Fixed: Issues with negative amount for ammo items. The current amount was set to a wrong value and you had to use a ammo refill station. This also caused issues with the auto tracker and multiworld.

#### Logic Database

- Fixed: The "Power Bomb Limitations" setting is now respected for opening Charge Beam Doors.

##### Artaria

- Changed: Going to Transport to Dairon with Speed Booster now requires the Speed Booster Conservation trick set to Beginner.
- Changed: The item above Proto EMMI now requires Speed Booster Conservation set to Beginner when reaching it with Speed from the top.
- Changed: Using Speed Booster to reach the pickup in EMMI Zone First Entrance now requires either the EMMI defeated or Speed Booster Conservation set to Beginner.

##### Burenia

- Added: Use Spin Boost with Wall Jump to climb from left to right at the top of Gravity Suit Tower.
- Changed: The Early Gravity sequence now requires the Speed Booster Conservation trick set to Beginner.

##### Cataris

- Added: Ledge warp out of the Diffusion Beam Room to avoid being trapped by the one way door and the blob.
- Changed: The item in Dairon Transport Access now requires the Speed Booster Conservation trick set to Beginner.
- Changed: The speed blocks leading to Underlava Puzzle Room 2 now require the Speed Booster Conservation trick set to Beginner or Power Bombs.

##### Dairon

- Changed: The lower item in the Freezer now requires the Speed Booster Conservation trick set to Beginner.
- Changed: The item in Ghavoran Transport Access now requires the Speed Booster Conservation trick set to Beginner when using Space Jump.
- Changed: The item in Storm Missile Gate Room now requires the Speed Booster Conservation trick set to Beginner when coming from above.

##### Elun

- Added: Elun's Save Station is now a valid starting room.
- Changed: The item in Fan Room now requires the Speed Booster Conservation trick set to Beginner.

##### Ferenia

- Added: Emmi Zone West Exit now has a Damage Boost trick to move from the center platform to the west door.
- Changed: The item in Fan Room now requires the Speed Booster Conservation trick set to Beginner or Gravity Suit with door lock rando disabled.
- Changed: The item in Speedboost Slopes Maze now requires the Speed Booster Conservation trick set to Beginner.
- Changed: The Missile+ Tank in Space Jump Room now requires the Speed Booster Conservation trick set to Beginner.

##### Ghavoran

- Changed: Going up Right Entrance with Speed Booster now requires the Speed Booster Conservation trick set to Beginner.
- Changed: The upper item in Golzuna Tower now requires the Speed Booster Conservation trick set to Beginner when using Spin Boost from the top.

### Metroid Prime

- Changed: In the Auto-Tracker Pixel Theme, visors are now pilled, Boost Ball icon with a proper trail, improvements to Power Bomb icon.
- Fixed: Counting normal damage reductions from suits twice.
- Fixed: Item position randomizer not being random.
- Fixed: Foreign object in ruined shrine
- Fixed: Room rando + cutscene skip compatibility
- Fixed: Crash when exporting a seed with a blast shield in phazon infusion chamber and essence death teleporter
- Fixed: [PAL/JP] Restored Missile and Charge shot stun in one hit on Ridley
- Fixed: [PAL/JP] Restored Wavebuster cheese on Ridley
- Fixed: When customizing cosmetic options, the labels are now properly updated.

### Metroid Prime 2: Echoes

- Added: One new Joke Hint referring to Raven Beak added to the pool
- Changed: In the Auto-Tracker Pixel Theme, visors are now pilled, Boost Ball icon with a proper trail, Screw Attack icon now faces clockwise, dedicated Power Beam icon.
- Changed: Damage Requirements for Warrior's Walk Item Pickup has been lowered from 80 to 60 dmg in total (30 energy getting the item and 30 energy going back)

## [6.4.1] - 2023-10-12

### Metroid Dread

- Removed: The "Power Bomb Limitations" has been disabled due to issues. This will be re-added in the future.

## [6.4.0] - 2023-10-05

### Metroid Dread

- Fixed: The "Power Bomb Limitations" setting is now accounted for by logic.

### Metroid Prime:

- Fixed: When room rando is enabled, cutscenes are no longer skippable to avoid a bug with elevators. This will be properly fixed in the future.

## [6.3.0] - 2023-10-02

- Added: During generation, if no alternatives have a non-zero weight, try weighting by how many additional Nodes are reachable.
- Added: Data Visualizer now has a very visible checkbox to quickly toggle if the selected trick filters are enabled.
- Added: When trick filters are enabled, a line is added indicating how many requirements are being filtered.
- Changed: The generator will now consider placing Energy Tanks, if there's a damage requirement that's exactly high enough to kill the player.
- Fixed: The menu option for viewing all Randovania dependencies and their licenses has been restored.
- Fixed: The generator should now handle cases with negative requirements a little better.
- Fixed: Map tracker works again for Metroid Dread and Metroid Prime.

### Resolver

- Fixed: Bug where nested requirements were combined wrongly.
- Improved: Order of exploring certain dangerous events.

### Metroid Dread

- Added: Enky and Charge Beam Doors can be made immune to Power Bombs. This is enabled in the Starter Preset, and can be toggled in Preset -> Game Modifications -> Other -> Miscellaneous -> Power Bomb Limitations.
- Added: Warning in the FAQ about custom text not displaying if the game is played in languages other than English.
- Changed: Exporting games is now significantly faster.

#### Logic Database

- Added: 3 videos to the logic the database for a diagonal bomb jump in Ghavoran, a single-wall jump in Cataris, and a diffusion abuse trick in Artaria.

##### Artaria

- Changed: EMMI Zone Spinner: The connection to the pickup that is available before flipping the spinner now also requires door lock rando and Highly Dangerous Logic to be enabled.

##### Burenia

- Changed: Teleport to Ferenia: Using Speed Booster to get past the Shutter Gate now requires Speed Booster Conservation Beginner.

##### Cataris

- Changed: Thermal Device Room South: The connections to the thermal door that closes after using the thermal device now logically remains open when door lock rando is disabled and the "Can Slide" and "Shoot Beam" templates are satisfied. This is a handwave that makes the thermal device no longer a dangerous resource.
- Changed: Single-wall Jump trick in Cataris Teleport to Artaria (Blue) now requires a slide jump.
- Changed: Exclude Door above First Thermal Device from Door Randomization. Effectively making the First Thermal Device a safe action also when doors are randomized.

##### Dairon

- Changed: Yellow EMMI Introduction: Using Speed Booster to go through the Shutter Gate, right to left, no longer requires Flash Shift Skip.

##### Ferenia

- Changed: Purple EMMI Introduction: Using Speed Booster to get past the Shutter Gate now requires Speed Booster Conservation Intermediate instead of Flash Shift Skip Beginner.

##### Ghavoran

- Changed: The connection of EMMI Zone Exit Southeast and EMMI Zone Exit West is now a proper door. This enables it to now be shuffled in door lock rando.
- Changed: Going backwards through the Eyedoor now requires having first destroyed it, Flash Shift and Intermediate Movement, or being able to tank the damage.

### Metroid Prime

- Fixed: Door from Quarantine Access A to Central Dynamo being inoperable with Reverse Lower Mines enabled.
- Fixed: Minor issues with new skippable cutscenes option.
- Fixed: PAL export with skippable cutscenes
- Fixed: Flaahgra crash with skippable cutscenes (fingers crossed)
- Fixed: Warrior shrine loading behavior
- Changed: Remove white screen flash effect when crates explode.
- Changed: Skippable cutscene modes are no longer experimental. Skippable is the new default. Competitive cutscene mode has been updated appropriately.
- Changed: Update tournament winner scan in Artifact Temple
- Changed: Improve loading times when leaving MQB
- Changed: Parasite Queen no longer respawns on 2nd pass
- Changed: The post-Parasite Queen layer in Biotech Research Area 1 now prevents backtracking through Emergency Evacuation Area (1-way door)
- Removed: Major/Minor Cutscene Mode (Major hidden behind experimental options)

#### Logic Database

##### Impact Crater

- Added: The Metroid Prime Exoskeleton fight has full combat logic.

##### Chozo Ruins

- Added: Sun Tower Sessamoharu Complex Bomb Jump to Skip Super Missiles/Scan Visor

##### Phazon Mines

- Added: Phazon Processing Center between Pickup and Maintenance Tunnel Door
- Fixed: Traversing from the Spider Track Bridge to the Quarantine Access A door in Metroid Quarantine A now properly requires the barrier to be removed or `Backwards Lower Mines` to be enabled.

##### Phendrana Drifts

- Added: New Thardus Skip Method from Room Center
- Added: Quarantine Monitor to North Quarantine Tunnel Thardus Skip
- Added: Phendrana Shorelines Spider Track item without spider ball out of bounds trick

### Metroid Prime 2: Echoes

- Changed: When Progressive Grapple is enabled, it will now show `2 shuffled copies` rather than `Shuffled` for better consistency.
- Changed: A proper error message is displayed when mono is not found, when exporting a game on macOS and Linux.

#### Logic Database

- Added: 22 videos to the logic database. see the [Video Directory]
(https://randovania.github.io/Metroid%20Prime%202%20Echoes/) for the full collection
- Added: Comments to some Beginner Bomb Jump tricks
- Changed: The trick setting "Suitless Ingclaw/Ingstorm" got renamed to "Suitless Dark Aether" with the intention to cover more tight Dark Aether energy requirements outside of Ingclaw or Ingstorm related checks.

##### Sky Temple Grounds:

- Changed: War Ritual Grounds, Shrine Access, Lake Access, Accursed Lake, Phazon Pit and Phazon Grounds will now require a Suit on trickless settings

##### Agon Wastes:

- Added: Main Reactor: Scan Dash (Advanced) to reach the Luminoth Corpse which allows to reach the item through Slope Jumps and Standable Terrain (Advanced).
- Added: Main Reactor: It is now possible to get to the item with only Spider Ball, Morph Ball Bombs, Standable Terrain (Intermediate) and Bomb Space Jump (Expert) without Space Jump.

##### Dark Agon Wastes:

- Added: Hall of Stairs: Bomb Space Jump (Advanced) to reach Save Station 3 Door without Space Jump

##### Dark Torvus Bog:

- Added: Portal Chamber (Dark): It is now possible to reach the Portal with a Slope Jump (Intermediate) and Screw Attack without Space Jump.

##### Sanctuary Fortress:

- Added: Main Gyro Chamber: Instant Morph (Hypermode) into boost, to destroy the glass to Checkpoint Station
- Added: Reactor Core Item pickup now possible with just Spider Ball and Morph Ball Bombs via Standable Terrain (Intermediate) and Bomb Jump (Intermediate)
- Added: Vault: Extended Dash (Expert) and Boost Jump (Expert) Method to reach the Spinner Side
- Added: Accessing the portal in Watch Station with a Bomb Space Jump (Advanced) to reach the Spider Track, Standable Terrain (Advanced) to reach the Bomb Slot, and an Instant Morph (Advanced)

##### Ing Hive:

- Added: Hive Temple Access: Slope Jump (Expert) into Screw Attack to skip Hive Temple Key Gate
- Changed: Temple Security Access: Z-Axis Screw Attack Trick is changed into Screw Attack into Tunnels (Advanced)
- Changed: Culling Chamber and Hazing Cliff will now require a Suit on trickless settings

## [6.2.0] - 2023-09-02

- Added: "Help -> Verify Installation" menu option, to verify that your Randovania installation is correct. This is only present on Windows.
- Changed: Game generation is now up to 150% faster.
- Changed: The resolver now tries otherwise safe actions behind a point of no return before it tries actions that give dangerous resources. This makes the solve faster by avoiding some cases of backtracking.
- Changed: Comments no longer prevent And/Or requirements from being displayed as short form.
- Fixed: Auto Tracker icons that were supposed to be always visible no longer show as disabled.
- Fixed: Opening race rdvgame files from older Randovania versions now works properly.
- Fixed: Exporting games with hidden Nothing models don't crash during the exporting process anymore.
- Fixed: For macOS, exporting Metroid Prime 2: Echoes games does not require you to run Randovania from within a terminal anymore to see the Mono installation.

### Metroid Dread

- **Major** - Added: Elevator and Shuttle randomizer. The destination is shown on the elevator/shuttle's minimap icon and in the room name, if enabled. This will show different area names to the logic database for some items.
- **Major** - Added: Split beams and missiles. When playing with non-progressive beams or missiles, each individual upgrade provides a unique effect instead of providing the effects of all previous upgrades.
- Added: An in-game icon will appear if the player becomes disconnected from the multiworld server.
- Changed: The Starter Preset and April Fools 2023 preset now have non-progressive beams and missiles, instead of progressive.
- Changed: Bomb Shields are no longer vulnerable to Cross Bombs.
- Fixed: The door model for certain door types now uses the intended textures correctly.
- Fixed: The save file percentage counter and the per-region percentage counter are now all updated correctly.

#### Logic Database

- Added: Diagonal Bomb Jump in Ferenia - Speedboost Slopes Maze.
- Added: Diagonal Bomb Jump in Burenia - Main Hub Tower Top, to the Missile Tank, using either Gravity Suit or an out of water bomb jump.
- Added: In Dairon - West Transport to Ferenia, use Wave Beam to push the Wide Beam Block from above, without Wide Beam.
- Added: Logic to handle having Ice Missiles without Super Missile.
- Added: In Ghavoran - Teleport to Burenia, Cross Bomb Skip using just Morph Ball to get to and from the Pickup. Rated one level higher than the corresponding usage with Flash Shift or Spin Boost.
- Added: Ledge Warp usage to flip the spinner in Ghavoran next the Transport to Elun, and in Elun to release the X.
- Added: All Chozo-X encounters now have energy requirements.
- Changed: Added Wide Beam to missile farming during Kraid's fight.
- Changed: Fighting Kraid in Phase 2 without going up is moved from Beginner Combat to Intermediate.
- Changed: Fighting Kraid with no energy is now Intermediate Combat. Fighting with 1 Energy Tank is Beginner.
- Changed: Dodging in all Chozo-X fights now has Flash Shift as trivial, Spin Boost with Beginner Combat, and nothing with Intermediate.
- Changed: In Dairon - Teleport to Artaria, breaking the speed blocks is no longer "dangerous". This is done by removing the "Before Event" condition on breaking the blocks from above.
- Changed: In Artaria - Water Reservoir, breaking the blob is no longer "dangerous", as long as Slide is not randomized. This was previously dangerous because there's a connection in EMMI Zone Exit Southwest that makes use of Speed Booster, however, by simply adding a "Can Slide" option on the same condition, the logic now sees the blob as safe.
- Changed: In Burenia: Fighting Drogyga is now only "dangerous" if Highly Dangerous Logic is enabled. This is achieved by adding a Highly Dangerous Logic constraint on all instances where the logic uses "Before Drogyga" on connections in the Underneath Drogyga room.
- Changed: Move victory condition to after Raven Beak, and encode all requirements to finish the escape sequence to that connection. This avoids having a "dangerous" resource at the end of the game.
- Changed: In Burenia - Main Hub Tower Middle, lowering the Spider Magnet Wall is now "dangerous" only when Highly Dangerous Logic is enabled. The connection from the bottom of the room to the Pickup Platform that uses Grapple Movement requires the Spider Magnet Wall to not be lowered now requires Highly Dangerous Logic. The randomizer currently doesn't have the necessary options to make this connection mandatory in any seeds anyway.
- Changed: Most instances of pushing Wide Beam Blocks by using Wave Beam through walls now no longer need Wide Beam. Notable exception is Dairon - West Transport to Ferenia, from below.
- Changed: Boss fight logic using Ice Missile without Super Missile is no longer an option, and effectively requires as many missiles as with normal Missiles.
- Changed: Boss fight logic now understands how damage values work with Split Beams behavior.
  - Affected bosses: Robot Chozo fights, Chozo X fights and Raven Beak.
  - Having only Plasma Beam or only Wave Beam is only used to fight the Robot Chozos, at Combat Intermediate.
  - Having both Plasma Beam and Wave Beam is considered as the same bracket as only Wide Beam.
  - Having Wide Beam and Wave Beam is considered as the same bracket as Wide Beam and Plasma Beam.
- Changed: Exclude Ghavoran door between Flipper Room and Elun Transport Access from being shuffled as a Grapple Beam door in Door Lock rando. This is to enable a Ledge Warp to flip the Spinner from below.
- Changed: In Ghavoran - Flipper Room, rotating the flipper the normal way can now be in logic before having pulled the Grapple Block at Right Entrance or having turned on Power Switch 2 in Dairon, if Transport Randomizer is enabled.
- Changed: Revised logic for fighting Corpius
  - When using missiles without an ammo requirement, the X must not have been released.
  - Using Cross Bomb is moved to Combat Beginner
  - For Missiles, Super Missiles and Ice Missiles, the number of required missiles is reduced by 1, which matches the pre-existing comments. These alternatives remain Combat Intermediate.
  - For Missiles, Super Missiles and Ice Missiles, these can now also be used without combat tricks, but you need 1.5x as many units of Missiles ammo as the combat trick version.
  - Added Storm Missiles.
- Fixed: A typo in the room name Ferenia - East Transport to Dairon has been changed from East Transport to Darion.
- Fixed: In Burenia - Teleport to Ghavoran, to open the Plasma Beam door from below, add requirement to have Plasma Beam. This becomes relevant with Separate Beam Behavior.
- Fixed: In Artaria - Teleport to Dairon, to enter the teleport itself using Wave Beam, add requirements to have Wide Beam and Door Lock Rando being disabled. The former becomes relevant with Separate Beam Behavior.
- Fixed: In Cataris - Kraid Area, when using Wave Beam to fight Kraid from behind, you now also need the rest of the rest of the requirements to fight Kraid.

### Metroid Prime

- Fixed: One-way elevator mode not able to generate
- Fixed: Doors openable underneath blast shields
- Fixed: Doors and Blast shields hurting the player with reflected shots
- Fixed: Starting items getting  ignored when starting in Connection Elevator to Deck Alpha
- Fixed: Skipping the cutscene in Connection Elevator to Deck Alpha also skips item loss
- Fixed: Doors in Omega Research not locking
- Fixed: Elite Control entry Barrier activating again
- Fixed: Hall of the Elders "New Path Opened" HUD Memo not appearing
- Fixed: Some unskippable cutscenes
- Fixed: Removed HUD Memos in Emergency Evacuation Area
- Fixed: Timing of Metroids in Metroid Quarantine A
- Fixed: Stuck camera in control tower
- Fixed: Timing of flying pirates in control tower
- Fixed: Echoes Unlimited Missiles model now appears larger
- Added: More Quality of life improvements over vanilla
  - Colorblind friendlier flamethrower model
  - Power Bombs now have a heat signature
  - Power Conduits activate even if only 1 of 3 wave particles hit
  - Main Quarry power conduit no longer reflects charged wave
  - Added lock to top door during Phazon Elite fight
  - Doors unlock from picking up the artifact item instead of the Phazon Elite dying

#### Logic Database

##### Chozo Ruins

- Added: Reverse Flaahgra in Sun Tower is now logical
- Added: Furnace E Tank Wall Boost Escape
- Added: Transport Access North Wallboost to Hive Totem from Elevator
- Added: Trigger Ghosts from Sun Tower Access without Bombs or Spider

##### Phazon Mines

- Added: Fungal Hall A now has Energy and Combat Logic
- Added: Fungal Hall A SJ Scan Dash Grapple Skip
- Added: Fungal Hall Access NSJ Bombless Escape to Fungal Hall A

##### Phendrana Drifts

- Changed: Phendrana Canyon Pickup NSJ Bombless Triple Boost Adjustments
- Changed: Control Tower Plasma Skip is now Beginner
- Added: Hunter Cave Bunny Hop to reach Hunter Cave Access from Lower Edge Tunnel
- Added: Hunter Cave Slope Jump to reach Chamber Access from Lake Tunnel

##### Tallon Overworld

- Added: Root Cave Climb NSJ Boost Strat

### Metroid Prime 2: Echoes

- Added: New cosmetic suit options. Please note that these suits require the experimental patcher to be enabled.
- Added: The internal game copy is automatically deleted when exporting a game fails in certain situations.

#### Logic Database

- Added: 307 videos to the logic database. see the [Video Directory]
(https://randovania.github.io/Metroid%20Prime%202%20Echoes/) for the full collection.

##### Temple Grounds

- Added:  NSJ Extended Dash (Expert) to cross Grand Windchamber through the middle platform.

##### Sky Temple Ground

- Removed: Phazon Grounds NSJ, No SA -> Invisibil Objects (Hypermode) or Movement (Expert) and Dark Visor. Doesn't exist.

##### Agon Wastes

- Added: NSJ Extended Dash (Advanced) to reach Temple Access Door in Mining Station A.

##### Sanctuary Fortress

- Added: Extended Dash (Expert) to reach the Scan Post in Watch Station Access from Main Gyro Chamber Door.
- Added: Extended Dash (Expert) to reach Main Gyro Chamber Door in Watch Station Access from the Scan Post Side.
- Added: Workers Path - Screw Attack from Z-Axis (Intermediate) now requires Bomb Space Jump (Intermediate) from Dynamo Works
- Added: Workers Path - Bomb Jump (Advanced) method added to reach cannon NSJ from landing platform

## [6.1.1] - 2023-08-07


- Changed: Improve performance significantly when opening a Multiworld session with long history.
- Changed: Slightly improve performance when opening game details.
- Fixed: The correct error is displayed when the incorrect password is provided for Multiworld Sessions.

### Metroid Dread

- Fixed: The progress bar when exporting no longer reaches 100% earlier than intended in some situations.
- Added: Racetime seeds can now be directly imported into Randovania

## [6.1.0] - 2023-08-02

- **Major** - Removed: Starting sessions is no longer necessary and has been removed as an option. It's now always possible to clear a generated game.
- Added: Importing permalinks and rdvgames in a multiworld session now creates new worlds if missing.
- Added: The Generation Order spoiler now has a field to filter it.
- Added: An "Export Game" button has been added to "Session and Connectivity" tab as a shortcut to export any of your worlds.
- Added: It's now possible to filter the history tab in a Multiworld session.
- Added: Add Ready checkbox for Multiworld sessions.
- Added: A new tool was added to the Pickup tab of Game Details that lets you quickly find in which worlds your pickups are.
- Added: The time a world last had any activity is now displayed in the Multiworld session.
- Added: A toggle for allowing anyone to claim worlds in a Multiworld session.
- Added: Sending pickups to an offline world now updates the auto tracker.
- Added: Warnings now show up in Multiworld sessions if you're not connected to any of your worlds.
- Changed: The popup when replacing a preset for a Multiworld Session now has the same features as the solo game interface.
- Changed: Text prompts now default to accepting when pressing enter.
- Changed: Reorganized the top menu bar. The Advanced menu is now called Preferences, with an Advanced sub-menu. Opening the Login window is now in the Open menu.
- Changed: The handling for presets that can't be loaded have been improved.
- Changed: Finishing a session is now called hiding a session, and now can be undone.
- Fixed: Multiworld now properly respects major/minor configuration of each world.
- Fixed: The generation order for multiworld session now correctly handles any kind of names.
- Fixed: Any buttons for changing presets or deleting worlds are properly disabled when a game is being generated.
- Fixed: Import rdvgames for games that uses certain features, like Sky Temple Keys on Bosses or Metroid DNA in Dread, now works properly.
- Fixed: Session Browser now properly sorts by creation date and user count. It also now properly defaults to showing recent sessions first.
- Fixed: Tracking another user's inventory now properly keeps working after a connection loss.
- Fixed: Sorting the session history and audit log now works properly.
- Fixed: In Multiworld session, the Claim world button is now properly disabled when you don't have permissions.
- Fixed: Changing a preset no longer causes it to lose its position in the tree.
- Removed: Connecting to Dolphin on Linux executable builds is now hidden on known situations that it doesn't work properly.

### Metroid Dread

- **Major** - Added: Multiworld support for Dread.
- Changed: Ryujinx (Legacy) is disabled when auto-tracker support is on, or in a multiworld.
- Fixed: Dairon - Navigation Station North can no longer be assigned a hint, which would then be replaced with DNA Hints.
- Added: A new auto-tracker layout featuring progressive items.
- Added: Custom shields now have alternate and more accessible models, which can be toggled per-shield in Cosmetic Options.

#### Logic Database

- Added: 2 videos to the database
- Added: Slide from right to left in Cataris - Total Recharge Station South.
- Added: Grapple Movement to get from Lower Door to Wide Beam Block Room to Upper Door in Artaria - EMMI Zone Hub.
- Added: Crossing the water gap in Ferenia EMMI Zone Exit East with just Bombs (Hypermode IBJ and DBJ) or Cross Bombs and a Slide Bomb Boost (currently Movement Advanced).
- Added: Use Speed Booster and Gravity Suit to escape Cataris - Kraid Arena after fighting Kraid.
- Added: Using Wall Jump to get past the Flash Shift gate in Burenia - Teleport to Ferenia.
- Changed: Make it possible to get to the Diffusion Beam location without Morph Ball.
- Fixed: Entering Hanubia Orange EMMI Introduction from the right now requires having beaten the Red Chozo.
- Fixed: The Pseudo Wave Beam in Burenia - Burenia Hub to Dairon now correctly requires Wide Beam.
- Fixed: Logic issues surrounding ending the Chain Reaction sequence in Artaria, aka the Vanilla Varia Suit area.
- Removed: In Cataris - Green EMMI Introduction, the advanced Pseudo Wave Beam to break the blob from below is removed.
- Removed: In Ghavoran - Blue EMMI Introduction, the trickless Ballspark to climb the room has been removed.

### Metroid Prime

- Added: Experimental Option - `Skippable` Cutscene Mode. Keeps all cutscenes in the game but makes it so they can be skipped with the START button
- Added: Experimental Option - `Competitive (Experimental)` Cutscene Mode Removes some cutscenes from the game which hinder the flow of competitive play. All others are skippable. This will eventually replace the existing Competitive implementation.
- Added: Introduction of non-critical fixes and improvements to the base game such as fixed sound effects and removed tutorial popups. Those wanting an untainted experience of the vanilla game may still do so at their own risk by activating "Legacy Mode". For technical description of what's changed, see [qol.jsonc](https://github.com/toasterparty/randomprime/blob/randovania/generated/json_data/qol.jsonc)
- Added: Completely overhauled how custom Blast Shields and Doors look
- Added: Morph Ball Bomb and Charge Beam door locks now use Blast Shields so that they only need to be opened once with that weapon
- Added: New "Gamecube" pickup model which acts as a placeholder for all non-nothing items without a suitable model which can be displayed natively
- Added: The "Hints" page in the "Game" window now lists the location of the Phazon Suit hint.
- Changed: Non-NTSC enemies now have their health reset to match NTSC 0-00
- Changed: Blast Shields are much more visible in dark rooms
- Fixed: Random Elevators settings should no longer have mismatches between the UI and the preset regarding which elevators are excluded.
- Fixed: HoTE statue door can now handle a blast shield cover
- Fixed: Old scan points lingering in Door Lock Rando
- Fixed: Door Lock Rando shields now make explosion sounds

#### Logic Database

- Added: 52 videos to logic database, bringing the total available via the [Video Directory](https://randovania.github.io/Metroid%20Prime/) to 276

##### Chozo Ruins

- Added: The Hall of the Elders Ghost Skip from Reflecting Pool Access to reach Crossway Access South, using advanced level tricks.
- Added: Knowledge (Intermediate) for reaching Elder Chamber without fighting the Chozo Ghost.
- Added: Main Plaza - Tree item OoB logic.
- Added: Crossway - Easier boost only method for item.
- Changed: Tower of Light - Reduced gravityless SJ slope jump to tower chamber to Beginner.
- Fixed: Ice Beam has been removed from the connection to Elder Chamber in Hall of the Elders.
- Fixed: The Door in Tower of Light Access that leads to Ruined Shrine is now a normal Door instead of a Wave Beam Door.
- Changed: Ruined Nursery Bombless Standables Logic Adjustments
- Added: Ruined Nursery Bombless w/ Boost strat
- Added: Training Chamber Ghost Skip

##### Phendrana Drifts

- Changed: Quarantine Cave - Various cleanup with Thardus fight logic. Reworked visor requirements. Added Missile strategy (allows Ice Beam only fight logically).
- Added: Added Quarantine Cave NSJ Scan Dash to Q-Mon Tunnel
- Added: Dash to Q Mon from Room Center with SJ
- Added: Reverse Thardus Skip Logic (Scan and Scanless)
- Added: Thardus Hop
- Changed: Ice Ruins West Baby Sheegoth Jump Damage Requirements and Trick Adjustments
- Added: Gravity Chamber Pickup (Missile) NSJ w/o Grapple/Plasma Dash Method and Bombu Method

##### Phazon Mines

- Added: Metroid Hop to reach Missile from Quarantine Access A
- Changed: Various Metroid Quarantine A logic adjustments
- Fixed: NSJ Phazon Processing Center having too few requirements

### Metroid Prime 2: Echoes

- Added: Tracker layout "Debug Info", which also shows details useful for investigating errors.
- Added: The Coin Chest model from multiplayer is now used for offworld items instead of the ETM model.
- Changed: The Power Beam and the Morph Ball now use the Coin Chest model when shuffled, instead of the ETM model.
- Added: 4 new joke hints in the pool.
- Fixed: The gate in Command Center now opens correctly when using the new patcher.
- Fixed: Doors in Venomous Pond can no longer become blast shields.
- Fixed: The door from Sacrificial Chamber Tunnel to Sacrificial Chamber has been excluded from door lock rando.
- Fixed: Random Elevators settings should no longer have mismatches between the UI and the preset regarding which elevators are excluded.

#### Logic Database

- Added: 4 videos to logic database, see the [Video Directory](https://randovania.github.io/Metroid%20Prime%202%20Echoes/) for the full collection

## [6.0.1] - 2023-07-04

- Added: Option for disabling crash reporting and monitoring.
- Added: In multiworld sessions, you're prevented from selecting a preset that is incompatible with multiworld.
- Added: In multiworld sessions, world names must now be unique.
- Changed: The Privacy Policy has been updated to mention crash reporting and monitoring.
- Changed: Tweaked the error reporting for generating and exporting games.
- Fixed: Importing permalinks and spoilers in multiworld no longer fails.
- Fixed: Generation order is no longer hidden when Door Lock is enabled with Types mode.
- Fixed: Pickups providing negative resources can now be sent in multiworld games.
- Fixed: The prompt for a session name no longer deletes spaces at the end, making it easier to split words.
- Fixed: In multiworld sessions, the copy permalink button is properly disabled before a game is available.

## [6.0.0] - 2023-07-03

- **Major** - Multiworld support has been significantly changed! New features include:
  *  Sessions now have Worlds instead of rows with users, and users can be associated with any number of Worlds.
     * This means it's now possible to play a Multiworld entirely solo.
  *  You can connect to one Dolphin and any number of Nintendont at the same time.
  *  Multiple sessions can be opened at the same time.
  *  A session window is no longer required to be kept open. As long as Randovania is connected to a game, the server communication works.
- Added: It's now possible to drag presets directly into the root of the presets.
- Added: The order you place presets when drag and dropping is now saved.
- Added: New command line arguments `--local-data` and `--user-data` to allow configuring where Randovania saves its data.
- Added: New Door Lock rando mode - Types. In this mode, every single door of a type is swapped with another type. Generation times should be fast and be compatible with multiworld.
- Added: Interface to customize preset description.
- Added: It's now possible to save rdvgame files for race games. This is not available for multiworld.
- Added: When editing a Pickup Node, there's now a button to find an unused pickup index.
- Added: When viewing the spoiler log in a Multiworld session, it will now display the names for each world rather than "Player 1", "Player 2", etc.
- Changed: Discord login is now performed via your browser, instead of the Discord client.
- Changed: Door Lock mode Two-way is now named Doors. The functionality is unchanged.
- Changed: Improved preset descriptions, making them significantly simpler.
- Changed: Some preset options which are not ready for wide consumption have been hidden by default. To show all preset options, please select `Advanced > Show Experimental Settings`.
- Changed: In the Data Visualizer, requirements are now displayed using a tree widget, which allows for collapsing the and/or blocks.
- Changed: Optimized the solver by allowing more resources as additional resources, allowing more actions to be skipped until the necessary resources are found.
- Changed: For Multiworld, it's now preferred to have an additional pickups than placing it in another player's game, when there's no locations left in your game.
- Changed: Randovania now internally uses the term `Region` for what used to be called a `World`. This is mostly an internal change.
- Changed: Connecting to Dolphin is now hidden on macOS, as it never was supported.
- Changed: Door Lock rando generation is now up to 50% faster.
- Fixed: Issue where the resolver didn't find the paths that lead to taking the least damage.
- Fixed: The resolver no longer allows events as additional requirements. This fixes a problem that could lead to an event locking itself.
- Fixed: The `database render-region-graph` command now works properly.

### Cave Story

- Nothing.

### Metroid Dread

- **Major** - Added: Random Starting Locations is now supported. This enables all Save Stations, Navigation Stations, and Map Stations as possible starting options.
- Added: New cosmetic option to display Randovania's area names on the HUD, either always or after room transitions.
- Added: Door Lock Randomizer can randomize doors to be weak to Ice Missile, Storm Missile, Diffusion Beam, Bombs, Cross Bombs, Power Bombs.
- Added: New option under "Game Modifications" to choose how inconsistencies in Raven Beak's damage resistance are handled.
- Added: Auto tracker is now supported via a new game connection choice.
- Added: Exporting now checks if the RomFS folder has some required files.
- Changed: The doors in Itorash are now excluded from being shuffled in Door Lock Randomizer.

#### Patcher Changes

- Added: Belated April Fools 2023 preset. Enables door rando by default, as well as some surprise changes to the item pool. Make sure to see what advice ADAM has to give!
- Changed: Pickups can be configured to take away some of an item instead of giving more (e.g. missile tanks could take away missiles when collected).
- Fixed: Using Morph Ball in Proto Emmi sequence no longer crashes the game.

#### Logic Database

- Added: Grapple Movement (Beginner) for going up the left side of Burenia - Main Hub Tower Middle.
- Added: Movement (Intermediate) and Water Bomb Jump (Intermediate) for getting out of the water at the same spot.
- Added: Grapple Movement (Beginner) for the Grapple only method of reaching the Missile Tank in Main Hub Tower Top.
- Added: Use Speed Booster to skip breaking the blob submerged in water in Artaria Early Cloak room, requires Speed Booster Conservation (Beginner).
- Added: Use Flash Shift to go right after getting the pickup in Artaria EMMI Zone Spinner.
- Added: Use Flash Shift and Slide Jump to go from Artaria White EMMMI Arena to the top door to EMMI Zone Spinner.
- Added: A new way to reach the tunnel in EMMI Hub Zone with Spider Magnet, Flash Shift and Single-wall Wall Jump (Advanced).
- Added: Use a Shinespark to climb up from Above Screw Attack Blocks in Burenia Main Hub Tower Bottom with only Gravity Suit.
- Added: Use a Shinespark to climb up from Alcove Across Grapple Block in Burenia Main Hub Tower Bottom with only Speed Booster using Speed Booster Conservation Beginner.
- Added: Use a Shinespark with Gravity Suit to reach Ammo Recharge South at the bottom of Burenia Gravity Suit Tower before the Destroy Gravity Suit Floor event.
- Added: Use Spin Boost And Gravity Suit with different trick strategies to cross the big gap in Burenia Main Hub Tower Middle.
- Added: Use a Shinespark with Gravity Suit to reach the Spider Magnet wall in Burenia Main Hub Tower Middle from the bottom of the room.
- Added: Climb up to the Charge Beam Door in Burenia Main Hub Tower Middle using Gravity Suit and Flash Shift.
- Added: Climb up from the Charge Beam Door in Burenia Main Hub Tower Middle using Gravity Suit, a Slide Jump, Spin Boost and a Wall Jump.
- Added: Allow using Shinesparks in Gravity Suit Tower by storing speed in the upper part of Gravity Suit Room, also when Door Lock rando is enabled.
- Added: Pseudo-Wave Beam to break the blob in Ferenia Wave Beam Tutorial, from the right.
- Added: Use Spider Magnet with Grapple Beam in Ghavoran Spider Magnet Elevator.
- Added: Use Speed Booster to get past the pool of water in Dairon Freezer before turning on the power.
- Added: Various trick alternatives to get past the pool of water in Dairon Freezer with Bomb Jumps.
- Added: Water Bomb Jump in Burenia Underneath Drogyga to get up to the left ledge with Normal Bomb, rated as Intermediate.
- Changed: Wall Jump from Flash Shift for reaching the left Dock to Main Hub Tower Top in Main Hub Tower Middle has been removed; it is now trickless.
- Changed: Wall Jump from Flash Shift for reaching the left Dock to Main Hub Tower Top in Main Hub Tower Middle has been removed; it is now trickless.
- Changed: Avoid treating Gravity Suit as a dangerous resource, by removing the "No Gravity Suit" constraint from the "Perform WBJ" template.
- Changed: Going through Artaria Lower Path to Cataris using Damage Boost no longer requires Morph Ball.
- Changed: Reduced the difficulty of the Wall Jump in Dairon Teleporter to Artaria, to reach the pickup from the teleporter, from Advanced to Intermediate.
- Changed: Using Wall Jump Advanced to climb across Moving Magnet Walls (Small) in Cataris, aka Adam Skip, now correctly requires Spider Magnet.
- Changed: The Upper Tunnel from Burenia Teleport to Ghavoran to Main Hub Tower Middle has been converted from a Morph Ball Tunnel to a Slide Tunnel. In order to use this tunnel with Slide, Gravity Suit is also required.
- Changed: In Burenia Teleport to Ghavoran, using Power Bombs to get back up from Early Gravity Speedboost Room now requires 2 ammo units of Power Bomb. The purpose is to account for using one unit on the way down in the first place.
- Changed: Water Bomb Jump in Artaria First Tutorial, after adding the water has been changed to Infinite Bomb Jump.
- Changed: Infinite Bomb Jump in Artaria Screw Attack Room to jump out of the water under the Recharge Station has been changed to Water Bomb Jump.
- Changed: Water Bomb Jump in Burenia Underneath Drogyga to get the pickup is now Beginner with Cross Bombs.
- Changed: Water Bomb Jump in Burenia Underneath Drogyga to get up to the left ledge with Cross Bomb is now Beginner.
- Changed: Bomb Jumping to the upper part of Ghavoran Map Station Access now requires Water Bomb Jump Intermediate with Normal Bomb and Beginner with Cross Bomb. This was previously trivial with both of those.
- Changed: Bomb Jumping to the upper part of Ghavoran EMMI Zone Exit Southeast with Cross Bombs is changed from trivial to Water Bomb Jump Intermediate.
- Changed: Bomb Jumping to the upper part of Ghavoran EMMI Zone Exit Southeast with Normal Bombs is changed from Infinite Bomb Jump Intermediate to both Water Bomb Jump Intermediate and Diagonal Bomb Jump Intermediate.
- Fixed: Correctly require breaking the blob in Burenia Teleport to Ghavoran to be able to go from Main Hub Tower Middle to Teleport to Ghavoran through the upper Tunnel.
- Fixed: Burenia Hub to Dairon Transport Blob from Below giving the wrong event resource.
- Removed: Use Cross Bombs to skip the blob submerged in water in Artaria Early Cloak room. The point of this connection is to skip breaking the blob, which is no longer dangerous when you have the Morph Ball.

### Metroid Prime

- Changed: Divided the "Other" tab into "Quality of Life" and "Chaos".
- Changed: QoL Game Breaking, QoL Cosmetic, QoL pickup scans, Varia-only Heat Protection and Deterministic RNG settings are now always enabled. A new chaos option "Legacy Mode" has been added as a catch-all replacement, including the PB Refill from 5.8.0.
- Changed: Pickups can be configured to take away some of an item instead of giving more (e.g. missile tanks could take away missiles when collected).
- Removed: One-Way door lock randomizer has been removed. This has actually been the case since 5.3.0!
- Fixed: The "Unlock Save Station doors" option should now correctly unlock them.

#### Logic Database

##### Chozo Ruins

- Changed: Reorganized Morph Ball pickup in Ruined Shrine to better fit database good practices.

### Metroid Prime 2: Echoes

- **Major** - Added: Door Lock randomizer has been added. Note that this feature requires enabling the new patcher.
- Added: New random elevators mode: Shuffle Regions. In this mode, we keep the game world consistent by shuffling the regions around Temple Grounds, and then changing the elevators to match. See [this map](randovania/data/gui_assets/echoes_elevator_map.png) for reference.
- Added: When the new patcher is enabled, Security Station B starts in the post-Dark Samus appearance. This change is supported by logic.
- Changed: Pickups can be configured to take away some of an item instead of giving more (e.g. missile tanks could take away missiles when collected).
- Changed: When the new patcher is enabled, some cosmetic effects are removed from Torvus Temple in an attempt to make it crash less.
- Changed: For Multiworld ISOs, the game name now mentions the session name and world name.
- Removed: The elevator sound effect removal is no longer an option and is now automatically enabled in the appropriate circumstances.
- Fixed: The progress bar when exporting a seed is now much more accurate.

#### Logic Database

- Fixed: Re-Added Vanilla Method to access Storage C to logic.
- Changed: Movement trick level for reaching the door to Security Station B from Bioenergy Production with a NSJ Screw jump extension from Advanced to Beginner.
- Changed: Combat/Scan Dash trick level for reaching the door to Security Station B from Bioenergy Production with a Scan Dash from Expert to Intermediate.
- Added: 142 videos to the logic database
- Added: Method to climb Forgotten Bridge with Jump Off Enemy (Advanced)
- Added: Scan Dash to grab the half pipe item in Dark Torvus Arena with Combat/Scan Dash (Intermediate)
- Added: Method to collect the pickup in Reactor Core using the top Rezbit, Bombs, Bomb Space Jump (Advanced), Standable Terrain (Advanced), Movement (Advanced), and Jump Off Enemies (Expert).
- Added: Method to reach the top cannon in Sanctuary Entrance using Bombs, Space Jump Boots, Bomb Space Jump (Advanced), and Standable Terrain (Advanced).
- Added: Method to collect the pickup in Abandoned Worksite using just Screw Attack, and Screw Attack into Tunnels/Openings (Advanced).
- Added: Method to collect the pickup in Bioenergy Production using Boost Ball, Spider Ball, Screw Attack, and Movement (Advanced).

## [5.8.0] - 2023-06-05

- Added: It's now possible to save rdvgame files for race games. This is not available for multiworld.
- Changed: Use the user's new discord display name instead of their username, for users that migrated.
- Fixed: Batch generation now properly prevents Windows from going to sleep.

### Metroid Prime

- Fixed: Generator unable to pass through one-way permanently locked doors such as the ones in uncrashed Frigate
- Fixed: Exporting games with both Door Lock Rando and Room Rando will now preserve both modifications
- Added: Missile Stations refill Power Bomb. In this version, this is always enabled.

#### Logic Database

- Added: 55 videos to logic database, bringing the total available via the [Video Directory](https://randovania.github.io/Metroid%20Prime/) to 224

##### Tallon Overworld

- Added: Biotech Research Area 1 - Easier gravityless NSJ method from room center to Deck Beta Security Hall
- Added: Root Cave - L-Jump method to reach upper area

#### Magmoor Caverns

- Added: Twin Fires Tunnel - Transport to Talon -> Twin Fires, NSJ & SJ dashes now require standable terrain

##### Phendrana Drifts

- Added: Hunter Cave - Lower Edge Tunnel -> Hunter Cave Access, NSJ requires a slope jump or bomb jump after the grapple point to reach the platform with the doors.
- Added: Hunter Cave - Hunter Cave Access -> Lower Edge Tunnell, NSJ requires an L-Jump to reach the platforms across the water without falling in. Added Gravity logic if falling in (matches Lake Tunnel -> Lower Edge Tunnel).

##### Phazon Mines

- Fixed: Fungal Hall B - Scan dash method now requires scan visor
- Fixed: Ventillation Shaft - Combat dash to climb room now requires door lock rando to be off

## [5.7.0] - 2023-05-05

- Added: Skip usual Door Lock randomizer logic when the only valid lock option is unlocked doors.
- Added: When major/minor mode is enabled, the count of majors and minors is also displayed next to how many items are the in the pool.
- Fixed: Unsupported features are now disallowed from use in Multiworld sessions.

### Cave Story

- Fixed: Exporting on Linux no longer fails due to Rest Area in Plantation using "lounge" instead of "Lounge".

### Metroid Dread

- Fixed: All pickups in the pool are now correctly assigned major or minor.

#### Logic Database

- Fixed: Experiment Z-57's pickup is now a major item location in Major/Minor split.

### Metroid Prime

- Added: Selecting an ISO that isn't for Metroid Prime is now explicitly refused when exporting.
- Fixed: All pickups in the pool are now correctly assigned major or minor.
- Fixed: Room Rando no longer overrides the results of Door Lock Rando when exporting.

#### Logic Database

- Fixed: The Artifact of Truth pickup is now a major location for Major/Minor split.

### Metroid Prime 2: Echoes

- Added: Selecting an ISO that isn't for Metroid Prime 2 is now explicitly refused when exporting.
- Fixed: Energy Tanks are now considered major items in Major/Minor split.

## [5.6.1] - 2023-04-??

- Nothing.

## [5.6.0] - 2023-04-02

- Added: Trick Details popup now lists the usages in each area.
- Added: Opening the Data Visualizer from the Trick Details while customizing a preset now automatically configured the trick filters based on the preset being edited.
- Changed: Setting trick filters in the Data Visualizer based on a preset now sets all tricks, even those at disabled.
- Changed: Optimize Solver by choosing actions in a smarter order. Prefer actions of types that are likely to progress th. Postpone dangerous actions. This should make the solver able to validate seeds where it previously timed out. Solving should in general be faster in general.
- Fixed: Solver bug that made it unable to detect dangerous actions, which could result in some possible seeds being considered impossible.
- Fixed: Searching for Multiworld sessions by name is no longer case sensitive.

### Metroid Prime 2: Echoes

#### Logic Database

- Added: Proper combat requirements for the Amorbis fight.
- Removed: Incorrect and improper connections to and from the Amorbis fight.

### Metroid Prime

#### Logic Database

- Added: 48 videos to logic database, bringing the total available via the [Video Directory](https://randovania.github.io/Metroid%20Prime/) 216

### Metroid Dread

#### Logic Database

- Added: Use Flash Shift and Spin Boost with Wall Jump (Beginner) in Burenia Main Hub Tower Bottom to reach the tunnel.
- Changed: The logic for Spin Boost Room in Ghavoran now requires either the template to fight the Chozo X or Highly Dangerous logic to climb out of the room.
- Changed: Simplified various database connections.
- Changed: All three kinds of Chozo X fights now consider Use Spin Boost a valid means of dodging.
- Fixed: Missile ammo requirement when fighting Chozo X with Storm Missile. The numbers were previously too high and the numbers with and without the combat trick were swapped.
- Fixed: Resolve bug with fighting the Twin Robots fights, where to fight them using only missiles for damage always required both the expert level combat trick and the 153 missiles that are intended for trickless.
- Fixed: Add missing fight requirement to fight the Chozo X in Elun when entering the arena from the left.
- Fixed: Add missing requirement to release the X before leaving Elun.

## [5.5.1] - 2023-02-28

- Added: Game Details now contains a tab describing all door locks, when Door Lock rando is enabled.
- Changed: Certain spoiler tabs in Game Details now only show up when relevant, such as Elevators spoiler only when elevators are shuffled.
- Changed: Generation Order in Game Details is now hidden when there's incompatible settings, such as Door Lock rando.
- Changed: A nicer error message is now given when generating with a preset with configuration errors, such as no starting locations.
- Changed: A nicer error message is now given when an error occurs when loading a game layout file.
- Fixed: Customizing an included preset should properly place the resulting preset nested to that preset.
- Fixed: Customizing a preset should no longer reset where it's been placed at.
- Fixed: Generated games now keep track of extra starting pickups instead of starting items, fixing some cases you'd start with the middle of a progressive chain.
- Fixed: Changing trick filters in the Data Visualizer no longer resets the selected connection.
- Fixed: Using trick filters in the Data Visualizer no longer unnecessarily expands templates or remove comments.
- Fixed: Using trick filters in the Data Visualizer now properly removes extra requirements when tricks are removed.
- Fixed: Hiding the pickup collection message now correctly works for other player's pickups in a multiworld.

### Metroid Prime

#### Patcher Changes

- Fixed: Several soft-locks and janky cutscenes when shuffling the Essence elevator
- Fixed: Research Lab Aether wall not breaking when approached from behind (QoL Game Breaking)
- Fixed: Watery Hall lore scan being replaced with QoL Scan Point text
- Fixed: Escape sequence counting up instead of down
- Fixed: Small Samus spawning in ship instead of on top
- Added: Ridley shorelines, biotech research 2, and exterior docking hangar actors now scale with boss size

#### Logic Database

##### Tallon Overworld

- Fixed: Landing Site - PAL SJF is now only logical if Dock Rando is disabled
- Added: Life Grove - Alternate method to skip Bombs and SJ (Scan Dash Expert) to reach item *Found by Vertigo*
- Added: Life Grove - Trick to skip wallboosts when also skipping SJ and Bombs *Found by Vertigo*

##### Chozo Ruins

- Changed: Main Plaza - Lowered Half-Pipe roll-in to Expert ([See Video](https://youtu.be/ne8ap0xa_UE))
- Changed: Ruined Shrine - Wave door to half-pipe item is now L-Jump instead of R-Jump
- Added: Hive Totem - Fight Skip Intermediate Combat Dash
- Added: Hive Totem - Fight Skip "TAS Walk" Advanced Movement+Knowledge
- Added: Crossway Access West - Advanced Standable Terrain (Skips Morph) *Found by toasterparty*

##### Magmoor Caverns

- Fixed: Twin Fires Tunnel - Combat dash is now only logical if Dock Rando is disabled
- Added: Monitor Station - NSJ Heat Run Expert *Found by JustinDM*
- Added: Twin Fires Tunnel - NSJ Bunny Hop Expert Movement *Found by JustinDM*

##### Phendrana Drifts

- Changed: Quarantine Cave - More detailed Thardus Fight requirements (e.g. Plasma Beam, PBs, Boost)
- Changed: Labs - More detailed combat requirements
- Added: Chozo Ice Temple - Expert NSJ Bombless Climb *Found by MeriKatt*
- Added: Quarantine Cave - Thardus Skip Hypermode Slope Jump *Found by JustinDM*
- Added: Quarantine Cave - Expert R-Jumps to skip grapple *Found by toasterparty*
- Added: Control Tower - SJ/DBJ/BSJ/Wallboost tricks(s) to skip fight both ways
- Added: Transport to Magmoor Caverns South - Alternate NSJ Spider Skip BSJ Advanced *Found by Cyberpod*

##### Phazon Mines

- Fixed: Mine Security Station - Starting Room/Elevator doesn't account for doors locking
- Fixed: Mine Security Station - Entering from Storage Depot A doesn't check for lowered barrier
- Fixed: Metroid Quarantine A - Wallboost doesn't require Spider Ball
- Added: Main Quarry - Intermediate Wallboost to skip Bombs for item
- Added: Main Quarry - Intermediate Knowledge+Movement to skip Bombs for item *Found by toasterparty*
- Added: Metroid Quarantine A - Advanced Dashes to skip PBs
- Added: Metroid Quarantine A - Alternate R-Jump from item to door
- Added: Metroid Quarantine A - NSJ Expert Dashes from item to door
- Added: Fungal Hall Access - NSJ Advanced BSJs *Found by JustinDM*

### Metroid Prime 2: Echoes

- Added: Updated A-Kul's scan with the 2022 Echoes Randomizer tournament winner.
- Added: When the experimental patcher is enabled, Dynamo Chamber and Trooper Security Station now start in post-layer change state.

### Metroid Dread

- **Major** - Added: Door Lock randomizer has been added. In this mode, the weapons needed to open doors in the game are also changed, with full support of our logic database.
- Added: A new cosmetic option for adding an in-game death counter to the HUD.
- Added: Exporting with a custom path now checks for conflicts with the input path.
- Fixed: Ryujinx no longer hangs when stopping emulation.

## [5.5.0] - Skipped

## [5.4.1] - 2023-02-16

- Added: Linux releases are now also published to Flathub.
- Fixed: Canceling the prompt from "View previous versions" no longer causes an error.

## [5.4.0] - 2023-02-06

- Added: Experimental generation setting for staggering the placement of selected pickups.
- Added: Experimental generation setting for removing redundant possible actions.
- Added: Automatic reporting of exceptions for the client, and monitoring for requests to the server.
- Added: New pixel icons for Prime 1 & 2 autotracker
- Added: New 8x3 layouts for all Prime 1 & 2 autotracker styles
- Fixed: The minor/major split setting is obeyed much more accurately by the generator.
- Fixed: Starting with ammo no longer causes all requirements for that ammo to be ignored.
- Fixed: The generator no longer attempts placing pickups based on alternatives to satisfied requirements, such as Missile Expansions for Quadraxis while already having Light Beam.
- Fixed: Minor typos in the UI are fixed.
- Fixed: Canceling certain actions will no longer cause the UI to react as if it were an error.
- Changed: Unsupported features are now restricted to dev builds.
- Changed: Requirements where different amount of the same item, such as both Missile = 5 and Missile = 1, are expected are now properly simplified.

  This results in certain pickup combinations no longer being considered for placement in the generator, such as Sunburst for unlocking the Industrial Site from behind.

### Metroid Prime

- Changed: All included presets now have "Unlocked Save Station doors" enabled.
- Changed: "Unlocked Save Station doors" no longer remove the lock in Chozo Ruins - Save Station 3.

#### Patcher Changes

- Added: CGC Tournament Winners to Artifact Temple lore scan
- Fixed: Chapel IS giving the player lightshow on 2nd pass
- Fixed: Items in every room incompatibility with shuffled essence elevator
- Changed: Always apply Elite Quarters item softlock patch regardless of cutscene skip mode

#### Logic Database

- Fixed: Collecting the Missile Expansion in Burn Dome before the fight no longer causes the generation to fail.

### Metroid Prime 2: Echoes

- Changed: Inverted Aether is now an unsupported feature.

### Metroid Dread

- Fixed: Energy Parts are now considered minor items, and Missile+ Tanks are now considered major items.

#### Patcher Changes

- Changed: Main Power Bomb has a different color than Power Bomb tanks
- Changed: Cutscene in Hanubia - Tank Room was removed because it teleports the player to the lower section, which can softlock the player
- Fixed: You now retain Drogyga's and Corpius's item if you reload checkpoint after defeating them. This eliminates a way of rendering a seed impossible to complete.

#### Logic Database

- Added: New trick "Flash Shift Skip" to account for skipping Flash Shift gates.
- Added: Traverse to the bottom of Ferenia: Space Jump Room Access with some more options.
- Added: Pseudo-Wave Beam (Beginner) for the two blobs in Cataris - Teleport to Dairon.
- Added: Water Bomb Jump to reach the item in Cataris - Teleport to Dairon without Gravity Suit.
- Added: Flash Shift (Intermediate), Morph Ball (Intermediate), and Spin Boost (Beginner) wall jumps for climbing up Experiment Z-57's arena.
- Added: Spin Boost and Slide Jump (Beginner) for climbing the upper part of Experiment Z-57's room.
- Added: Speed Booster Conservation (Intermediate) for climbing to either the top platform or Double Obsydomithon Room in Cataris - Teleport to Artaria (Blue).
- Added: Grapple Movement (Beginner) to climb Cataris - Moving Magnet Walls (Tall).
- Added: Flash Shift (Intermediate), Morph Ball (Advanced), and Spin Boost with Spider Magnet wall jumps to climb Cataris - Moving Magnet Walls (Tall).
- Added: Speed Booster Conservation (Beginner) to collect the lower item in Cataris - Teleport to Ghavoran without Gravity Suit.
- Added: Damage Boost (Intermediate) for reaching the teleport in Cataris - Teleport to Ghavoran with Spider Magnet.
- Added: "Adam Skip" added to logic as Wall Jump (Advanced) in Cataris - Moving Magnet Walls (Small).
- Added: Space Jump method of Cross Bomb Skip (Hypermode) to skip needing Speed for the item in Cataris - EMMI Zone Item Tunnel.
- Added: Spin Boost Movement (Intermediate) and Speed Booster Conservation (Beginner) for getting up Hanubia - Central Unit without Space Jump or Infinite Bomb Jump.
- Added: Spin Boost method to climb Hanubia - Escape Room 3.
- Added: Morph Ball Single-Wall Wall Jumps to get to the Nav Station in Itorash - Transport to Hanubia.
- Added: Flash Shift Skip (Intermediate) with Bombs to skip the Flash Shift gate in Teleport to Ferenia.
- Added: Aim Down Clips (Intermediate/Advanced) to go to and from Storm Missile Gate Room without Morph Ball.
- Added: Shine Sink Clip/Aim Down Clip (Intermediate) and Speed Booster Conservation (Advanced) to reach the bottom of Teleport to Ghavoran from the top level.
- Added: Aim Down Clip (Expert) to reach the blobs in Gravity Suit Tower from the top level.
- Added: Aim Down Clip (Intermediate) in Main Hub Tower Middle to Main Hub Tower Bottom.
- Added: Shine Sink Clip/Aim Down Clip (Intermediate) in Gravity Suit room top door to bottom door.
- Added: Climb Golzuna Tower using Spin Boost and Flash Shift using Wall Jump (Intermediate).
- Added: Movement (Intermediate), Simple IBJ, or Spin Boost to reach top tunnel in Vertical Bomb Maze.
- Added: Flash Shift Skip (Beginner) in Purple EMMI Introduction; (Intermediate) with normal bombs.
- Added: Moving from Ferenia - Transport to Ghavoran to Pitfall Puzzle Room with Spin Boost, Flash Shift, or Speed Booster.
- Added: Using Normal Bomb Jump with a Cross Bomb at the top, for sideways movement, to reach the item in Artaria Proto EMMI Introduction.
- Changed: Increased difficulty of Flash Shift Wall Jump to reach the Raven Beak elevator from Intermediate to Advanced.
- Changed: Simplified many room nodes and connections.
- Changed: Shine Sink Clip in Main Hub Tower Middle to Main Hub Tower Bottom is now Intermediate (from Expert).
- Changed: Using Flash Shift to collect the fan pickup in Burenia Hub to Dairon is now Advanced (from Beginner).
- Changed: All three fan skips are now classified as Movement instead of Infinite Bomb Jump.
- Changed: Convert most of the harder IBJ instances to new Diagonal Bomb Jump trick.
- Changed: Increase difficulty of the few harder IBJs that weren't changed to Diagonal Bomb Jumps. This should better reflect the fact that Intermediate IBJ is applied for performing Simple IBJ with Normal Bombs.
- Fixed: Correctly require Morph Ball in all cases where Power Bombs are used.
- Fixed: Replace some instances of Beginner Infinite Bomb Jump in Ferenia with the Simple Infinite Bomb Jump template. This ensures that the missing bomb or cross bomb item is required.
- Fixed: Reaching the upper tunnel in Ferenia - Speedboost Slopes Maze properly accounts for the ability to destroy the beamblocks using Wave Beam, Diffusion Beam, explosives, or Movement (Beginner)
- Fixed: Usage of Infinite Bomb Jump in Ferenia Separate Tunnels Room now correctly requires the respective Bomb type. The trick is now set at different difficulty depending on which bomb type is being used.
- Removed: Infinite Bomb Jump for reaching Wave Beam Tutorial from the cold rooms.
- Removed: Shinespark in Ghavoran Total Recharge Station North. This one requires either short boost or charging speed in the room to the left. Removing this for now.

## [5.3.0] - 2023-01-05

- Added: You can now open a tracker for other player's inventories in a multiworld session.
- Changed: LogbookNodes are now called HintNodes.

### Metroid Prime

#### Patcher Changes

- Fixed: Spring ball has been nerfed to prevent abusing steep terrain marked as standable.
- Fixed: Spring ball cooldown is now properly reset when morphing/unmorphing.
- Fixed: Vanilla blast shields not being removed in door lock randomizer.

### Metroid Prime 2: Echoes

- Changed: The Auto Tracker icon for Spider Ball now uses the Dark Suit model instead of the Prime 1 model.

#### Logic Database

- Changed: Sand Processing - Screw Attack clip to access the halfpipe from Main Reactor side without Missiles is now Intermediate and without Space Jump (from Expert).
- Fixed: Main Gyro now properly accounts for solving the puzzles.

### Metroid Dread

#### Patcher Changes

- Fixed: Incorrect color during animation of killing an EMMI.

#### Logic Database

- Added: Climbing Z-57 Arena with Spin Boost and Ice Missiles (Beginner).
- Changed: Major/Minor Item Location Updates: Energy Tanks -> Major, Energy Parts -> Minor, Drogyga -> Major, Missile+ Tanks -> Major
- Removed: Water Bomb Jump in Ghavoran - Map Station Access Secret.

## [5.2.1] - 2022-12-01

- Fixed: Exporting Metroid Prime 2 when converting Metroid Prime models now works.
- Fixed: Experimental Metroid Prime 2 patcher no longer errors with some settings.

## [5.2.0] - 2022-12-01

- Added: Help -> Dependencies window, to see all dependencies included in Randovania, including their versions and licenses.
- Added: A warning is now displayed when using presets with unsupported features enabled. These features are not present in the UI.
- Added: When the generated game fails due to the solver, you're now offered to retry, cancel or keep the generated game.
- Changed: Experimental games are no longer available on stable versions.
- Fixed: Solver debug now contains previously missing rollback instances.

### Cave Story

- Nothing.

### Metroid Dread

- Added: The Power Beam tiles in the Artaria EMMI Zone Speed Boost puzzle have been changed to Speed Boost tiles to prevent softlocks.
- Added: Entering Golzuna's arena without releasing the X displays a message explaining why the boss won't spawn.
- Added: All doors locked while fighting an EMMI now unlock immediately upon defeating it.
- Changed: Exporting for Ryujinx now also utilizes the Dread Depackager, for a smaller mod size. This requires an up to date Ryujinx.
- Fixed: You now retain Kraid's item if you reload checkpoint after defeating him. This eliminates a way of rendering a seed impossible to complete.

#### Logic Database

- Added: New Highly Dangerous Logic setting for enabling situations that may be unrecoverable upon saving.
- Added: Cross Bomb alternative for crossing Flash Gates.
- Added: Pseudo-wave beam trick for destroying the bottom blob in Cataris' Central Unit Access.
- Added: Traversal through Ghavoran Total Recharge Station North without Morph Ball, before pulling the grapple block, by destroying the left Enky.
- Changed: Cataris' Thermal Device Room North now forces picking the Energy Tank pickup and the Magnet Wall Thermal Device event before going to the Final Thermal Device, or uses Highly Dangerous Logic.
- Changed: Removed the Cataris EMMI Zone Door Trigger event now that the door remains unsealed.
- Fixed: Going to the red teleporter in Cataris no longer forces needing to use bombs.

### Metroid Prime

- Fixed: The infinite scanning bug has been fixed.

### Metroid Prime 2: Echoes

- Added: A new experimental option, Inverted Aether. In this mode, it's the Light Aether atmosphere that is dangerous! All safe zones are moved to Light Aether, but that's not enough so it's still extremely dangerous. This mode has no logic.

#### Logic Database

- Added: Intermediate Slope Jump and Intermediate Wall Boost to get next to the pickup in Communication Area.
- Added: Beginner Movement for crossing Hall of Combat Mastery from the Portal Side with NSJ Screw Attack after the tunnel is destroyed.
- Changed: Standable Terrain to reach the upper Command Center Access door in Central Mining Station with Space Jump and Screw Attack has had its difficulty decreased from Intermediate to Beginner.

## [5.1.0] - 2022-10-01

- Added: You can now view past versions of the presets and revert your preset to it.
- Added: A Playthrough tab where you can run the validator has been added to the Game Details window.
- Added: Deleting a preset now has a confirmation dialog.
- Added: A development mode for permalinks, to help investigate issues.
- Changed: Discord slash command for FAQ has better usability on mobile.
- Changed: The parent for a preset is now stored in your preferences, instead of in the preset itself.
- Fixed: The solver can no longer consider collecting a location a requirement to collecting itself. This is a regression from 4.3.0.

### Discord Bot

- Added: `/website` command that gives instructions to where Randovania's website is.
- Changed: `/randovania-faq` is now just `/faq`.
- Changed: `/database-inspect` is now just `/database`.

### Cave Story

- Nothing.

### Metroid Dread

- Fixed: The target DNA count is no longer limited to 6 when modifying an existing preset, or changing tabs.
- Fixed: Exporting multiple games at once is not properly prevented with an error message. It was never possible and fail in unclear ways.

#### Logic Database

- Added: Event in Underlava Puzzle Room 2 for breaking the speed blocks so that going between the two parts can be accounted for
- Added: Event for the trigger that reopens the door to Central Unit Access, allowing it logical to go back through
- Added: Other various methods of going through rooms
- Added: New Diffusion Abuse trick for pushing Wide Beam blocks and activating the lava buttons in Cataris.
- Added: Cross Bomb Skip (Advanced) for Dairon's Cross Bomb Puzzle Room item
- Added: Power Bombs method for the Speed Booster Conservation for Dairon's Cross Bomb Puzzle Room item
- Changed: Separated the First Tunnel Blob event into two to account for Diffusion/Wave not needing to be in the tunnel
- Changed: Deleted some unnecessary tile nodes
- Changed: Various instances of Wall Jump (Beginner) to trivial
- Changed: Some Grapple options to include Grapple Movement
- Changed: Some Movement tricks to Climb Sloped Tunnels
- Changed: Some Movement tricks to Skip Cross Bomb
- Changed: Rotating the spinner in Ghavoran - Flipper Room now requires either pulling the grapple block in Right Entrance, or activating the Freezer in Dairon.
- Changed: Allow pickup in Ghavoran Elun Transport Access by charging speed via navigation room
- Changed: Help solver by adding Morph Ball requirment on connections to event to flip the spinner in Ghavoran Flipper Room
- Changed: Shooting occluded objects requires at least Intermediate Knowledge
- Fixed: Accounted for whether the player could have Varia or not when trudging through lava
- Fixed: Accounted for the upper parts of Thermal Device Room North being heated without pressing the lava button
- Fixed: Ghavoran Orange backdoor properly connects to Above Pulse Radar
- Fixed: Purple EMMI Arena properly accounting for Gravity Suit to climb the tower.
- Fixed: Ferenia - Space Jump Room Access properly requires a way of destroying the blocks to get to the lower door.
- Changed: Collecting the item in Burenia - Underneath Drogyga before flooding the room by defeating Drogyga now requires Highly Dangerous Logic to be enabled.

### Metroid Prime

- Fixed: Shuffle Item Position is now properly randomized, along with other things shuffled patcher-side.
- Added: You may now force all Save Station doors to be blue, improving QOL for both random start and door lock rando.

### Metroid Prime 2: Echoes

- Fixed: Exporting multiple games at once is not properly prevented with an error message. It was never possible and fail in unclear ways.
- Added: The winners of the Cross-Game Cup have been added to A-Kul's scan.

## [5.0.2] - 2022-09-19

### Metroid Dread

- Fixed: Exporting Metroid Dread games on the Linux builds no longer causes an error.
- Added: FAQ entry about Speed Booster/Phantom Cloak/Storm Missile not working.
- Added: FAQ entry about Golzuna and Experiment Z-57 spawn conditions.
- Added: FAQ entry about the Wide Beam door in Dairon - Teleport to Cataris.

## [5.0.1] - 2022-09-12

- Fixed: The README and front page now lists Metroid Dread as a supported game.

### Metroid Dread

- Fixed: The differences tab no longer mentions Kraid and Corpius checkpoints being removed, as that's not a thing.
- Fixed: Missing credits in Randovania itself for SkyTheLucario's new map icons.

## [5.0.0] - 2022-09-10

- **Major** - Added: Metroid Dread has been added with full single-player support.
- **Major** - Added: An installer is now provided for Windows. With it rdvgame files are associated to open with Randovania, for ease of use. A shortcut for opening just the auto tracker is also provided.
- **Major** - Changed: The UI has been significantly revamped, with each game having their own section and an easy to use selector.
- Changed: The multi-pickup placement, using the new weighting, is now the default mode. The old behavior has been removed.
- Changed: Error messages when a permalink is incompatible have been improved with more details.
- Changed: The Customize Preset dialog now creates each tab as you click then. This means the dialog is now faster to first open, but there's a short delay when opening certain tabs.
- Changed: Progressive items now have their proper count as the simplified shuffled option.
- Fixed: Hints can now once again be placed during generation.
- Fixed: Exceptions when exporting a game now use the improved error dialog.
- Fixed: Gracefully handle unsupported old versions of the preferences file.
- Fixed: Excluding all copies of a progressive item, or the non-progressive equivalent, no longer hides them from the editor.
- Fixed: Changing the selected backend while it's being used should no longer cause issues.
- Fixed: Unexpected exceptions during generation now properly display an error message.
- Fixed: Trick usage in preset summary now ignores tricks that are hidden from the UI.
- Fixed: /database-inspect command no longer shows EventPickup nodes.
- Fixed: Data Editor is now correctly named Data Editor instead of Data Visualizer.

### Cave Story

- The hints fix affects Cave Story.

### Metroid Prime

- **Major** - Added: Enemy Attribute Rando. Enemy stat values such as speed and scale can be randomized within a range you specify.

### Metroid Prime 2: Echoes

- The hints fix affects Metroid Prime 2: Echoes.

## [4.5.1] - 2022-08-03

- Fixed: The History and Audit Log are now properly updated when joining a game session.
- Fixed: Your connection state is properly updated when joining a game session.

## [4.5.0] - 2022-08-01

- Added: Preferences are now saved separately for each version. This means newer Randovania versions don't break the preferences of older versions.
- Added: Exporting presets now fills in default file name.
- Added: Logging messages when receiving events from the server.
- Changed: Internal changes to server for hopefully less expired sessions.
- Fixed: The discord bot no longer includes the lock nodes.

### Cave Story

- Nothing.

#### Patcher Changes

- Nothing.

#### Logic Database

- Nothing.

### Metroid Prime

- **Major** - Added: Door lock rando. Door locks can now be randomized, with many options to fine-tune your experience. This feature is incompatible with multiworld.
- **Major** - Added: Option to show icons on the map for each uncollected item in the game under "Customize Cosmetic Options..."

#### Patcher Changes

- Fixed: Exporting with `QoL Cosmetic` disabled
- Fixed: Zoid's deadname appearing in credits
- Changed: Patches now consume fewer layers on average

#### Logic Database

- Fixed: Phazon Mining Tunnel now accounts only for Bombs when coming from Fungal Hall B
- Fixed: The Central Dynamo drone event is now accounted for to go through Dynamo Access
- Added: Beginner Wall Boost to lock onto the spider track in Metroid Quarantine A
- Added: Advancing through rooms containing Trooper Pirates now requires either the proper beam(s), basic defensive capabilities (varies slightly by room), or Combat (Intermediate) where appropriate
- Added: Advancing through rooms containing Scatter Bombus now requires Morph Ball, Wave Beam, Movement tricks, or basic defensive capabilities

### Metroid Prime 2: Echoes

- Nothing.

#### Patcher Changes

- Nothing.

#### Logic Database

- Nothing.

## [4.4.2] - 2022-06-05

- Fixed: Generating multiworld games where one Prime 1 player has item in every room while another Prime 1 player doesn't now works properly.
- Fixed: It's no longer possible to configure more than 99 shuffled copies of a major item, as that causes errors.
- Fixed: Using a trick to break a door lock is now properly displayed in the UI.
- Fixed: The description for expansions now mention they can be logical with multi-pickup placement.
- Fixed: The change log tab no longer causes the window to have absurd sizes on macOS.
- Removed: The broken option for enabling required mains for Metroid Prime 1. It was non-functional and incorrectly displayed.

## [4.4.1] - 2022-06-04

- **Major** - Added: When using multi-pickup placement, expansions are now considered for logic.
- Added: New experimental option for a different algorithm for how the generator weights locations for multi-pickup placement.
- Added: "Generate Game" tab now remembers which games and presets were expanded or collapsed.
- Added: The Game Session Window now has a counter for how many pickups it's currently trying to send to the server.
- Changed: Considerable more effort is made to keep hints relevant if there isn't enough things to be hinted in a game.
- Changed: Reduced the lag you get the first time you open the Games tab.
- Changed: Optimized the game generation. As example, Echoes' Starter Preset is 45% faster.
- Changed: Optimized the game validation. As example, Echoes' Starter Preset is 91% faster.
- Changed: The algorithm for how locations lose value over generation has changed. This should have bigger impact in big multiworlds.
- Changed: It's now possible to login again directly in the Game Session Window.
- Removed: The server and discord bot are entirely removed from the distributed executables, reducing its size.
- Removed: Metroid Dread is no longer available in releases, as it was never intended to be considered stable.
- Removed: All auto trackers based on pixel art style were removed by request of their artist.
- Fixed: The "Spoiler: Pickups" tab no longer shows locations that aren't present in the given preset.
- Fixed: The Game Session Window now better handles getting disconnected from the server.

### Cave Story

- Fixed: Hint Locations tab in Help no longer has an empty column named "2".

#### Patcher Changes

- Nothing.

#### Logic Database

- Nothing.

### Metroid Prime

- Added: "Cosmetic" option to force Fusion Suit
- Changed: Converting models from Echoes now always needs to be provided with an ISO.

#### Patcher Changes

- **Major** - Added: Models for Echoes' translators and split beam ammo are now also converted to Prime.
- Fixed: Spawning in Elite Quarters after killing OP no longer spawns the player OoB
- Fixed: Ridley boss random size on PAL/NTSC-J and Trilogy
- Fixed: Many rooms which, when submerged, the water box would be misaligned with the bounding box
- Fixed: Certain rooms where item position randomizer biased towards one side or OoB entirely
- Added: Results screen now shows Randovania version and seed hash

#### Logic Database

- Fixed: Gravityless SJ strat for Cargo Freight Lift to Deck Gamma is no longer dangerous
- Fixed: Main Plaza NSJ Grapple Ledge dash now correctly uses the Wasp damage boost method
- Fixed: Hall of the Elders Boost IUJ typos- BSJ is now IUJ and Combat is now Combat/Scan Dash
- Added: Thardus is now logical if you only have Thermal Visor with the Invisible Objects trick set to Intermediate
- Added: Flaghra now accounts for defeating it both before and after triggering the fight
- Added: Method to reach Main Quarry's crane platform with just Grapple Beam and Beginner Movement
- Added: Method to reach Main Quarry's crane platform with Expert Wall Boosts and Slope Jumps
- Added: Method of getting Crossway with only Boost Ball and Xxpert Movement
- Added: Method of climbing Connection Elevator to Deck Beta gravityless NSJ with Advanced Bomb Jump and Expert Slope Jump
- Added: NSJ/bombless strat of getting Gathering Hall's item with a Hypermode dash
- Added: Method of getting Crossway item with Advanced Bomb Jump and Expert BSJ, Scan Dash, and Standable Terrain
- Added: Method of climbing Reflecting Pool using the Stone Toad's wacky physics as Advanced Movement
- Added: Gravityless NSJ method of leaving Gravity Chamber with Advanced Wall Boost and Expert Slope Jumps and Underwater Movement
- Changed: Increased Elite Quarters BSJ to Advanced
- Changed: Increase lower Great Tree Hall Wall Boost to Hypermode
- Changed: Chozo Ruins Save Station 3 boostless/bombless strat to go through the tunnel has had its difficulty decreased to Advanced Movement and Intermediate Standable Terrain
- Changed: Hive Totem NSJ Slope Jump now uses Beginner Underwater Movement
- Changed: Monitor Station dash to Warrior Shrine is now Beginner with SJ

### Metroid Prime 2: Echoes

- Nothing.

#### Patcher Changes

- Nothing.

#### Logic Database

- Nothing.

## [4.4.0] - Not released

This release was skipped.

## [4.3.2] - 2022-05-13

### Metroid Prime

- Fixed: Lightshow during Chapel IS after Chapel item has been obtained and room has been reloaded

### Metroid Prime 2: Echoes

- Fixed: Significantly reduced lag spikes when loading a room containing Prime1 models.

## [4.3.1] - 2022-05-08

- Added: Phazon Suit hints are now included in the preset description.
- Fixed: Exporting Prime 1 games that have no Phazon Suit no longer fails if it's configured to have a hint.

## [4.3.0] - 2022-05-01

- Added: Destroying door locks is now properly tracked. In Echoes, this means removing a door lock from the back allows for logical access to where you were.
- Added: In Data Visualizer, it's now possible to set tricks to a certain level and simplify all visible connections based on that.
- Fixed: Maximum values for certain preset fields, such as Energy Tank capacity and Superheated Room Probability, can now properly be used.
- Fixed: A race condition with Randovania connected to Nintendont, where Randovania could incorrectly assume the game was idle if memory was read while it was executing the last sent task.
- Fixed: The map tracker now properly handles when multiple nodes gives the same resource/event.
- Changed: Online game list by default only shows 100 sessions, for performance reasons. Press "Refresh" to get all.

### Cave Story

- Nothing.

#### Patcher Changes

- Nothing.

#### Logic Database

- Nothing.

### Metroid Prime

- Added: Option to specify hint for Phazon Suit in Impact Crater (default=Show only area name)
- Added: April Fools Preset
- Added: Map images are now generated and written in the same folder as output ISO when generating room rando seeds and exporting them with spoilers enabled.
- Fixed: Random Superheated, Random Submerged and Dangerous Gravity Suit logic now trigger dialog warning in Multiword sessions
- Fixed: Adjusted min/max boss sizes to prevent softlocks
- Fixed: Default setting for screen Y offset now works
- Changed: The "Items in Every Room" Chaos Option now uses items from the Randovania pool (shows n/293 items when enabled). This means multiworld items can now appear at extra locations, and item text is now consistent with the rest of item placement.
- Changed: Two-way room rando now ensures that all rooms are part of the same network

#### Patcher Changes

- Fixed: Specifying custom heat-damage-per-second now properly affects non-vanilla superheated rooms
- Fixed: Some akward cutscene timing when playing skipped cutscenes in realtime
- Added: Random boss sizes now affects Flaahgra, Plated Beetle and Cloaked Drone
- Changed: Random boss sizes now affects bosses in cutscenes, additionally Omega Pirate's armor plates now scale properly
- Changed: When creating a new save file, the default selection is now "Normal" to help prevent accidentally starting the game on Hard mode
- Changed: Artifacts which do have no need to be collected are removed from the logbook

##### Room Rando
- Added: Include Square Frigate doors and morph ball tunnels during randomization
- Fixed: Crash when opening the map near certain rooms
- Fixed: Crashes due to two large rooms being connected.
- Fixed: Crash when rolling through some doors in morph ball
- Fixed: Central Dynamo reposition soft-lock
- Fixed: Inability to scan vertical doors
- Fixed: Incompatability with "No Doors" + "Room Rando"
- Changed: The door immediately behind the player is unlocked when teleporting to a new room. This gives the player one chance to backtrack before commiting to the warp.

#### Logic Database

- Nothing.

### Metroid Prime 2: Echoes

- Added: Preset descriptions now list custom beam ammo configuration.
- Changed: Optimized how long it takes to export a game that uses Prime 1 models.

#### Patcher Changes

- Nothing.

#### Logic Database

- Nothing.

## [4.2.1] - 2022-04-01

- Fixed: Popup for new changes fixed.

## [4.2.0] - 2022-04-01

- Added: Experimental option to force first progression to be local.
- Added: New pixel icons for the auto tracker.
- Changed: Standard tracker layouts for Prime, Echoes and Corruption now include a few more items.
- Changed: Auto tracker game icons for Echoes beams now use the HUD icons instead of the pickup models.
- Changed: Update to Qt 6.
- Changed: The import preset menu in game sessions now has the presets of a game sorted by name, with the default presets on top.
- Fixed: Randovania no longer hangs on start if there's a loop in the hierarchy of presets.
- Fixed: Generation no longer fails when one player has no pickups assigned during logic.

### Cave Story

- Nothing.

#### Patcher Changes

- Nothing.

#### Logic Database

- Nothing.

### Metroid Prime

- **Major** - Added: In multiworld, pickups from an Echoes player now uses the correct model from Echoes.
- **Major** - Added: **April Fool's Day Special!** New game modification category "Chaos Options" in "Other" tab. Chaos options are patcher-side only, and thus are not accounted for by the seed generator logic.
    - Enable Large Samus
    - Random Boss Sizes
    - Remove Doors
    - Random Superheated Rooms
    - Random Submerged Rooms
    - One-way Room Rando
- Added: Deterministic Maze RNG option for fairer racing
- Fixed: Echoes Combat Visor placed in a Prime player's world now uses the new Combat Visor model.
- Fixed: Deterministic Incinerator Drone RNG setting staying on even when checkbox was unchecked.

#### Patcher Changes

- Fixed: Soft-lock in Artifact Temple with Major Cutscene skips (players could leave during ghost cutscene and abort the layer change)
- Fixed: Items Anywhere could delete Artifact hints in rare cases
- Changed: Updated [Quality of Life documentation](https://github.com/toasterparty/randomprime/blob/randovania/doc/quality_of_life.md)
- Changed: Nerfed "Items in Every Room" (Extra items more likely to be missiles)

#### Logic Database

- Nothing.

### Metroid Prime 2: Echoes

- **Major** - Added: In multiworld, pickups from a Prime player now uses the correct model from Prime.

#### Patcher Changes

- Nothing.

#### Logic Database

- Nothing.

## [4.1.1] - 2022-03-12

- Added: The game details window now displays the Randovania version the game was generated with.
- Added: You can now import a game layout/spoiler file in multiworld sessions.
- Changed: A popup shows up while waiting for the game session list.
- Fixed: The error message when the client is incompatible is now properly displayed.
- Fixed: Player inventory is now properly sent to the server in multiworld sessions.


### Metroid Prime

#### Patcher Changes

- Fixed: Scan visor and X-Ray not displaying properly after taking an elevator when combat visor is shuffled.
- Fixed: Some users receiving OS error when exporting ISO with non-vanilla suit colors.


## [4.1.0] - 2022-03-01

- Added: /randovania-faq command was added to the Discord bot, which sends FAQ messages.
- Added: Randovania now checks if the entire database is strongly connected, allowing for manual exceptions.
- Added: You can now configure the priority given to each major item. Higher values are more likely show up earlier in the progression chain.
- Added: Generation failures now have a lot more details on what was missing for progression, facilitating finding issues with your preset.
- Added: The item pool screen now explicitly tells you expansions are not used for logic.
- Added: Implemented support for changing the title for a game session.
- Added: A button for duplicating a session, including the generated game and all rows.
- Added: Multiworld sessions can now be generated without spoilers.
- Added: Preset descriptions now include if some item has a different number of copies shuffled.
- Changed: Multiworld damage logic incompatibility warning now displays every time.
- Changed: On generation failure, a count of how many nodes are accessible is now displayed.
- Changed: Data Editor now lets you save non-experimental databases with integrity errors.
- Changed: Most command line arguments have been renamed.
- Changed: Simplified the item pool tab, with the usual case now having only a single line per item.
- Changed: Improved the text for quantities for ammo in the item pool tab.
- Changed: Experimental games are only shown in the menu if the option for experimental games is enabled.
- Changed: Only session admins are allowed to copy the permalink of a session.
- Changed: Modified how ConfigurableNodes (In Echoes, the Translator Gates) are handled in logic. This should have no visual differences, other than speeding up generation.
- Changed: Great internal changes were done to how hints are applied to the game. This should have no visible impact.
- Changed: The UI for 1HP Mode now only shows up for Echoes.
- Fixed: Map Tracker now properly handles multiple copies of pickups in all cases.
- Removed: The Database Editor can only be open when running from source. In releases, use `Open -> (Game) -> Data Visualizer` instead.
- Removed: All auto trackers based on pixel art style were removed over concerns about asset licensing.

### Cave Story

- Nothing.

#### Patcher Changes

- Nothing.

#### Logic Database

- Nothing.

### Metroid Prime 1

- Added: Option to use deterministic Incinerator Drone RNG for fairer racing
- Added: Spring Ball. Enable in preset configuration. Must have bombs in inventory to work.

#### Patcher Changes

- Added: QoL Game Breaking - Reserach Lab Aether Pirate now guaranteed to jump through glass when doing room backwards
- Fixed: Players could unmorph in Magmoor Workstation where they should not be able to
- Fixed: Abuse of QoL Game Breaking in Central Dynamo to skip the maze/drone
- Fixed: Exclude Phazon Elite Item from QoL Pickup Scans
- Fixed: Wavesun when playing with shuffled item positions
- Fixed: Main Plaza etank ledge door shield was slightly misaligned
- Fixed: Cannon remaining holstered after grapple when shuffling combat visor
- Fixed: Cannon remaining holstered after a specific type of R-Jump when shuffling combat visor
- Fixed: Unmorphing now returns you to your previous visor instead of default visor when shuffling combat visor for quality of life purposes

#### Logic Database

- Changed: Reduce difficulty of Monitor Station -> Warrior Shrine NSJ/No Bombs to intermediate dash and standable terrain (from advanced dash and expert standable) and included a video.

### Metroid Prime 2: Echoes

- When checking details for a game, the hint spoiler tab now includes the correct text for Dark Temple keys hints.

#### Patcher Changes

- Nothing.

#### Logic Database

- Added: Using Screw Attack as a trickless means to obtain Grand Windchamber item after seeker puzzles

## [4.0.1] - 2022-01-30

- Changed: The UI for 1HP Mode now only shows up for Echoes.
- Fixed: Support for non-NTSC Metroid Prime 1 ISOs restored.

## [4.0.0] - 2022-01-30

- **Major** - Added: Cave Story has been added with full single-player support.
- **Major** - Added: Data Visualizer/Editor now contains a visual representation of the nodes in the area.
This feature comes with plenty of quality of life functionality for editing the database.
- Added: A new tab has been added to the preset editor, Generation Settings, consolidating various settings such as minimal logic, multi-pickup placement, dangerous actions, etc.
- Added: The Logic Database can now have descriptions for nodes.
- Added: Game Details window can now spoil the item order, elevators, translator gates and hints.
- Added: Data Editor can now edit area names.
- Added: Data Editor can now view and edit resources.
- Added: Items now have tooltips in the Auto-Tracker.
- Added: One joke hint.
- Added: Descriptions for Minimal Logic for each game, with a better definition of what Minimal Logic is.
- Added: Randovania is now able to identify for what version of Randovania a given permalink is, if they're similar enough versions.
- Added: Permalinks now contain the seed hash, so Randovania can detect if there's a hash mismatch when importing.
- Changed: In the Game Session Window, the observers tab is now visible by default.
- Changed: The rdvgame file is now considerably more technical in order to require less game-specific code.
- Changed: Editing connections in the Data Editor now has an easier to use selector for non-item resources.
- Fixed: Data Visualizer no longer hides the comment for a single-element Or/And entry.
- Fixed: Data Editor now properly handles areas without nodes.
- Removed: It's no longer possible to delete a game session.
- Removed: It's no longer possible to leave the session when closing the window.

### Metroid Prime

- Added: Start in any (uncrashed) Frigate room
- Added: 1-way cycles and 1-way anywhere elevators can lead to (uncrashed) Frigate rooms
- Added: Essence Death and Frigate Escape Cutscene teleporter destinations can now be shuffled
- Added: Artifact hints can now be configured to show area and room name, just area name, or nothing at all
- Added: Cosmetic Option - Select HUD Color
- Added: Cosmetic Option - Rotate hue of all 4 suit textures and ball glow color
- Added: Cosmetic Option - Set default in-game options like Echoes
- Added: Experimental Option - Shuffle the coordinates of items within their respective rooms. Seeds may not be completable.
- Added: Experimental Option - Add random (non-logical) items to rooms which do not usually have items.
- Added: Shuffle Power Beam
- Added: Shuffle Combat Visor
- Added: New default preset: "Moderate Challenge".
- Changed: Minimal Logic no longer checks for Plasma Beam.
- Changed: Removed "Fewest Changes" preset.
- Changed: Updated "Starter Preset" to better match community preferences.

#### Known Issues:

- Nothing.

#### Patcher Changes

- Added: Support for NTSC-U 0-01, NTSC-J and NTSC-K (Gamecube)
- Added: List of tournament winners on lore scan in Artifact Temple
- Added: QoL Game Breaking now fixes several crashes on Frigate Orpheon
- Added: QoL Game Breaking now fixes the soft-lock in hive totem by making the blocks drop sooner
- Added: Option to disable item loss in Frigate (Enabled by default)
- Added: QoL Pickup Scans - Weeds by item in Landing Site now don't have scan point
- Added: Combat/Scan/Thermal/X-Ray all have unique custom models
- Fixed: Safeguard against blowing past layer limits.
- Fixed: On Major custscene skip, Elite Quarters now stays locked until the player picks up the item. The hudmemo is now tied to the item rather than the death animation.
- Fixed: Ruined fountain not always showing the right scan.
- Fixed: Phazon Suit Small Samus Morph Ball Glow
- Fixed: Vent shaft item not being scannable on QoL Pickup Scans
- Fixed: Automatic crash screen
- Fixed: Wavesun not collecting item/unlocking door
- Fixed: Locked door on Storage Depot B (NTSC 0-02)
- Fixed: Bug in Elite Quarters where game would crash during OP death cutscene if the player changed suit during the fight
- Changed: The vines in arboretum which cover the scan panel remain in the room on the ghost layer to help aid newer players.
- Changed: Exo and Essence stay dead permanently if traversing Impact Crater multiple times
- Changed: Increased Maximum Missile/Etank/Capacity for seeds with more expansion count than is available in vanilla

#### Logic Database

- Fixed: Magma Pool - Added missing suit or heated runs trick requirement for non-grapple methods of crossing the room
- Fixed: HAT - Updated spawn node
- Fixed: Quarantine Cave - Properly model when the fight is required and when it is not
- Fixed: Bug where Biohazard Containment didn't check Power Conduit Requirements if Super Missiles were available
- Fixed: Typo in Frozen Pike - Hunter Cave Access requires Slope Jump (Advanced), not Single-Room OoB (Advanced)
- Added: New Event - Gravity Chamber Item (Lower)
- Added: New Trick Category - Infinite Speed
- Added: Magma Pool - Added standable terrain method to cross the room with a video example
- Added: Main Plaza - Hypermode Dash to get Grapple Ledge
- Added: Elite Quarters - BSJ to skip scan visor
- Added: Reactor Core - NSJ Gravityless Bomb Jumps
- Added: Cargo Freight Lift - NSJ Gravityless Boost or Bombs climbs
- Added: Flick BSJ in watery hall OoB
- Added: NSJ Bombless Lower GTH Climb (Wallboost)
- Added: NSJ Bombless Quarantine Cave Elevator Spider Skip
- Added: NSJ Bombless Gravity Chamber Escape (Gravity Wallboost)
- Added: NSJ Bombless Lower Phen's Edge
- Added: NSJ Bombless Frozen Pike (Mid-Section)
- Added: NSJ Bombless Life Grove (Wallboost)
- Added: NSJ Bombless HOTE Climb (Boost IUJs)
- Added: NSJ Bombless Elite Control Access (Wallboost)
- Added: Elite Control Access Item (Damage Boost)
- Added: Central Dynamo Item w/ Infinite Speed
- Added: Bomb jump to skip grapple in Biotech Research Area 2
- Added: Great Tree Hall - Jump Off Enemies Bomb Jump (Advanced) to reach GTC NSJ
- Added: Wallboost FCS Climb
- Added: Logic for Traversing Twin Fires Tunnel to Workstation NSJ Gravity
- Added: Logic for Traversing Twin Fires Tunnel to Workstation NSJ Bombless
- Added: Logic for Traversing Twin Fires Tunnel to Workstation Missileless Grappless
- Added: Gravityless Grappless Morphless method for crossing FCS
- Added: Waste Disposal Wallboosts
- Added: Climb Connection Elevator to Deck Beta Gravityless
- Added: Combat Requirements for Essence fight
- Added: 2 Additional NSJ methods for reaching FCS item
- Added: Lava Lake Item NSJ Combat Dash
- Added: Triclops Pit Item SJ Beginner Standable
- Added: 3 new ways to climb Tower of Light (L-Jump, R-Jump, Slope Jump)
- Added: Underwater Movement (Beginner) to get to Tower Chamber with Space Jump
- Added: Underwater Movement (Intermediate) for NSJ Tower Chamber
- Added: Frigate Crash Site climb with Space Jump and L-Jump (Intermediate) and Standable Terrain (Beginner)
- Added: More logical paths for Ice Ruins West NSJ
- Added: Ice Ruins West Middle-Left Rooftop to Item Combat/Scan Dash
- Added: Beginner L-Jump to reach Main Quarry Save Station
- Added: Main Quarry Crane Platform to Waste Disposal NSJ Advanced Combat Dash
- Added: Main Quarry Crane Platform to Item Intermediate Scan Dash
- Added: Expert Gravity Wallboost to get to Tower Chamber
- Added: Beginner Gravity Wallboost to get to Watery Hall
- Added: Expert Trick for NSJ+Boost Crossway
- Added: Movement (Intermediate) to skip Spider Ball in Crossway
- Added: L-Jump to skip SJ on 3rd tier of ore processing puzzle
- Added: NSJ Ore Processing with Spider+Bombs (Expert)
- Added: Bombless Ore Processing Puzzle with Wallboost(Advanced)
- Added: Phendrana Canyon Hypermode Boost
- Added: NSJ Combat Dash (Expert) to Temple Entryway from lower part of room
- Added: Various tricks in Uncrashed Frigate
- Added: Ore Processing Door To Elevator Access A to Storage Depot B Standable L-Jump with Power Bombs
- Added: Combat logic for Dynamo Access and Elite Control Elite Pirate fights
- Added: Intermediate/Advanced Standables to enter/escape Elite Control after/without triggering Elite Pirate
- Added: Logic now can expect players to play in just scan visor, using bombs to open doors
- Added: Knowledge/Combat (Intermediate) trick to skip needing Power Beam for Exo fight
- Changed: Renamed Misc Logic Option to "Allow Dangerous Gravity Suit Logic"
- Changed: Increased difficulty of Connection Elevator to Deck Beta DBJs to Advanced
- Changed: HAT Wallboosts can be done using Gravity at the same difficulty
- Changed: Removed under-used "Complex Movement" trick category
- Changed: All Gravityless Slope Jumps are now categorized as "Underwater Movement without Gravity", as opposed to just NSJ ones
- Changed: Knowledge (Beginner) to Traverse Magmoor Workstation without Varia
- Changed: Magma Pool - Gravity Suit lava dive difficulty was reduced to L-Jump (Intermediate) and Standable Terrain (Beginner)
- Changed: Hall of the Elders - Now properly model needing to kill the 1 ghost to leave the room. Chargeless 1 ghost fight combat difficulty reduced to beginner.
- Changed: Added requirement for X-Ray Visor or Invisible Platforms to Triclops Pit Item NSJ tricks
- Changed: Monitor Station climb to Warrior Shrine Bomb Jump difficulty changed from Advanced to Intermediate
- Changed: Monitor Station NSJ Combat Dash to Warrior Shrine lowered difficulty from Advanced to Intermediate
- Changed: Increase the difficulty of Tower of Light climb with combat dash from 'Beginner' to 'Intermediate' lowered Standable Terrain from 'Intermediate' to 'Beginner'
- Changed: Frigate Crash Site Climb Space Jump Slope Jump Standable Terrain difficulty was reduced to Standable Terrain (Beginner)
- Changed: Removed Slope Jump and Standable requirement from Ice Ruins West NSJ
- Changed: Main Quarry Save Station NSJ Movement difficulty from Beginner to Intermediate
- Changed: Main Quarry Crane Platform to Waste Disposal Standable/Slope Jumpe no longer requires L-Jump
- Changed: Main Quarry Crane Platform to Waste Disposal NSJ Scan Dash difficiulty from Advanced to Intermediate
- Changed: Ore Processing Storage Depot B to Waste Disposal NSJ Standable difficulty from Intermediate to Beginner
- Changed: Ore Processing Storage Depot B to Waste Disposal R-Jump to L-Jump
- Changed: Elite Research Spinners without Boost from Advanced to Intermediate
- Changed: Ore Processing Door To Elevator Access A to Storage Depot B Standable difficulty from Intermediate to Advanced
- Changed: Sun Tower Early Wild now requires Intermediate Knowledge on all methods
- Changed: Less damage required for Watery Hall with Gravity Suit

### Metroid Prime 2: Echoes

- Changed: Minimal Logic no longer checks for Light Suit or Agon Keys.

#### Patcher Changes

- Fixed: Exporting an ISO when Randovania is in a read-only path now works properly.
- Added: Ability to set a custom HUD color

#### Logic Database

- Changed: Shrine Access Seeker Door without Seekers is now Hypermode (from Expert).


## [3.2.2] - 2022-01-17

- Fixed: Presets for unknown games (for example, from a dev version of Randovania) are now properly ignored.

## [3.2.1] - 2021-10-23

- Fixed: The spin box for starting Energy Tanks no longer goes above 14.
- Fixed: Errors from the Prime 1 patcher are now properly displayed in error messages.
- Fixed: Converting presets from previous games should no longer cause invalid expansion ammo count.
- Fixed: Converting presets with multiple major items that give ammo no longer cause incorrect per-expansion ammo count.
- Fixed: Changing the default beam in Echoes no longer throws an error with invalid included ammo.
- Fixed: Sky Temple Keys on Guardians/Sub-Guardians are now properly counted for the item pool size.
- Fixed: Sky Temple Keys on Guardians/Sub-Guardians now appears on the preset description.
- Fixed: Safety check that there's enough available locations for all non-progression at the end of generation has been re-added.
- Changed: Improved error message for certain kinds of invalid permalinks.
- Changed: Presets with negative ammo count for expansions are invalid.

### Metroid Prime

#### Patcher Changes

- Fixed: PAL ISOs now correctly work again.

## [3.2.0] - 2021-10-16

- **Major** - Added: The Logic Database can now have comments in requirements.
- **Major** - Changed: Expansions contents are now configured directly, instead of being calculated from a target.
- Added: Files in the "Previously generated games" folder now includes the name of the games used.
- Added: Custom names for Prime 1 elevators
- Added: Support for Minimal Logic has been added for Metroid Prime and Metroid Prime 3.
- Added: New auto tracker layouts for Metroid Prime 2, with two lines and three lines.
- Changed: Force one specific certificate root when connecting to the server.
- Changed: Custom elevator names across both games now used throughout the entire UI
- Changed: Data Editor now raises an error if two Pickup Nodes share the same index.
- Changed: When changing Echoes Goals, the slider of the number of keys is now hidden when "Collect Keys" goal is not selected.
- Changed: Customizing the item pool causes permalinks to not get as long as before.
- Changed: The Qt theme was changed, as the previous one had serious issues on certain platforms and certain elements.
- Fixed: Items that include ammo are now configurable to provide up to the ammo's capacity.
- Fixed: Certain invalid permalinks are now properly recognized as invalid.
- Fixed: In connections editor, changing a requirement to "And/Or" no longer places ui elements in the wrong place.
- Removed: Metroid Prime 2: Echoes FAQ entry about the weird hint categories, as the issue has been fixed.
- Removed: Menu option to open STB's Echoes item tracker in a new window.

### Metroid Prime - Patcher Changes

- Added: New Nothing model.
- Added: Missile Expansions for yourself has a 1 in 1024 of being shiny.
- Fixed: Mine security station softlock so that defeating the purple pirates first doesn't fail to switch the room to the non-cutscene layer.
- Fixed: Qol scan for Ice Ruins West pickup.
- Fixed: Warp-to-start crash.
- Changed: Fewer forced popup alert for multiworld purpose, and popups now lasts 3s instead of 5s.

#### Cutscene Skips

- Added: Cutscene skip for arboretum gate (competitive+).
- Added: Mine Security Station now longer force switches to Combat Visor.
- Changed: Shorelines Tower cutscene skip is now Minor.
- Changed: Workstation cutscene is now Competitive.
- Changed: Wave panel cutscene in Main Quarry is now Competitive.
- Changed: Elevator leaving cutscenes back are now Major.

### Metroid Prime 2: Echoes - Patcher Changes

- Added: Cosmetic option to customize hud color.
- Fixed: Scanning hints now displays the correct, edited categories.

### Metroid Prime - Logic Database

- Added: Method of reaching pickup in Root Cave from Arbor Chamber with a Dash (Intermediate and above).
- Added: Knowledge (Beginner) trick to leave Central Dynamo without completing the maze or fighting the drone.
- Added: Additional Lower Mines NSJ logic.
- Added: Movement tricks for logical forced damage in Magmoor Caverns, Phazon Mines, and Impact Crater.
- Added: Tricks for climbing Research Lab Aether NSJ
- Added: Tricks for traversing Magmoor Workstation bombless NSJ
- Added: More detailed boss/combat logic
- Fixed: Shorelines tower item being accessible from Ruins Entryway and not Temple Entryway.
- Fixed: Backwards Lower Mines logic
- Fixed: Ice Ruins West NSJ logic now accounts for adult sheegoth layer
- Fixed: Added missing requirements for releasing the metroid in Research Lab Aether

### Metroid Prime 2: Echoes - Logic Database

- Added: Method of climbing halfpipe in Meeting Grounds with Space Jump, Screw Attack, and Standable Terrain (Beginner and above)
- Added: Method of killing Quad MBs using Bombs or Power Bombs and Combat (Beginner)
- Added: Method of killing Quad MBs using Screw Attack (Space Jump) and Knowledge (Beginner)
- Added: Requirement to either kill the Quad MBs or defeat Spider Guardian in order to collect the item in Hall of Combat Mastery in the intended way
- Fixed: A few broken Dark Forgotten Bridge paths have now been fixed.
- Changed: Simplified Meeting Grounds logic slightly, by removing the redundant Top of Halfpipe node
- Changed: Killing Quad MBs now uses a template, as it's a complex set of requirements repeated in three separate rooms

### Discord Bot (Caretaker Class Drone)

- Changed: Room images uses two-way arrows if a connection is two-way, instead of two arrows.

## [3.1.4] - 2021-09-19

- Changed: Force one specific certificate root when connecting to the server.
- Fixed: Checking for updated versions will no longer close Randovania when no internet connectivity is present.
- Fixed: The server will properly reject clients with mismatched versions.

## [3.1.3] - 2021-09-19

- Added: Dialog that shows all enabled tricks in a preset and a list of all rooms that have some combination of tricks that ends up active in that preset.
  - This dialog can be accessed by right-clicking a preset on the "Generate Game" tab, or by pressing the "..." menu in the "Game Details" window.
- Added: Multiworld Help entry regarding maximum number of players.
- Added: Metroid Prime FAQ entry regarding the forced popup alert.
- Changed: Long lines of requirements (Check for all artifacts in Artifact Temple) are now word wrapped.
- Changed: When changing Echoes Goals, the slider of the number of keys is now hidden when "Collect Keys" goal is not selected.
- Changed: In the description of Prime 1 presets, Quality of Life now comes before Game Changes.
- Changed: Clarify that only "Two-way, between areas" guarantees that all areas are accessible.
- Changed: Progress bar when generating a game now reports how many actions were taken, instead of how many items are left.
- Fixed: Nodes with no outbound connections now clearly display this in the visualizer, instead of an error.
- Fixed: Updated multiworld damage warning to mention Magmoor Caverns as well.

### Discord Bot (Caretaker Class Drone)

- Added: The bot now responds to permalinks, presets and rdvgame files sent via direct messages.
- Added: Response for permalinks now offers the permalink's presets for download.
- Changed: `/database-inspect` area responses now has a node selection.

## [3.1.2] - 2021-09-15

- Fixed: In game session, pressing the "Generate game" button no longer errors.

### Discord Bot (Caretaker Class Drone)

- Changed: The response to `.rdvgame` files now include the seed hash and permalink.
- Changed: `/database-inspect` response now includes an image of the requested room layout.

## [3.1.1] - 2021-09-12

- Added: When importing a preset in a game session, there's now an option to import directly from a file.
- Added: In game session, it's now possible to export a preset directly to a file.
- Added: In game session, there's now a "Generate game (no retries)" button. This option attempts generation only a single
time, before giving the error message of why it failed. It's useful for investigating bad presets.
- Changed: When multiworld generation fails, the error message is now clearer on which players haven't reached the end.
- Changed: Preset summaries have been split better into categories.
- Removed: The "Never" option for dangerous actions has been removed from the UI, as it currently doesn't work.

### Discord Bot (Caretaker Class Drone)

- Changed: `/database-inspect` response is now more readable and includes the name of who requested it.

## [3.1.0] - 2021-09-05

- **Major** - Added: Setting for requiring a number of actions/progression before artifacts are placed, to prevent early artifacts.
  - Default Prime 1 presets now default to 6 minimum progression for artifacts.
- **Major** - Added: Setting for controlling how dangerous checks are handled in logic.
- Added: Setting for toggling the pickup scan QOL adjustments.
- Added: The seed hash label in Game Sessions is now selectable.
- Added: One joke hint, requested in 2019.
- Added: Data Visualizer now only shows target nodes for selection that are non-impossible.
- Added: Data Visualizer now highlights nodes that have a path to the selected node.
- Added: Improved the error message when the patcher executable is somehow missing.
- Added: New entries to the Multiworld Help for collecting items and cross game.
- Fixed: Randovania no longer errors when the last selected preset is for a hidden game.
- Fixed: Quality of Life page link in Metroid Prime preset customization is now fixed.
- Fixed: The tracker now properly restores states for games other than Echoes.
- Fixed: Fixed a crash that sometimes occurs when deleting presets.
- Fixed: Generator now directly accounts for events weighting actions.
- Changed: Removed customization of Qt theme for decreasing whitespace.
- Changed: Upgrades in the tracker fills an entire column first, instead of filling rows first.
- Changed: Tracker now properly saves the preset used when persisting the state.

### Metroid Prime - Patcher Changes

- Added `Pickup Scans` option to toggle the patching of item locations so that they can always be scanned.
- Magmoor Workstation item scannable through the purple door (QoL Pickup Scan)
- Fixed shorelines tower item custom scan sometimes showing the incorrect text for certain models
- Certain pickups now always have the popup alert on collection during multiworlds.
- If there are multiple pickups for other players next to each other, these pickups are forced to have a popup alert, so Randovania can properly detect they were picked up.
- Fixed PCA crash patch not being applied when playing small samus.

#### Cutscene Skips
- Added `Competitive` cutscene skip option.
- Moved Shorelines Tower cutscene to major (it sometimes has a reposition that is sometimes useful in routing)
- Removed Main Quarry Combat Visor switch
- Speed up opening of gate in ice temple
- Speed up opening of gate in sun tower
- Fixed Thardus cutscene skip softlock

### Metroid Prime - Logic Database

- Added: Method of reaching Ruins Entryway from Plaza Walkway in Phendrana Shorelines with a Dash (Intermediate).
- Added: Easier NSJ trick to climb Ruined Courtyard using the water puzzle platforms.
- Added: Charge Beam requirements were added to the following rooms with combat trick alternatives:
    - (Beginner) Elite research - Phazon Elite
    - (Beginner) Research Entrance
    - (Intermediate) Hall of the Elders - Wave and Ice bomb slots
    - (Intermediate) Sunchamber - Ghosts fight
    - (Intermediate) Mine Security Station with >= 200 energy
    - (Advanced) Mine Security Station
- Fixed: Main Plaza door to Plaza Access is now properly a normal door, instead of a permanently locked door.
- Fixed: Sun tower now requires Knowledge (Intermediate) to collect the Sunchamber layer change event without falling down.
- Fixed: Removed broken/redudant trick for reaching Temple Entryway ledge using cutscene reposition
- Fixed: Trivial logic for Plaza Walkway to Ruins Walkway
- Fixed: Replaced Bomb Jump (Intermediate) with Dash (Beginner) trick to cross the gap to reach the Courtyard Access door in Ice Ruins West.
- Fixed: NSJ logic now accounts for stalactite in Ice Ruins West.
- Fixed: Crossing the gap by Specimen Storage door no longer sometimes requires L-Jump (Intermediate) instead of Beginner.
- Changed: Improved readability of Ruined Courtyard logic.
- Changed: Reorganized Sunchamber logic to improve usage by generator/solver.
- Changed: Picking up Sunchamber Ghosts item NSJ is now L-Jump (Beginner) instead of Intermediate.
- Changed: Crossing TFT to TF with Gravity+SJ now requires Movement (Beginner)
- Changed: FCS Item Scan Dash method is now Intermediate without SJ.
- Added: FCS Grapple strat - Movement (Beginner)

### Metroid Prime 2: Echoes - Patcher Changes

- Added: A-Kul's scan in Sky Temple Gateway now displays a list of previous tournament winners.
- Changed: Echoes now uses a different game ID when saving ISOs with menu mod enabled, preventing issues from incompatible save files.
- Changed: The elevator sound effect is never removed when elevators are vanilla, ignoring the preference.

### Metroid Prime 2: Echoes - Logic Database
- Added: Method of reaching the pickup in Reactor Core with Space Jump, Bombs, Spider Ball, and Standable Terrain (Intermediate and above).
- Fixed: Lore Scan in Meeting Grounds no longer believes that Boost is required to scan it.
- Fixed: Reactor Core has been cleaned up slightly.
- Fixed: Spawn point in Accursed Lake is now correctly set.

### Discord Bot (Caretaker Class Drone)

- Added: The `/database-inspect` command to send the logic of a room to the channel.
- Added: Messages with rdvgame files also get a reply with a summary of the preset.
- Changed: Responses with preset descriptions no longer pings the original message.

## [3.0.4] - 2021-08-10

- Added: Game Sessions now have an accessible audit log, which includes whenever a player accesses the spoiler log.
- Added: Metroid Prime 1 racetime.gg rooms are now viewable in the racetime.gg browser, with filters for each game
- Fixed: Importing a permalink from the racetime.gg browser while a race is currently in progress now selects the correct racetime.gg room

## [3.0.3] - 2021-08-08

- Fixed: "Open FAQ" in the main window now works correctly.
- Fixed: Pressing Yes to ignore invalid configuration now works correctly.
- Changed: Randovania now silently handles some invalid configuration states.
- Changed: Improved handling of corrupted repository for old preset versions.

## [3.0.2] - 2021-08-05

- Added: In-game crashes in Metroid Prime now automatically show the error screen.

- Changed: Game Sessions - The window now uses docks for the different parts, meaning you can resize, reorder and even split off.

- Changed: Use different colors for artifact hints in Metroid Prime, for better readability on both scan box and logbook.

- Fixed: Exporting a Metroid Prime ISO with Warp to Start enabled and starting at certain elevator rooms no longer fails.

## [3.0.1] - 2021-08-01

- Changed: Disabled the option to stop exporting a Prime 1 ISO to avoid crashes.

- Fixed: Server will now re-authenticate with Discord, preventing users from logging with the incorrect account.

- Fixed: Game Sessions - History entries with invalid locations no longer cause error messages.

## [3.0.0] - 2021-07-30

-   **Major** - Metroid Prime 1 is now fully supported, including multiworld and auto tracker!

-   **Major** - Presets are now presented in a tree view, with custom presets being nested under another one. They're also saved separately from Randovania data.

-   **Major** - The auto tracker now have support for different layouts, with their own assets and game support. New themes with icons similar to the game were also added, provided by MaskedKirby.

-   Added: Credits in Metroid Prime 2 now contains a list of where all non-expansions were placed, including possibly other player's for a multiworld. The credits now takes 75 seconds instead of 60 to accomodate this.

-   Added: Button to export the presets used in a game file.

-   Added: Add text description to unusual items in the Item Pool tab.

-   Added: New Help tab with information on how to read the Data Visualizer.

-   Added: In the Map Tracker, it's now possible to right-click a location to see a path from last action to it.

-   Added: A menu option to open the logs folder.

-   Added: The timeout limit is now progressively more forgiving, the more timeouts that happen.

-   Added: Button to set all gates to "Random with Unlocked' for Prime 2.

-   Changed: The items in the starting items popup is now sorted.

-   Changed: Customizing Dark Aether damage is now considered by logic.

-   Changed: Pickup visibility method is now configured in the Item Pool tab.

-   Changed: Multiworld connection is slightly more conservative when giving items.

-   Changed: Updated the Multiworld Nintendont for hopefully more stability.

-   Changed: The session history in multiworld now has different columns for the players involved, pickup and where the pickup was. It's also possible to sort the table by any of these fields.

-   Changed: The ISO prompt dialog now remembers your last used vanilla ISO, for when you delete the internal copy. When opening the file pickers, these start now with the paths from the input fields.

-   Changed: Many Spin/Combo boxes no longer react to the mouse wheel when not focused.

-   Fixed: Closing the dangerous settings warning via the X button is now properly recognized as "don't continue".

-   Fixed: Hint Item Names no longer breaks if you swap games while the table is sorted.

-   Fixed: Hint Item Names now properly list Artifacts and Energy Cells.

-   Fixed: Map Tracker now properly handles unassigned elevators.

-   Fixed: Trick names in the preset are always sorted.

### Metroid Prime 2 - Logic Database Changes

-   **Major** - "Suitless Ingclaw/Ingstorm" trick added to cover traversing rooms with either Ingclaw Vapor or Ingstorm.

#### Added

-   Method of getting over the gate in Mining Station A in reverse with Space Jump and Screw Attack (Expert and above).

-   Method of bypassing the breakable glass in Sand Processing from Main Reactor with Space Jump and Screw Attack (Expert and above).

-   Method of climbing to the top level of Main Gyro Chamber with Space Jump, Screw Attack, and Bombs, and no Scan Visor (Advanced and above).

-   Method of climbing the Sand Processing bomb slot with a Slope Jump for Bombless Bomb Slots (Advanced and above).

-   Method of leaving Dark Agon Temple by opening the gate from OoB with Single Room OoB, Slope Jump, Standable Terrain, Bomb Space Jump, Space Jump, and the Agon Keys (Expert and above).

-   Great Bridge:
    - Method of reaching Abandoned Worksite door with Space Jump and Extended Dash (Advanced and above).
    - Method of reaching Abandoned Worksite and Torvus Map Station doors from Temple Access Dark door with Boost Ball and Boost Jump (Advanced and above).
    - Method of reaching the pickup with Screw Attack and Single Room Out of Bounds (Expert and above).

-   Method of Crossing Grand Windchamber (both ways) Without Space Jump using Extended Dash (Hypermode).

-   Method of reaching the pickup in Watch Station:
    - With Space Jump, Screw Attack, and Single Room OoB (Expert and above).
    - With only Space Jump and Single Room OoB (Hypermode)

-   Alpha Blogg now has proper requirements for multiple difficulties.

-   Method of Bomb Slots without Bombs in Sanctuary Fortress/Ing Hive - Controller Access/Hive Controller Access without Space Jump (Expert and above).

-   Methods of crossing Torvus Bog - Fortress Transport Access with Gravity Boost or Bombs (No Tricks/Advanced and above).

-   Method of traversing Vault without Space Jump or Screw Attack using Extended Dashes (Advanced and above).

-   Method of reaching Windchamber Gateway item with only Scan Visor using Extended Dashes (Expert and above).

-   Method of reaching Kinetic Orb Cannon in Gathering Hall using Extended Dashes (Expert and above).

-   Method of reaching the pickup in Accursed Lake with a dash (Advanced and above).

-   Method of reaching Temple Security Access from the portal in Aerial Training Site with an Extended Dash (Hypermode).

-   Method of reaching the pickup in Mining Plaza with an Extended Dash (Hypermode).

-   Method of completing the Main Gyro Puzzle with only Space Jump and Screw Attack (Advanced and above).

#### Changed

-   Reaching the pickup in Temple Transport B with a Wall Boost is now Hypermode (from Expert).

-   Reaching the pickup in Path of Roots with only Bombs is now Expert (from Hypermode).

-   Reaching the portal in Hydrodynamo Shaft with Air Underwater and Screw Attack is now Hypermode (from Expert).

-   Reaching the pickup in Dark Torvus Arena with a Roll Jump is now Hypermode (from Expert).

-   Trial Grounds, reaching the door:
    - From the portal with Space Jump and a Slope Jump is now Beginner (from Intermediate).
    - From the left safe zone with a Dash is now Intermediate (from Expert) and without anything is now Advanced (from Expert).

-   Opening the Seeker Lock without Seekers in Mine Shaft is now Advanced (From Expert)

-   Opening the Seeker Lock without Seekers in Plain of Dark Worship is now Expert (From Hypermode).

-   Reaching the Windchamber Gateway Door from Windchamber Tunnel with a Boost Jump is now Hypermode (From Expert).

-   Reaching the pickup in Medidation Vista with a Boost Jump is now Expert (From Advanced).

-   Quadraxis and Boost Guardian now have proper health and item requirements with tricks disabled.

-   Activating Controller Access rooms Bomb Slots without Bombs is now Advanced (from Expert).

-   Reaching the Abandoned Worksite/Brooding Ground door from the bridge in Dark/Forgotten Bridge with an Extended Dash is now Hypermode (from Expert).

-   The initial Terminal Fall Abuses in Vault from the scan portal are separate from the final and are now Advanced (from Expert).

-   Catacombs NSJ dash to Transit Tunnel South has been modified to account for Scan Visor, with the original difficulty being raised to Advanced (from Intermediate).

-   Undertemple Shaft NSJ dash from bottom to top of cannon is now Intermediate (from Advanced).

-   Morph Ball is no longer required to reach the portal from the Echo Gate in Profane Path Scan Dash method.

-   Various Standable Terrain tricks (Dark Agon - Portal Site, Temple Grounds - Sacred Path) have been lowered to Beginner/Intermediate (from Advanced). This is to
    attempt to fix an old database limitation from before tricks had their own difficulty levels.

-   The dashes in Gathering Hall from Transit Tunnel South/West to the Kinetic Orb Cannon are now Intermediate (from Advanced).

-   The Bomb Space Jump NSJ to reach Abandoned Worksite in Great Bridge is now Expert (from Hypermode).

-   The dash to reach the portal in Aerial Training Site from Central Hive Transport West is now Hypermode (from Expert).

-   The dash to leave Hive Temple after Quadraxis via Security Station is now Hypermode (from Expert).

-   The dashes in Command Center (top level) and Accursed Lake without Space Jump are now Beginner (from Intermediate).

-   The dash in Mining Station A to reach Temple Access without Space Jump or Missiles is now Advanced (from Intermediate).

-   The dashes in Trial Grounds to Dark Transit Station without Space Jump are now Advanced (from Intermediate).

-   The dashes in Undertemple Shaft to reach Sacrificial Chamber Tunnel (and back) are now Advanced (from Intermediate).

-   The dash in Hall of Combat Mastery to reach the upper area after the glass is now Advanced (from Intermediate).

-   Bomb Guardian now has proper logic when shuffling Power Beam.

## [2.6.1] - 2021-05-05

-   Changed: Invalid values for the Multiworld magic item are ignored when detecting if the game is properly connected.

-   Fixed: "One-way anywhere" no longer shows up twice in preset warnings for multiworld

-   Fixed: Changing starting location to Ship or Save Stations now works again.

-   Fixed: Torvus Gate elevator is now properly hidden instead of Dark Torvus Ammo Station.

## [2.6.0] - 2021-05-02

-   **Major** - Added: New elevator randomization settings:
    * New mode: *One-way, elevator room with replacement*. One way elevator, but loops aren't guaranteed.
    * Select which elevators can be randomized.
    * Select possible destinations for *One-way, anywhere*.
    * Randomize Sky Temple Gateway, Sky Temple Energy Controller, Aerie Transport Station and Aerie elevators. *Warning*: These rooms have some details you must consider. Please read the elevators tab for more information.

-   **Major** - Added: The Energy Controllers in Agon Wastes, Torvus Bog and Sanctuary Fortress are always visible in the map, regardless if map is revealed by default. All regions are also always available for selection. This allows the light beam warps after U-Mos 2 to always be used.

-   **Major** - Added: An user preference (in *Customize in-game settings*) for the map to display names of unvisited rooms.
    When randomizing elevators, the elevator rooms are excluded to prevent spoiling their destinations. An option were added to disallow displaying names entirely, since otherwise you can use a Map Station to find the names.

-   Added: An option to disable the elevator sound effect, preventing it from playing endlessly in certain cases.

-   Added: When a crash happens, the game now displays an error screen instead of just stopping.

-   Added: The *Hint Item Names* tab now supports switching between all 3 Prime games.

-   Added: An option to use an experimental new pickup placement logic, able to place multiple pickups at once.

-   Added: Two additional joke hints. (Thanks CZeke and Geoffistopheles)

-   Added: It's now possible to add Infinite Beam Ammo, Infinite Missiles and Double Damage to the item pool.

-   Added: Player names are now colored yellow in hints.

-   Changed: Elevator names in the tracker uses their customized names, not the vanilla ones.

-   Changed: Optimized Randovania startup time and extensive logging of what's being done during it.

-   Changed: Improve scan text for expansions.

-   Changed: Some hints in multiworld games now also include the player names.

-   Changed: Missiles, Power Bombs and Ship Missiles are now only in logic after their respective main launcher, even if it's not required in game.

-   Changed: You can add up to 99 of any expansion to the pool, up from 64.

-   Fixed: The *Logic damage strictness* multipliers are no longer applied twice.

-   Fixed: *Up to* relative hints are no longer converted into *exactly* if the actual distance matches the displayed number.

-   Fixed: Dark Torvus Bog - Portal Chamber is no longer silently ignored as a starting location.

-   Fixed: Charging your beam to shoot when out of ammo now works even when customizing the ammo type required.

-   Fixed: Having the maximum number allowed of an expansion in a preset no longer causes permalink errors.

-   Fixed: Fixed the game defaulting to Combat Visor after an elevator.

-   Fixed: Multiworld spoiler logs now use 1-indexed player names for locations.

-   Removed: Using Dark Visor as the starting visor is no longer supported. (Game crashes on unmorph for unknown reasons)

### Logic Database Changes

-   Added: Method of reaching the pickup in Hive Gyro Chamber with Space Jump, Boost Ball, and a Boost Jump (Expert and above).

-   Added: Method of climbing Torvus Grove with Space Jump, Screw Attack, and Standable Terrain (Advanced and above).

-   Added: Method of reaching cannon in Great Bridge with Boost Ball and a Boost Jump (Expert and above).

-   Added: Method of reaching the main part of Hall of Combat Mastery with a Scan Dash and after blowing up the glass (Intermediate and above).

-   Added: Method of activating the portal in Portal Terminal with Screw Attack, Slope Jump, and No Bombs or Space Jump (Expert and above).

-   Added: Method of climbing Sacred Bridge with Bombs and a Bomb Space Jump (Advanced and above).

-   Changed: Logic paths that require Screw Attack without Space Jump now make sure to not have Space Jump to be valid.

-   Fixed: Spawn point of Aerie Transport Station is now the door, making DS2 required to take the elevator there.

## [2.5.2] - 2021-02-28

-   Added: The number of items in the pool is now included in the summary.

-   Fixed: Shuffling Combat Visor with item acquisition popups enabled no longer errors.

## [2.5.1] - 2021-02-26

-   Added: Drag and dropping rdvgame and rdvpreset files into the main Randovania window now imports that game file and preset, respectively.

-   Added: Discord bot now posts summary whenever a preset is attached to a message.

## [2.5.0] - 2021-02-19

-   Changed: Preset summary now only include differences from vanilla game.

-   Changed: The relative hint using an item category has been replaced with a relative hint using an area, with up to distance.

### Logic Database Changes

#### Added

-   Method of climbing Sanctuary Temple from the bottom with Bombs and Spider Ball (Intermediate and above).

-   Method of climbing Sanctuary Temple from the bottom with Screw Attack and Single Room Out of Bounds (Expert and above).

-   Method of reaching Worker's Path from the top level in Sanctuary Temple with Scan Visor and an Extended Dash (Expert and above).

-   Method of reaching Windchamber Gateway from Windchamber Tunnel in Grand Windchamber with a Boost Jump (Expert and above).

-   Method of reaching Temple Access in Mining Station A with a Boost Jump (Advanced and above).

-   Method of reaching pickup in Temple Access (Sanctuary) with Space Jump, Screw Attack, and Standable Terrain (Intermediate and above).

-   Method of climbing Temple Access (Sanctuary) with Space Jump, standing on a Rezbit, and dashing off the other Rezbit (Expert and above).

#### Changed

-   Increased weight for Energy Tanks to be selected as progression.

-   Reaching the pickup in Path of Roots from Torvus Lagoon with Gravity Boost, Space Jump, and a Slope Jump is now Intermediate (from Beginner).

-   Reaching the pickup in Grand Windchamber with Space Jump, Screw Attack, Slope Jump, Standable Terrain is now Advanced (from Intermediate).

-   Bomb Jumping over the 2nd light block heading to Hall of Eyes is now Intermediate (from Beginner).

-   Energy Tank requirements for Chykka have been lowered.

#### Fixed

-   Reliquary Grounds now has proper requirements for reaching Ing Reliquary with Light Suit.


## [2.4.2] - 2021-02-08

-   Fixed: Randovania no longer crashes if the connected Dolphin stops emulation.

## [2.4.1] - 2021-02-06

-   Added: Detect if the internal game copy was modified by a future version of Randovania, prompting for the user to press "Delete internal copy".

-   Changed: An error popup now shows up when exporting an ISO fails.

-   Removed: "Automatically track inventory" toggle, as the functionality was already removed.

-   Fixed: Randovania now considers any inventory item with amount above capacity, or capacity above the strict maximum as the game not being connected.

-   Fixed: Error message when the server rejects your client version not being displayed.

-   Fixed: Setting beam ammo expansions to 0 pickups no longer hides the boxes.

## [2.4.0] - 2021-02-01

-   **Major** - Added: The visor and beam you start the game equipped with is now configurable.

-   **Major** - Changed: In multiworld, items are now delivered at the same time as the message. It should also no longer fail to send with Nintendont.

-   Added: Additional joke hints were added.

-   Added: Method to climb to the portal Base Access with just Screw Attack (Intermediate and above).

-   Added: Method to reach the pickup in Grand Windchamber with Space Jump, Screw Attack, and a Slope Jump (Intermediate and above).

-   Added: Method to traverse Ventilation Area B from Bionenergy Production without Bombs by Screw Attacking into the tunnel and destorying the barriers with Missiles (Advanced and above).

-   Added: Method to reach the pickup in Path of Roots from Torvus Lagoon without Morph Ball (Beginner and above).

-   Added: Method to enter the tunnel in Underground Tunnel to Torvus Temple from Torvus Grove with an Instant Morph (Advanced and above).

-   Added: Method to reach the halfpipe pickup in Dark Torvus Arena with Space Jump and a Roll Jump (Expert and above).

-   Added: Method to climb to the upper level in Biostorage Station with Bomb Space Jump (Advanced and above).

-   Added: Method to reach the pickup in Grand Windchamber with a Space Jump, Bomb Space Jump, and a Scan Dash (Expert and above).

-   Added: Method to climb Mining Station B with Space Jump and a Slope Jump (Expert and above).

-   Added: Method to reach the portal in Mining Station B with Space Jump, Scan Visor, and Dashing for Single Room OoB (Expert and above).

-   Added: Method to cross Bitter Well to Phazon Site with Wall Boosts (Hypermode).

-   Added: Method to reach the bomb slot in Training Chamber with Gravity Boost and Air Underwater (Advanced and above).

-   Added: Method to open activate the Bomb Slot in Training Chamber with Darkburst or Sonic Boom (Hypermode).

-   Changed: Auto tracker internally uses a configuration file for the item positions.

-   Changed: The item pool tab when customizing presets now can edit major items directly.

-   Changed: Defeating Quadraxis with Power Bombs is now Advanced (from Beginner).

-   Changed: Bypassing the statue in Training Chamber from the back with Screw Attack and a Bomb Space Jump is now Expert (from Advanced).

-   Changed: Escaping Hive Temple without Spider Ball is now Expert (from Hypermode).

-   Changed: Bomb Space Jump in Great Bridge/Venomous Pond to reach Abandonded Worksite/Brooding Ground is now Expert (from Hypermode).

-   Changed: Using Seeker Missiles now requires either Combat Visor or Dark Visor.

-   Changed: Bomb Slots without Bombs in Sand Processing, Main Gyro Chamber, and Vault are now Advanced (from Expert).

## [2.3.0] - 2021-01-08

-   Added: Method to enter tunnels in Transit Tunnel East/Undertransit One from Catacombs/Dungeon to Training Chamber/Sacrificial Chamber with an Instant Morph (Intermediate and above).

-   Added: Method to reach the pickup on the Screw Attack wall in Aerial Training Site with a Roll Jump (Expert and above).

-   Added: Method to reach the pickup in Abandoned Worksite from the tunnel with a Boost Jump (Advanced and above).

-   Added: Method to bypass the statue in Training Chamber from the back with Screw Attack and a Bomb Space Jump (Advanced and above).

-   Added: Methods to reach the pickup in Mining Station B with Space Jump, Screw Attack, and Standable Terrain or after the puzzle with a Bomb Jump (Advanced and above).

-   Changed: In multiworld, keybearer hints now tells the player and broad category instead of just player.

-   Changed: Dark Alpha Splinter no longer strictly requires Power Beam.

-   Changed: Crossing Main Gyro Chamber with Screw Attack before stopping the gyro is now Hypermode (from Expert).

-   Changed: Phazon Grounds and Transport to Agon Wastes (Torvus) Seeker Locks without Seekers are now Expert (from Hypermode).

-   Fixed: Properly handle invalid ammo configurations in preset editor.

-   Fixed: Randovania no longer instantly crashes on macOS.

-   Fixed: Logic properly considers the Transport A gate being gone after entering from that side in Random Elevators.

## [2.2.0] - 2020-12-20

-   Added: 1 HP Mode, where all Energy Tanks and Save Stations leave you at 1 HP instead of fully healing.

-   Added: Added a detailed report of the generator's state when a game fails to generate.

-   Fixed: Generator will no longer ignore players that have no locations left. This would likely cause multiworld generation to fail more often.

-   Fixed: Error messages are properly shown if a game fails to generate.

-   Fixed: Alerts are now properly saved as displayed.

-   Fixed: Errors in the default preset no longer prevent Randovania from starting.

-   Changed: Optimized game generation, it now takes roughly 2/3 of the time.

-   Changed: Optimized game validation, it now also takes roughly 2/3 of the time.

-   Changed: Relative hints no longer cross portals.

-   Changed: In multiworld, keybearer hints now instead tells the player the item is for, instead of a category.

-   Changed: Decreased the chance of Power Bombs being late in a game.

-   Changed: Account name are updated every time you login via Discord.

-   Changed: Warning about dangerous presets in Multiworld sessions now include the player name.

-   Changed: Roll Jump in Meditation Vista to reach the pickup is now Hypermode (from Expert).

## [2.1.2] - 2020-12-05

-   Added: The Item Pool size now displays a warning if it's above the maximum.

-   Changed: The minimum random starting items is now considered for checking the pool size.

-   Fixed: Being kicked from an online session would leave the window stuck there forever.

-   Fixed: Bulk selecting areas for starting location no longer includes areas that aren't valid starting locations.

## [2.1.1] - 2020-12-02

-   Added: A prompt is now shown asking the user to install the Visual C++ Redistributable if loading the Dolphin backend fails.

-   Fixed: Changing ammo configuration breaks everything.

-   Fixed: Patching ISOs should work again.

-   Fixed: Clean installations can select presets again.

## [2.1.0] - 2020-12-02

-   Changed: Multiworld session history now auto-scrolls to the bottom

-   Changed: The lowest level for a trick is now called "Disabled" instead of "No Tricks".

-   Changed: Minimum Varia Suit Dark Aether is now 0.1, as 0 crashes the game.

-   Changed: Permalinks are now entirely different for different games.

-   Changed: Preset summary now specifies if hidden model uses ETM or random item.

-   Added: A very basic visualization of the map to the tracker.

-   Added: Trick Details can now be used with all 3 games.

-   Fixed: Changing a trick level to No Tricks no longer cause inconsistent behavior with the permalinks.

-   Removed: Intermediate path for reaching item in Main Reactor from Security Station B door without Screw Attack since it was broken and impossible.

-   Changed: Renamed "Before Pickup" to "Next to Pickup" in various locations for more clarity


## [2.0.2] - 2020-11-21

-   Added: Starting locations tab has checkboxes to easily select all locations in an area

-   Added: The map tracker now supports random elevators, translator gates and starting location.

-   Changed: The pickup spoiler in game details is now sorted.

-   Fixed: Multiworld sessions should no longer occasionally duplicate messages.

-   Fixed: Custom safe zone healing should now work in multiworld sessions.

-   Fixed: Occasional error with switching an observer into a player.

## [2.0.1] - Skipped

## [2.0.0] - 2020-11-15

This version is dedicated to SpaghettiToastBook, a great member of our community who sadly lost her life this year.

Her contributions to Randovania were invaluable and she'll be missed.

---

-   **Major** - New game mode: Multiworld. In this co-op multiplayer mode, there's one different world for each player which is filled with items for specific players.

-   **Major** - Tricks are more organized and can be customized more precisely to a player's desire.

### General

-   Removed: Presets no longer have a global trick level. Each trick is now configured separately.

-   Added: Options for configuring usage of new tricks:
    - Bomb Jump (renamed from Difficult Bomb Jump)
    - Bomb Slot without Bombs
    - Boost Jump
    - Combat
    - Difficult Movement
    - Extended Dash
    - Knowledge
    - Open Gates from Behind
    - Respawn Abuse
    - Screw Attack into Tunnels
    - Seeker Locks without Seekers
    - Single Room Out of Bounds
    - Standable Terrain

-   Changed: The following trick level difficulties were renamed:
    - Trivial -> Beginner
    - Easy -> Intermediate
    - Normal -> Advanced
    - Hard -> Expert
    - Minimal Checking -> Minimal Logic

-   Changed: Replaced Beginner Friendly with Starter Preset, which is now the default preset.

-   Fixed: Energy Tanks can now properly be used as progression.

### Hints

-   Added: Relative hints, where an item is described as being some rooms away from another item or room.

-   Added: Guaranteed hints which tells in which areas (Agon Wastes, Ing Hive, etc) contains the keys for each of your dark temples.
    These hints are placed purely randomly, similarly to the guaranteed Temple Bosses hints.

-   Added: Free hint spots after generation now prefer items from late in progression instead of pure random.

-   Removed: Hints with green item names/joke item names have been removed.

-   Removed: Temple Keys are no longer hinted by progression-based Luminoth lore hints.

-   Changed: All games now have precisely 2 joke hints, which no longer randomly replace a progression hint.

-   Changed: Hints from keybearer corpses now uses a broader category, which leaves unclear if it's an expansion or not.

### GUI

-   Added: An automatic item tracker based on a Dolphin running on the same computer or a special Nintendont build on the same Wifi.

-   Added: A dark theme has been added. It can be toggled in the Advanced menu.

-   Added: Requirements in the logic database can now use templates of requirements, allowing for easy re-use.

-   Added: Data Editor can now edit all fields of a node, from type, name and all type specific fields.

-   Added: Data Visualizer and Editor now can operate in the included database for Prime 1 and 3.

-   Added: The Data Editor now displays a warning if you're closing with unsaved changes.

-   Added: Randovania can generate a game by importing permalinks directly from a race on racetime.gg.

-   Added: Some tricks now have a description on the Trick Details popup.

-   Fixed: Some complex combination of requirements with different depths now are displayed correctly.

-   Fixed: The Data Visualizer no longer opens behind the Customize Preset window when using the Trick Details popup.

-   Changed: After generating a game, the details shows up in a new window instead of in a new tab.

-   Changed: In game details, the permalink is now placed inside a line edit, so the window doesn't stretch with long permalinks.

-   Changed: All cosmetic game changes are now configured in the same dialog as the in-game options.

### Quality of Life

-   Added: A button in the Open menu now opens the folder where previously generated games are placed.

-   Added: Charge Beam and Scan Visor now use their respective models in game instead of Energy Transfer Module.

-   Added: The rate of healing for Safe Zones is now configurable.

-   Fixed: Removed Aerie Access and Credits from possible starting locations.

-   Changed: The Mission Final screen now includes the seed hash instead of Permalink, as many permalinks are bigger than the screen.

-   Changed: The elevator scan now includes the world of the connected area.

### Internals/Developer

-   Added: Energy Tanks have doubled weight for the generator.

-   Added: It's now possible to set the default spawn point of an area.

-   Fixed: Fixed solver when an event only connects to a pickup, but that pickup has connections from other nodes.

-   Fixed: The Data Editor no longer errors when saving after creating a new node.

-   Fixed: Certain combinations of item requirements with damage requirements weren't being processed correctly.

-   Fixed: Duplicated requirements are now properly removed when simplifying requirements.

-   Fixed: Exclude from Room Randomizer is now properly set, restoring many logic paths.

-   Changed: Better error messages when there are references to unknown resources in the database.

-   Changed: The `database` command is no longer a subcommand of `echoes`. It also has the `--game` argument to choose which database to use.

-   Changed: The `_locations_internal` field is no longer needed for .rdvgame files.

### Logic Database changes

#### Added

-   General:
    - Methods to open all Seeker Missile Doors with Screw Attack (Advanced and above).
    - Method to activate most Bomb Slots without Bombs (Advanced and above).
    - Dark/Light/Annihilator doors and Dark/Light portals require either ammo or Charge Beam.

-   Sanctum, method to fight Emperor Ing without Spider Ball (Hypermode).

-   Transport A Access, method of reaching Temple Transport A door with a Wall Boost (Advanced and above).

-   Abandoned Base, method of reaching portal with Space Jump and Screw Attack (Intermediate and above).

-   Accursed Lake, method of collecting the item and leaving with Morph Ball, Light Suit, Gravity Boost, and Reverse Air Underwater (Advanced and above).

-   Hall of Honored Dead, method of leaving through the Morph tunnel without Space Jump (Expert and above).

-   Industrial Site, method of opening the gate to Hive Access Tunnel from behind with just Charge Beam (Intermediate and above).

-   Ing Windchamber, method of completing the puzzle with Power Bombs instead of Bombs (Beginner and above).

-   Landing Site, method of reaching Service Access door:
    - With Bombs and Screw Attack (Intermediate and above).
    - With Space Jump and Bomb Space Jump (Intermediate and above).

-   Meeting Grounds, method of reaching the tunnel with Space Jump and a Bomb Space Jump (Intermediate and above).

-   Temple Assembly Site:
    - Methods of reaching Dynamo Chamber door with a Bomb Jump (Beginner and above), a Dash (Intermediate and above), or a Roll Jump (Advanced and above).
    - Methods of reaching the portal without moving the light block with Single Room Out of Bounds and either Screw Attack or Space Jump (Expert and above).
    - Method of leaving from the portal with Single Room Out of Bounds and Screw Attack (Expert and above).

-   Windchamber Gateway:
    - Method of reaching the item with a Boost Jump (Advanced and above) and returning with an Extended Dash (Expert and above).
    - Method of reaching Path of Eyes door from Grand Windchamber door with an Extended Dash (Advanced and above).

-   Bioenergy Production, method to reach Storage C door or item from top level with Extended Dash (Expert and above).

-   Central Station Access/Warrior's Walk, method of climbing the ledge with an Instant Unmorph Jump (Hypermode).

-   Crossroads, method to reach the item from the half pipe with just Screw Attack (Advanced and above).

-   Dark Transit Station, method to reach the ledge from Duelling Range with a Bomb Jump (Beginner and above).

-   Portal Access, method of crossing to Judgement Pit using Screw Attack without Z-Axis (Beginner and above).

-   Doomed Entry, method to climb room with Space Jump and Screw Attack (Beginner and above).

-   Feeding Pit:
    - Method of reaching Ing Cache 1 door with Space Jump and Screw Attack (No Tricks and above).
    - Method of climbing to Watering Hole door without any items (Expert and above).
    - Method of escaping the pool using Light Suit and a Bomb Space Jump no Space Jump or Gravity Boost (Hypermode)

-   Main Reactor, method of reaching Dark Samus 1 fight from Ventilation Area A door with Space Jump, Bombs, and a Bomb Space Jump (Intermediate and above).

-   Mining Station B:
    - Method to climb to the Seeker door without Morph Ball and with Space Jump (Beginner and above).
    - Method to reach the portal without breaking the rock with Single Room Out of Bounds and Screw Attack (Expert and above).

-   Sandcanyon, method to reach the item with Space Jump and Single Room Out of Bounds (Expert and above).

-   Transport Center/Crossroads, method to climb the halfpipe with Space Jump (Advanced and above).

-   Abandoned Worksite:
    - Method of reaching the item with a Bomb Space Jump without Space Jump (Advanced and above).
    - Method of reaching the tunnel from Forgotten Bridge with a Slope Jump (Intermediate and above).

-   Catacombs:
    - Method to reach the Bomb Slot with Air Underwater and Screw Attack (Advanced and above).
    - Method to reach Transit Tunnel East with a Combat/Scan Dash (Advanced and above).
    - Method to reach the portal with Screw Attack (Intermediate and above).
    - Method to reach Transit Tunnel East/South with Morph Ball, Gravity Boost, and Reverse Air Underwater (Advanced and above).
    - Method to reach Transit Tunnel South with Jump Off Enemy (Advanced and above).

-   Dark Arena Tunnel, method of reaching either door with Screw Attack and Single Room Out of Bounds (Advanced and above).

-   Dark Forgotten Bridge:
    - Method to perform the gate clip to Dark Falls/Dark Arena Tunnel with a Ledge Clip Jump (Hypermode).
    - Method to reach Bridge Center from Putrid Alcove door with only Scan Visor (Advanced and above).
    - Method to reach Brooding Ground door from the bridge before rotating and with an Extended Dash (Expert and above).

-   Forgotten Bridge:
    - Method to reach Abandoned Worksite door from the bridge before rotating and with an Extended Dash (Expert and above).
    - Method to reach Bridge Center with Morph Ball, Gravity Boost, and Reverse Air Underwater (Advanced and above).

-   Gathering Hall:
    - Method to reach the Kinetic Orb Cannon with Gravity Boost and Bombs (Expert and above) or Gravity Boost and Space Jump (Beginner and above).
    - Method to reach Transit Tunnel South from Transit Tunnel West with Morph Ball, Gravity Boost, and Reverse Air Underwater (Advanced and above).
    - Method to reach the Spider Ball tracks with Morph Ball, Gravity Boost, and Reverse Air Underwater (Advanced and above).
    - Methods to escape the halfpipe after draining the water with Space Jump and Bomb Space Jump or Space Jump and Screw Attack (Advanced and above).

-   Great Bridge, method of reaching the lower Temple Access door from Path of Roots door with Screw Attack and Slope Jump (Intermediate and above).

-   Main Hydrochamber/Hydrodynamo Station, methods to climb rooms without Gravity Boost and with Air Underwater (Advanced and above), Space Jump, and Screw Attack (Hypermode).

-   Meditation Vista, methods of reaching the item with a Boost Jump (Advanced and above), Roll Jump (Expert and above), or Extended Dash (Hypermode).

-   Path of Roots, method of reaching the item using:
    - Morph Ball, Bombs and Space Jump (Advanced and above).
    - Morph Ball, Gravity Boost, and Reverse Air Underwater (Advanced and above).
    - Morph Ball, Bombs, and Standable Terrain (Hypermode).

-   Plaza Access, method of reaching the doors and the item with Screw Attack and Single Room Out of Bounds (Advanced and above).

-   Portal Chamber (Light World), method of reaching the portal from Torvus Lagoon door with Screw Attack and Single Room Out of Bounds (Advanced and above).

-   Putrid Alcove, method of getting the item and leaving without any items (Expert and above).

-   Sacrificial Chamber, method of crossing gap to Sacrificial Chamber Tunnel with Extended Dash (Expert and above).

-   Torvus Grove, method of climbing the room without Boost Ball (Expert and above).

-   Torvus Plaza:
    - Method of getting the item without Boost Ball and/or Spider Ball (Advanced and above).
    - Method of leaving the room with Space Jump and Bombs (Advanced and above).

-   Torvus Temple, method of reaching the pirate fight from the lower level with Screw Attack and Single Room Out of Bounds (Advanced and above).

-   Training Chamber:
    - Method to exit the spinner with Power Bombs instead of Bombs (Beginner and above).
    - Method to climb to the top of the statue with Gravity Boost and Bombs (Intermediate and above).
    - Method to climb to the top of the statue with Space Jump, Scan Dash, and Underwater Dash (Advanced and above).
    - Method to climb to the top of the statue with Space Jump and Extended Dash (Expert and Above).

-   Underground Tunnel, method to access Torvus Temple from Torvus Grove with Screw Attack (Expert and above).

-   Undertemple, method to have PB Guardian break PB door using bombs (Advanced and above).

-   Undertemple Access, method of reaching the item using Screw Attack and Jump Off Enemy (Hypermode).

-   Venomous Pond, method to reach the key from the Save Station with Screw Attack and Standable Terrain (Beginner and above).

-   Aerial Training Site, methods to cross the room from various nodes with Dashes, Roll Jumps, and Extended Dashes (Intermediate/Expert and above).

-   Aerie, method of collecting the item:
    - Without entering the Dark World (Expert and above).
    - With only Screw Attack (Beginner and above).

-   Dynamo Access, method to cross over the Spider Track with Space Jump and Standable Terrain (Beginner and above).

-   Dynamo Works:
    - Method of collecting the item with a Roll Jump and Instant Morph (Expert and above).
    - Method of reaching the upper door with a Bomb Space Jump (Beginnner and above).

-   Grand Abyss, methods of crossing the gap with Boost Jump (Advanced and above) or Extended Dash (Expert and above).

-   Hall of Combat Mastery:
    - Method of collecting the item with a Wall Boost (Expert and above).
    - Methods of reaching the item, and skipping the Spider Track to and from Central Area Transport East with Screw Attack (Intermediate and above).

-   Hive Entrance, method of reaching the Flying Ing Cache with Screw Attack and Single Room Out of Bounds (Hypermode).

-   Hive Dynamo Works:
    - Method of collecting the Flying Ing Cache item and leaving with Space Jump and Scan Visor (Advanced and above).
    - Method of reaching the Flying Ing Cache from portal side and vice versa with Screw Attack and Single Room Out of Bounds (Expert and above).

-   Hive Summit, method of reaching the portal:
    - With Space Jump and Standable Terrain (Intermediate and above).
    - With Space Jump, Boost Ball, Boost Jump, and Out of Bounds (Expert and above).

-   Hive Temple:
    - Method of fighting Quadraxis with Power Bombs instead of Bombs (Beginner and above).
    - Methods of leaving the room without Spider Ball after Quadraxis with Boost Ball or Space Jump (Hypermode).

-   Judgment Drop, method of reaching the portal with Space Jump and Single Room Out of Bounds (Expert and above).

-   Main Research, method of fighting Caretaker Drone without Bombs (Expert and above).

-   Reactor Core, method of reaching the item with only Space Jump (Expert and above).

-   Sanctuary Entrance, method to reach the cannon to the item with only Morph Ball, Spider Ball, and Power Bombs (Advanced and above).

-   Vault Attack Portal, method to cross either direction with just Screw Attack (Expert and above).

-   Watch Station, method of accessing the Spider Ball track to Watch Station Access door and Sentinel's Path door and back with an Instant Morph (Intermediate and above).

-   Watch Station Access, methods to cross the pit in either direction using:
    - Boost Ball and Boost Jump (Advanced and above).
    - Space Jump, Scan Visor, and Scan Dash (Advanced and above).

-   Workers Path, method of crossing the room from Sanctuary Temple with a Boost Jump (Advanced and above).

#### Fixed

-   Scan Visor Requirements:
    - Dash Requirements in many rooms
    - Grand Abyss Bridge terminal
    - Sand Processing item
    - Staging Area terminal
    - Torvus Lagoon terminal
    - Trooper Security Station Event coming from Communication Area
    - Various Dash Requirements

-   Dark Aether Damage Requirements have been added to every room in the Dark World.

-   Morph Ball requirements added to Morph Ball Doors and various rooms.

-   Invisible Objects and Dark Visor Requirements:
    - Screw Attack without Space Jump in Unseen Way (Intermediate and above)
    - Screw Attack without Space Jump in Phazon Grounds (Advanced and above)

-   Entrance to Agon Map Station now requires Bombs, Power Bombs, or Boost Ball if coming from either direction, or Screw Attack and Space Jump as well if coming from Mining Plaza.

-   Added Charge Beam and Beam Ammo Requirements to Profane Path and Sentinel's Path.

-   Sand Processing:
    - Now requires items to climb the room before draining the sand: Space Jump, with a Bomb Jump (Beginner and above) or with Screw Attack (Intermediate and above)
    - Screw Attacking into the tunnel is now Expert (from Hypermode).

-   Portal Site:
    - Now does not require the gate open to enter from Portal Access.
    - Now does not require the gate closed to enter from Crossroads.

-   Service Access now properly includes Wall Boost to Meeting Grounds from Landing Site on Advanced.

#### Changed

-   Many nodes with missing requirements have been updated/cleaned up.

-   Simplified nodes in many rooms for ease of logic navigation.

-   Various tricks have been changed to more accurately represent the required method.

-   Abandoned Base, Bomb Jump to transport is now Advanced (from Intermediate).

-   Accursed Lake, Dash to Safe Zone from Flying Ing Cache is now Intermediate (from Beginner).

-   Communication Area:
    - Standable Terrain to reach the item is now Beginner (from Intermediate).
    - Screw Attack without Space Jump to reach Storage Cavern A is now Beginner (from Intermediate).
    - Double Bomb Jump up Standable Terrain is now Intermediate (from Advanced).

-   GFMC Compound, Extended Dash to reach the item on the Ship without Space Jump is now Expert (from Hypermode).

-   Grand Windchamber, reaching the pickup with Terminal Fall Abuse after solving the Ing Windchamber puzzle is now Beginner (from Intermediate).

-   Path of Eyes, Bomb Jumps to get over Light blocks are now Beginner (from Intermediate).

-   Service Access, crossing upper tunnel without Boost Ball is now Advanced (from Intermediate).

-   Temple Assembly Site, method to reach the item with Screw Attack is now Beginner (from Intermediate).

-   Agon Temple, Slope Jumps to skip the fight barriers are now Beginner (from Advanced).

-   Battleground, climbing to top safe zone via Standable Terrain is now Beginner (from Intermediate).

-   Central Mining Station, Scan Dash to upper level from Central Station Access is now Expert (from Advanced).

-   Command Center Access, exiting tunnel without Space Jump is now Beginner (from Intermediate).

-   Doomed Entry, Slope Jump to reach the upper level from the portal is now Beginner (from Intermediate).

-   Double Path, crossing lower path without Space Jump is now Beginner (from Intermediate).

-   Feeding Pit, method to climb to Watering Hole with just Screw Attack is now Beginner (from Intermediate).

-   Mining Plaza, climbing the room with Screw Attack is now Beginner (from Intermediate).

-   Mining Station A, reaching Front of Lore Scan from Room Center with a Bomb Jump is now Intermediate (from Advanced).

-   Mining Station B:
    - Reaching Transit Station door from room center with Screw Attack after opening the portal is now Intermediate (from Hypermode).
    - Reaching the bomb slot to open the portal with Standable Terrain and Screw Attack is now Intermediate (from Advanced).
    - Reaching the bomb slot to open the portal with Slope Jump and Space Jump is now Advanced (from Expert).

-   Portal Access, returning from Judgment Pit without Space Jump is now Beginner (from Intermediate).

-   Trial Grounds, Standable Terrain to reach the door from the portal is now Beginner (from Intermediate).

-   Catacombs, reaching the portal with Morph Ball and Reverse Air Underwater is now Advanced (from Expert).

-   Crypt, Bomb Jump to Laser Platfrom from bottom Safe Zone is now Beginner (from Intermediate).

-   Forgotten Bridge, reaching Bridge Center with Bombs and Screw Attack is now Intermediate (from Advanced).

-   Gathering Hall:
    - Reaching Transit Tunnel South/West Doors from top door with Morph Ball and Roll Jump is now Expert (from Advanced).
    - Reaching Transit Tunnel East with Spider Ball and Boost Ball is now Beginner (from Intermediate).

-   Great Bridge:
    - Slope Jumps to reach Map Station from Bottom Level and from Map Station to Upper Level are now Beginner and Intermediate (from Intermediate and Advanced, respectively).
    - Bomb Space Jump with Space Jump to reach the Translator Gate is now Advanced (from Expert).

-   Poisoned Bog, reaching Portal Chamber door with just Screw Attack is now Advanced (from Intermediate).

-   Torvus Lagoon, reaching Portal Chamber from Temple Transport Access is now Intermediate (from Advanced).

-   Training Chamber, Standable Terrain to reach Fortress Transport Access from Top of Statue and back is now Beginner (from Intermediate).

-   Venomous Pond, reaching the key from the Save Station with Screw Attack is now Beginner (from Intermediate).

-   Aerial Training Site, Screw Attack at Z-Axis from Central Hive Area West door to the portal or Temple Security Access door is now Intermediate (from Advanced).

-   Dynamo Access, crossing over the Spider Track with a Slope Jump is now Beginner (from Intermediate).

-   Hall of Combat Mastery, Instant Morph tricks to the item and Central Area Transport East and back are now Advanced (from Intermediate).

-   Hive Dynamo Access, opening Echo Gate from behind is now Beginner (from Intermediate).

-   Hive Dynamo Works:
    - Reaching the Seeker Lock Safe Zone from Hive Dynamo Access door with Terminal Fall Abuse is now Beginner (from Intermediate).
    - Reaching the Flying Ing Cache from the tunnel with Screw Attack is now Beginner (from Intermediate).
    - Reaching the Flying Ing Cache from the tunnel and back with Standable Terrain is now Intermediate (from Advanced).
    - Opening the Seeker Lock from behind is now Beginner (from Intermediate).

-   Hive Summit, Standable Terrain to reach portal inside glass area is now Beginner (from Intermediate).

-   Hive/Temple Access, reaching the upper door with Screw Attack at Z-Axis is now Beginenr (from Intermediate).

-   Transit Station, reaching the top portal with Screw Attack is now Beginner (from Intermediate).

-   Vault:
    - Terminal Fall abuse to reach Grand Abyss door from bridge portal with Space Jump is now Beginner (from Intermediate).
    - Reaching the Bomb Slot with Screw Attack from the bridge portal is now Beginner (from Intermediate).

-   Watch Station, Screw Attack at Z-Axis from Watch Station door to Sentinel's Path door is now Beginner (from Intermediate).

-   Watch Station Access, reaching the Watch Station door from the pickup with just Screw Attack is now Beginner (from Intermediate).

## [1.2.2] - 2020-06-06

-   Changed: Re-organized the tabs in the preset customization window

-   Changed: The reset map tracker menu action is now visible on non-windows platforms.

-   Fixed: Exporting ISOs with Menu Mod should now work on macOS.

## [1.2.1] - 2020-05-30

-   Added: Randovania releases now includes a packages for macOS.

## [1.2.0] - 2020-05-25

-   *Major* - Added: The text of the scan that unlocks an elevator now includes the
    elevators destination.

-   *Major* - Added: Translator gates can be configured as Unlocked: the hologram will be invisible and can be scanned
    without any translator.

-   *Major* - Added: The default in-game options can now be configured from Randovania.

-   *Major* - Added: How much ammo each beam uses to shoot uncharged, charged and charge combos is now configurable,
    along with the ammo it uses.

-   *Major* - Changed: The database now uses a new format which allows for any combination of "Or"/"And" statements.
    The Data Visualizer and Editor were both updated to take advantage of this.

-   Added: An option to connect Sky Temple Gateway directly to the credits, skipping the final bosses.

-   Added: How much energy you get for each Energy Tank is now configurable.

-   Added: The in-game Hint System has been removed. The option for it remains, but does nothing.

-   Changed: The spoiler log now lists the order in which items where placed, with their location and hints,
    instead of a detailed playthrough for completion.

-   Changed: The logbook entries that contains hints are now named after the room they're in, with the categories
    being about which kind of hint they are.
    KNOWN ISSUE: While scanning something, the categories that show up are incorrect.

-   Added: Open -> Trick Details menu entry, similar to what's available in the
    Trick Level tab when customizing a preset.

-   Added: Play -> Import game file, to load spoiler logs.

-   Added: The "Heals?" checkbox in the database editor now works.

-   Added: The permalink import dialog now shows an error message for invalid permalinks.

-   Changed: One-way elevators now have a chance of warping to credits.

-   Changed: Clarified that the item from Space Jump Guardian and Power Bomb Guardian
    must be collected for the appropriate events to be triggered.

-   Changed: In Menu Mod, the list of rooms to warp to is now sorted.

-   Changed: The export-areas command line option now outputs details about requirements for each area.

-   Internal: A human-readable copy of the database is now kept next to the database file, for easier diffs.

-   Fixed: Debug logs can no longer be enabled for non-spoiler permalinks.

-   Added: Missile Expansions have a 1/8192 chance of using Dark Missile Trooper model.

-   Fixed: Progress bar no longer goes to an indefinite status when generation fails.

-   Added: Checkbox for automatically exporting a spoiler log next to the ISO.

-   Fixed: Only the last digit of the game id is changed, instead of the full game id.

### Logic Database changes

-   Fixed: Staging Area is now correctly considered a dark world room.

-   Fixed: The Ing Cache in Dark Oasis now requires Power Bombs.

-   Fixed: Bioenergy Production correctly requires Scan Visor for connections using the racks.

-   Added: In Bioenergy Production, method of reaching the Storage C door with Space Jump and Screw Attack (Easy and above)

-   Added: In Bioenergy Production, method of reaching the Storage C door using a roll jump (Normal and above).

-   Added: In Bioenergy Production, method of reaching the Ventilation Area B door using Screw Attack without Space Jump (Normal and above).

-   Added: In Bioenergy Production, additional upper level connections using Space Jump and Screw Attack.

-   Added: In Sandcanyon, method of reaching the center platform using a roll jump and boost ball (Hard and above).

-   Changed: In Command Center Access, the wall boosts to reach the lower Central Mining Station and Command Center doors from the morph ball tunnel are now Normal difficulty (from Hard).

-   Changed: In Portal Chamber (both light and dark Torvus) , all wall boosts are now Normal difficulty (from Hard).

-   Changed: In Undertransit Two, all wall boosts are now Easy difficulty (from Hard).

-   Changed: In Temple Security Access, all wall boosts are now Normal difficulty (from Hard).

-   Changed: In Watch Station, all wall boosts are now Normal difficulty (from Hard).

-   Added: In Watch Station, a wall boost method of reaching the Watch Station Access door from the Sentinel's Path door using Spider Ball and Boost Ball (Normal and above).

-   Changed: In Service Access, methods using a wall boost to reach the Meeting Grounds door from the upper Morph Ball tunnel are now Normal difficulty (from Hard).

-   Changed: In Great Bridge, the wall boost to reach the lower Temple Access Door from the Path of Roots door is now Easy difficulty (from Hard).

-   Changed: In Transit Tunnel East, the wall boost to reach the Training Chamber door from the Catacombs door is now Easy dififculty (from Hard).

-   Changed: In Transit Tunnel South, all wall boosts are now Easy difficulty (from Hard).

-   Added: In Hall of Honored Dead, a method of obtaining the item with Power Bombs (Trivial and above).

-   Added: Many Light Ammo/Dark Ammo/Morph Ball/Charge Beam requirements.

-   Added: In Bioenergy Production, methods of reaching the item and the door to Ventilation Area B using a Bomb Space Jump and Screw Attack without Space Jump (Hypermode).

-   Fixed: Biostorage Station now requires Space Jump or Scan Visor to reach the upper level (No Tricks and above).

-   Changed: In Sand Processing, the method of reaching the item without Boost Ball requires the Bomb Space Jump trick, and no longer requires Screw Attack.

-   Added: In GFMC Compound, a method of reaching the ship item with Screw Attack (Normal and above).

-   Added: In Main Gyro Chamber, a method of reaching the bottom of the gyro area from the middle of the room with Screw Attack (Easy and above).

-   Changed: In Workers Path, Morph Ball Bomb is no longer required.

-   Changed: In Main Reactor, unlocking the gate no longer requires Space Jump, and is now Trivial difficulty (from Easy).

-   Added: In Landing Site, a method of reaching the door to Service Access using Morph Ball Bomb and a Slope Jump (Normal and above).

-   Added: Methods of climbing Central Station Access and Warrior's Walk using Screw Attack (Hard and above) and a wall boost (Hypermode).

-   Added: A method of opening the echo gate in Hive Dynamo Access from the Hive Gyro chamber side using Sonic Boom or Darkburst (Easy and above).

-   Changed: In Reliquary Grounds, the method of reaching the door to Ing Reliquary using Screw Attack is now Normal difficulty (from Hard).

-   Added: In Reliquary Grounds, a method of reaching the door to Ing Reliquary using Morph Ball Bomb and Screw Attack without Space Jump (Easy and above).

-   Added: In Phazon Pit, a method of reaching the door to Phazon Grounds using a roll jump and boost ball (Hard and above).

-   Changed: Climbing Hall of Stairs with Space Jump is now Trivial difficulty (from Easy).

-   Added: In Transport Center, a method of reaching the elevator door from the portal using Screw Attack without Space Jump (Trivial and above).

-   Added: In Mining Station A, a method to reach the Temple Access door using Screw Attack (Trivial and above).

-   Added: In Gathering Hall, a method to reach the Transit Tunnel South from the Gathering Access door using Space Jump (Easy and above).

-   Added: In Industrial Site, a method of opening the Industrial Site gate from the wrong side using a missile (Trivial and above).

-   Fixed: Removing the Aerial Training Site barrier requires Scan Visor.



## [1.1.1] - 2020-03-11

-   Added: The preset summary now includes if menu mod is enabled.

-   Fixed: The cursor no longer snaps to the end on all changes, in the permalink
    input field.

-   Fixed: "Starting Items" is now properly implemented in the preset summary.

-   Changed: "Custom Items" is now "Item Pool" in the preset summary, and lists all
    deviations from the standard item pool.

## [1.1.0] - 2020-03-10

-   Added: The pickup notice for a locked expansion is more clear of what's going on.

-   Added: The "Save ISO" dialog now remembers the last output directory used.

-   Added: A copy of the game file is automatically saved to
    `%LOCALAPPDATA%\Randovania\game_history` whenever a game is generated. There's no
    interface in Randovania to view this history.

-   Changed: The "Save Spoiler" button now provides a default name for the game file.

-   Changed: Shortened permalinks with customized starting locations.

-   Changed: Preset are now exported to `.rdvpreset` files, to avoid Discord truncating the
    file names.

-   Fixed: When changing a preset name, the cursor no longer moves to end after any change.

### Logic Database changes

-   Fixed: The pickup in Undertransit One now requires Power Bombs, to avoid soft locks.

-   Fixed: The second Portal Chamber is now correctly considered a Dark Torvus Bog room.

## [1.0.0] - 2020-02-09

-   *Major* - Added: Support for multiple presets of options, as well as saving your own presets.

-   *Major* - Changed: The user experience for creating a new game has been changed completely.

-   Added: Three new methods of shuffling elevators: *Two-way, unchecked*, *One-way, elevator room*
    and *One-way, anywhere*. The elevators tab has more details of how these work.

-   Added: Add a setting for how strict the damage requirements are.

-   Added: It's now possible to exclude locations from having any progression on them.

-   Added: You can choose an arbitrary number of locations to choose randomly from for starting location.

-   Changed: A Luminoth Lore scan is less likely to have hints for what was already accessible
    when that scan was found.

-   Changed: Power Bombs and Progressive Grapple are now slightly more likely to appear earlier.

-   Changed: The hints randomly assigned at the end of generation are less likely to be repeats.

-   Changed: Loading a new game will automatically clear any existing one.

-   Changed: Minimal Checking now also checks of Dark Agon Temple Keys and Dark Torvus Temple Keys.

-   Removed: The Progressive Launcher has been removed.

-   Removed: The settings for fixing the translator gates have been removed for now, to be re-added
    on a future "Advanced" tab.

-   Removed: The create-permalink command line argument has been removed.

### Logic Database changes

-   Fixed: Spider Guardian fight now requires Dynamo Works Quads Gone to be triggered.

-   Fixed: Boost Guardian now properly requires Bombs.

-   Added: Escaping Dark Torvus Arena with a BSJ, for Normal. (See #581).

-   Added: Activating the Industrial Site gate backwards, using charged Annihilator Beam, for Trivial. (See #582).

## [0.29.1] - 2019-10-01

-   Fixed: Fix AttributeError preventing major/minor randomization from working.

-   Fixed: Seeds where no progression is needed to finish should no longer fail to generate.

## [0.29.0] - 2019-10-01

-   *Major* - There is now an option for a major/minor split randomization mode, in which expansions and
    non-expansion items are shuffled separately.

-   *Major* - Changed: Item hints and Sky Temple Key hints now distinguish between the light and dark worlds.
    For example, the room in which Quadraxis resides will be shown as "Ing Hive - Hive Temple" rather than
    "Sanctuary Fortress - Hive Temple".

-   *Major* - Added: the "Invisible Objects" trick in places where a visor would otherwise be used to be able to see
    something (such as an invisible platform).

-   *Major* - Added: Title screen now shows a three-word representation of the seed hash.

-   Added: As an experimental feature, it is now possible to shuffle Power Beam, Charge Beam, Scan Visor and Morph Ball.
    These items use Energy Transfer Module model in game.

-   Added: You can now place a pickup that temporarily gives Cannon Ball when collected. It uses Boost Ball's model.

-   Changed: Some item categories were given clearer names:
    - Dark Agon Keys, Dark Torvus Keys, and Ing Hive Keys are now referred to as "red Temple Keys" instead of
    "Temple Keys".
    - Items that aren't keys or expansions are collectively referred to as "major upgrades" instead of "major items".
    - Red Temple Keys and Sky Temple Keys are now collectively referred to as "Dark Temple Keys" instead of "keys".

-   Fixed: "Beam combos" are now called "charge combos".

-   Changed: The hints acquired from keybearer corpses now clarify that the item is the one contained in a Flying
    Ing Cache.

-   Changed: Each hint for the items guarded by Amorbis, Chykka, and Quadraxis now contains the corresponding
    Guardian's name.

-   Changed: The hint for the vanilla Light Suit location now has special text.

-   Changed: Item names in hints are now colored orange instead of red.

-   Changed: Some hints were added, some removed, and some modified.

-   Changed: Item scans were slightly edited.

-   Changed: The Sky Temple Key hints no longer use ordinal numbers.

-   Added: The seed hash is shown in Randovania's GUI after patching is done.

-   Changed: Generation will now be retried more times before giving up.

-   Changed: Joke hints are now used at most once each when placing hints.

-   Changed: The generator is now more likely to fill the worlds evenly.

-   Fixed: Added proper default nodes for rooms that were missing one, allowing those rooms to be selected as the
    starting room.

-   Fixed: Minimal Checking now correctly handles progressive suit and grapple.

-   Fixed: Config files with invalid JSON are now correctly dealt with.

-   Changed: Improved the performance of the resolver considerably.

-   Added: In the data visualizer, the damage requirements now have more descriptive names.

-   Added: In the data visualizer, requirements are now described with simpler to understand terms.

-   Changed: Windows releases are now created with PyInstaller 3.5.

-   Changed: The generator is now more likely to fill the worlds evenly.

### Logic Database changes

-   Changed: All NTSC-specific tricks are now in logic. These are always in logic, since the fixes from other versions
    are patched out.

-   Changed: Screw Attacking without Space Jump Boots in Hive Temple is no longer required on No Tricks.

-   Changed: In Hive Temple, scan dashing to the door to Temple Security Access is now Hypermode difficulty,
    from Hard and above.

-   Changed: The method to get the Main Research item with only Spider Ball was removed.

-   Fixed: Using charged Light Beam shots to get the item in Hazing Cliff now requires 5 or more Light Ammo.

-   Added: Method to open the gate in Main Reactor with Space Jump Boots and Screw Attack.

-   Changed: Opening the barrier in Crypt with Screw Attack is now always Easy and above.

-   Added: Method to climb to the door to Crypt Tunnel in Crypt via a Bomb Space Jump (Normal and above).

-   Added: Method to open Seeker Launcher blast shields with four missiles, Seeker Launcher, and Screw Attack (Easy
    and above). Underwater, the trick Air Underwater is also required, and the difficulty is Normal and above.

-   Fixed: Dark world damage during the Quadraxis fight is now correctly calculated.

-   Fixed: Requirements for crossing Sacred Path were added.

-   Added: Method to cross gap in the upper level of Command Center using Screw Attack without Space Jump Boots
    (Trivial and above).

-   Added: In Central Mining Station, a method to get to upper door to Command Center Access using a
    Bomb Space Jump (Easy and above) and another using Space Jump Boots and Screw Attack (Easy and above).

-   Added: Methods to climb Mining Plaza using the Morph Ball Bomb (Trivial and above) and using Screw Attack
    without Space Jump Boots (Easy and above).

-   Changed: In Forgotten Bridge, the difficulty of scan dashing to the door to Abandoned Worksite or the portal to
    Dark Forgotten Bridge was lowered to Easy, from Normal.

-   Added: In Forgotten Bridge, a method to get to the door to Grove Access from the portal to Dark Forgotten Bridge
    using only Screw Attack (Easy and above).

-   Added: In Forgotten Bridge, a method to get to the door to Abandoned Worksite via a roll jump (Easy and above).

-   Added: In Forgotten Bridge, a method to get to the bridge center from the door to Grove Access via a scan dash
    (Easy and above).

-   Added: In Hydrodynamo Station, a method to get from the room's top to the door to Save Station B with Screw Attack
    without Space Jump Boots (Trivial and above).

-   Changed: Climbing Hydrodynamo Station with only Gravity Boost and before all three locks are unlocked is now
    Trivial difficulty (from No Tricks).

-   Changed: Getting to the three doors in the middle section of Hydrodynamo Station using Air Underwater is now
    Normal difficulty (from Hard).

-   Fixed: A method to get the item in the Sunburst location by abusing terminal fall now has a damage requirement.

-   Added: A method to get to the turret in Sanctuary Entrance with only Space Jump Boots and Screw Attack, even
    after the bridge is destroyed.

-   Fixed: Lowering the portal barrier in Hive Dynamo Works now requires five missiles.

-   Added: Methods to cross Hive Dynamo Works using a roll jump (Easy and above) and using Space Jump Boots and
    Screw Attack (No Tricks).

-   Added: In Hive Dynamo Works, a method to cross the gap from the door to Hive Dynamo Access by abusing terminal
    fall (Easy and above).

-   Changed: In Hive Dynamo Works, returning from the Flying Ing Cache location using Space Jump Boots and
    Screw Attack is now Trivial difficulty (from Easy).

-   Added: Method to cross Watch Station Access from the door to Main Gyro Chamber using a Bomb Space Jump and
    Screw Attack without Space Jump Boots (Normal and above).

-   Added: In Watch Station Access, method to get from the scan post to the door to Watch Station by bomb jumping
    (Trivial and above) and by using Screw Attack without Space Jump Boots (Easy and above).

-   Fixed: The instant morph into the Morph Ball tunnel in Hall of Honored Dead now lists the Instant Morph trick.

-   Added: Method to get into the Morph Ball tunnel in Hall of Honored Dead using Space Jump Boots and Screw Attack
    (Easy and above).

-   Added: In Phazon Site, methods to get to the door to Bitter Well and to remove the barrier using Screw Attack
    without Space Jump Boots (both Easy difficulty).

-   Changed: The method to go over the Training Chamber statue from the back using Boost Ball and Spider Ball is
    now Normal difficulty (from Hard).

-   Added: In Phazon Site, a method to get to the door to Bitter Well by bomb jumping (Trivial and above).

-   Added: Many connections in Sacrificial Chamber.

-   Added: A method to get to the door to Fortress Transport Access from the top of the statue in Training Chamber
    using only Space Jump Boots (Easy and above). Morph Ball is also required if the statue hasn't been moved.

-   Added: A method to get to the doors to Transit Tunnel West/East in Training Chamber using Air Underwater (Normal
    and above).

-   Fixed: The method to get to the top of the Training Chamber statue using Gravity Boost and Spider Ball now lists
    the Instant Morph trick.

-   Added: In Training Chamber, a method of getting to the top of the statue from the door to Fortress Transport Access
    using just Space Jump Boots (Easy and above).

-   Added: Many connections in Windchamber Gateway.

-   Added: Method to get from the Kinetic Orb Cannon to the door to Transit Tunnel West via Grapple Beam in
    Gathering Hall.

-   Fixed: The slope jump in Abandoned Base now has a damage requirement.

-   Added: Method of getting the Temple Assembly Site item with Screw Attack and without Space Jump Boots.

-   Changed: The slope jump to get to the item in Temple Assembly Site is now Normal difficulty (from Hard).

-   Fixed: Requirements for crossing Dynamo Access were added.

-   Added: In Landing Site, method of reaching the door to Service Access from the Save Station using Space Jump and
    Screw Attack (No Tricks and above).

-   Fixed: The Culling Chamber item now has a damage requirement.

-   Changed: The trick to shoot the Seeker targets in Hive Dynamo Works from the wrong side is now Easy (from Trivial).

-   Fixed: The Watch Station Access roll jump now has a damage requirement.

-   Changed: The Watch Station Access roll jump is now Normal (from Easy).

-   Fixed: Added missing Space Jump Boots requirement for a Bomb Space Jump in Mining Station B.

-   Added: Method to unblock the portal in Mining Station B without Scan Visor (Normal and above).

-   Added: Method to get to the Darkburst location in Mining Station B with just Space Jump Boots and Screw Attack,
    and without using slope jumps or bomb space jumps (Hypermode difficulty).

-   Added: Method to manipulate Power Bomb Guardian into opening the Power Bomb Blast Shield on the door to
    Undertemple Access, using Boost Ball (Normal and above).

-   Fixed: The method to open the Hydrodynamo Station Seeker door using Screw Attack without Seeker Launcher now
    requires Gravity Boost to not have been collected.

-   Added: Method to get to the portal in Mining Station B with Space Jump Boots and Screw Attack (Trivial and above).

-   Fixed: Transport A Access, Collapsed Tunnel, Dynamo Chamber, Trooper Security Station, Mining Station Access, and
    Portal Access A now correctly require Morph Ball.

-   Fixed: Elevator rooms with missing Scan Visor requirements now have them.

-   Fixed: Removed erroneously added method to cross Sanctuary Entrance with Screw Attack without Space Jump Boots.

-   Fixed: Going through Sacred Bridge on No Tricks now requires Scan Visor and Morph Ball when coming from GFMC
    Compound.

-   Added: Method to skip Scan Visor and Morph Ball using Space Jump Boots in Sacred Bridge, when coming from GFMC
    Compound (Easy and above).

-   Fixed: Added Scan Visor requirement in Temple Transport Access (Sanctuary).

-   Changed: Connections in Venomous Pond were redone.

-   Changed: Getting to the door to Dark Transit Station in Trial Grounds with no items is now Hard difficulty, from
    Easy.

-   Added: Methods to get to the door to Dark Transit Station in Trial Grounds with Screw Attack without Space Jump
    Boots (Easy and above) and with a Bomb Space Jump (Normal and above).

-   Fixed: Added missing requirements for the Dark Samus 3 and 4 fight.

-   Changed: Fighting Dark Samus 2 with only Echo Visor is now Trivial difficulty, from Easy.

-   Fixed: Power Bomb doors now require Morph Ball, and Super Missile doors now require Power Beam and Charge Beam.

-   Added: Method to destroy the second web in Hive Tunnel when going through the room backwards using Sonic Boom
    (Easy and above).

## [0.28.1] - 2019-06-14

-   Fixed: Resetting settings would leave the launchers' configuration in an invalid state.

## [0.28.0] - 2019-06-12

-   *Major* - Changed: The resolver now keeps track of current energy during resolution.
    This ensures you'll always have enough Energy Tanks for trips to Dark Aether.

-   *Major* - Added: Scanning a keybearer corpse provides a hint of what is in the matching Flying
    Ing Cache.

-   Added: The tracker now persists the current state.

-   Added: Some generation failures are now automatically retried, using the same permalink.

-   Added: Buttons to see what a difficulty unlocks that doesn't involve tricks at all.

-   Changed: Increased Hint Scan value for logic to the intended value from the previous
    change.

-   Changed: There's no more hints with joke locations.

-   Changed: The lore hint in Mining Station A is now able to be scanned from the room center.

-   Added: A warning is now displayed when trying to disable validation.

-   Fixed: Seeker Missile's included missiles now respect the "needs Missile Launcher"
    option.

-   Changed: Progressive Launcher is now disabled by default.

-   Fixed: Clicking the connection's link in the Data Visualizer should now always work.

-   Changed: Hint Locations page now has a more usable UI.

-   Changed: On No Tricks, the logic will ensure that you can get Missiles, Seeker Launcher, and either
    Grapple Beam or both Space Jump Boots and Screw Attack before fighting Chykka.

-   Added: Methods to cross Workers Path with Screw Attack.

## [0.27.1] - 2019-05-30

-   Fixed: Specific trick levels are now persisted correctly across multiple sessions.

## [0.27.0] - 2019-05-28

-   *Major* - Changed: Optimized the seed generation step. It should now take roughly
    half as long or even faster.

-   *Major* - Added: It's now possible to configure the difficulty on a per-trick basis.

-   *Major* - Added: It's now possible to check where a certain trick is used on each
    difficulty.

-   Added: Hint Scans are valued more by the logic, making Translators more likely.

-   Changed: Joke item and locations now have a `(?)` added to make then slightly more
    obvious they're not serious.

-   Changed: Average ammo provided per expansion is now shown with more precision.

-   Added: `randovania echoes database list-dangerous-usage` command to list all
    paths that require a resource to not be collected.

-   Added: Methods to get to Sunburst location by reaching the platform with the cannon
    with a scan dash (Normal and above) or with just Space Jump Boots (Easy and above).

-   Added: Method to leave and enter the arena in Agon Temple with only Space Jump Boots
    (Trivial and above to enter; Easy and above to leave).

-   Added: Method to get to Darkburst location in Mining Station B via a Bomb Space Jump
    and without Screw Attack (Easy and above).

-   Fixed: In Hydrodynamo Station, going from the door to Hydrodynamo Shaft to the door to
    Save Station B now always requires all three locks in Hydrodynamo Station to be unlocked.

-   Added: Method to cross Phazon Pit using a Bomb Space Jump (Easy and above).

-   Added: Method to open the Seeker door in Hydrodynamo Station without the Seeker Launcher,
    using Screw Attack and one missile (Hard and Above).

-   Changed: The Ing Windchamber puzzle now only requires four missiles instead of five.

-   Changed: The cannon in Sanctuary Temple Access now only requires four missiles to
    activate instead of five.

-   Changed: Sanctuary Temple Access now requires a way to defeat the Quad to get through.

-   Added: Support for damage requirements without exactly one damage reduction item.

-   Changed: Seed validation should run faster and with fewer errors now.

-   Added: Another joke hint.

-   Changed: Updated credits.

-   Fixed: Crossing Sanctuary Entrance via the Spider Ball Track now requires Boost Ball.

-   Added: Method to cross Sanctuary Entrance with Screw Attack and without Space Jump Boots
    (Trivial and above).

-   Added: Method to cross Sanctuary Entrance, from the door to Power Junction to the door to
    Temple Transport Access, with Spider Ball and Power Bombs (Easy and above).

-   Fixed: The method to get the Sanctuary Entrance item without Spider Ball now requires
    Spider Guardian to not have been defeated.

-   Added: Method to get to and use the Vigilance Class Turret in Sanctuary Entrance using
    Space Jump Boots, Screw Attack, and Spider Ball. Spider Ball isn't required if Spider
    Guardian hasn't been defeated.

-   Fixed: In Sanctuary Entrance, going up the Spider Ball Track near the lore scan via the
    intended method now requires Boost Ball and the Morph Ball Bomb.

-   Added: Methods to go up the Spider Ball Track near the lore scan in Sanctuary Entrance
    with Spider Ball and only one of the following items:
    - Morph Ball Bomb (Trivial and above);
    - Boost Ball (Trivial and above);
    - Space Jump Boots (Easy and above).

-   Changed: In Sanctuary Temple, getting to the door to Controller Access via scan dashing
    is now Hard and above, from Normal and above.

-   Added: A tab with all change logs.

## [0.26.3] - 2019-05-10

-   Changed: Tracker now raises an error if the current configuration is unsupported.

-   Fixed: Tracker no longer shows an error when opening.

## [0.26.2] - 2019-05-07

-   Fixed: An empty box no longer shows up when starting a game with no
    extra starting items.

-   Fixed: A potential crash involving HUD Memos when a game is randomized
    multiple times.


## [0.26.1] - 2019-05-05

-   Fixed: The in-app changelog and new version checker now works again.

-   Fixed: Patching with HUD text on and using expansions locked by major item now works.

-   Changed: Missile target default is now 175, since Seeker Launcher now defaults to
    giving 5 missiles.


## [0.26.0] - 2019-05-05

-   **MAJOR** - Added: Option to require Missile Launcher and main Power Bombs for the
    respective expansions to work.

-   **MAJOR** - Added: Option to change which translator each translator gate in the
    game needs, including choosing a random one.

-   **MAJOR** - Added: Luminoth Lore scans now includes hints for where major items
    are located, as well as what the Temple Guardians bosses drop and vanilla Light Suit.

-   Added: Welcome tab, with instructions on how to use Randovania.

-   Added: Option to specify how many items Randovania will randomly place on your
    starting inventory.

-   Added: Option to change how much damage you take from Dark Aether when using
    Varia Suit and Dark Suit.

-   Added: Progressive Launcher: a progression between Missile Launcher and Seeker Launcher.

-   Changed: Logic considers the Translator Gates in GFMC Compound and Torvus Temple
    to be up from the start, preventing potential softlocks.

-   Changed: Escaping Main Hydrochamber after the Alpha Blogg with a Roll Jump is
    now Hard and above, from Easy and above.

-   Changed: The no-Boost return method in Dark Arena Tunnel is now Normal and above only.

-   Changed: The Slope Jump method in Great Bridge for Abandoned Worksite is now Hard
    and above, from Normal.

-   Changed: Crossing the statue in Training Chamber before it's moved with Boost and
    Spider is now Hard and above, from Hypermode.

-   Added: Option to disable the Sky Temple Key hints or to hide the Area name.

-   Changed: The location in the Sky Temple Key hint is now colored.

-   Changed: There can now be a total of 99 of any single Major Item, up from 9.

-   Changed: Improved elevator room names. There's now a short and clear name for all
    elevators.

-   Changed: The changed room names now apply for when elevators are vanilla as well.

-   Fixed: Going from randomized elevators to vanilla elevators no longer requires a
    clean unpack.

-   Added: `randovania echoes database list-resource-usage` now supports all types of
    resources.

-   Added: `list-resource-usage` and `list-difficulty-usage` now has the `--print-only-area`
    argument.

-   Changed: Areas with names starting with !! are now hidden in the Data Visualizer.

-   Added: Docks and Elevators now have usable links in the Data Visualizer. These links
    brings you to the matching node.

-   Added: The message when collecting the item in Mining Station B now displays when in
    the wrong layer.

-   Added: A warning now shows when going on top of the ship in GFMC Compound before
    beating Jump Guardian.

## [0.25.0] - 2019-03-24

-   Changed: Reworked requirements for getting the Missile in Crossroads from the doors. You can:
    - On Normal and above, with Boost, Bombs, Space Jump and Screw Attack
    - On Hard and above, with Bombs, Space Jump and Screw Attack
    - On Hypermode, with Bombs and Space Jump

-   Changed: Logic requirements for Dark Samus 2 fight are now the following:
    - On all trick levels, Dark Visor
    - On Easy and above, Echo Visor
    - On Normal and above, no items

-   Changed: The Slope Jump in Temple Assembly Site is now Hard and above, from Normal and above.

-   Changed: All occurrences of Wall Boost are now locked behind Hard or above.

-   Added: Added method to get the Power Bomb in Sanctuary Entrance with just Space Jump
    and Screw Attack. (See [#29](https://github.com/randovania/randovania/issues/29))

-   Added: Added method to cross Dark Arena Tunnel in the other direction without Boost.
    (See [#47](https://github.com/randovania/randovania/issues/47))

-   Added: Basic support for running Randovania on non-Windows platforms.

-   Added: You can now create Generic Nodes in the Data Editor.

-   Changed: Drop down selection of resources are now sorted in the Data Editor.

-   Changed: Shareable hash is now based only on the game modifications part of the seed log.

-   Fixed: Python wheel wasn't including required files due to mising \_\_init__.py

-   Fixed: error when shuffling more than 2 copies of any Major Item

-   Fixed: permalinks were using the the ammo id instead of the configured

## [0.24.1] - 2019-03-22

-    **MAJOR**: New configuration GUI for Major Items:
     - For each item, you can now choose between:
        - You start with it
        - It's in the vanilla location
        - It's shuffled and how many copies there are
        - It's missing
     - Configure how much beam ammo Light Beam, Dark Beam and Annihilator Beam gives when picked.
        - The same for Seeker Launcher and missiles.

-    **MAJOR**: New configuration GUI for Ammo:
     - For each ammo type, you choose a target total count and how many pickups there will be.

        Randovania will ensure if you collect every single pickup and every major item that gives
        that ammo, you'll have the target total count.

-    **MAJOR**: Added progressive items. These items gives different items when you collect then,
        based on how many you've already collected. There are two:
     - Progressive Suit: Gives Dark Suit and then Light Suit.
     - Progressive Grapple: Gives Grapple Beam and then Screw Attack.

-    **MAJOR**: Add option to split the Beam Ammo Expansion into a Dark Ammo Expansion and
        Light Ammo Expansion.

        By default there's 10 of each, with less missiles instead.


-    **MAJOR**: Improvements for accessibility:
     - All translator gates are now colored with the correct translator gate color they need.
     - Translators you have now show up under "Visors" in the inventory menu.
     - An option to start the game with all maps open, as if you used all map stations.
     - An option to add pickup markers on the map, that identifies where items are and if
        you've collected them already.
     - When elevators are randomized, the room name in the map now says where that elevator goes.
     - Changed the model for the Translator pickups: now the translator color is very prominent and easy to identify.

-    Added: Option to choose where you start the game

-    Added: Option to hide what items are, going from just changing the model, to including the
    scan and even the pickup text.

     You can choose to replace the model with ETM or with a random other item, for even more troll.

-    Added: Configure how many count of how many Sky Temple Keys you need to finish the game

-    Changed: Choosing "All Guardians" only 3 keys now

-    Changed: Timeout for generating a seed is now 5 minutes, up from 2.

0.24.0 was a beta only version.

## [0.23.0] - 2019-02-10

-   Added: New option to enable the "Warp to Start" feature.
-   Added: A "What's new" popup is displayed when launching a new version for the first time.
-   Fixed: changed text in Logic Settings to mention there _are_ hints for Sky Temple Keys.
-   Changed: Updated Claris' Randomizer, for the following fixes:
    -   Added the ability to warp to the starting room from save stations (-t).
    -   Major bug fix: The game will no longer immediately crash when not playing with Menu Mod.

## [0.22.0] - 2019-02-06

-   Changed: "Faster credits" and "Skip item acquisitions popups" are no longer included in permalinks.
-   Changed: Updated Claris' Randomizer, for the following fixes:
    -   Fixed an issue with two of the Sky Temple Key hints being accidentally switched.
    -   FrontEnd editing now works properly for PAL and Japanese versions.
    -   Attract video removal is now integrated directly into the Randomizer.
    -   Getting the Torvus Energy Controller item will no longer block you from getting the Torvus Temple item.

## [0.21.0] - 2019-01-31

-   **Major**: now using Claris' Randomizer version 4.0. See [Changelog](https://pastebin.com/HdK9jdps).

-   Added: Randovania now changes the game id to G2ME0R, ensuring it has different saves.
-   Added: Game name is now changed to 'Metroid Prime 2: Randomizer - SEEDHASH'. Seed hash is a 8 letter/number
      combination that identifies the seed being played.
-   Changed: the ISO name now uses the seed hash instead of the permalink. This avoids issues with the permalink containing /
-   Changed: Removed Agon Temple door lock after fighting Bomb Guardian, since this has been fixed in the Randomizer.
-   Fixed: Selecting an non-existent directory for Output Directory had inconsistent results

## [0.20.2] - 2019-01-26

-   Fixed: changed release zip to not use BZIP2. This fixes the native windows zip client being unable to extract.

0.20.1 was skipped due to technical issues.

## [0.20.0] - 2019-01-13

-   Added: an icon! Thanks to Dyceron for the icon.
-   Added: a simple Tracker to allow knowing where you can go with a given item state
-   Changed: Don't consider that Seeker Launcher give missiles for logic, so it's never
      considered a missile source.

## [0.19.1] - 2019-01-06

-   Fixed: Hydrodynamo Station's Door to Training Access now correctly needs Seekers
-   Added: New alternatives with tricks to get the pickup in Mining Plaza A.
-   Added: Trick to cross the Mining Plaza A backwards while it's closed.
-   Changed: Added a chance for Temple Keys not being always placed last.
-   Changed: Light Suit now has a decreased chance of being placed early.

0.19.0 was skipped due to technical issues.

## [0.18.0] - 2019-01-02

-   Added: Editor for Randovania's database. This allows for modifications and contributions to be made easily.
      There's currently no way to use the modified database directly.
-   Added: Options to place the Sky Temple Keys on Guardians + Sub-Guardians or just on Guardians.
-   Changed: Removed Space Jump method from Training Chamber.
-   Changed: Added Power Bomb as option for pickup in Hive Chamber B.
-   Changed: Shortened Permalinks when pickup quantities aren't customized.
-   Added: Permalinks now include the database version they were created for.
-   Fixed: Logic mistake in item distribution that made some impossible seeds.
-   Changed: For now, don't consider Chykka a "can only do once" event, since Floaty is not used.
-   Fixed: Permalinks now properly ignore the Energy Transfer Module.

## [0.17.2] - 2018-12-27

-   Fixed: 'Clear loaded game' now properly does its job.
-   Changed: Add an error message to capture potential Randomizer failures.
-   Changed: Improved README.

## [0.17.1] - 2018-12-24

-   Fixed: stray tooltips in GUI elements were removed.
-   Fixed: multiple typos in GUI elements.

## [0.17.0] - 2018-12-23

-   New: Reorganized GUI!
    -   Seed Details and Data Visualizer are now different windows opened via the menu bar.
    -   There are now three tabs: ROM Settings, Logic Settings and Item Quantities.
-   New: Option to disable generating an spoiler.
-   New: All options can now be exported and imported via a permalink.
-   Changed: Renamed "Logic" to "Trick Level" and "No Glitches" to "No Tricks". Appropriate labels in the GUI and files
    changed to match.
-   Internal: no longer using the py.path and dataset libraries

## [0.16.2] - 2018-12-01

-   Fixed: adding multiples of an item now works properly.

## [0.16.1] - 2018-11-25

-   Fixed: pressing the Reset button in the Item Quantity works properly.
-   Fixed: hiding help in Layout Generation will no longer hide the item names in Item Quantity.

## [0.16.0] - 2018-11-20

-   Updated item distribution: seeds are now less likely to have all items in the beginning, and some items less likely to appear in vanilla locations.
-   Item Mode (Standard/Major Items) removed for now.

## [0.15.0] - 2018-10-27

-   Added a timeout of 2 minutes to seed generation.
-   Added two new difficulties:
    -   Trivial: An expansion of No Glitches, where no tricks are used but some clever abuse of room layouts are used.
    -   Hypermode: The highest difficulty tricks, mostly including ways to skip Space Jump, are now exclusive to this difficulty.
-   Removed Controller Reset tricks. This trick doesn't work with Nintendont. This will return later as an additional configuration.

## [0.14.0] - 2018-10-07

-   **Major**: Added support for randomizing elevators.
-   Fixed spin boxes for item quantities changing while user scrolled the window.
    It is now needed to click on them before using the mouse wheel to change their values.
-   Fixed some texts being truncated in the Layout Generation window.
-   Fixed generation failing when adding multiple of some items.
-   Added links to where to find the Menu Mod.
-   Changed the order of some fields in the Seed Log.

## [0.13.2] - 2018-06-28

-   Fixed logic missing Amber Translator being required to pass by Path of Eyes.

## [0.13.1] - 2018-06-27

-   Fixed logic errors due to inability to reload Main Reactor after defeating Dark Samus 1.
-   Added prefix when loading resources based on type, improving logs and Data Visualizer.

## [0.13.0] - 2018-06-26

-   Added new logic: "Minimal Validation". This logic only checks if Dark Visor, Light Suit and Screw Attack won't lock each other.
-   Added option to include the Claris' Menu Mod to the ISO.
-   Added option to control how many of each item is added to the game.

## [0.12.0] - 2018-09-23

-   Improved GUI usability
-   Fixed Workers Path not requiring Cobalt Translator to enter

## [0.11.0] - 2018-07-30

-   Randovania should no longe create invalid ISOs when the game files are bigger than the maximum ISO size: an error is properly reported in that case.
-   When exporting a Metroid Prime 2: Echoes ISO if the maximum size is reached there's is now an automatic attempt to fix the issue by running Claris' "Disable Echoes Attract Videos" tool from the Menu Mod.
-   The layout log is automatically added to the game's files when randomizing.
-   Simplified ISO patching: by default, Randovania now asks for an input ISO and an output path and does everything else automatically.

## [0.10.0] - 2018-07-15

-   This release includes the capability to generate layouts from scratch and these to the game, skipping the entire searching step!

## [0.9.2] - 2018-07-10

-   Added: After killing Bomb Guardian, collecting the pickup from Agon Energy Controller is necessary to unlock the Agon Temple door to Temple Access.
-   Added a version check. Once a day, the application will check GitHub if there's a new version.
-   Preview feature: option to create item layouts, instead of searching for seeds. This is much more CPU friendly and faster than searching for seeds, but is currently experimental: generation is prone to errors and items concentrated in early locations. To use, open with randovania.exe gui --preview from a terminal. Even though there are many configuration options, only the Item Loss makes any difference.

## [0.9.1] - 2018-07-21

-   Fixed the Ing Cache in Accursed Lake didn't need Dark Visor.

## [0.9.0] - 2018-05-31

-   Added a fully featured GUI.

## [0.8.2] - 2017-10-19

-   Stupid mistake.

## [0.8.1] - 2017-10-19

-   Fix previous release.

## [0.8.0] - 2017-10-19

-   Save preferences.
-   Added Claris Randomizer to the binary release.

## [0.7.1] - 2017-10-17

-   Fixed the interactive .bat

## [0.7.0] - 2017-10-14

-   Added an interactive shell.
-   Releases now include the README.

## [0.5.0] - 2017-10-10

-   Releases now include standalone windows binaries<|MERGE_RESOLUTION|>--- conflicted
+++ resolved
@@ -15,11 +15,8 @@
 
 - Added: Progressive pickups can now be configured to be placed vanilla.
 - Added: The first log entry in the game now displays a history of the collected items.
-<<<<<<< HEAD
 - Added: Multiworld generation now warns when chaos settings are enabled.
-=======
 - Added: Cosmetic option to randomly color shift tilesets or backgrounds.
->>>>>>> 2abdb57a
 - Changed: When "Skip Gameplay cutscenes" is on, the Tower activation cutscene will also be skipped.
 - Changed:  The Septogg in Breeding Grounds 3 South Gamma will now spawn instantly after defeating the Gamma.
 - Fixed: The Tower - Dark Maze now has the correct light level.
