# Change Log

All notable changes to this project will be documented in this file.

The format is based on [Keep a Changelog](https://keepachangelog.com/en/1.0.0/)
and this project adheres to [Semantic Versioning](https://semver.org/spec/v2.0.0.html).

## [10.3.0] - 2025-11-??

<<<<<<< HEAD
- Changed: Cleaned up how Specific Pickup Hints are shown in the preset settings.
=======
### Factorio

- Fixed: A typo on the "Changes" preset page.
>>>>>>> c64e5972

### Metroid Prime

#### Logic Database

##### Chozo Ruins

- Fixed: Ruined Shrine: Removed unnecessary dangerous requirements.

##### Phendrana Drifts

- Added: Chozo Ice Temple: Documentation for reaching the Chozo Statue NSJ.
- Fixed: Chozo Ice Temple: Removed unnecessary dangerous requirements.
- Fixed: Control Tower: Removed unnecessary dangerous requirements.

### Metroid Prime 2: Echoes

- Fixed: Expansions with negative value now properly remove items in-game.


## [10.2.0] - 2025-10-02

- Added: A warning when trying to generate a Multiworld game if a preset requires all Pickups to be obtainable.
- Added: Command line arguments for gathering statistics about a collection of generated games. These commands are intended for advanced uses only.
- Changed: Gave the window for viewing a Multiworld Session some slight visual readjustment
- Changed: Slightly increased the font size used in the status bar.
- Changed: Increased how long text in the status bar can be before it wraps.
- Changed: Gave the "Stop" button in the status bar an icon.


### Metroid Dread

- Added: The preset summary now lists when Flash Shift can be used without Main Flash Shift when having Flash Shift Upgrades.
- Added: The preset summary now lists when Power Bombs can be used without the Main Power Bomb when having Power Bomb Tanks.
- Changed: The preset summary lists when Power Bomb limitations is disabled instead of when it's enabled.
- Fixed: 2 Typos in the transporters preset page.

#### Logic Database

- Changed: Reworked Central Unit combat logic to reflect the increasing difficulty of later areas.

##### Elun

- Changed: Minor adjustment aimed at releasing the X parasites safer for the generator, no changes to requirements in practice.

### Metroid Fusion

- Added: Option that allows quick-morphing via the SELECT button.
- Added: 5 more joke hints.
- Added: A reference on where to play the randomizer in the credits.
- Changed: Infant Metroid hints have been reformatted for easier readability.
- Changed: Fixed formatting of locations in the credits that were incorrectly displayed if too long
- Changed: "guarded by a boss" feature hint has been reworked to "on a Core-x Parasite" for more clarity.
- Changed: Adjusted Credits to have the patching, Randovania and original team separated more clearly.
- Changed: B.O.X has been moved slightly to the left to avoid bumping immediately into him in a future setting.
- Changed: Main Deck Central Reactor Core: Moved the Door leading to Silo Tunnel back by a tile to prevent getting stuck in a future setting.
- Changed: Sector 1 Charge Core Upper Access: Moved the Door leading to Crab Rave back by a tile to prevent getting stuck in a future setting.
- Changed: Sector 1 Tourian Eastern Hub: Removed the shot blocks and remodelled the space leading to Animorphs to prevent getting stuck in a future setting.
- Changed: Sector 1 Twin Junctions Save Room: Moved the Door leading to Walljump Tutorial back by a tile to prevent getting stuck in a future setting.
- Changed: Sector 3 Security Access: Moved the Door leading to the Security Room back by a tile to prevent getting stuck in a future setting.
- Changed: Sector 4 Pump Control Save Room: Moved the Door leading to Breeding Tank Acecss back by a tile to prevent getting stuck in a future setting.
- Changed: Flooded Tower: Moved the Door leading to Mini-Fridge back by a tile to prevent getting stuck in a future setting.
- Changed: Geron's Crossing: Moved the Doors leading to the bottom side of Entrance Lobby and Vault back by a tile to prevent getting stuck in a future setting.
- Changed: Warehouse: Moved the Door leading to Zozoro's Wine Cellar back by a tile to prevent getting stuck in a future setting.
- Fixed: Typo in a joke hint.

#### Logic Database

##### Main Deck:

- Added: Operations Deck: Ludicrous JBJ to reach Operations Room using only Morph and Bombs.

##### Sector 1 (SRX)

- Added: Ridley Arena: Ludicrous JBJ to escape, having no Space Jump.

##### Sector 2 (TRO)

- Changed: Zoro Zig-Zag: Ludicrous JBJ from bottom door to break bomb blocks reduced to Expert.
- Changed: Cultivation Station: Advanced JBJ to bomb top floor blocks from beneath reduced to Intermediate.
- Changed: Puyo Corridor: Expert JBJ from right to left reduced to Advanced.
- Changed: Cathedral: Ludicrous JBJ to escape from bottom to top section reduced to Expert, accompanying ttv clip replaced by YouTube link having better input display.
- Changed: Data Courtyard: Advanced JBJ to break left block from beneath reduced to Intermediate.
- Added: Zazabi Arena: Ludicrous JBJ to escape, having no jump upgrades (besides bombs).

##### Sector 3 (PYR)

- Changed: Namihe's Lair: Expert JBJs, to both get the item and escape, reduced to Advanced.
- Changed: Processing Access: Expert JBJ off sova to top door reduced to Advanced.
- Changed: Glass Tube to Sector 5: Expert JBJ to break block reduced to Intermediate, via easier method.

##### Sector 4 (AQA)

- Changed: Security Bypass: Expert JBJ to break top floor bomb blocks from beneath reduced to Advanced.
- Added: Security Bypass: Expert JBJ to race to the top floor before bomb blocks reform.

##### Sector 5 (ARC)

- Changed: Crow's Nest: Ludicrous JBJ to break 2 reforming bomb blocks and jump through reduced to Expert.

##### Sector 6 (NOC)

- Changed: Entrance Lobby: Expert JBJ to bomb floor from beneath reduced to Advanced.
- Changed: Zozoro Wine Cellar: Expert JBJ to item reduced to Advanced.
- Changed: Twin Caverns West: Expert JBJ to tunnel reduced to Advanced.

### Metroid Prime

- Changed: Improved chance of successfully generating a game when shuffling everything on One-Way Anywhere elevator randomization.
- Changed: Disallowed shuffling the Essence Dead cutscene elevator on One-Way with Cycles and with Replacement, unless Skip Final Bosses is enabled, as otherwise that would leave no path to the Credits.

#### Logic Database

##### Chozo Ruins

- Changed: Hall of the Elders: The Bomb Jump to skip Spider Ball and Space Jump is now Expert instead of Ludicrous.
- Changed: Save Station 3: The Wall Boost to skip Morph Ball Bombs is now Expert instead of Ludicrous.
- Changed: Sunchamber: Fighting Flaahgra using Wavebuster instead of Morph Ball Bombs is now Combat Intermediate instead of Advanced.

##### Phendrana Drifts

- Removed: Frozen Pike: Logic for scaling the room from Pike Access to Transport Access without Morph Ball has been removed.
- Changed: Phendrana Canyon: The Combat Dash to obtain the item without Space Jump, Scan Visor, and Boost Ball no longer requires Damage Boosting and the Combat/Scan Dash has been changed from Advanced to Expert.
- Changed: Qurantine Cave: The Grapple Beam escape from the bottom of the room without Space Jump is now intermediate instead of advanced. With Space Jump it is now beginner instead of trickless.

##### Tallon Overworld

- Changed: Life Grove Tunnel: The Complex Bomb Jump to escape the half-pipe without Boost Ball is now Expert instead of Ludicrous.


## [10.1.0] - 2025-09-02

- Added: 7 Joke hints.
- Fixed: Hidden Pickups are not shown anymore in the "Pickup Hint Features" tab of a game.
- Fixed: A crash in Flatpak, should the default language not be set up correctly.

### AM2R

- Added: 2 Joke hints.
- Fixed: Joke hints are now always surrounded by asterisks.
- Changed: Renamed the "Misc" pickup category to "Bonus Upgrade".
- Changed: Health Drops, Speed Booster Upgrades, Flashlight and Blindfolds are not hinted as an Expansion anymore.
- Removed: Removed the "Key", "Energy Tank", "Morph Ball Related", "Beam Related" and "Missile Related" pickup categories from being hinted.

### Metroid Dread

- Changed: In Multiworld, don't send items to the game while it's not in-game.

#### Logic Database

##### Artaria

- Fixed: It is now logical to get back to the lower door in Grapple Beam Room without Grapple Beam, making it logical to escape without Grapple Beam when doors are randomized.

##### Burenia

- Added: A video for breaking the uppermost blob in Burenia Hub to Dairon with a pseudo-wave.

##### Cataris

- Fixed: An oversight where one would be expected to Ledge Warp out of the Diffusion Beam Room after collecting the Diffusion Beam, but in order to do so, one would need any bombs. And that bomb would be in that room.

##### Ghavoran

- Changed: Flipper Room: The Morph Ball Launcher now connects to the door to Navigation Station and is trivial, instead ot connecting to the door to Elun Transport Access and requiring that the Flipper has been rotated.
- Changed: Flipper Room: Spinning the Flipper with the ledge warp from below now connects from the door to Elun Transport Access instead of from the Tunnel to Spider Magnet Elevator. It is now also logical to perform the ledge warp from below when Transport Randomizer is disabled.

##### Ferenia

- Added: More ways to reach Space Jump Room Access from Underwater Bottom in Space Jump Room.

### Metroid: Samus Returns

- Changed: In Multiworld, don't send items to the game while it's not in-game.

### Metroid Fusion

- Added: The title screen will now display the Randovania and patcher version, as well as the Seed Hash.
- Added: 5 joke hints.
- Added: Racetime integration with category https://racetime.gg/mfr-rdv
- Fixed: Incorrect exporting behaviour, if the option to hide text of pickups was enabled.
- Fixed: Unable to export a randomized game, in case the input file could not be read.
- Removed: The "Anti-Softlock" option and instead made the following permanent changes:
  - Sector 2 Ripper Tower: The Crumble Block is moved one tile up to make it easier to Screw Attack the Bomb Block.
  - Sector 2 Crumble City: On the far left of the tunnel, the Shot Block has been changed into a Crumble Block.
  - Sector 2 Cultivation Station: The Bomb Block leading into the space with the Zoros has been changed into a Shot Block.
  - Sector 4 Reservoir East: The initial Bomb Block and the Shot Blocks leading up to the lower Pickup now never respawn.
  - Sector 4 Security Bypass: Collision in the dead-end puzzles has been changed to allow not softlocking when exploring without Bombs or Power Bombs.
  - Sector 6 Zozoro Wine Cellar: The Bomb Block that guards the item always respawns.

#### Logic Database

##### Main Deck:

- Changed: Yakuza Arena: Going up to the exit now requires either Yakuza to be killed or Beginner Knowledge.

##### Sector 1 (SRX)

- Fixed: Atmospheric Stabilizer Northeast - Fixed an edge case where a Shinespark trick from another room could be required even with obtaining Speedbooster in the same room
- Changed: Atmospheric Stabilizer Northeast - Changed the Shinespark trick from Advanced to Expert

##### Sector 2 (TRO)

- Changed: Ripper Tower: Due to removal of the "Anti-Softlock" option, breaking the block with Screw Attack now requires Beginner Knowledge instead of Intermediate.

##### Sector 4 (AQA)

- Changed: Reservoir East: Due to removal of the "Anti-Softlock" option, collecting the Pickup with only Power Bombs now always requires 2 Power Bombs.
- Fixed: Security Access - Fixed a trick video appearing incorrectly on the website.
- Added: Breeding Tank - Added an Advanced Movement trick with Space Jump to cross the tank
- Added: Breeding Tank - Added the Underwater Wall Jump trick videos

##### Sector 6 (NOC)

- Changed: Geron's Crossing: Going through the Super Missile Geron after defeating Varia Core-X now additionally requires Intermediate Knowledge.
- Changed: Clogged Cavern: Going through the Speed Booster Blocks after defeating Varia Core-X now additionally requires Intermediate Knowledge.

### Metroid Prime

#### Logic Database

##### Tallon Overworld

- Changed: Climbing Reactor Core with Bomb Jumps is now classified as Complex Bomb Jump(s) (Ludicrous).

##### Magmoor Caverns

- Changed: Twin Fires Tunnels - removed the L-Jump requirement for the Expert Bomb Jump towards Twin Fires.
- Fixed: Twin Fire Tunnels - corrected the damage required to escape the lava with Bombs only towards Tallon Transport West from 60 to 110.


### Metroid Prime 2: Echoes

- Added: 14 joke hints.

#### Logic Database

##### Dark Agon Wastes

- Changed: Minor adjustment aimed at making Amorbis safer for the generator, no changes to requirements in practice.

##### Sanctuary Fortress

- Changed: Minor adjustment aimed at making Aerie safer for the generator, no changes to requirements in practice.

## [10.0.1] - 2025-08-03

### Generator

- Fixed: Random transports in mode "One-way, anywhere", only supported in Metroid Prime and Metroid Prime 2 Echoes, being unable to generate.

## [10.0.0] - 2025-08-01

- **Major** - Added: Metroid Fusion has been added with full single player support. Includes random starting locations, some toggleable patches, and more.
- Added: 10 more joke hints.
- Changed: In the Multiworld Session window, renamed "Generate without spoiler" to "Generate for Race".
- Fixed: An error when the computer shuts down unexpectedly or crashes during a multiworld that corrupts some files and prevents Randovania from starting.

### Generator
- Added: The generator will now check for the count of major pickups when major/minor split is enabled.

### Metroid Dread
- Fixed: A crash when attempting to fire Proto EMMI's Omega Blaster while having 0 maximum missiles.

### Metroid: Samus Returns

- Added: 10 more joke hints.
- Fixed: Starting with extra Metroid DNA now counts toward the goal.
- Fixed: Exported games will now take up to 80% less storage space when music shuffle is enabled.
- Fixed: Shuffled music tracks now play at the correct volume in game.

## [9.3.1] - 2025-07-05

### AM2R

- Fixed: Exporting games now work.

## [9.3.0] - 2025-07-02

### Generator

- Fixed: Some cases where weights from certain actions would not be calculated correctly.
- Fixed: Pre placed pickups now avoid using locations configured as non-progression.

### Metroid Dread

#### Logic Database

##### Ghavoran

- Fixed: The door between EMMI Zone Exit Southeast and Blue EMMI Introduction is now considered as a Plasma Beam Door on both sides.

### Metroid Prime

- Added: Experimental option to pre-place Artifacts and/or Phazon Suit before generation.

### Metroid Prime 2: Echoes

- Added: "Captain" is now included as a possible word for the seed hash.

#### Logic Database

##### Agon Wastes

- Added: In Transport Center, added an Instant Morph + Bomb Space Jump (Advanced) method of climbing the half-pipe.

## [9.2.0] - 2025-06-02

- Added: 1 more Joke hint.
- Fixed: A rare division-by-zero error during generation when placing hints.
- Fixed: An error where turning off specific location hints would still consume that locations pickup as a viable hint target for regular hints.
- Fixed: The experimental option called Logical Pickup Placement is now respected by the resolver. It also now checks for items configured to be placed in their vanilla location.
- Added: The preset summary now displays a count of excluded locations, if there are any.

### Resolver

- Fixed: Bug that could lead to timeouts or longer resolving time in some cases.

### Metroid Dread

- Added: A 4 line non-progressive tracker layout.

#### Logic Database

- Changed: All instances of the Cross Bomb Skip trick that were previously rated as Beginner or Intermediate are now rated one level higher.
- Changed: All instances of the Single Wall Jump trick are now rated one level higher.

##### Artaria

- Changed: A small adjustment that should decrease the frequency of placing Morph Ball in the first accessible location in standard presets.

### Metroid Prime

- Added: Blast Shield Lock-On preset option.
- Added: Patch to fix Kerry Ann Odem's name in the credits on game version(s) where it is incorrectly spelled.
- Fixed: Main Plaza vault ledge door is now affected by door lock rando.
- Fixed: Elite Research Phazon Elite getting stuck on frame perfect cutscene skip.
- Fixed: Minor music transition fixes.
- Fixed: Chaos option export error when submerging rooms.
- Changed: [PAL] Remove extra door lock in Central Dynamo.
- Changed: [PAL] Load Hunter Metroid in Frost Cave.

### Metroid Prime 2: Echoes

- Changed: "Cheater's delight" pickups are now less likely to be hinted.

#### Logic Database

##### Sky Temple Grounds

- Added: Half pipe hint feature on War Ritual Grounds.

### Metroid: Samus Returns

- Changed: Display the number of remaining DNA in the DNA message before entering the final boss.
- Fixed: If Metroid Queen is the final boss and you don't have all DNA, the DNA message now appears.
- Fixed: For tanks with non required main option, the jingle of the tank item is played instead of the jingle of the main object.

## [9.1.1] - 2025-05-03

- Fixed: Duplicating a session now also duplicates the admin settings for Co-op and "Everyone can claim worlds".

### Cave Story

- Fixed: A regression introduced in 9.1.0 that made all received pickups in multiworld behave as Nothings.

## [9.1.0] - 2025-05-01

- Added: After clicking the "Login with Discord" button, a link and a QR Code are displayed instead of opening the default browser directly.
- Changed: The relative time to start/finish in Async Race rooms now update as time passes, and the window reacts appropriately when the race starts and finishes.
- Changed: The default and minimum size for the area view in the data visualizer has been increased.
- Fixed: A server issue that caused async race exporting of AM2R and MSR to let you easily view the spoiler.
- Fixed: When submitting proof for an async race, it is now clearer that it's only providing a proof URL is not required if submission notes were given.
- Fixed: Clicking links to the Data Visualizer should now open all links succesfully.
- Removed: The initial Randovania screen no longer contains the list of supported games.

### Generator

- Fixed: Bugs where the generator would collect dangerous resources too early, leading to generation failure in some cases.
- Fixed: Bug where the requirements that apply beyond a point of no return weren't considered correctly.
- Improved: Try a little harder to check if seemingly unsafe options are actually safe.

### AM2R

- Fixed: Long Beam, Infinite Bomb Propulsion and Walljump Boots now show up in the credits spoiler log.

### Cave Story

- Changed: Outer Wall is now a separate region.

### Factorio

- Fixed: Random recipes can no longer have multiples of Modular Armor, Power Armor and Power Armor Mk2 as ingredients, as the game doesn't allow these to stack even on the assembler input.

### Metroid Dread

- Changed: The maximum number of Speed Booster Upgrade items that will have an effect is now 4 instead of 5 (any further upgrades have no effect). This is to prevent a quirk with inconsistent Speed Booster activation with very short charge times.
- Fixed: The patching data being exported on race seeds.
- Fixed: Speed Booster Upgrade items will no longer be hinted or included in the credits.

#### Logic Database

##### Artaria

- Added: In EMMI Zone Hub, it's now logical to climb to the Dock to EMMI Zone Exit South by using Flash Shift.

### Metroid Prime

#### Logic Database

- Fixed: Fix the Door Lock Rando misc resource being called Dock Rando.

##### Phendrana Drifts

- Fixed: Observatory: Logic will now properly reflect the fact that you can activate the Observatory even after collecting the item in Research Core.

### Metroid Prime 2: Echoes

- Changed: The Light and Dark regions are now properly different regions for Randovania.
- Fixed: Booting the game using the included Nintendont should no longer hang with a black screen.

### Metroid: Samus Returns

- Fixed: The patching data being exported on race seeds.

## [9.0.0] - 2025-04-01

- **Major** - Added: Factorio has been added. Shuffle the tech tree, recipes for science packs. The native multiplayer is fully supported, while Multiworld isnt'.
- **Major** - Added: Featural Hints. Echoes and Cave Story now use a brand new hint system, where hints may refer to various Features of a pickup or of a location. Read the Hints section for more details.
- **Major** - Added: Co-op as an additional Multiworld Mode. In Co-op, multiple people can share Worlds together, which means that they will share their inventory. This works for all games that support Multiworld.
- **Major** - Changed: The trick level "Hypermode" has been renamed to "Ludicrous". This new name is game agnostic and more properly describes the difficulty of this category.
- Added: Async Races can now be hosted and joined directly from Randovania.
- Changed: Updated included Nintendont to a newer version that includes the latest changes from the official Nintendont. This also means that the Nintendont configuration was reset to what it is by default.
- Changed: The "Spoiler: Playthrough" tab is significantly easier to read and follow along with.
- Fixed: The "Spoiler: Playthrough" tab is much faster when calculating the playthrough.
- Fixed: Typo in dialog about generated game hash being different from expected.
- Fixed: The map tracker now correctly accounts for door locks that have been modified statically by settings such as unlocked Save Station doors.

### Door Lock Randomizer

- Added: Hint placement for seeds with individual door lock randomization now uses the resolver to help determine what to hint. This should result in significantly more useful hints in these seeds.
- Changed: When checking doors that are completely unreachable (such as uncrashed Frigate in most Metroid Prime presets), the resolver is no longer run. This should improve generation time slightly.
- Changed: The lists of weaknesses in the Door Locks preset settings tab are now sorted more naturally, and aligned with each other.
- Fixed: Bug in the revised door solver that would result in permanently locked doors being placed when they shouldn't.
- Fixed: Minor edge case where damage wasn't considered when placing permanently locked doors.

### Generator

- Added: Experimental option under Generation -> Logic Settings that improves the results of generation but increases generation time.
- Fixed: Generator action weights were being incorrectly calculated.
- Fixed: When calculating reach with unsafe resources, the generator no longer ignores some valid options.

### Hints

- **Major** - Changed: Hints are now placed after pickup placement, rather than during. This should result in more interesting hints in all games.
- Added: Games with hints now share a unified Hints tab in the preset editor window. New settings have been added to disable various kinds of hints.
- Added: Every game now has a "Pickup Hint Features" tab where you can view which Features apply to which pickups.
- Added: Cave Story and Echoes now have a "Pickup Location Features" tab where you can view which Features apply to which locations.
- Added: Location Features can be viewed in the Database Viewer.
- Added: 3 more generic joke hints.
- Added: The Hints Spoiler tab now indicates which location a hint is pointing to.
- Changed: The Hints Spoiler tab sorts its entries in a more helpful manner.
- Changed: Some joke hints are now shared between all games that use them.
- Changed: Hints now prioritize non-progression major items rather than progression minor items.
- Fixed: It is now properly impossible for multiple hints to point to the same location.

### Resolver

- Fixed: Some seeds being considered impossible when finding a progressive item in an area where a later item in the progressive chain is required to leave.
- Fixed: Minor edge case where a seed might be considered impossible due to missing consideration of damage.
- Fixed: Some seeds being considered impossible in cases where damage requirements are spread between multiple connections.
- Fixed: A recent regression in the resolver that made it significantly slower has been fixed.

### Metroid Dread

- Fixed: GUI formatting on the game page.
- Fixed: Starter Preset now has a proper description.

#### Logic Database

- Changed: The Silver Robot fight now have higher health requirements when doing the fights without Power Bomb or Screw Attack
  - This list replaces `Flash Shift or Combat (Beginner)` from the previous set of requirements
  - Without Combat tricks: Requires Flash Shift or Spin Boost, and 499HP
  - On Combat Beginner: Either Flash Shift or Spin Boost, and 399HP; Or 299HP
  - On Combat Intermediate: 199HP
  - Or simply Combat Advanced
- Changed: The Gold Robot fight have the same upgrade to the requirements as the Silver version, except all HP requirements are 100 higher.
- Changed: The Twin Robot fights have the same upgrade to the requirements as the Gold version, except all HP requirements are 100 higher again.

##### Artaria

- Added: Accessing the top pickup in Screw Attack Room with a Shinespark by going down through the water basin. Requires either Screw Attack or Morph Ball and Gravity Suit.
- Added: Logically flipping the Screw Attack Room Spinner and using Shinespark to immediately reach the left side platform. Requires Highly Dangerous Logic or Screw Attack.
- Added: Accessing Start Point 2 in Screw Attack Room using a Shinespark. Requires either Screw Attack or Morph Ball and Slide.
- Added: Damage Boost with Spin Boost to get Missile Tank 1 in Melee Tutorial Room, before X are released, using Highly Dangerous Logic.
- Changed: Flipping the spinner in Screw Attack Room when by going from the door to the transport is now logically possible also after having flipped the spinner, unless Highly Dangerous Logic is enabled.
- Changed: All other connections in Screw Attack Room that are only open before flipping the spinner are now only logical when Highly Dangerous Logic is enabled.
- Changed: The conditions that depends on not having blown up the blob in Screw Attack Room are now only logical when Highly Dangerous Logic is enabled.
- Changed: In White EMMI Arena: Reaching Door to EMMI Zone Spinner (Middle) from Door to Central Unit Access (Charge) with Spin Boost now requires Wall Jump (Beginner).
- Changed: In EMMI First Chase End: Reaching Door to Teleport to Dairon (Top) with Spin Boost now requires Wall Jump (Beginner).
- Changed: In Screw Attack Room: Reaching Next to Upper Tank from Total Recharge with Spin Boost no longer requires a Wall Jump trick.
- Changed: It is now logical to access the Chain Reaction Device after ending the Chain Reaction sequence. This also means climbing the Chain Reaction Room later has slightly fewer requirements.
- Changed: Using the Stand On Frozen Enemies trick to get Missile Tank 1 in Melee Tutorial Room now requires Highly Dangerous Logic.
- Changed: Fighting Corpius without tricks now requires 198 damage, down from 199. This makes the fight logical on Strict Damage strictness with 1 Energy Tank.
- Changed: The connection in Arbitrary Enky Room directly from Start Point to Dock to Teleport to Dairon is now always logical when having Morph Ball.
- Changed: The two Blobs in Arbitrary Enky Room now use the same event for logical purposes.
- Fixed: Using Speed Booster to Shinespark to the top pickup in Screw Attack Room now requires Door Lock Rando to be Disabled.

##### Burenia

- Added: In Main Hub Tower Bottom: Reach from Alcove Across Grapple Block to Ledge above Grapple Block using Spin Boost.
- Added: In Main Hub Tower Bottom: Reach from Water Space Jump Platform to Door to Save Station South Access (Lower) using Gravity Suit, Spin Boost and Movement (Beginner).
- Changed: In Main Hub Tower Bottom: Reaching Door to Save Station South Access (Lower) from Above Screw Attack Blocks with Spin Boost now requires Wall Jump (Beginner).
- Changed: In Main Hub Tower Bottom: Reaching Ledge above Grapple Block from Water Space Jump Platform using Spin Boost now requires either the Grapple Block Event or Wall Jump (Beginner).

##### Cataris

- Added: The pillar in Moving Magnet Walls (Small) can now be crossed with Spin Boost and Wall Jump (Intermediate).
- Changed: The Energy Part pickup in Thermal Device Room North no longer requires the Varia Suit if the "Cataris - Lower Lava Button" event has been triggered.
- Changed: The blob in Z-57 Heat Room West (Right) now requires the Varia Suit to be destroyed.
- Changed: Using Spin Boost in conjunction with the Slide Jump to reach the upper part of the Experiment-Z57 room now requires Wall Jump (Intermediate).
- Changed: Using Spin Boost to do the First Blob event in Z-57 Heat Room West (Left) now requires Movement (Beginner).

##### Dairon

- Changed: Reaching the tunnel at the top of Central Unit Access with Spin Boost now requires Movement (Beginner), but remains trickless with Space Jump.

##### Elun

- Changed: Using Cross Bombs to get past the Fan in Fan Room left to right has been increased from Movement Beginner to Intermediate, and a video has been added to the database.

##### Ferenia

- Changed: Using Cross Bombs to get past the Fan in Fan Room right to left has been increased from Movement Beginner to Intermediate, and a video has been added to the database.

##### Ghavoran

- Fixed: The connections to fight the Golden Robot no longer require the X to not be released when doing the fight normally. This doesn't change what is logical, but makes it easier for the generator and resolver to release the X.

### Metroid Prime

- Fixed: A very precise situation that could lead to pickups not being sent properly.

#### Logic Database

##### Phazon Mines

- Fixed: Metroid Quarantine A: Getting the Missile Expansion via using the Spider Ball Track now requires Morph Ball.
- Fixed: Ore Processing: Getting from Door to Elevator Access A to Door to Storage Depot B via Power Bombs, Space Jump and L-Jumps now requires Morph Ball.

### Metroid Prime 2: Echoes

- Removed: Relative hints will no longer be placed.
- Changed: Legacy multiworld sessions where an Echoes hint points to a Cave Story item may have very slightly altered wording.
- Changed: A legacy relative hint pointing to a Nothing will now always refer to it by name.
- Changed: Keybearer hints may refer to pickups using different categories than before.
- Fixed: Seeds with individual Door Lock Randomizer enabled should see more door variety in the lategame.
- Fixed: When using the new experimental generator setting to consider possible unsafe resources, the Starter Preset can once again see Missile Launcher placed in the GFMC Compound crate.
- Fixed: Translators will no longer be hinted by hints of their own color.
- Fixed: Cannon Ball and the multiplayer pickups can no longer be selected as starting pickups, since they did not work in-game when doing so.
- Fixed: A very precise situation that could lead to pickups not being sent properly.

#### Logic Database

##### Agon Wastes

- Changed: Mining Plaza: Climbing the room with Screw Attack and no Space Jump bumped up to intermediate movement.
- Changed: Trial Grounds: Climbing the room with Screw Attack and no Space Jump bumped up to intermediate movement.

##### Temple Grounds

- Changed: Temple Assembly Site: Reaching the pickup location with Screw Attack and no Space Jump lowered to beginner movement.

### Metroid: Samus Returns

- Fixed: One Area 8 theme from not being included in music shuffle.
- Removed: Enabling the automatic item tracker is no longer a cosmetic option, as it is now forced to always be enabled.

#### Logic Database

#### Area 4 Central Caves

- Fixed: Starting in Spazer Beam Chamber now places Samus in the correct room.

#### Area 4 Crystal Mines

- Fixed: Renamed the room "Gamma Arena" to "Gamma+ Arena".
- Fixed: The Gamma+ Metroid being classified as a Gamma Metroid, thus having the wrong requirements.

#### Area 5 Tower Exterior

- Fixed: Starting in Screw Attack Chamber or Zeta Arena Access now places Samus in the correct room.

##### Area 5 Tower Interior

- Fixed: Grapple Shuffler - Coming back up from the pickup if it was reached via a Melee Clip.

## [8.9.0] - 2025-02-02

- Added: It is now possible to focus the game images in the "Games" tab via a Keyboard.
- Added: Experimental option under Generation -> Logic Settings that makes an early check if the game is unbeatable due to options such as starting location, transports etc.
- Changed: Wording on the Door Locks preset tab to be clearer.
- Changed: The main Randovania window now doesn't have an unnecessary border.
- Changed: The highlighted button in the cosmetic options is now `Accept` instead of `Reset to Defaults`.
- Changed: Node details in the Data Visualizer now have word wrap.

### AM2R

#### Logic Database

##### Main Caves

- Added: Mining Facility Alpha Nest Access now has a Spider Ball method of crossing the room from either side.
- Added: Mining Facility Gamma Nest Access now has a Spider Ball method of crossing the room from either side.

### Metroid Dread

- Added: There is now a preset option for each region that will remove all of its light sources when enabled, making the game very dark.

#### Logic Database

- Fixed: A typo in the event name Artaria - Prepare Speedboost in Map Station has been changed from Prepare Speeboost in Map Station.
- Changed: Various locations listed below are altered in ways that improve the quality of generation and resolution. What is and isn't in logic should remain unchanged.

##### Artaria

- Added: In White EMMI Introduction: Climb from  Door to Teleport to Dairon (Lower) to Door to Teleport to Dairon (Thermal) by grapple-jumping on the falling magnet platform.
- Added: It is now logical to blow up the Proto EMMI blob in Melee tutorial from the right, with Wave Beam, Diffusion beam or a Pseudo Wave Beam (Intermediate) using Morph Ball, Wide Beam and Charge Beam.
- Changed: The logic surrounding the Single Use Slide in EMMI Zone Dome now makes it so that the event nodes remain logically accessible after collecting the event.
- Changed: It is now logical to go back to the event node for blowing up the Proto EMMI Blob from the right.

##### Cataris

- Changed: It is now considered logical to go back into Kraid's area using the normal entrance after defeating Kraid, if all the blobs necessary to go around have been blown up.

##### Dairon

- Changed: The logic in the Freezer is changed so that traversing the right part of the room ignores the dangerousness of turning on the Freezer generator. Meanwhile, all connections in the left part of the room that can be used before turning on the generator now require Highly Dangerous Logic.

##### Ghavoran

- Changed: It is now logical to go back to the event node for flipping the Super Missile Rotatable from the tunnel under it.
- Changed: It is now logical to go back to the event node for lowering the Super Missile Spider Magnet from the tunnel under it.

### Metroid Prime 2: Echoes

- Changed: Double Damage is now classified as a Beam instead of a Suit.
- Fixed: Typo in the Differences tab.
- Added: FAQ entry for light beam transport requirements.

#### Logic Database

##### Agon Wastes

- Added: Mining Station B: Hypermode method to open the portal without Space Jump Boots or Morph Ball Bombs.

##### Torvus Bog

- Added: Torvus Grove: Two expert difficulty methods to cross the upper part of this room without Space Jump Boots.
- Added: Torvus Plaza: Using Boost Ball and standables to reach the pickup without Spider or Screw Attack.

##### Sanctuary Fortress

- Added: Worker's Path: Advanced bomb jumps to get to the cannon platforms NSJ.
- Added: Grand Abyss: Expert extended dashes and standables to cross from the Vault side to the Watch Station side.

##### Ing Hive

- Added: Hive Dynamo Works: Advanced/Expert NSJ Extended Dashes to go across the gap with the grapple point.
- Added: Hive Entrance: Expert inbounds method to get to the item without Light Suit.
- Changed: Temple Security Access: Crossing the room after the gates have been triggered with only Screw Attack no longer requires Screw Attack at Z-Axis.

### Metroid: Samus Returns

- **Major** - Added: Split beams and suits. When playing with non-progressive beams or suits, each individual upgrade provides a unique effect instead of providing the effects of all previous upgrades. For suits, protection against lava requires having both suits, whereas Gravity on its own just provides reduced damage and free movement.
- Changed: The hinted item after collecting the last required DNA is now dependent on the final boss. The Baby Metroid is hinted for Proteus Ridley, the Ice Beam for Metroid Queen and the Bomb for Diggernaut.
- Fixed: Prevented the block with a hidden item in Area 4 Central Caves - Transit Tunnel from being destroyed from another area, causing the item disappear.
- Fixed: Incorrect rotation of a progressive item if the previous stage of the progressive item was received without leaving the area.
- Fixed: Once you have collected all Metroid DNA, when traveling from Surface West to Surface East, a message will always appear asking if you want to fight Proteus Ridley or not. Canceling the message will load Surface East like normal. This is to prevent Surface East from being potentially inaccessible if the only entry point is from Surface West.
- Fixed: Issue where reloading an area would retain the disconnected status regardless if the disconnect message was displayed or not.

#### Logic Database

##### Area 4 Central Caverns

- Added: Transport to Area 3 and Crystal Mines: A beginner Spider Ball Clip to reach the elevator to Crystal Mines from the bottom Chozo Seal with Space Jump.

##### Area 5 Tower Exterior

- Added: Tower Exterior Spider Ball Clip added to traverse from Next to Teleporter to Pickup (Super Missile Tank Bottom).

## [8.8.0] - 2025-01-02

- Added: Experimental preset option to place all majors or pickups logically. This makes sure pickups that are not required can be collected.
- Fixed: The map tracker no longer opens if the starting location prompt was cancelled.

### Metroid Prime

- Changed: The refill pickups don't show the irrelevant explanation about how much underlying ammo will be provided.

#### Logic Database

##### Tallon Overworld

- Fixed: Artifact Temple - Using the Artifact Temple Transport now expects Ridley to be defeated first.

### Metroid Prime 2: Echoes

- Fixed: Error when splitting or unsplitting Beam Ammo Expansions when there are a total 0 Beam Ammo expansions.

### Metroid: Samus Returns

#### Logic Database

##### Area 2 Dam Exterior

- Added: Spike Ravine - Collecting the pickup from below with High Jump Boots, Super Jump (Expert), and Unmorph Extend (Advanced).

##### Area 5 Tower Exterior

- Fixed: Starting in Screw Attack Chamber now places Samus in the correct room.

## [8.7.1] - 2024-12-05

### Cave Story

- Fixed: Curly's item in Plantation is now always sent in multiworld
- Changed: Loading a save in Jail no. 1 will now remove the block if the chest has been opened
- Changed: The helper block in Grasstown to return from east to west has been lowered by one block to make the jump easier
- Fixed: The helper block in Grasstown always spawns when it is supposed to
- Fixed: Freeware no longer crashes when alt-tabbing in fullscreen mode
- Fixed: Teleporter icons in Arthur's House now always appear in the correct order
- Fixed: Music randomization in Outer Wall now works regardless of which way you entered the room
- Added: Ikuyo and kl3cks7r have been added to the ingame credits

## [8.7.0] - 2024-12-02

- Added: When exporting a game fails, for certain cases Randovania will now verify your input files for bad files. This is supported by Metroid Prime and Metroid Prime 2: Echoes.
- Added: Drag and dropping a preset file into the main window now imports it.
- Added: Options to alert the user via flashing the taskbar/playing a sound when generation completes in the Preferences menu.
- Added: Show confirmation dialog when deleting a world in Multiworld.
- Added: Show confirmation dialog when closing the main window or multiplayer session window while generation is in progress.
- Fixed: When editing the preset description after another change in a preset, the cursor position is now retained.
- Fixed: Closing the multiplayer session window while generation is in progress will now abort the generation.

### Door Lock Randomizer

- Added: Experimental option that changes Door Lock Rando so that when determining which types a door can be randomized into, the algorithm searches for either side of the door using the resolver. This means some doors are more likely to have locks on them. Generation will also be faster.

### AM2R

- Changed: DNA hints are now sorted. If the DNA is for your own world, it is sorted based on the region, otherwise alphabetically based on the World name.

### Metroid Dread

#### Logic Database

##### Burenia

- Added: In Main Hub Tower Bottom: Get from Water Space Jump Platform to Alcove Across Grapple Block with just Gravity Suit and Movement (Beginner).
- Added: In Main Hub Tower Bottom: Get from Alcove Across Grapple Block to Door to Energy Recharge South with Gravity Suit, Morph Ball and Single-wall Wall Jump (Intermediate).

##### Dairon

- Changed: In Early Grapple Room: The second Slide Jump has been upgraded from Beginner to Advanced.
- Changed: In Early Grapple Room: Using Cross Bomb to cross the right gap is now under Movement (Beginner).
- Changed: In Early Grapple Room: It is now logical to get from the Door to Transport to Artaria to Door to Early Grapple Access by using just Movement (Beginner) to jump off the slope and into the tunnel, then jump into the tunnel at the end.

##### Ferenia

- Added: Wall Jump (Beginner) to get from Cold Room (Storm Missile Gate) to Wave Beam Tutorial.
- Changed: Opening the Storm Missile Gate in Cold Room now requires Screw Attack.
- Changed: Getting back to the door to Energy Recharge Station after opening the Storm missile Gate now accounts for needing two units of Power Bomb ammo.

### Metroid Prime

- Added: A feature that removes the Boost Ball bars obstacle in Tallon Overworld's Great Tree Hall, allowing free movement between the lower and upper levels of the room.
- Changed: Damage Reduction for Starter Preset and Moderate Challenge is now set to Additive.
- Changed: Missile Blast Shields have received some Quality of Life changes: they now automatically open the door when broken, even from behind, as well as being two-way if the opposite side was a normal door.
- Fixed: Setting Screen Brightness in the cosmetic settings mismatching with what appears in-game.

#### Logic Database

- Changed: The Varia-only heat reduction is now done via a miscellaneous resource rather than being patched at runtime.
- Changed: Going through Morph Ball Doors doesn't require the ability to shoot a beam anymore.

##### Tallon Overworld

- Added: Reverse Frigate now requires Knowledge (Beginner) in every room where the door usually requires activating Thermal Conduits from the other side.

### Metroid Prime 2: Echoes

- Removed: The "Fewest Changes" preset was removed.

#### Logic Database

- Fixed: All Seeker Doors without Seekers tricks have been moved into the dock override section thus allowing the corresponding doors to get shuffled in door type rando. To find the requirements of a seeker skip, look in the description of the corresponding dock node in the data visualiser.

### Metroid: Samus Returns

- Fixed: When Arachnus is configured to be the final boss, logic now requires collecting all DNA.

## [8.6.1] - 2024-11-03

- Fixed: Exporting Metroid Prime 2: Echoes games when the "Coin Chest" model is used now works.

## [8.6.0] - 2024-11-01

- Changed: The "Customize Preset" window has been given a visual overhaul.
- Changed: Filtering in the Generation Order tab is now case-insensitive.
- Changed: The Area View of the Data Visualizer now always has a dark gray background to help with readability.
- Changed: The progress bar in the Main Window and Game Details window is now in a status bar and only displayed when relevant.
- Fixed: When an error during exporting occurs, the progress bar will now reset.

### Resolver

- Fixed: Some seeds being considered impossible when finding a progressive item in an area where a later item in the progressive chain is required to leave.

### AM2R

- Changed: Adjusted the spacing of the Hints and Goal entries to be more consistent with other entries.
- Fixed: An error appearing when going to the Pipe rando preset page with the Depths pipes disabled.

#### Logic Database

- Fixed: The Hideout<->Bubble lair Depths pipes being on the wrong layer.

##### Golden Temple

- Fixed: Guardian Arena: IBJing up to Guardian Storage now requires Morph Ball.

##### Hydro Station

- Fixed: Breeding Grounds Entrance: Using Mid Air Morph to get to the upper part now requires Morph Ball.

##### Industrial Complex

- Fixed: Senjoo Settlement: Using Morph Glides to go from the Gamma Nest to the exterior now requires Morph Ball.

##### The Tower

- Fixed: Tower Exterior South East: Getting to the upper Gamma Nest ledge with Shinesparking and Morph Ball now requires a Beginner Morph Glide instead of an Intermediate Mid Air Morph and also requires Morph Ball.
- Fixed: Tower Exterior North East: Getting to the Plasma Beam Chamber Access door from below with Morph is now correctly classified as a Morph Glide instead of a Mid Air Morph and also requires Morph Ball.
- Fixed: Tower Exterior North East: Getting to the Save Station from the Zeta tunnel with Morph is now correctly classified as a Morph Glide instead of a Mid Air Morph and also requires Morph Ball.
- Fixed: Exterior Zeta Nest East Access: IBJing to the ceiling to get across from the Zeta Nest to the Exterior requires Infinite Bomb Propulsion.

##### Distribution Center

- Fixed: Distribution Center Exterior East: Climbing the room with High Jump and Morph Gliding now requires Morph Ball.
- Fixed: Distribution Facility Tower East: Morph Gliding over the little gap at the top now requires Morph Ball.
- Fixed: Distribution Facility Tower East: Walljumping and Morph Gliding from the bottom pipe to the middle pipe now requires Morph Ball.
- Fixed: Ice Beam Chamber Access: Mid Air Morphing into the pipe now requires Morph Ball.

##### The Depths

- Fixed: Bubble Lair Shinespark Cave: Climbing the upper part of the room with Walljumps and Morph Glides now requires Morph Ball.

##### Genetics Laboratory

- Fixed: Laboratory Entrance: Climbing the room with Walljumps and Morph Glides now requires Morph Ball.
- Fixed: Laboratory Spiked Hall: Morph Gliding across the room now requires Morph Ball.

### Cave Story

- Changed: The Objective preset entry doesn't enforce a minimum size anymore.
- Changed: Adjust spacing on the HP preset entry.

### Metroid Dread

- Fixed: Common case where an invalid input RomFS was considered valid.

### Metroid Dread

#### Logic Database

##### Ferenia

- Changed: The trick to pull the Grapple Block in Energy Recharge Station (Gate) using only Power Bombs to break the Bomb Blocks has been upgraded to Movement (Intermediate).
- Changed: The trick to pull the Grapple Block in Energy Recharge Station (Gate) using only Normal Bombs to break the Bomb Blocks has been upgraded to Movement (Advanced).

### Metroid Prime
- Added: The Data Visualizer now shows an Area View.
- Changed: Artifact, Phazon Suit, and Missile Expansion generation weights adjusted resulting in more even item-location probability distribution.

#### Logic Database

- Added: 3 Videos added to the logic database.

##### Chozo Ruins

- Added: In Furnace: Add comments that the standable climb up the spider track does not work on PAL.
- Added: In Furnace: Add Bomb Space Jump method for climbing the spider track on the West Furnace side.

##### Impact Crater

- Added: In Metroid Prime Lair: Require Combat Visor for Essence fight unless Invisible Objects is set to Advanced.

##### Tallon Overworld

- Added: In Tallon Canyon: Climb to the top of the half-pipe via one of the following: Intermediate Standable, Beginner BSJ, Intermediate Dash, or Intermediate Slope Jump.
- Added: In Tallon Canyon: Beginner Knowledge to break blocks with Power Bombs.
- Added: In Tallon Canyon: Advanced Wall Boost to climb the room from Gully.
- Added: In Gully: Beginner Standables to climb the room.

### Metroid Prime 2: Echoes

- Added: Colorblind-friendly textures for Main Gyro Chamber.
- Changed: Updated tournament winners scan text for Echoes 2024.

### Metroid: Samus Returns

- Added: Multiworld and item tracker support for console.
- Fixed: Rare case of the connector not being able to reconnect until Randovania is restarted.
- Fixed: Speed Booster offworld not displaying correctly for Metroid Dread.
- Fixed: Map tracker could not be opened if the final boss is Ridley.
- Changed: The preset entry for Aeion and Energy are now combined into one.
- Changed: The preset entries for the Goal and Hints don't enforce a minimum size anymore.
- Changed: Adjust spacing on the Elevator preset entry.
- Changed: Instead of a path to the RomFS, you now need to provide a decrypted 3ds, cia, cxi or app rom file.
- Removed: Requirement to provide the ExHeader for multiworld.
- Removed: Selection of PAL or NTSC region. This is automatically determined by the provided rom file.

## [8.5.0] - 2024-10-01

- Fixed: Improved server performance when importing/generating games with a huge number of worlds.

### AM2R

- Added: 1 more joke hint
- Fixed: A joke hint showing as two joke hints.

### Metroid Dread

#### Logic Database

##### Artaria

- Added: Various individual means of using Speed Booster to climb EMMI Zone Spinner from the Tunnel to White EMMI Area, using Speed Booster Conservation, and a choice between Normal Bombs, Cross Bombs and Spin Boost.
- Fixed: Logic now accounts for the need to escape through the doors after pulling open the EMMI Zone Spinner with Grapple Beam.
- Removed: Using Speed Booster to climb the EMMI Zone Spinner Room from the Door to White EMMI Arena (Power).

##### Ghavoran

- Added: In Super Missile Room: Intermediate Single-wall Wall Jump to reach Tunnel to Super Missile Room Access.

### Metroid: Samus Returns

- Added: Option to change the final boss to be Arachnus, Diggernaut, Metroid Queen, or Proteus Ridley (default).
- Changed: The DNA counter on the HUD now counts down to 0 from the amount DNA that is required to access the final boss instead of counting up to 39.
- Changed: The automatic item tracker now shows the collected DNA out of the required DNA.

## [8.4.0] - 2024-09-04

- Changed: When replacing a preset in a multiworld session, the user playing the world will now be unmarked from being ready.
- Fixed: The "Last Activity" text on the Multiplayer Session window is not aligned properly.

### AM2R

- Changed: The preset settings have been reordered to be more sensible.
- Changed: Flipping the game horizontally/vertically is not an unsupported option anymore.
- Fixed: Damage Reduction now functions correctly when more than 1 copy of a suit or more than 2 progressive suits are shuffled in the pool.
- Fixed: The seed hash on the ending screen will not clip anymore

### Cave Story

- Fixed: The explanation text in the objective tab no longer refers to a 100% objective that does not exist.

### Metroid Dread

- Added: Freesink can be enabled in a preset's Game Modifications -> Other tab. A more detailed description of this change can be found in the description. This option is **not** accounted for in logic.

#### Logic Database

##### Artaria

- Changed: The door that is locked by both Super Missile and Charge Beam is now using lock overrides. This ensures that the requirements of these locks are both respected by logic when randomizing Doors and this door is unchanged.

##### Cataris

- Added: Pseudo Wave Beam (Intermediate) to break the Blob above Blue Teleportal with Diffusion Beam.
- Added: Breaking the Blob above Blue Teleportal from the bottom of the lava, Knowledge (Beginner)
- Fixed: The Power Bomb requirement to reach the Blue Teleportal from above was circumvented when breaking the Blob from the left side of the wall.

##### Ferenia

- Removed: Getting the Missile Tank Pickup in Space Jump Room using Normal Bombs and Speed Booster.

### Metroid Prime

- Fixed: Underwater screen effect persisting after traversing backwards through Biotech Research Area 1
- Fixed: [JP/PAL] Reverse Lower Mines setting impassible at Metroid Quarantine B
- Fixed: [Experimental] Item Position Rando fixes: Scan visibility through walls and Artifact Temple/Burn Dome positions
- Changed: Cosmetic improvements to Impact Crater's dead bosses 2nd pass layer

### Metroid: Samus Returns

- Added: Changing the volume of the music and background ambience is now possible via cosmetic options.
- Added: Option to have more Metroid DNA placed than required.
- Changed: Area 6 - The Door to Chozo Seal West Intersection Terminal from Crumbling Stairwell is excluded from Door Lock Rando.
- Changed: The Gullugg next to the DNA Chozo Seal in Area 6 - Crumbling Stairwell has been removed.
- Fixed: The spawn point in Area 1 - Spider Ball chamber not working correctly.

#### Area 3 Metroid Caverns

- Fixed: The Grapple block between Letum Shrine and Gravitt Garden can now be removed from both sides.

## [8.3.0] - 2024-08-02

- Changed: Reduced some visual noise in the main window and customize preset window.
- Changed: Don't show unnecessary lines on Door Lock and Teleporter rando customization tabs.
- Changed: Clarified the description for the "Two way, between regions" transporter mode.
- Fixed: In multiworld sessions, creating a new world with a preset with unsupported features is now properly rejected.
- Fixed: The "Users and Worlds" tab on the Multiworld Session window is now easier to select.

### AM2R

- Added: 10 more joke hints have been added.
- Added: Progressive pickups can now be configured to be placed vanilla.
- Added: The first log entry in the game now displays a history of the collected items.
- Added: Multiworld generation now warns when chaos settings are enabled.
- Added: Cosmetic option to randomly color shift tilesets or backgrounds.
- Added: Configurable Damage Reduction for suits.
- Added: The seed hash will be displayed on the clear screen as well.
- Added: Options for flipping the gameplay vertically and horizontally.
- Added: The following offworld sprites have been added: Charge Beam, Energy Tank and Missile Expansion for Prime 1, Missile Launcher for Samus Returns.
- Changed: The offworld sprite for Prime 1 Bombs has been changed to better fit with the existing artstyle.
- Changed: When "Skip Gameplay cutscenes" is on, the Tower activation cutscene will also be skipped.
- Changed: On the Starter Preset, Screw Attack's priority has been changed to be `Low`.
- Changed: The Septogg in Breeding Grounds 3 South Gamma will now spawn instantly after defeating the Gamma.
- Changed: A warning will be shown when having Queen Metroid-Locked Doors as a target in Multiworlds.
- Changed: In a generated game, every joke hint will now be unique.
- Changed: When the DNA hint setting is set to `No hints`, joke hints will now also be shown, instead of the same generic text.
- Fixed: The Tower - Dark Maze now has the correct light level.
- Fixed: Industrial Complex - Breeding Grounds Fly Stadium Access now has the correct light level.
- Fixed: Exporting a game after a Music Rando game now properly deletes all randomized songs.
- Fixed: The Baby now requires all DNA in order to be collected again.
- Fixed: When using Door Lock rando, doors in boss rooms will not close instantly when stepping into the room, but instead stay open until the proper event starts.
- Fixed: Doors in boss rooms will not lock again when reentering the boss room after the boss was defeated.
- Fixed: In Door Lock Rando, when doors unlock in Genetic Laboratory rooms, they will now properly switch to ammo doors rather than switching to blue doors.
- Fixed: The softlock prevention in Super Missile Chamber now doesn't have a shot block overlapping with a crumble block.
- Fixed: In Door Lock Rando, if another Water Turbine has been destroyed, it will now not cause the original Water Turbine in Hydro Station to get destroyed.

#### Logic Database

##### The Tower

- Added: Ext. Zeta Nest East Access now has an IBJ (intermediate) + Knowledge (Beginner) + Spider method of crossing the room from the right.
- Added: Gamma Nest West Access now has an IBJ (intermediate) + Knowledge (Beginner) + Spider method of crossing the room from center to right.
- Fixed: Ext. Zeta Nest East Access now has corrected Morph Ball requirements and trick types.
- Fixed: Ext. Zeta Nest West Access now has corrected Morph Ball requirements and trick types.
- Fixed: Ext. Gamma Nest NE Access now has corrected Morph Ball requirements and trick types.
- Fixed: Ext. Zeta Nest West Access now has corrected Morph Ball requirements and trick types.

### Metroid Dread

- Fixed: The option to hide scans with Nothing data now behaves as expected.
- Fixed: Seeds with more than 3 starting Energy Parts can be exported and played.
- Fixed: The "start the game with the X released" option now also mentions Experiment Z-57.

#### Logic Database

##### Burenia

- Added: Use Pseudo Wave Beam (Intermediate) with Diffusion Beam to break the Early Gravity Blob through the wall.
- Fixed: The Early Gravity Speed Booster puzzle now correctly requires Speed Booster Conservation set to Beginner.
- Removed: Using Water Bomb Jumps to reach the Blob Alcove in Gravity Suit Tower.

##### Cataris

- Changed: The fight with Experiment Z-57 now requires more resources
  - Charge Beam changes
    - Using just Charge Beam has been upgraded to Combat (Intermediate)
    - Using Charge Beam with beams dealing at least 75 damage satisfies Combat (Beginner)
    - Using Charge Beams with beams dealing at least 120 damage is in logic with no tricks.
  - Health changes
    - When dodging the later attack without Flash Shift or a Spin Jump, 250 Energy is required
    - The fan phase requires a Spin Jump or Combat (Intermediate) with 300 Energy.

### Metroid Prime

- Changed: Updated tournament winners scan text
- Fixed: Crash in Central Dynamo/Quarantine Access A due to the memory from extra blast shields
- Fixed: Crash in Deck Beta Security Hall due to the memory from extra blast shields and auto-loads
- Fixed: Non-NTSC 0-00 Ruined Courtyard thermal conduit patch exploit where Super Missiles could be skipped
- Fixed: Upper Research Core door forcefield having the wrong color/vulnerability when a custom blast shield is placed
- Fixed: Upper Research Core door opening if a custom blast shield is destroyed while the door is unpowered
- Fixed: Export error when using (deprecated) Major cutscene skips
- Fixed: Shorelines lighthouse cutscene skip not working if the player had visited the save station
- Fixed: Missing black bars in the Elite Research bottom platform activation cutscene
- Fixed: Black bars sometimes disappearing prematurely in the Chozo Ice Temple cutscene
- Fixed: Missing screen fade-in from Arrival cutscenes in Transport to Chozo Ruins East and Transport to Tallon Overworld South when skipped
- Fixed: Ghost music in Furnace not playing when coming from Energy Core

#### Logic Database

- Fixed: When elevators are shuffled one-way (cycles/replacement/anywhere), and an elevator leads into the Ship on uncrashed Frigate Orpheon, coming back now properly needs Parasite Queen defeated.

##### Chozo Ruins

- Added: Ruined Shrine NSJ climb now has both NTSC and non-NTSC versions documented.

##### Phazon Mines

- Fixed: Added back the item requirements to Mines Security Station Barrier after they were accidentally removed.

### Metroid Prime 2: Echoes

- Added: FAQ for Sanctuary Entrance Kinetic Orb Cannon.

#### Logic Database

##### Temple Grounds

- Added: Great Wind Chamber terminal fall to the morph cannon now has standable terrain (beginner) and is documented.

##### Torvus Bog

- Fixed: Transit Tunnel East: Getting from Door to Training Chamber to Door to Catacombs without Gravity Boost now requires Morph Ball.

### Metroid: Samus Returns

- Added: Cosmetic option to shuffle music either by song type or full shuffle.
- Added: More starting locations have been added for all areas.
- Added: Progressive pickups can now be configured to be placed vanilla.
- Added: New generic offworld items for Missiles, Beams, and Suits in multiworld.
- Added: A unique icon for major items on the map.
- Changed: Room Names on the HUD are now enabled by default.
- Changed: Power Bomb drop rates have been bumped to 20% from 10-15% for nearly all enemies.
- Changed: The music in Surface West now plays the Surface East - Landing Site theme if you do not have the Baby and all DNA collected.
- Changed: The Aeion orbs after collecting major upgrades has been restored.
- Changed: Beams have been rebalanced against Diggernaut.
- Fixed: The hidden area in Area 7 - Spider Boost Tunnel South not being removed fully.
- Fixed: Negative Metroid count if defeating the Larva Metroids in reverse.
- Fixed: Visual bug where Samus would display incorrectly after reloading to checkpoint from a boss fight.
- Fixed: The pickup from Arachnus no longer faces the screen when it spawns.

#### Logic Database

##### Area 1

- Added: Destroyed Armory - Reach the pickup by doing a Damage Boost (Advanced) off the Gullugg, along with Precise Aiming (Beginner), Single-Wall Wall Jump (Intermediate), and Unmorph Extend (Advanced).
- Added: Temple Exterior
    - Video for the Melee Clip to access Exterior Alpha Arena from the tunnel.
    - Methods to climb the right side of the room to the door and to the top:
        - High Jump Boots, Damage Boost (Advanced), Super Jump (Hypermode).
        - High Jump Boots, Super Jump (Expert), Unmorph Extend (Advanced).
        - Single-Wall Wall Jump/Wall Jump (Intermediate) and either High Jump Boots, Ice Beam (Intermediate), or Damage Boosts (Advanced).
- Fixed: Inner Temple West Hall - Reaching Door to Inner Temple Save Station properly requires Morph Ball on the Unmorph Extend paths.

##### Area 4 Central Caves

- Added: Amethyst Altars - Reach the pickup with Spider Ball, Single-Wall Wall Jumps (Expert), and Movement (Advanced).

##### Area 5 Tower Exterior

- Added: Tower Exterior
    - Reach the door to Zeta Arena Access with High Jump Boots, Single-Wall Wall Jumps (Beginner) and either Super Jump (Intermediate) or Unmorph Extend (Intermediate).
    - Reach the center top of the tower with High Jump Boots, Single-Wall Wall Jump (Intermediate), Super Jump (Advanced), Unmorph Extend (Advanced), and Movement (Advanced).
    - Reach the top ledge to Gamma+ Arena Access with High Jump Boots and Ice Beam, and either Charge Beam (Intermediate), Phase Drift (Advanced), or nothing extra (Expert).

##### Area 7

- Added: Omega Arena South Access
    - Reach the pickup with Bombs and a Bomb Launch (Diagonal Bomb Jump (Advanced)).
    - Reach the door to Omega Arena South by freezing the Gullugg and using High Jump Boots or Super Jump (Advanced).

## [8.2.1] - 2024-07-05

### AM2R

- Fixed: The Tower is now properly unlit when it hasn't been activated, and lit when it has been activated.

### Metroid Dread

- Fixed: Added missing dependency for Storm Missile Doors, which could crash the game when visiting a region where there was no other door that used the Super Missile Door as a base.

### Metroid: Samus Returns

- Changed: The hidden area obstruction before Diggernaut in Area 6 has been removed.
- Fixed: Hidden area obstructions not being properly removed.
- Fixed: An issue where items collected in Surface West weren't being sent in Multiworld.

## [8.2.0] - 2024-07-03

- Added: When generating for a multiworld, certain error messages now mention the names of relevant worlds.
- Added: When generating for a multiworld, all mentions of a world now use the world's name.
- Added: "Export all presets" option under multiworld session Advanced Options.
- Added: Credits spoiler log now mention if one of the items was randomly placed as a starting item.
- Added: Warn when generating a game with Door Lock Randomizer in Types Mode and Permanently Locked doors are set as a valid option.
- Added: Rdvgame files now contain a checksum, in order to detect if invalid files were user-modified.
- Added: Metroid Samus Returns racetime.gg rooms are now viewable in the racetime.gg browser.
- Changed: Significantly improved the performance of uploading a game to multiworld session, as well as downloading the spoiler.
- Changed: The Receiver/Provider world selector in the History tab is now sorted.
- Changed: The dropdown to select a connector is now sorted alphabetically.
- Fixed: When opening the window to select a preset for Multiworld sessions, it will not show placeholder text anymore.

### AM2R

- Added: Chaos Options to randomly make a room dark, submerged in water or submerged in lava.
- Added: 10 Videos added to the logic database.
- Fixed: Dread's Wide Beam will now show as a Wide Beam sprite instead of a Spazer Beam sprite.
- Fixed: A crash when in Door Lock Rando, a Research Site Hatch was shuffled to become a Research Site Hatch.

#### Logic Database

##### Distribution Center

- Added: Facility Storage Spiked Path: It is now possible to cross the rooms with Wall Jumps and Intermediate Zips.
- Fixed: Pipe Hub Access: Solving the EMP Puzzle is not possible to do with Power Bombs anymore.
- Fixed: Zipping across in Serris Arena now requires Morph Ball.

##### Hydro Station

- Changed: Breeding Grounds Entrance: The Walljump that's used to get to Breeding Grounds Save Station with a Damage Boost is now Intermediate instead of Expert.

##### Industrial Complex

- Fixed: Spiky Shaft: It is now not trivial anymore to go between the top left door and the top right door.

##### The Depths

- Added: Bubble Lair Shinespark Cave: Expert Walljump and Intermediate Morph Glide option to climb the room as well as a video demonstration.
- Changed: Hideout Omega Nest: Getting past the Omega is now Movement Intermediate with Space Jump, and Movement Advanced with Spider Ball.

### Metroid Dread

- Added: Progressive pickups can now be configured to be placed vanilla.
- Changed: The water in Early Cloak Room in Artaria will disappear after the blob is broken, instead of flooding the lower section with the tunnel.
- Changed: Water will no longer appear in First Tutorial after using the water device in EMMI Zone Hub in Artaria.
- Changed: Prime 1's Missile Launcher now shows up as a Missile Tank.
- Fixed: Entering Intro Room in Artaria will no longer cause long loads or crash the game.
- Fixed: The Navigation Station in Itorash now has a map icon.
- Fixed: The Thermal Gate blocking the Morph Launcher to Experiment Z-57 now has a map icon.
- Fixed: The transport in Ghavoran - Flipper now shows the destination on the minimap icon.

#### Logic Database

##### Cataris

- Fixed: Moving Magnet Walls (Tall) now uses the correct lava button event for the magnet surfaces.

##### Hanubia

- Changed: The Door to Orange EMMI Introduction is excluded from Door Lock Rando.

### Metroid Prime

- Fixed: Typo on the Quality of Life preset tab.
- Changed: Open Map can be used with Elevator Randomization (Unvisited rooms do not reveal their name. Unvisited Elevators do not reveal their destination.)

#### Logic Database

##### Chozo Ruins

- Fixed: Removed redundant connection to Hive Totem.

##### Tallon Overworld

- Fixed: Overgrown Cavern now has the correct node marked as player spawn.

### Metroid Prime 2: Echoes

- Added: Progressive pickups can now be configured to be placed vanilla.

### Metroid: Samus Returns

- **Major** - Added: Multiworld and automatic item tracker support for Citra.
- Added: New door types: `Access Open` and `Lightning Armor`. Access Open adds new doors to most 3-Tile high open transitions, which can then be shuffled. Lightning Armor doors can be opened with a Melee while having Lightning Armor enabled.
- Added: Option to configure if heated rooms or lava deals constant instead of scaled damage.
- Added: If you don't have the Baby Metroid, a configurable hint is now displayed in the textbox after collecting all DNA.
- Changed: The popup when collecting an item has been removed, and has been replaced with a message that does not interrupt gameplay.
- Changed: Item icons on the map will now show the icon of the pickup instead of the open circles. Powerups and Nothings currently share the same icon. Hidden Pickups will still show up as open circles.
- Changed: When collecting a Reserve Tank, the HUD will now properly update instead of disabling the bottom screen.
- Changed: Some "hidden area" obstructions have been removed in the following areas to improve visibility in certain sections: Area 1, Area 3 Factory Exterior, Area 4 Central Caves, Area 7.
- Changed: Area 1 - Inner Temple East Hall: The top crumble block no longer respawns to help prevent a possible softlock in Door Lock Rando.
- Changed: Area 4 Crystal Mines: The upper door in Mines Entrance can now be shuffled in Door Lock Rando.
- Changed: The description for the `Missile Reserve Tank` is now more explicit about when it can be used.
- Fixed: When exporting a new seed, any leftover data from previous seeds will be deleted.
- Fixed: If progressives are enabled, the models for Wave Beam and High Jump Boots now face right to be more recognizable.
- Fixed: Beam Doors are no longer mismatched with the door they are attached to, which would prevent certain doors from being opened.
- Fixed: Crash when defeating the Larva Metroids in reverse.
- Fixed: Typos in `Patches` tab regarding area names.

#### Logic Database

##### Area 5 Tower Exterior

- Fixed: Picking up `Missile Tank (Top)` from the top of the room now requires Bombs.

## [8.1.1] - 2024-06-08

### Metroid Prime

- Fixed: Arboretum - Gate not staying open on room reload if the gate cutscene was skipped
- Fixed: Sunchamber - Artifact unveil cutscene black bars not going away

## [8.1.0] - 2024-06-04

- Changed: In Item Pool tab, improved the presentation for configuring ammo.
- Changed: Error messages have been made more detailed if Randovania is unable to connect to Dolphin.
- Fixed: Events followed by pickups are now better weighted during generation.
- Fixed: During generation, the starting health is now properly accounted for when deciding how many Energy Tanks (and similar) are needed for a requirement.
- Fixed: Text in the Customize Preset window's Randomizer Logic > Generation tab is now game-neutral.
- Fixed: Items placed before standard generation now respect vanilla item placement settings to not assign two items to one location.
- Fixed: The Spoiler Playthrough tab is now hidden when creating a game with minimal logic, as it's not a reliable source on determining whether a seed is beatable.
- Fixed: Locked/Disabled Doors will, in addition to checking if you can reach the backside of the door, also check if you can leave from there.
- Fixed: Games that support randomisation of any type of transport with the "Two-way, between regions" mode now ensure that all regions are reachable.

### AM2R

- **Major** - Added: Transport Pipe randomizer. If enabled, it will change where Transport Pipes lead to.
- **Major** - Added: Long Beam, Walljump Boots and Infinite Bomb Propulsion have been added as items.
- Added: It is now possible to have a seperate shuffled amount and required amount of DNA.
- Added: Exposed Metroid Queen-Locked doors for Door Lock Rando.
- Added: Exposed Open Transitions for Door Lock Rando. Shuffling these in, will place Doors on all 4-Tile high transitions.
- Added: All Bosses now drop Power Bombs.
- Added: The following sprites have been added: Spider Ball for Prime 1, Missile Launcher, Speed Booster Upgrades and Super Missile Launcher for Dread.
- Changed: The following sprites were changed in order to fit more with AM2R's art style: Ice Missiles and Storm Missiles for Dread, Annihilator Beam, Dark Suit, Dark Visor, Echo Visor, Light Suit and Progressive Suit for Echoes, Gravity Suit, Phazon Suit and Varia Suit for Prime 1.
- Changed: The hints are now in color.
- Changed: The sprites for the EMP doors have been changed to be more distinct.
- Changed: When Doors are shuffled over Research Site Hatches, they are now not obscured by the rock background.
- Changed: The Starter Preset now has `Unlock Genetics Laboratory Doors` enabled.
- Changed: The Starter Preset now has Progressive Jumps and Progressive Suits enabled.
- Fixed: When Research Site Hatches are shuffled to Ammo doors (Missile, Super Missile, Power Bomb), they will now get unlocked automatically when going through them.

#### Logic Database

##### Distribution Center

- Changed: Dual Gammas: Fighting them without Gravity Suit now requires intermediate combat instead of beginner.
- Changed: Dual Gammas: Fighting them with Charge Beam now requires you to be able to climb the platforms in the room.
- Fixed: Gravity Area Trapdoor: Shinesparking up is now impossible on Door Lock Rando.
- Fixed: Gravity Area Shaft: Shinesparking up is now impossible on Door Lock Rando and also properly accounts for Missiles.

##### Genetics Laboratory

- Added: Waterfalls Exterior: Hypermode option of climbing the room with Walljumps and Morph Glides.
- Fixed: Hatchling Room Underside: Shinesparking up is now impossible on Door Lock Rando.

##### Industrial Complex

- Changed: Upper Factory Gamma Nest: Leaving to the top with Spider Ball or IBJ now requires the Gamma to be dead first.
- Changed: Upper Factory Gamma Nest: Leaving to the top with only Walljump is now an Expert Walljump instead of Advanced.
- Changed: Upper Factory Gamma Nest: Leaving to the top with Walljumps and the Septoggs is now an Intermediate Walljump instead of Beginner.
- Changed: Fighting Torizo without any Beam Upgrades is now Advanced Combat.

##### GFS Thoth

- Changed: Fighting Genesis without any Beam Upgrades is now Expert Combat.

##### Golden Temple

- Added: Golden Temple Exterior: A video for the Walljump to Exterior Alpha Nest.

##### The Tower

- Changed: Tower Exterior South East: Shinesparking up to the cliff near the Gamma Nest has been changed from a beginner shinespark to an intermediate one.

### Cave Story

- Added: 60fps can be enabled for Freeware by setting the appropriate value in the `settings.ini` file next to the executable after an export.
- Changed: When playing a Multiworld, Windows will not show a Firewall prompt anymore to allow the game.
- Fixed: Cave Story Tweaked now runs on the Steam Deck.

### Discord Bot

- Changed: The website command now points to `https://randovania.org` rather than `https://randovania.github.io`.

### Metroid Dread

- Changed: The Morph Launcher leading to Experiment Z-57 will no longer cause Thermal Doors to temporarily be closed.
- Changed: The exporting dialog now links to a guide that explains how to dump the RomFS.
- Changed: In the preset energy tab, the explanation of environmental damage being non-logical is now less misleading.
- Changed: When transports are randomized, the room names will now always be displayed on the HUD for rooms containing transports, regardless of cosmetic settings.
- Fixed: Typo on the exporting dialog.
- Removed: The `Ryujinx (Legacy)` option for exporting has been removed. The `Ryujinx` option should be used instead.

#### Logic database

- Added: New trick: Climb Sloped Surfaces.

#### Artaria

- Added: Wall Jump (Beginner) is now an option for reaching the bottom part of the slope in EMMI Zone Spinner.
- Added: In Waterfall: Getting from Tower Middle to Door to Behind Waterfall with Phantom Cloak and Climb Sloped Surfaces (Advanced).
- Changed: Climbing the slope in EMMI Zone Spinner with Spin Boost has been reclassified from Movement to Climb Sloped Surfaces.
- Changed: Using Speed Booster to climb the slope in EMMI Zone Spinner has been reclassified to Speed Booster Conservation.
- Changed: In Waterfall: Getting from Tower Middle to Door to Behind Waterfall with no items has been reclassified from Movement (Advanced) to Climb Sloped Surfaces (Expert).
- Changed: In Waterfall: Getting from Right of Rotatable to Tower Middle  with Spin Boost now requires Climb Sloped Surfaces (Beginner).

#### Burenia

- Changed: Using Flash Shift to get the Missile Tank Pickup in Main Hub Tower Top now requires tricks, either Movement (Beginner) with 3 Flash charges, Climb Sloped Surfaces (Intermediate) with 2 Flash chargers, or Wall Jump (Beginner) and Climb Sloped Surfaces (Beginner) with 1 Flash Charge.

##### Dairon

- Added: Door Types for the two Dairon Power Events for future-proofing (not the Missile or Wide doors) and updated the relevant connections.
- Added: Using Stand on Frozen Enemies trick to get the item in Big Hub, using either Flash Shift or Spin Boost.

##### Ferenia

- Added: Climb Sloped Surfaces (Intermediate) with Flash Shift to reach the pickup in Pitfall Puzzle Room, with 2 Flash Charges.
- Added: Climb Sloped Surfaces (Beginner) with Flash Shift to climb the slope at the bottom of Speedboost Slopes Maze, with 1 Flach Charge.

##### Ghavoran

- Changed: Climbing to the pickup at the top of Spin Boost Tower using Flash Shift has been reclassified from Climb Sloped Tunnels to Climb Sloped Surfaces.
- Changed: Climbing to the pickup at the top of Spin Boost Tower Using Flash Shit, the Wall Jump has been reduced from Advanced to Intermediate.

### Metroid Prime

- Fixed: The artifact totems now break during the Meta-Ridley fight if less artifacts were required than shuffled
- Fixed: Crashes in several rooms when pressing start to skip cutscene exactly 1 second from the end of cutscene
- Fixed: Crash in certain elevator rooms when warping the moment connecting room(s) finish loading
- Fixed: Incorrect shield texture for vertical **Power Beam Only** doors
- Fixed: Elite Research - Stuttering when loading the room
- Fixed: Mine Security Station - Wave Pirates not dropping down if the player didn't skip the cutscene immediately
- Fixed: Reactor Core - Escape music restarting when leaving the room after Parasite Queen has been killed
- Fixed: Furnace - Ghost elements re-appearing when re-entering the room from East Furnace Access
- Fixed: Main Plaza - Door background texture not rendering on the correct side
- Fixed: Hive Totem - Skipping the cutscene now behaves more accurately as if the cutscene wasn't skipped
- Fixed: Ruined Courtyard - Skipping the cutscene now behaves more accurately as if the cutscene wasn't skipped
- Fixed: Phendrana Shorelines - The item behind the ice can now be collected again with Infinite Speed
- Fixed: Control Tower - Flying Pirates incorrectly flying away from the player when skipping the cutscene
- Fixed: Research Core - Combat Visor being forced after grabbing the pickup on Competitive Cutscene mode
- Fixed: Research Entrance - Softlock if the player kills the pirates before touching the cutscene trigger
- Fixed: Research Entrance - Fog disappearing after clearing the 1st Pass Pirates and before the 2nd Pass Shadow Pirates
- Fixed: Energy Core - Underwater sound incorrectly playing when the player was not underwater
- Fixed: Energy Core - Puzzle music not playing again if the player re-enters the room during the countdown
- Fixed: Ruined Shrine - Beetle music incorrectly continues playing after leaving towards Main Plaza
- Fixed: Save Station B - Incorrectly playing save station music instead of Phendrana music if the player leaves too quickly
- Fixed: Observatory - Projector activation cutscene skip activating the projector twice if the cutscene was skipped late
- Fixed: Observatory - Fixed incorrect music playing when the projector is active
- Fixed: Observatory - Panel activation cutscene incorrectly playing on 2nd Pass when the projector is already active
- Added: New option for suit damage reduction: "Additive", where each suit provides a specific amount of damage reduction
- Changed: The map tracker uses the same names for elevators as when editing a preset
- Changed: Updated tournament winners scan
- Changed: Ventilation Shaft: Cutscene skip no longer waits for nearby rooms to load
- Changed: Mine Security Station: The Wave Pirates now get activated with the same timing, regardless of what death animation the Shadow Pirates play
- Changed: Mine Security Station: Adjusted cutscene trigger so it can't be accidentally skipped
- Changed: Ruined Shrine - Adjusted position of the cutscene skip lock-on point
- Changed: Control Tower - "Doors Unlocked" HUD Memo now shows in Control Tower once the fight is done on Competitive Cutscene mode
- Changed: Ruined Fountain - Morph Ball can no longer get stuck at the bend on the Spider Track
- Changed: Energy Core - Increased the size of the Load Trigger to Furnace Access
- Changed: Hive Totem - Adjusted the Hive Totem scan position to match how it is on PAL
- Changed: Sun Tower Elevator - Cutscene now shows Samus facing the correct direction
- Changed: Observatory - Restored an unused particle effect for the projector
- Changed: Observatory - The projector is now activated on room load, instead of activating immediately after the room loaded
- Changed: Research Entrance - 2nd Pass Shadow Pirates can longer interrupt 1st Pass fight music if they die too slowly
- Changed: Omega Research - Ambient music now resumes when the pirates die instead of when they fully despawn
- Changed: Geothermal Core - The previously invisible ledge connected to Plasma Processing is now always visible

#### Logic Database

##### Magmoor Caverns

- Fixed: Geothermal Core: Various Puddle Spore requirements now require Before Storage Depot B instead of After.

##### Phazon Mines

- Changed: Central Dynamo: Infinite Speed trick no longer requires Knowledge (Advanced)
- Changed: Fungal Hall Access now appropriately requires Plasma
- Added: Mine Security Station: Combat logic for getting Storage Depot A
- Changed: Mine Security Station: Adjusted combat logic to have stricter requirements

##### Phendrana Drifts

- Changed: Temple Entryway: Breaking ice properly requires Plasma/Wave/Power

##### Tallon Overworld

- Changed: Root Cave: NSJ climb connects to a skybox which connects to the item and Arbor Chamber
- Changed: Root Cave: NSJ climb to item no longer needs Standable Terrain and Invisible Objects has been nerfed to Beginner for the item
- Changed: Root Cave: NSJ climb now appropriately requires Door Lock Rando to be off
- Changed: Root Cave: Combat Dash from Arbor Chamber to item no longer requires X-Ray/Invisible Objects
- Added: Root Cave: NSJ climb now has comments to explain methodology
- Added: Root Cave: Advanced Combat Dash to Arbor Chamber from item that does not need X-Ray/Invisible Objects

### Metroid Prime 2: Echoes

- Fixed: A small typo with "immune" in the energy preset tab.
- Fixed: Seeker Locks without Seeker now properly show all usages when asked for.

### Metroid: Samus Returns

- **Major** - Added: Door Lock randomizer has been added, along with new door types.
- **Major** - Added: Elevator randomizer has been added.
- Changed: DNA hints now just say "DNA" instead of "Metroid DNA".
- Fixed: If no seed was exported at a previous start of Randovania, the export window now shows the correct title ID in the output path for NTSC without having to switch to PAL and back to NTSC.
- Fixed: Removed an incorrect start location from Area 4 Central Caves, which failed when exporting the game.
- Fixed: Typo on the exporting dialog.
- Fixed: Common case where a modified input RomFS was considered being unmodified.
- Fixed: Starting at Area 3 Factory Exterior - Beam Burst Chamber & Tsumuri Station no longer spawns Samus out of bounds.
- Fixed: The Laser Aim cosmetic options UI no longer exports the wrong colors and has been simplified.
- Fixed: The item in Area 7 - Omega Arena South Access no longer disappears after defeating the Omega in Area 7 - Omega Arena South.
- Fixed: Case where Power Bombs would not be disabled when fighting Diggernaut.

#### Logic Database

##### Area 1

- Fixed: Metroid Caverns Hub: Dock to Metroid Caverns Save Station -> Tunnel to Metroid Caverns Save Station now has the correct grouping for the logical paths.

##### Area 3 Metroid Caverns

- Added: Caverns Teleporter East - Reaching the pickup now has correct requirements with High Jump Boots, requiring either a Super Jump (Advanced), Unmorph Extend (Intermediate), or Freezing the Moheek (Intermediate).

## [8.0.0] - 2024-05-01

- **Major** - Added: Metroid Samus Returns has been added with full single player support. Includes random starting locations, some toggleable patches, and more.
- Added: Highlighting nodes in the Map view of the Map tracker will now update the current location.
- Changed: The output after verifying the installation has been made less misleading.
- Changed: Show better errors on Linux and macOS when something goes wrong while trying to open a directory.
- Changed: Improve error handling when exporting presets.
- Fixed: The Map view on the Map tracker will not show doors and generic nodes as being inaccessible if only resources were shown on the Text Map view.

### Resolver

- Fixed: Some cases of seeds being wrongly considered as impossible.

### Discord Bot

- Added: The Discord bot now mentions the game when describing a preset.
- Changed: Experimental games are now only available in the development bot.

### AM2R

- Added: 1 joke hint.
- Changed: All ammo tanks are now consistently being referred to as "Tanks" rather than "Expansions".

#### Logic Database

- Changed: Zipping from destroyable objects with Missiles is now rated as Expert.

##### Hydro Station

- Fixed: Varia Chamber Access: Logic will not expect you to Infinite Bomb Jump with only Power Bombs to get to the item anymore.
- Fixed: Inner Alpha Nest South: It's not logical anymore to get the Missile tank with only Walljumps and Mid-Air Morphs.
- Added: Inner Alpha Nest South: A video link to get the Missile Tank with a Morph Glide.

### Cave Story

- Fixed: If the objective has been set to the bad ending, then the Explosive will be in its vanilla location, rather than not being shuffled at all.
- Fixed: King does not have a third ear anymore when using him as a player sprite.

##### Sand Zone

- Fixed: Sand Zone: Breaking the blocks now properly accounts for having either Missile Launcher or Super Missile Launcher.
- Fixed: Sand Zone: Breaking the blocks to go from the Sunstones to before the omega fight now properly accounts for killing enemies to farm Missiles.
- Fixed: Sand Zone: Reaching the Storehouse now expects you to have a weapon on trickless instead of the ability to fly.
- Added: Sand Zone: Breaking the blocks near the Storehouse is now accounted for with Missiles/Bubbler.
- Added: Sand Zone: Collecting the running puppy now expects you to either kill the Armadillos, or avoid them via intermediate Pacifist strats.

### Metroid Dread

- Added: Linux and macOS now have the Ryujinx exporting option available.
- Changed: The Missile Tank pickup in Invisible Corpius Room in Artaria has been moved to the left so that it won't overlap with the door in Door Lock Rando.
- Changed: There is now a thermal gate preventing players from entering the Experiment Z-57 fight without activating the nearby thermal first.
- Fixed: The `Hints Location` tab no longer refers to Prime 2 when describing where the hints are placed.
- Fixed: Customizing a preset where EMMI and Bosses were turned off for DNA placement won't have the DNA slider be initially enabled.
- Fixed: A `drive letter` typo in the exporting window.
- Removed: The FAQ entry stating that only the English language is supported has been removed, as all languages are patched since version 7.4.0.

#### Logic database

##### Cataris

- Added: Pseudo Wave Beam (Beginner) to break the blob above Blue Teleportal to Artaria, from the left side of the wall.

### Metroid Prime

- Added: FAQ Entry about non-Superheated rooms
- Added: Exposed "Power Beam Only"-Doors for Door Lock Rando.

#### Logic Database

##### Chozo Ruins

- Changed: Main Plaza: The R-Jump and L-Jump to reach the Grapple Ledge Missile Expansion have been lowered to beginner.

##### Frigate Orpheon

- Added: Biotech Research Area 2 can now be crossed with a Hypermode Wall Boost

##### Magmoor Caverns

- Added: The Sloped R-Jump in Geothermal Core to get to the door to Plasma Processing (commonly referred to as Eagle Jump) is now in logic.

##### Phendrana Drifts

- Added: The jump to the upper pickup in Gravity Chamber now requires an intermediate R-Jump or an Advanced L-Jump alongside the Advanced Slope Jump requirement.

### Metroid Prime 2: Echoes

#### Logic Database

- Fixed: Normal Doors now account for having a beam or Morph Ball Bombs to open.

##### Agon Wastes

- Added: Movement (Intermediate) to get from the center platforms in Central Mining Station to the cannons using Space Jump Boots.
- Added: Screw Attack from the cannons to get the item in Central Mining Station before the Pirate fight.
- Added: Mining Station B - Room Center to Transit Station with Boost Ball, Bombs, BSJ (Intermediate), and Standable Terrain (Intermediate).
- Fixed: The video link for the Expert Slope Jump in Central Mining Station now links to a working video.
- Fixed: Mining Station B - Room Center to Transit Station now properly requires Boost Ball and Standable Terrain (Intermediate) for the No Space Jump Post-Puzzle path.

## [7.5.0] - 2024-04-01

- Added: Command line arguments for exporting games. These commands are intended for advanced uses only.
- Fixed: During generation, actions that involves multiple progressive pickups are now properly considered.

### AM2R

- Fixed: Hitting Zetas with Charge Beam works again.

#### Logic Database

##### Distribution Center

- Added: Gravity Area Corridor: Getting the item is now logical via a Charge Bomb Spread. This requires Knowledge Beginner and Movement Intermediate.
- Fixed: Gravity Chamber Access: Going from right to left is now logical with Gravity and Bombs.
- Fixed: Gravity Chamber Access: Going from right to left is not logical anymore with walljumping.

##### Hydro Station

- Changed: Shinesparking from Breeding Grounds Alpha Nest West to Breeding Grounds Overgrown Alley now requires an intermediate Shinespark.
- Fixed: Hydro Station Exterior: It's now impossible for the Water Turbine to shuffle to a Spider Ball door or a Screw Attack door.

##### Industrial Complex

- Added: Industrial Complex Exterior: It is now possible to get from the right building to the left building. It's an Intermediate Morph Glide with High Jump, and an Advanced without.

##### Main Caves

- Fixed: Drill Excavation: Logic does not expect you to need bombs anymore to break the crystal if Cutscene Skips are enabled.

##### The Tower

- Fixed: Plasma Chamber: It is now logical to escape the room through the left tunnel if the Softlock Prevention option is enabled.

### Cave Story

- Fixed: Cave Story exports with CS:Tweaked now prioritize the mod-specific files over Freeware's. This solves several issues with missing graphics when exporting over a Freeeware game.
- Fixed: Missing graphical assets for rando-exclusive inventory entries in Cave Story: Tweaked exports

#### Logic Database

##### Ruined Egg Corridor

- Added: Health requirements to the Sisters.
- Fixed: Breaking the blocks in `Cthulhu's Abode?` now properly accounts for Super Missile Launcher

### Metroid Dread

- Fixed: DNA placement respects vanilla item placement settings to not assign two items to one location

#### Logic Database

- Added: New trick, Cross Bomb Launch.
- Changed: The Shinesink Clip and Aim Down Clip tricks are now a single Floor Clip trick.

##### Artaria

- Added: Video: Ballsparking into Speed Hallway from the right, charging speed from Energy Recharge Station South.

##### Burenia

- Added: Crossing the gap in Underneath Drogyga with Cross Bomb Launch; Intermediate with Spin Boost, Advanced without.
- Added: Reaching the Missile Tank Pickup in Main Hub Tower Top using Cross Bomb Launch (Advanced).
- Added: Video: Morph Ball Movement Jump in Main Hub Tower Middle.

##### Cataris

- Added: Reaching the Pickup in EMMI Zone Item Tunnel using Cross Bomb Launch (Advanced).
- Changed: The Cross Bomb Skip to reach the Pickup in EMMI Zone Item Tunnel has been reduced from HyperMode to Expert.

##### Dairon

- Added: Getting across the right gap in Early Grapple Room with Cross Bomb.

##### Elun

- Changed: Releasing the X without Bombs or Cross Bombs now requires Knowledge (Beginner).

##### Ferenia

- Changed: Getting across the water in EMMI Zone Exit East with Cross Bombs now additionally requires Cross Bomb Launch (Advanced).
- Changed: Path to Escue: Getting from Door to Save Station Southeast to Dock to EMMI Zone Exit East is now trivial.

##### Ghavoran

- Added: Cross Bomb Launch (Advanced) to get to the Save Station Door in Golzuna Tower from the Missile Tank Pickup.
- Added: Cross Bomb Launch (Beginner) to get the Missile Tank Pickup in Golzuna Tower.
- Added: Video showing the Climb Sloped Tunnels trick to get from the Missile Tank Pickup to the Save Station Door in Golzuna Tower.
- Added: Wall Jump using Spin Boost in Left Entrance.
- Added: Water Space Jump (Intermediate) in Energy Recharge Station, getting up through the Screw Attack Blocks.
- Changed: Using Cross Bomb to get the Missile Tank Pickup in Golzuna Tower now requires Movement (Beginner).
- Changed: The Floor Clip into Golzuna Arena has been reduced from Expert to Intermediate.
- Changed: The Cross Bomb Skip to get across the Pitfall blocks in Cross Bomb Tutorial has been reduced from Expert to Advanced.

### Metroid Prime

#### Logic Database

##### Phendrana Drifts

- Added: Ruined Courtyard: Scan/X-Ray Beginner dash to and from Specimen Storage

##### Tallon Overworld

- Changed: Frigate Crash Site: Overgrown Cavern Climb L-Jump adjusted to Beginner

### Metroid Prime 2: Echoes

- Added: Updated A-Kul's scan with the 2023 CGC Tournament winners.

#### Logic Database

##### Torvus Bog

- Added: The reverse air underwater in Training Chamber now has a method with and without Space Jump (Advanced and Expert respectively). This can be used to get to the bomb slot as well as the door to Fortress Transport Access.

## [7.4.2] - 2024-03-13

This release is identical to 7.4.0 and was released to revert 7.4.1.

## [7.4.1] - 2024-03-13

### AM2R
- Fixed: Hitting Zetas with Charge Beam works again.

### Cave Story
- Fixed: Cave Story exports with CS:Tweaked now prioritize the mod-specific files over Freeware's. This solves several issues with missing graphics when exporting over a Freeeware game.
- Fixed: Missing graphical assets for rando-exclusive inventory entries in Cave Story: Tweaked exports


## [7.4.0] - 2024-03-08

- Added: A warning will be shown when trying to generate a game where more items are in the pool than the maximum amount of items.
- Added: When a game is exported via ftp, a message is displayed indicating that an attempt is being made to connect to the ftp server instead of the patcher's misleading "Done" message.
- Changed: Improved how requirement templates are simplified, improving generation and resolver performance.
- Fixed: Generating a game after customizing a preset will not completely freeze Randovania anymore.
- Fixed: The collection text displayed when mixing Hide All model style with Random models and a cross-game multiworld is now always a generic message when your own pickup is disguised as a pickup of another game.
- Fixed: In the Item Pool tab, selecting Shuffled now works properly for non-progressive entries with multiple copies and certain other items.
- Fixed: Changelog window properly displays images.
- Fixed: Cancelling connecting to the server is better handled now.

### Resolver

- Fixed: Some cases of resolver timeout.

### AM2R
- Added: A popup helping the player to inform how Missile-less Metroid combat works
- Added: The following sprites were added for Dread Multiworld: Energy Tanks, Missile Tanks, Missile Tank+, Power Bomb Launcher, Power Bomb Tank, Varia Suit
- Changed: The following Multiworld sprites were changed in order to fit more with AM2R's art style: Dread's Energy Part, Dread's Wide Beam, Echoes' Amber Translator, Echoes' Cobalt Translator, Echoes' Dark Agon Key, Echoes' Darkburst, Echoes' Dark Torvus Key, Echoes' Emerald Translator, Echoes' Ing Hive Key, Echoes' Sky Temple Key, Echoes' Super Missiles, Echoes' Violet Translator
- Fixed: Rare crash when receiving a flashlight/blindfold in a Multiworld session.
- Fixed: AM2R Speed Booster Upgrades now show properly instead of using the default offworld model.

### Cave Story
- **Major** - Cave Story: Tweaked is now supported as an export platform and included with Randovania.

#### Logic Database

##### Egg Corridor

- Added: Health requirements for the Igor boss fight.

##### Grasstown

- Fixed: Grasstown: Accessing the Jellyfish field from the east side of Chaco's House now properly accounts for weapons/pacifist strats instead of being trivial.
- Added: Health requirements for the Balrog 2 boss fight.
- Added: Health requirements for the Balfrog boss fight.
- Changed: Shelter: Accessing the Save Point and Refill is now logically possible when entering from the teleporter.

##### Mimiga Village

- Added: Health requirements for the Balrog 1 boss fight.

### Metroid Dread

- Added: "Access Permanently Closed" doors can be used in Door Lock Randomizer. This includes new default and alternate textures in cosmetic options.
- Added: New Missile Launcher model for Prime, Echoes, and AM2R multiworld pickups.
- Added: New Super Missile Expansion model for AM2R multiworld pickups.
- Fixed: Wide Beam shields now require the Wide Beam to break, and cannot be cheesed with Wave or Plasma beam.
- Fixed: Saves from a different world in the same multiworld session are correctly handled as incompatible.
- Fixed: Text is patched in all languages, not just English.

#### Logic Database

##### Ghavoran

- Added: In Spin Boost Tower: Expert Speed Booster Conservation from Ledge Below PB Tank to Pickup (PB Tank), as well as a video for this trick.

### Metroid Prime

#### Logic Database

- Added: 35 new Videos to the Database

##### Chozo Ruins

- Changed: Vault: NSJ Bombless Wall Boost lowered to Expert
- Changed: Ruined Nursery: bombless Standable Terrain NSJ lowered to Advanced and w/ SJ lowered to Intermediate
- Changed: Hive Mecha: Fight skip via walkway lowered to Intermediate Movement
- Added: Hive Mecha: Fight skip NSJ Advanced Movement bunny hop
- Added: Furnace: Spider track climb trick description
- Added: Furnace: Bombless Intermediate Movement to West Furnace Access
- Added: Burn Dome Access: Advanced Movement and Wallboost bombless escape
- Added: Hall of the Elders: Advanced Complex Bomb Jump wave slot skip

##### Phazon Mines

- Added: Elite Research: Advanced IUJ scanless climb
- Added: Main Quarry: Advanced BSJ to Waste Disposal
- Added: Metroid Quarantine B: Hypermode Single Room OOB NSJ bombless
- Added: Elevator Access A: Hypermode bombless spiderless climb from Elevator A
- Added: Elevator Access A: Expert Movement logic for climbing without Wave Beam
- Changed: Phazon Processing Center: Item to Maintenance Tunnel L-Jump now has proper X-Ray logic
- Changed: Phazon Processing Center: Item to Maintenance Tunnel Complex Bomb Jump has been properly replaced with Bomb Jump

##### Phendrana Drifts

- Added: Frozen Pike NSJ Bombless Climb from Frost Cave Access now has proper Charge Beam, Scan Visor, and Combat logic
- Added: Hypermode Frozen Pike NSJ Bombless Climb from bottom to top
- Added: Frozen Pike Hypermode BSJ to Transport Access
- Added: Frozen Pike NSJ Hunter Cave to Frost Cave Intermediate Slope Jump
- Changed: Transport Access Single Room OOB lowered to expert and advanced tricks
- Added: Ice Ruins West Courtyard Entryway to middle platform NSJ Hypermode BSJ and NSJ damage boost
- Added: Ice Ruins East Expert Single Room OOB ice item heist
- Added: Ice Ruins East Advanced Single Room OOB and Hypermode Movement spiderless bombless spider track item
- Added: Ruined Courtyard Advanced Movement bunny hop to Save Station A
- Added: New hash words

## [7.3.2] - 2024-02-??

- TODO: fill out or remove.

## [7.3.1] - 2024-02-07

### AM2R

- Fixed: Receiving a suit in a Multiworld session will not place you in the most upper-left position of a room anymore.

## [7.3.0] - 2024-02-07

- Added: Ability to turn off changing "to" Normal Doors in Door Type dock rando.
- Fixed: For Linux and macOS, the auto tracker tooltip will not show black text on black background anymore.
- Fixed: Searching for your own pickup in multiworld sessions will now show only pickups which match *exactly* the name, instead of showing pickups which start with that name.
- Fixed: The import in a multiworld session is blocked if it contains an unsupported game.
- Fixed: Opening the webbrowser for Discord Login doesn't fail on Linux anymore.
- Changed: Scanning ammo in the Prime games will now show nicer text for items that provide negative ammo or multiple positive ammo.
- Fixed: For Windows, the game select tooltip will not render as grey text on grey background in dark mode.
- Added: Games display a banner if they are multiworld compatible.

### Resolver

- Fixed: Some cases of resolver timeout.

### AM2R

- **Major** - Added: Multiworld support for AM2R.
- Added: Auto-Tracker functionality.
- Added: A "Hints"-tab, which describes the hint system used in AM2R in detail.
- Added: A "Hint Item Names"-tab, which describes which names are used to describe the items in offworld hints.
- Changed: Minimal Logic has been adjusted. It now also checks for Morph Ball, Missile Launcher, the DNA and the Baby collection.
- Changed: The Baby now checks for all DNA being collected and will display a message if not.
- Changed: Progressive Suits and Progressive Jumps now display custom sprites instead of Space Jump / Gravity Suit sprites in order to make them more distinct.
- Changed: The yams.json file will not be present anymore for race seeds.
- Fixed: The shell script after exporting works now on Flatpak environments.
- Fixed: Typos in FAQ.

#### Logic Database

- Added: 20 Videos to the Logic Database.

##### Main Caves

- Fixed: In Surface Hi-Jump Challenge: Now correctly uses normal damage instead of lava damage for damage boost.
- Fixed: In Drivel Drive: Intended Ballspark now requires Gravity.
- Changed: In Drivel Drive: Bumped mockball method to Expert.
- Changed: In Western Cave Shaft: Bumped health requirement for the descent to require an Energy Tank in trickless.

##### Golden Temple

- Added: In Guardian Arena: Now accounts for Speed Booster quick kill with Intermediate Knowledge.

##### Hydro Station

- Fixed: In Breeding Grounds Entrance: Activating the EMP Slot now properly accounts for Missiles.

##### Industrial Complex

- Fixed: Renamed the room `Spazer Beam` to `Spazer Beam Chamber`.
- Changed: Upper Factory Gamma Nest: Shinesparking from the room below to get the top item is now an intermediate shinesparking trick.

##### The Tower

- Changed: In Tester Arena, the fight requirements have been restructured with more thorough combat and health requirements.

##### Distribution Center

- Changed: In Dual Gamma Nest, the fight now requires Gravity suit on Trickless Combat. Health requirements adjusted around this change.
- Changed: Distribution Center Exterior West: Shinesparking to get the top Missile Tank is now an intermediate shinesparking trick.
- Changed: Bullet Hell Room Access: Shinesparking to get from `Door to Bullet Hell Room` to `Door to Distribution Facility Intersection` now requires an intermediate shinesparking trick.

### Cave Story

- Fixed: The name for Puppy locations and Labyrinth Shop locations will now be shown correctly on the Location Pool tab.

### Metroid Dread

- Added: Changing the volume of the music, SFX and background ambience is now possible via cosmetic options.
- Changed: Speed Booster Upgrades and Flash Shift Upgrades are now considered minor items instead of major.

#### Logic Database

- Removed: It's no longer logical to push Wide Beam Blocks with Wave Beam without Wide Beam.
- Fixed: All usages of Missiles now require the Missile Launcher.
  - Affects:
    - Fighting Corpius with Normal Missiles.
    - The part of the Z57 fight where you use Storm Missiles to stop the healing.
    - Breaking the Missile Blocks in Dairon - Transport to Artaria.
    - Fighting Escue with Normal Missiles.
    - Fighting Golzuna with Storm Missiles and Normal Missiles.
    - Fighting Central Units.

##### Artaria

- Added: Single Wall Jump (Beginner) to cross the pillar left to right in White EMMI Introduction.
- Added: Using Speed Booster in White EMMI Introduction to get over the pillar left to right, from the BallSpark Hallway Room, also available in Door Lock Rando.
- Fixed: Using Speed Booster in White EMMI Introduction to get over the pillar left to right, from the Teleport to Dairon Room now requires Door Lock Rando to be disabled.

##### Cataris

- Added: The Wide Beam Block in Dairon Transport Access can now be traversed with a Diffusion Abuse trick from below.

##### Ferenia

- Changed: Using Speed Booster to reach the item at the top of Purple EMMI Introduction now requires Speed Booster Conservation (Intermediate).
- Fixed: Energy Recharge Station (Gate): Clearing the Grapple Block from the Upper Bomb Ledge now additionally requires the Main Power Bomb instead of only Power Bomb Ammo.
  - All the other usages of Power Bombs in this area also now require the Main Power Bomb.

##### Ghavoran

- Added: Bomb Jump in Right Entrance, out of the water to the Grapple Block Alcove. Requires Diagonal Bomb Jump and either Out of Water Bomb Jump or Gravity Suit.
- Added: Video showing the Grapple Movement trick in Right Entrance.

### Metroid Prime

- Added: It is now possible to have a seperate total amount and required amount of Artifacts.
- Changed: Minimal Logic now also checks for the Ridley event.
- Fixed: Rare softlock/glitches regarding Central Dynamo maze

### Metroid Prime 2: Echoes

- Added: Having Double Damage no longer causes the morph ball to glow.
- Added: 7 more joke hints.
- Changed: Minimal Logic now also checks for the Emperor Ing event.

#### Logic Database

- Added: 12 videos to the database

##### Torvus Bog

- Added: In Great Bridge: Rolljump method to reach Abandoned Worksite from Temple Access (Top)

## [7.2.0] - 2024-01-05

- **Major** - Added: Rebranded Randovania icons.
- Fixed: Bug where tooltips did not show uncollected item names in the autotracker.
- Changed: Update to the Database Video Directory site to eliminate lag and add modern styling.
- Changed: Autotracker tooltips now display text in black instead of gray.

### Metroid Dread

#### Logic Database

##### Artaria

- Added: In Screw Attack Room: Break the blob with Slide Turnaround Pseudo Wave Beam, requires Gravity Suit. Beginner from the left and Intermediate from the right.
- Fixed: The Advanced Pseudo Wave Beam to break the Blob in Screw Attack Room from the right now handles it not working with Gravity Suit.
- Fixed: Add Slide as a requirement for the Pseudo Wave Beam usages in Melee Tutorial Room and Early Cloak Room.

##### Burenia

- Added: Pseudo Wave Beam to break the bottom right blob in Burenia Hub to Dairon. Requires Slide and Gravity Suit or Diffusion Beam.
- Fixed: When using Power Bomb to break the bottom right blob in Burenia Hub to Dairon, also require the ability to shoot a beam.
- Fixed: Burenia Hub to Dairon: Getting the item in the fan with only Flash Shift now requires at least one Flash Shift Upgrade as well, and also only requires Intermediate movement (instead of Advanced).
- Changed: Main Hub Tower Middle: Climbing out of the water from Left of Central Grapple Block without any items now requires Advanced Movement, up from Intermediate.

##### Ferenia

- Added: In Space Jump Room: Use Grapple Beam to jump out of water above Underwater Ledge Left, and use Single Wall Jump, Spin Boost or Flash Shift to reach Dock to Transport to Ghavoran. Video included.
- Changed: In Space Jump Room: Can traverse from Underwater Ledge Left to Dock to Transport to Ghavoran using Spider Magnet, with either Flash Shift and Wall Jump or Morph Ball and Single Wall Jump.
- Changed: In Space Jump Room: Added a video for reaching the Missile Tank with only Morph Ball and Bombs
- Changed: In Space Jump Room: Added a video traversing from Underwater Bottom to Underwater Ledge Left with only Grapple Beam.

##### Ghavoran

- Fixed: Getting the Energy Part Pickup in Golzuna Tower using Spin Boost and Shinespark Conservation Beginner now correctly requires Morph Ball.
- Changed: Opening the door to Orange Teleportal directly from below, in Golzuna Tower, requires Diffusion Beam.
- Added: The door to Orange Teleportal can be opened from inside the tunnel left after breaking the Speed Booster Blocks, in Golzuna Tower. This requires Charge Beam and either Wave Beam or Pseudo Wave Beam Beginner.

### AM2R

- Added: Research Site Open Hatches as available doors for Door Lock Rando.
- Added: New option to place DNA anywhere.
- Added: New option to force Save Station doors to be normal doors.
- Added: New option to force doors in Genetics Laboratory to be normal doors.
- Added: If the user starts with random items, then an item collection screen will now be shown, telling the player which items they start with.
- Added: Clearer GUI symbols, when expansions have been collected, but not their corresponding launcher.
- Added: When softlock prevention is active, then the first two crumble blocks in Super Missile Chamber will be shoot blocks instead.
- Changed: "Distribution Center - Energy Distribution Emergency Exit" has updated behavior when 'Softlock Prevention' is enabled. Before, only the bottom row of Speed Booster blocks were removed. Now, all of them have been removed, except for the leftmost pillar.
- Fixed: When spinjumping into a progressive Space Jump, the spinjump SFX is not being infinitely looped anymore.
- Fixed: Entering "Hatchling Room Underside" will now show the Metroid scan notification only once.

#### Logic Database

- Added: 15 Videos to the Logic Database.

##### Main Caves

- Added: In Surface Hi-Jump Challenge: Shinespark conservation method to reach item.

##### Hydro Station

- Added: In Inner Alpha Nest South: IBJ method to reach item.
- Changed: In Arachnus Arena: New health and dodging requirements for fighting Arachnus.

##### Industrial Complex

- Added: In Lower Factory Intersection: Can now climb the room by shinesparking after a short charge.
- Added: In Treadmill Room: Going from right to left is now possible via a beginner Shinespark or an intermediate Morph Glide.
- Fixed: In Lower Factory Intersection: Climbing the room now correctly needs a damage boost for wall jumps.
- Fixed: In Shirk Prisons: Going from right to left, now requires Morph Ball, or 4 (Super) Missiles.
- Fixed: In Treadmill Room: Going from right to left via Movement is now impossible.
- Changed: In Torizo Arena: New weapon, health, and dodging requirements for fighting Torizo.

##### Genetics Labratory

- Changed: In Queen Arena: Additional Beam requirements and dodging requirements for fighting Queen trickless.

### Metroid Prime 2: Echoes

#### Logic Database

##### Dark Agon Wastes

- Added: Requirements to trigger the Amorbis fight from below: Spacejump, NSJ Z-Axis Screw Attack or BSJ, and bomb jumps or standable terrain with the energy taken.
- Added: Advanced combat to fight Amorbis after the energy has been taken.
- Changed: Revised Amorbis combat requirements (trickless requires a good weapon + 2 E, beginner requires a weapon and 1 E, intermediate neither)
- Changed: Skipping the Amorbis trigger, or touching it to trigger the fight from below, requires Knowledge set to Intermediate.

### Metroid Prime

#### Logic Database

##### Tallon Overworld

- Added: Advanced Single Room OoB to reach Landing Site item without Morph Ball

## [7.1.1] - 2023-12-26

### Metroid Prime

- Added: A more stream-friendly autotracker layout
- Fixed: Reverted Warrior Shrine -> Monitor Station loading improvement which could sometimes cause crashes
- Fixed: Export compatibility with legacy cutscene skip options
- Fixed: Music issues in Frigate Orpheon, Artifact Temple, Arboretum, Sunchamber Lobby, Burn Dome and Lava Lake
- Fixed: [PAL] Issue with the Artifact Temple teleporter arrival cutscene
- Fixed: Non-NTSC text issues
  - Seed hash not showing on main menu
  - Credits not showing seed spoiler
  - [JP] Font size
- Added: `qolGeneral` improvements
  - Ice wall in Phendrana Shorelines now shatters instead of melting when shot
  - Better Save Station load trigger in Phendrana Shorelines
  - Better door open triggers in Arboretum
- Changed: Back-to-back cutscenes in Artifact Temple now skip as one

### Metroid Prime 2: Echoes

- Added: A more stream-friendly autotracker layout

## [7.1.0] - 2023-12-01

- Fixed: Bug with progressive suits in the autotracker always highlighting first suit
- Changed: "Remove redundant pickup alternatives" and "Stagger placement of pickups" are no longer experimental options and will be included in all presets moving forwards.

### AM2R

- Added: Shell script to make launching randomized games easier on Flatpak.
- Added: Plasma Beam Chamber's crumble blocks will be gone when the softlock prevention setting is turned on.
- Fixed: Visual time of day discrepancy with Septoggs and the tileset if started at GFS Thoth.
- Fixed: A flipped water turbine if the vanilla water turbine was set to be changed to one.
- Fixed: Crash when starting the game and loading a save room which contains a destroyed water turbine.
- Fixed: "Cancel" button not working properly on "Toggle" Missile-Mode.

#### Logic Database

- Changed: Zeta and Omegas combat rebalanced for lower difficulties.

### Metroid Dread

- Added: Power Bomb Limitations now shows up on the Preset Summary when enabled.

#### Logic Database

##### Artaria

- Added: In Screw Attack Room: Get from Door to Freezer(Power) to Start Point 2 by sliding.
- Added: In Screw Attack Room: Get from Start Point 2 to Early SA Platform with Space Jump.
- Added: In Screw Attack Room: Get from Door to Freezer(Power) to Screw Attack Pickup by using Shinespark. Requires Speed Booster Conservation Beginner and Disabled Door Lock Randomizer.
- Added: In EMMI Zone Hub: Get to the item pickup and the top left door from Door to Ballspark Hallway, using Shinespark, Speed Booster Conservation Beginner.
- Added: In EMMI Zone Hub: Get to the item pickup from Door to Ballspark Hallway using Speed Booster and Spider Magnet.
- Fixed: In EMMI Zone Hub: Getting to the item pickup from Door to Ballspark Hallway using Flash Shift and Single Wall Jump is now separated from the Grapple Movement alternative.
- Fixed: In EMMI Zone Hub: Getting to the item pickup from Door to Ballspark Hallway using Flash Shift and Single Wall Jump now requires a Flash Shift Upgrade.
- Fixed: In EMMI Zone Hub: Getting to the item pickup from the lower door to Wide Beam Block Room using a Shinespark now requires Door Lock Rando to be disabled.
- Removed: In EMMI Zone Hub: Redundant option: getting from the lower to the upper Door to EMMI Zone Exit Southwest using Speed Booster when Door Lock Rando is disabled.

##### Burenia

- Added: In Gravity Suit Tower: Getting from the Lower door to Ammo Station South to the Upper door to Gravity Suit Room is in logic with either Power Bombs or after breaking the floor.
- Changed: In Gravity Suit Tower: Getting from the Lower door to Ammo Station South to the Lower door to Gravity Suit Room is now locked behind Highly Dangerous Logic

##### Cataris
- Added: In Underlava Puzzle Room 2: Use Speed Booster with at least one upgrade to shinespark through the speed blocks from the right.

##### Ferenia

- Added: In EMMI Zone Exit Middle: Use Wave Beam and Charge Beam or Power Bombs to open the Upper Door to EMMI Zone Exit West, then traverse through that room to get to the upper door.
- Added: In Purple EMMI Arena: Use Water Space Jump (Intermediate) to jump out of the water to reach the door.
- Changed: In EMMI Zone Exit Middle: Going from the Dock to Map Station to the Door to EMMI ZONE Exit West (Lower) is now trivial.
- Changed: In Purple EMMI Arena: Jumping out of the Water to reach the door using Cross Bombs now requires Water Bomb Jump Beginner. Using Normal Bombs no longer requires Spin Boost.

##### Ghavoran

- Changed: Golzuna logic has been overhauled to include Storm Missiles, Bombs, or Cross Bombs to fight it and forcing Flash Shift, Spin Boost, or Space Jump to dodge its attacks if not using shinesparks to defeat it.
- Fixed: Missing check on PB limitations to get to Orange Teleportal by opening the door from the tunnels below.

### Metroid Prime

- Fixed: Some rooms not appearing on map when "Open map from start" export option is selected
- Fixed: Parasite Queen permadeath when skipping death cutscene
- Fixed: Black bar in Control Tower cutscene
- Fixed: Minor PAL issues regarding Skippable Cutscenes in Exterior Docking Hangar and Sunchamber
- Added: Preset option to force Normal or Hard difficulty in the Main Menu
- Added: More Base QoL
  - All rooms now automatically play music appropriate to the area, even if the original music trigger has not been touched
  - The bomb blocks in Lava Lake and Chapel Tunnel are gone forever once destroyed
  - Fix Arboretum rune scan not always appearing when vines are retracted
  - Fix broken load trigger in Aether Lab Entryway
  - Tweaked the size of some door open and loading triggers
  - Sun Tower Access Ghost can now be seen after performing Early Wild
  - Better music timing of Elite Pirate breakout
  - Fix Chapel of the Elder's item platform not rising up all the way
  - Removed more "flashbang" effects
- Changed: Research Core item acquisition cutscene removed in Competitive Skippable Cutscenes
- Changed: Reintroduce and improve loading trigger optimization in Warrior Shrine
- Changed: Update in-game text when refilling PBs at missile stations
- Changed: The Missile Launcher's broad category is now "missile system" instead of "missile-related upgrade".

#### Logic Database

- Added: Database logic for Hard Mode

##### Chozo Ruins

- Added: Vault NSJ with Wallboosts
- Changed: Decreased Difficulty of Tower of Light NSJ Slope Jump

##### Magmoor Caverns

- Added: Fiery Shores wallcrawl to reach Upper Item

##### Phazon Mines

- Added: Difficult HBJ in MQB Phazon Pit
- Added: Elite Research Single Room OOB to Item
- Added: Upper Elite Research Dash to Reach Item NSJ

##### Phendrana Drifts

- Changed: Thardus Thermaless with Bombs and w/o adjusted
- Added: Phendrana Canyon NSJ Scanless Damage Boost
- Added: Phendrana's Edge NSJ Grappleless BSJ
- Added: Ruined Courtyard NSJ Climb UBJ
- Added: Thardus Skip NSJ from North Quarantine Tunnel

##### Tallon Overworld

- Added: Great Tree Hall Lower NSJ Climb BSJ
- Added: Landing Site B Hop to Reach Gully NSJ

### Metroid Prime 2: Echoes

#### Logic Database

- Changed: Climbing Transport A Access using slope jump + NSJ SA no longer incorrectly requires SJ as well

## [7.0.1] - 2023-11-??

- To be decided if it will be necessary.

## [7.0.0] - 2023-11-03

- **Major** - Added: AM2R has been added with full single player support. Includes Door Lock Rando, some toggleable patches and more.
- Changed: The Changelog window has received a slight overhaul. The date of each release is shown, hyperlinks are fixed, and patch notes are now accessed through a drop-down box (previously used vertical tabs).
- Changed: Trick level sliders ignore mouse scroll inputs, preventing unintended preset changes.
- Changed: The Trick Details list in the menu bar no longer displays tricks that shouldn't be visible in the UI.
- Changed: For Multiworld, sending collected locations to the server can no longer fail if there's an error encoding the inventory.
- Changed: The directory layout has now changed, moving everything that isn't the executable to an `_internal` folder.
- Changed: When verifying the installation, missing files and modified files are listed in the console and log.
- Changed: An explicit error is now displayed when a preset has minimum random starting items higher than the maximum.
- Fixed: Map tracker selects the correct start location if the preset has only one start location that is not the default.
- Fixed: When verifying the installation, the title of the popup now properly says "Verifying installation".
- Fixed: Exporting with hidden item models in a multiworld now works properly.

### Resolver

- Fixed: Bug where damage constraints in chains were not understood correctly.
- Fixed: Damage reductions from multiple suits are no longer multiplied together.
- Improved: The output from the resolver now includes the node with the victory condition.
- Improved: When using verbosity level High or above, the energy is displayed in the output.
- Improved: Speed up resolving of hard seeds by allowing skipping of more kinds of unsatisfied requirements.

### Cave Story

- **Major** - Added: Multiworld support. Currently only supports the version of freeware provided by Randovania.
- Fixed: Exporting Cave Story no longer causes a runtime error.
- Fixed: Presets that start in Camp no longer error in generation.
- Changed: The bookshelf in Prefab House now returns you to Prefab Building, before the boss rush.
- Fixed: Alt-tabbing while in fullscreen no longer crashes the game.
- Fixed: You can no longer select a negative weapon slot from the inventory.
- Fixed: The teleporter menu no longer flickers.

### Metroid Dread

- Fixed: Custom shields now use the correct shader and texture effects and no longer a black background
- Fixed: Issues with negative amount for ammo items. The current amount was set to a wrong value and you had to use a ammo refill station. This also caused issues with the auto tracker and multiworld.

#### Logic Database

- Fixed: The "Power Bomb Limitations" setting is now respected for opening Charge Beam Doors.

##### Artaria

- Changed: Going to Transport to Dairon with Speed Booster now requires the Speed Booster Conservation trick set to Beginner.
- Changed: The item above Proto EMMI now requires Speed Booster Conservation set to Beginner when reaching it with Speed from the top.
- Changed: Using Speed Booster to reach the pickup in EMMI Zone First Entrance now requires either the EMMI defeated or Speed Booster Conservation set to Beginner.

##### Burenia

- Added: Use Spin Boost with Wall Jump to climb from left to right at the top of Gravity Suit Tower.
- Changed: The Early Gravity sequence now requires the Speed Booster Conservation trick set to Beginner.

##### Cataris

- Added: Ledge warp out of the Diffusion Beam Room to avoid being trapped by the one way door and the blob.
- Changed: The item in Dairon Transport Access now requires the Speed Booster Conservation trick set to Beginner.
- Changed: The speed blocks leading to Underlava Puzzle Room 2 now require the Speed Booster Conservation trick set to Beginner or Power Bombs.

##### Dairon

- Changed: The lower item in the Freezer now requires the Speed Booster Conservation trick set to Beginner.
- Changed: The item in Ghavoran Transport Access now requires the Speed Booster Conservation trick set to Beginner when using Space Jump.
- Changed: The item in Storm Missile Gate Room now requires the Speed Booster Conservation trick set to Beginner when coming from above.

##### Elun

- Added: Elun's Save Station is now a valid starting room.
- Changed: The item in Fan Room now requires the Speed Booster Conservation trick set to Beginner.

##### Ferenia

- Added: Emmi Zone West Exit now has a Damage Boost trick to move from the center platform to the west door.
- Changed: The item in Fan Room now requires the Speed Booster Conservation trick set to Beginner or Gravity Suit with door lock rando disabled.
- Changed: The item in Speedboost Slopes Maze now requires the Speed Booster Conservation trick set to Beginner.
- Changed: The Missile+ Tank in Space Jump Room now requires the Speed Booster Conservation trick set to Beginner.

##### Ghavoran

- Changed: Going up Right Entrance with Speed Booster now requires the Speed Booster Conservation trick set to Beginner.
- Changed: The upper item in Golzuna Tower now requires the Speed Booster Conservation trick set to Beginner when using Spin Boost from the top.

### Metroid Prime

- Changed: In the Auto-Tracker Pixel Theme, visors are now pilled, Boost Ball icon with a proper trail, improvements to Power Bomb icon.
- Fixed: Counting normal damage reductions from suits twice.
- Fixed: Item position randomizer not being random.
- Fixed: Foreign object in ruined shrine
- Fixed: Room rando + cutscene skip compatibility
- Fixed: Crash when exporting a seed with a blast shield in phazon infusion chamber and essence death teleporter
- Fixed: [PAL/JP] Restored Missile and Charge shot stun in one hit on Ridley
- Fixed: [PAL/JP] Restored Wavebuster cheese on Ridley
- Fixed: When customizing cosmetic options, the labels are now properly updated.

### Metroid Prime 2: Echoes

- Added: One new Joke Hint referring to Raven Beak added to the pool
- Changed: In the Auto-Tracker Pixel Theme, visors are now pilled, Boost Ball icon with a proper trail, Screw Attack icon now faces clockwise, dedicated Power Beam icon.
- Changed: Damage Requirements for Warrior's Walk Item Pickup has been lowered from 80 to 60 dmg in total (30 energy getting the item and 30 energy going back)

## [6.4.1] - 2023-10-12

### Metroid Dread

- Removed: The "Power Bomb Limitations" has been disabled due to issues. This will be re-added in the future.

## [6.4.0] - 2023-10-05

### Metroid Dread

- Fixed: The "Power Bomb Limitations" setting is now accounted for by logic.

### Metroid Prime:

- Fixed: When room rando is enabled, cutscenes are no longer skippable to avoid a bug with elevators. This will be properly fixed in the future.

## [6.3.0] - 2023-10-02

- Added: During generation, if no alternatives have a non-zero weight, try weighting by how many additional Nodes are reachable.
- Added: Data Visualizer now has a very visible checkbox to quickly toggle if the selected trick filters are enabled.
- Added: When trick filters are enabled, a line is added indicating how many requirements are being filtered.
- Changed: The generator will now consider placing Energy Tanks, if there's a damage requirement that's exactly high enough to kill the player.
- Fixed: The menu option for viewing all Randovania dependencies and their licenses has been restored.
- Fixed: The generator should now handle cases with negative requirements a little better.
- Fixed: Map tracker works again for Metroid Dread and Metroid Prime.

### Resolver

- Fixed: Bug where nested requirements were combined wrongly.
- Improved: Order of exploring certain dangerous events.

### Metroid Dread

- Added: Enky and Charge Beam Doors can be made immune to Power Bombs. This is enabled in the Starter Preset, and can be toggled in Preset -> Game Modifications -> Other -> Miscellaneous -> Power Bomb Limitations.
- Added: Warning in the FAQ about custom text not displaying if the game is played in languages other than English.
- Changed: Exporting games is now significantly faster.

#### Logic Database

- Added: 3 videos to the logic the database for a diagonal bomb jump in Ghavoran, a single-wall jump in Cataris, and a diffusion abuse trick in Artaria.

##### Artaria

- Changed: EMMI Zone Spinner: The connection to the pickup that is available before flipping the spinner now also requires door lock rando and Highly Dangerous Logic to be enabled.

##### Burenia

- Changed: Teleport to Ferenia: Using Speed Booster to get past the Shutter Gate now requires Speed Booster Conservation Beginner.

##### Cataris

- Changed: Thermal Device Room South: The connections to the thermal door that closes after using the thermal device now logically remains open when door lock rando is disabled and the "Can Slide" and "Shoot Beam" templates are satisfied. This is a handwave that makes the thermal device no longer a dangerous resource.
- Changed: Single-wall Jump trick in Cataris Teleport to Artaria (Blue) now requires a slide jump.
- Changed: Exclude Door above First Thermal Device from Door Randomization. Effectively making the First Thermal Device a safe action also when doors are randomized.

##### Dairon

- Changed: Yellow EMMI Introduction: Using Speed Booster to go through the Shutter Gate, right to left, no longer requires Flash Shift Skip.

##### Ferenia

- Changed: Purple EMMI Introduction: Using Speed Booster to get past the Shutter Gate now requires Speed Booster Conservation Intermediate instead of Flash Shift Skip Beginner.

##### Ghavoran

- Changed: The connection of EMMI Zone Exit Southeast and EMMI Zone Exit West is now a proper door. This enables it to now be shuffled in door lock rando.
- Changed: Going backwards through the Eyedoor now requires having first destroyed it, Flash Shift and Intermediate Movement, or being able to tank the damage.

### Metroid Prime

- Fixed: Door from Quarantine Access A to Central Dynamo being inoperable with Reverse Lower Mines enabled.
- Fixed: Minor issues with new skippable cutscenes option.
- Fixed: PAL export with skippable cutscenes
- Fixed: Flaahgra crash with skippable cutscenes (fingers crossed)
- Fixed: Warrior shrine loading behavior
- Changed: Remove white screen flash effect when crates explode.
- Changed: Skippable cutscene modes are no longer experimental. Skippable is the new default. Competitive cutscene mode has been updated appropriately.
- Changed: Update tournament winner scan in Artifact Temple
- Changed: Improve loading times when leaving MQB
- Changed: Parasite Queen no longer respawns on 2nd pass
- Changed: The post-Parasite Queen layer in Biotech Research Area 1 now prevents backtracking through Emergency Evacuation Area (1-way door)
- Removed: Major/Minor Cutscene Mode (Major hidden behind experimental options)

#### Logic Database

##### Impact Crater

- Added: The Metroid Prime Exoskeleton fight has full combat logic.

##### Chozo Ruins

- Added: Sun Tower Sessamoharu Complex Bomb Jump to Skip Super Missiles/Scan Visor

##### Phazon Mines

- Added: Phazon Processing Center between Pickup and Maintenance Tunnel Door
- Fixed: Traversing from the Spider Track Bridge to the Quarantine Access A door in Metroid Quarantine A now properly requires the barrier to be removed or `Backwards Lower Mines` to be enabled.

##### Phendrana Drifts

- Added: New Thardus Skip Method from Room Center
- Added: Quarantine Monitor to North Quarantine Tunnel Thardus Skip
- Added: Phendrana Shorelines Spider Track item without spider ball out of bounds trick

### Metroid Prime 2: Echoes

- Changed: When Progressive Grapple is enabled, it will now show `2 shuffled copies` rather than `Shuffled` for better consistency.
- Changed: A proper error message is displayed when mono is not found, when exporting a game on macOS and Linux.

#### Logic Database

- Added: 22 videos to the logic database. see the [Video Directory]
(https://randovania.github.io/Metroid%20Prime%202%20Echoes/) for the full collection
- Added: Comments to some Beginner Bomb Jump tricks
- Changed: The trick setting "Suitless Ingclaw/Ingstorm" got renamed to "Suitless Dark Aether" with the intention to cover more tight Dark Aether energy requirements outside of Ingclaw or Ingstorm related checks.

##### Sky Temple Grounds:

- Changed: War Ritual Grounds, Shrine Access, Lake Access, Accursed Lake, Phazon Pit and Phazon Grounds will now require a Suit on trickless settings

##### Agon Wastes:

- Added: Main Reactor: Scan Dash (Advanced) to reach the Luminoth Corpse which allows to reach the item through Slope Jumps and Standable Terrain (Advanced).
- Added: Main Reactor: It is now possible to get to the item with only Spider Ball, Morph Ball Bombs, Standable Terrain (Intermediate) and Bomb Space Jump (Expert) without Space Jump.

##### Dark Agon Wastes:

- Added: Hall of Stairs: Bomb Space Jump (Advanced) to reach Save Station 3 Door without Space Jump

##### Dark Torvus Bog:

- Added: Portal Chamber (Dark): It is now possible to reach the Portal with a Slope Jump (Intermediate) and Screw Attack without Space Jump.

##### Sanctuary Fortress:

- Added: Main Gyro Chamber: Instant Morph (Hypermode) into boost, to destroy the glass to Checkpoint Station
- Added: Reactor Core Item pickup now possible with just Spider Ball and Morph Ball Bombs via Standable Terrain (Intermediate) and Bomb Jump (Intermediate)
- Added: Vault: Extended Dash (Expert) and Boost Jump (Expert) Method to reach the Spinner Side
- Added: Accessing the portal in Watch Station with a Bomb Space Jump (Advanced) to reach the Spider Track, Standable Terrain (Advanced) to reach the Bomb Slot, and an Instant Morph (Advanced)

##### Ing Hive:

- Added: Hive Temple Access: Slope Jump (Expert) into Screw Attack to skip Hive Temple Key Gate
- Changed: Temple Security Access: Z-Axis Screw Attack Trick is changed into Screw Attack into Tunnels (Advanced)
- Changed: Culling Chamber and Hazing Cliff will now require a Suit on trickless settings

## [6.2.0] - 2023-09-02

- Added: "Help -> Verify Installation" menu option, to verify that your Randovania installation is correct. This is only present on Windows.
- Changed: Game generation is now up to 150% faster.
- Changed: The resolver now tries otherwise safe actions behind a point of no return before it tries actions that give dangerous resources. This makes the solve faster by avoiding some cases of backtracking.
- Changed: Comments no longer prevent And/Or requirements from being displayed as short form.
- Fixed: Auto Tracker icons that were supposed to be always visible no longer show as disabled.
- Fixed: Opening race rdvgame files from older Randovania versions now works properly.
- Fixed: Exporting games with hidden Nothing models don't crash during the exporting process anymore.
- Fixed: For macOS, exporting Metroid Prime 2: Echoes games does not require you to run Randovania from within a terminal anymore to see the Mono installation.

### Metroid Dread

- **Major** - Added: Elevator and Shuttle randomizer. The destination is shown on the elevator/shuttle's minimap icon and in the room name, if enabled. This will show different area names to the logic database for some items.
- **Major** - Added: Split beams and missiles. When playing with non-progressive beams or missiles, each individual upgrade provides a unique effect instead of providing the effects of all previous upgrades.
- Added: An in-game icon will appear if the player becomes disconnected from the multiworld server.
- Changed: The Starter Preset and April Fools 2023 preset now have non-progressive beams and missiles, instead of progressive.
- Changed: Bomb Shields are no longer vulnerable to Cross Bombs.
- Fixed: The door model for certain door types now uses the intended textures correctly.
- Fixed: The save file percentage counter and the per-region percentage counter are now all updated correctly.

#### Logic Database

- Added: Diagonal Bomb Jump in Ferenia - Speedboost Slopes Maze.
- Added: Diagonal Bomb Jump in Burenia - Main Hub Tower Top, to the Missile Tank, using either Gravity Suit or an out of water bomb jump.
- Added: In Dairon - West Transport to Ferenia, use Wave Beam to push the Wide Beam Block from above, without Wide Beam.
- Added: Logic to handle having Ice Missiles without Super Missile.
- Added: In Ghavoran - Teleport to Burenia, Cross Bomb Skip using just Morph Ball to get to and from the Pickup. Rated one level higher than the corresponding usage with Flash Shift or Spin Boost.
- Added: Ledge Warp usage to flip the spinner in Ghavoran next the Transport to Elun, and in Elun to release the X.
- Added: All Chozo-X encounters now have energy requirements.
- Changed: Added Wide Beam to missile farming during Kraid's fight.
- Changed: Fighting Kraid in Phase 2 without going up is moved from Beginner Combat to Intermediate.
- Changed: Fighting Kraid with no energy is now Intermediate Combat. Fighting with 1 Energy Tank is Beginner.
- Changed: Dodging in all Chozo-X fights now has Flash Shift as trivial, Spin Boost with Beginner Combat, and nothing with Intermediate.
- Changed: In Dairon - Teleport to Artaria, breaking the speed blocks is no longer "dangerous". This is done by removing the "Before Event" condition on breaking the blocks from above.
- Changed: In Artaria - Water Reservoir, breaking the blob is no longer "dangerous", as long as Slide is not randomized. This was previously dangerous because there's a connection in EMMI Zone Exit Southwest that makes use of Speed Booster, however, by simply adding a "Can Slide" option on the same condition, the logic now sees the blob as safe.
- Changed: In Burenia: Fighting Drogyga is now only "dangerous" if Highly Dangerous Logic is enabled. This is achieved by adding a Highly Dangerous Logic constraint on all instances where the logic uses "Before Drogyga" on connections in the Underneath Drogyga room.
- Changed: Move victory condition to after Raven Beak, and encode all requirements to finish the escape sequence to that connection. This avoids having a "dangerous" resource at the end of the game.
- Changed: In Burenia - Main Hub Tower Middle, lowering the Spider Magnet Wall is now "dangerous" only when Highly Dangerous Logic is enabled. The connection from the bottom of the room to the Pickup Platform that uses Grapple Movement requires the Spider Magnet Wall to not be lowered now requires Highly Dangerous Logic. The randomizer currently doesn't have the necessary options to make this connection mandatory in any seeds anyway.
- Changed: Most instances of pushing Wide Beam Blocks by using Wave Beam through walls now no longer need Wide Beam. Notable exception is Dairon - West Transport to Ferenia, from below.
- Changed: Boss fight logic using Ice Missile without Super Missile is no longer an option, and effectively requires as many missiles as with normal Missiles.
- Changed: Boss fight logic now understands how damage values work with Split Beams behavior.
  - Affected bosses: Robot Chozo fights, Chozo X fights and Raven Beak.
  - Having only Plasma Beam or only Wave Beam is only used to fight the Robot Chozos, at Combat Intermediate.
  - Having both Plasma Beam and Wave Beam is considered as the same bracket as only Wide Beam.
  - Having Wide Beam and Wave Beam is considered as the same bracket as Wide Beam and Plasma Beam.
- Changed: Exclude Ghavoran door between Flipper Room and Elun Transport Access from being shuffled as a Grapple Beam door in Door Lock rando. This is to enable a Ledge Warp to flip the Spinner from below.
- Changed: In Ghavoran - Flipper Room, rotating the flipper the normal way can now be in logic before having pulled the Grapple Block at Right Entrance or having turned on Power Switch 2 in Dairon, if Transport Randomizer is enabled.
- Changed: Revised logic for fighting Corpius
  - When using missiles without an ammo requirement, the X must not have been released.
  - Using Cross Bomb is moved to Combat Beginner
  - For Missiles, Super Missiles and Ice Missiles, the number of required missiles is reduced by 1, which matches the pre-existing comments. These alternatives remain Combat Intermediate.
  - For Missiles, Super Missiles and Ice Missiles, these can now also be used without combat tricks, but you need 1.5x as many units of Missiles ammo as the combat trick version.
  - Added Storm Missiles.
- Fixed: A typo in the room name Ferenia - East Transport to Dairon has been changed from East Transport to Darion.
- Fixed: In Burenia - Teleport to Ghavoran, to open the Plasma Beam door from below, add requirement to have Plasma Beam. This becomes relevant with Separate Beam Behavior.
- Fixed: In Artaria - Teleport to Dairon, to enter the teleport itself using Wave Beam, add requirements to have Wide Beam and Door Lock Rando being disabled. The former becomes relevant with Separate Beam Behavior.
- Fixed: In Cataris - Kraid Area, when using Wave Beam to fight Kraid from behind, you now also need the rest of the rest of the requirements to fight Kraid.

### Metroid Prime

- Fixed: One-way elevator mode not able to generate
- Fixed: Doors openable underneath blast shields
- Fixed: Doors and Blast shields hurting the player with reflected shots
- Fixed: Starting items getting  ignored when starting in Connection Elevator to Deck Alpha
- Fixed: Skipping the cutscene in Connection Elevator to Deck Alpha also skips item loss
- Fixed: Doors in Omega Research not locking
- Fixed: Elite Control entry Barrier activating again
- Fixed: Hall of the Elders "New Path Opened" HUD Memo not appearing
- Fixed: Some unskippable cutscenes
- Fixed: Removed HUD Memos in Emergency Evacuation Area
- Fixed: Timing of Metroids in Metroid Quarantine A
- Fixed: Stuck camera in control tower
- Fixed: Timing of flying pirates in control tower
- Fixed: Echoes Unlimited Missiles model now appears larger
- Added: More Quality of life improvements over vanilla
  - Colorblind friendlier flamethrower model
  - Power Bombs now have a heat signature
  - Power Conduits activate even if only 1 of 3 wave particles hit
  - Main Quarry power conduit no longer reflects charged wave
  - Added lock to top door during Phazon Elite fight
  - Doors unlock from picking up the artifact item instead of the Phazon Elite dying

#### Logic Database

##### Chozo Ruins

- Added: Reverse Flaahgra in Sun Tower is now logical
- Added: Furnace E Tank Wall Boost Escape
- Added: Transport Access North Wallboost to Hive Totem from Elevator
- Added: Trigger Ghosts from Sun Tower Access without Bombs or Spider

##### Phazon Mines

- Added: Fungal Hall A now has Energy and Combat Logic
- Added: Fungal Hall A SJ Scan Dash Grapple Skip
- Added: Fungal Hall Access NSJ Bombless Escape to Fungal Hall A

##### Phendrana Drifts

- Changed: Phendrana Canyon Pickup NSJ Bombless Triple Boost Adjustments
- Changed: Control Tower Plasma Skip is now Beginner
- Added: Hunter Cave Bunny Hop to reach Hunter Cave Access from Lower Edge Tunnel
- Added: Hunter Cave Slope Jump to reach Chamber Access from Lake Tunnel

##### Tallon Overworld

- Added: Root Cave Climb NSJ Boost Strat

### Metroid Prime 2: Echoes

- Added: New cosmetic suit options. Please note that these suits require the experimental patcher to be enabled.
- Added: The internal game copy is automatically deleted when exporting a game fails in certain situations.

#### Logic Database

- Added: 307 videos to the logic database. see the [Video Directory]
(https://randovania.github.io/Metroid%20Prime%202%20Echoes/) for the full collection.

##### Temple Grounds

- Added:  NSJ Extended Dash (Expert) to cross Grand Windchamber through the middle platform.

##### Sky Temple Ground

- Removed: Phazon Grounds NSJ, No SA -> Invisibil Objects (Hypermode) or Movement (Expert) and Dark Visor. Doesn't exist.

##### Agon Wastes

- Added: NSJ Extended Dash (Advanced) to reach Temple Access Door in Mining Station A.

##### Sanctuary Fortress

- Added: Extended Dash (Expert) to reach the Scan Post in Watch Station Access from Main Gyro Chamber Door.
- Added: Extended Dash (Expert) to reach Main Gyro Chamber Door in Watch Station Access from the Scan Post Side.
- Added: Workers Path - Screw Attack from Z-Axis (Intermediate) now requires Bomb Space Jump (Intermediate) from Dynamo Works
- Added: Workers Path - Bomb Jump (Advanced) method added to reach cannon NSJ from landing platform

## [6.1.1] - 2023-08-07


- Changed: Improve performance significantly when opening a Multiworld session with long history.
- Changed: Slightly improve performance when opening game details.
- Fixed: The correct error is displayed when the incorrect password is provided for Multiworld Sessions.

### Metroid Dread

- Fixed: The progress bar when exporting no longer reaches 100% earlier than intended in some situations.
- Added: Racetime seeds can now be directly imported into Randovania

## [6.1.0] - 2023-08-02

- **Major** - Removed: Starting sessions is no longer necessary and has been removed as an option. It's now always possible to clear a generated game.
- Added: Importing permalinks and rdvgames in a multiworld session now creates new worlds if missing.
- Added: The Generation Order spoiler now has a field to filter it.
- Added: An "Export Game" button has been added to "Session and Connectivity" tab as a shortcut to export any of your worlds.
- Added: It's now possible to filter the history tab in a Multiworld session.
- Added: Add Ready checkbox for Multiworld sessions.
- Added: A new tool was added to the Pickup tab of Game Details that lets you quickly find in which worlds your pickups are.
- Added: The time a world last had any activity is now displayed in the Multiworld session.
- Added: A toggle for allowing anyone to claim worlds in a Multiworld session.
- Added: Sending pickups to an offline world now updates the auto tracker.
- Added: Warnings now show up in Multiworld sessions if you're not connected to any of your worlds.
- Changed: The popup when replacing a preset for a Multiworld Session now has the same features as the solo game interface.
- Changed: Text prompts now default to accepting when pressing enter.
- Changed: Reorganized the top menu bar. The Advanced menu is now called Preferences, with an Advanced sub-menu. Opening the Login window is now in the Open menu.
- Changed: The handling for presets that can't be loaded have been improved.
- Changed: Finishing a session is now called hiding a session, and now can be undone.
- Fixed: Multiworld now properly respects major/minor configuration of each world.
- Fixed: The generation order for multiworld session now correctly handles any kind of names.
- Fixed: Any buttons for changing presets or deleting worlds are properly disabled when a game is being generated.
- Fixed: Import rdvgames for games that uses certain features, like Sky Temple Keys on Bosses or Metroid DNA in Dread, now works properly.
- Fixed: Session Browser now properly sorts by creation date and user count. It also now properly defaults to showing recent sessions first.
- Fixed: Tracking another user's inventory now properly keeps working after a connection loss.
- Fixed: Sorting the session history and audit log now works properly.
- Fixed: In Multiworld session, the Claim world button is now properly disabled when you don't have permissions.
- Fixed: Changing a preset no longer causes it to lose its position in the tree.
- Removed: Connecting to Dolphin on Linux executable builds is now hidden on known situations that it doesn't work properly.

### Metroid Dread

- **Major** - Added: Multiworld support for Dread.
- Changed: Ryujinx (Legacy) is disabled when auto-tracker support is on, or in a multiworld.
- Fixed: Dairon - Navigation Station North can no longer be assigned a hint, which would then be replaced with DNA Hints.
- Added: A new auto-tracker layout featuring progressive items.
- Added: Custom shields now have alternate and more accessible models, which can be toggled per-shield in Cosmetic Options.

#### Logic Database

- Added: 2 videos to the database
- Added: Slide from right to left in Cataris - Total Recharge Station South.
- Added: Grapple Movement to get from Lower Door to Wide Beam Block Room to Upper Door in Artaria - EMMI Zone Hub.
- Added: Crossing the water gap in Ferenia EMMI Zone Exit East with just Bombs (Hypermode IBJ and DBJ) or Cross Bombs and a Slide Bomb Boost (currently Movement Advanced).
- Added: Use Speed Booster and Gravity Suit to escape Cataris - Kraid Arena after fighting Kraid.
- Added: Using Wall Jump to get past the Flash Shift gate in Burenia - Teleport to Ferenia.
- Changed: Make it possible to get to the Diffusion Beam location without Morph Ball.
- Fixed: Entering Hanubia Orange EMMI Introduction from the right now requires having beaten the Red Chozo.
- Fixed: The Pseudo Wave Beam in Burenia - Burenia Hub to Dairon now correctly requires Wide Beam.
- Fixed: Logic issues surrounding ending the Chain Reaction sequence in Artaria, aka the Vanilla Varia Suit area.
- Removed: In Cataris - Green EMMI Introduction, the advanced Pseudo Wave Beam to break the blob from below is removed.
- Removed: In Ghavoran - Blue EMMI Introduction, the trickless Ballspark to climb the room has been removed.

### Metroid Prime

- Added: Experimental Option - `Skippable` Cutscene Mode. Keeps all cutscenes in the game but makes it so they can be skipped with the START button
- Added: Experimental Option - `Competitive (Experimental)` Cutscene Mode Removes some cutscenes from the game which hinder the flow of competitive play. All others are skippable. This will eventually replace the existing Competitive implementation.
- Added: Introduction of non-critical fixes and improvements to the base game such as fixed sound effects and removed tutorial popups. Those wanting an untainted experience of the vanilla game may still do so at their own risk by activating "Legacy Mode". For technical description of what's changed, see [qol.jsonc](https://github.com/toasterparty/randomprime/blob/randovania/generated/json_data/qol.jsonc)
- Added: Completely overhauled how custom Blast Shields and Doors look
- Added: Morph Ball Bomb and Charge Beam door locks now use Blast Shields so that they only need to be opened once with that weapon
- Added: New "Gamecube" pickup model which acts as a placeholder for all non-nothing items without a suitable model which can be displayed natively
- Added: The "Hints" page in the "Game" window now lists the location of the Phazon Suit hint.
- Changed: Non-NTSC enemies now have their health reset to match NTSC 0-00
- Changed: Blast Shields are much more visible in dark rooms
- Fixed: Random Elevators settings should no longer have mismatches between the UI and the preset regarding which elevators are excluded.
- Fixed: HoTE statue door can now handle a blast shield cover
- Fixed: Old scan points lingering in Door Lock Rando
- Fixed: Door Lock Rando shields now make explosion sounds

#### Logic Database

- Added: 52 videos to logic database, bringing the total available via the [Video Directory](https://randovania.github.io/Metroid%20Prime/) to 276

##### Chozo Ruins

- Added: The Hall of the Elders Ghost Skip from Reflecting Pool Access to reach Crossway Access South, using advanced level tricks.
- Added: Knowledge (Intermediate) for reaching Elder Chamber without fighting the Chozo Ghost.
- Added: Main Plaza - Tree item OoB logic.
- Added: Crossway - Easier boost only method for item.
- Changed: Tower of Light - Reduced gravityless SJ slope jump to tower chamber to Beginner.
- Fixed: Ice Beam has been removed from the connection to Elder Chamber in Hall of the Elders.
- Fixed: The Door in Tower of Light Access that leads to Ruined Shrine is now a normal Door instead of a Wave Beam Door.
- Changed: Ruined Nursery Bombless Standables Logic Adjustments
- Added: Ruined Nursery Bombless w/ Boost strat
- Added: Training Chamber Ghost Skip

##### Phendrana Drifts

- Changed: Quarantine Cave - Various cleanup with Thardus fight logic. Reworked visor requirements. Added Missile strategy (allows Ice Beam only fight logically).
- Added: Added Quarantine Cave NSJ Scan Dash to Q-Mon Tunnel
- Added: Dash to Q Mon from Room Center with SJ
- Added: Reverse Thardus Skip Logic (Scan and Scanless)
- Added: Thardus Hop
- Changed: Ice Ruins West Baby Sheegoth Jump Damage Requirements and Trick Adjustments
- Added: Gravity Chamber Pickup (Missile) NSJ w/o Grapple/Plasma Dash Method and Bombu Method

##### Phazon Mines

- Added: Metroid Hop to reach Missile from Quarantine Access A
- Changed: Various Metroid Quarantine A logic adjustments
- Fixed: NSJ Phazon Processing Center having too few requirements

### Metroid Prime 2: Echoes

- Added: Tracker layout "Debug Info", which also shows details useful for investigating errors.
- Added: The Coin Chest model from multiplayer is now used for offworld items instead of the ETM model.
- Changed: The Power Beam and the Morph Ball now use the Coin Chest model when shuffled, instead of the ETM model.
- Added: 4 new joke hints in the pool.
- Fixed: The gate in Command Center now opens correctly when using the new patcher.
- Fixed: Doors in Venomous Pond can no longer become blast shields.
- Fixed: The door from Sacrificial Chamber Tunnel to Sacrificial Chamber has been excluded from door lock rando.
- Fixed: Random Elevators settings should no longer have mismatches between the UI and the preset regarding which elevators are excluded.

#### Logic Database

- Added: 4 videos to logic database, see the [Video Directory](https://randovania.github.io/Metroid%20Prime%202%20Echoes/) for the full collection

## [6.0.1] - 2023-07-04

- Added: Option for disabling crash reporting and monitoring.
- Added: In multiworld sessions, you're prevented from selecting a preset that is incompatible with multiworld.
- Added: In multiworld sessions, world names must now be unique.
- Changed: The Privacy Policy has been updated to mention crash reporting and monitoring.
- Changed: Tweaked the error reporting for generating and exporting games.
- Fixed: Importing permalinks and spoilers in multiworld no longer fails.
- Fixed: Generation order is no longer hidden when Door Lock is enabled with Types mode.
- Fixed: Pickups providing negative resources can now be sent in multiworld games.
- Fixed: The prompt for a session name no longer deletes spaces at the end, making it easier to split words.
- Fixed: In multiworld sessions, the copy permalink button is properly disabled before a game is available.

## [6.0.0] - 2023-07-03

- **Major** - Multiworld support has been significantly changed! New features include:
  *  Sessions now have Worlds instead of rows with users, and users can be associated with any number of Worlds.
     * This means it's now possible to play a Multiworld entirely solo.
  *  You can connect to one Dolphin and any number of Nintendont at the same time.
  *  Multiple sessions can be opened at the same time.
  *  A session window is no longer required to be kept open. As long as Randovania is connected to a game, the server communication works.
- Added: It's now possible to drag presets directly into the root of the presets.
- Added: The order you place presets when drag and dropping is now saved.
- Added: New command line arguments `--local-data` and `--user-data` to allow configuring where Randovania saves its data.
- Added: New Door Lock rando mode - Types. In this mode, every single door of a type is swapped with another type. Generation times should be fast and be compatible with multiworld.
- Added: Interface to customize preset description.
- Added: It's now possible to save rdvgame files for race games. This is not available for multiworld.
- Added: When editing a Pickup Node, there's now a button to find an unused pickup index.
- Added: When viewing the spoiler log in a Multiworld session, it will now display the names for each world rather than "Player 1", "Player 2", etc.
- Changed: Discord login is now performed via your browser, instead of the Discord client.
- Changed: Door Lock mode Two-way is now named Doors. The functionality is unchanged.
- Changed: Improved preset descriptions, making them significantly simpler.
- Changed: Some preset options which are not ready for wide consumption have been hidden by default. To show all preset options, please select `Advanced > Show Experimental Settings`.
- Changed: In the Data Visualizer, requirements are now displayed using a tree widget, which allows for collapsing the and/or blocks.
- Changed: Optimized the solver by allowing more resources as additional resources, allowing more actions to be skipped until the necessary resources are found.
- Changed: For Multiworld, it's now preferred to have an additional pickups than placing it in another player's game, when there's no locations left in your game.
- Changed: Randovania now internally uses the term `Region` for what used to be called a `World`. This is mostly an internal change.
- Changed: Connecting to Dolphin is now hidden on macOS, as it never was supported.
- Changed: Door Lock rando generation is now up to 50% faster.
- Fixed: Issue where the resolver didn't find the paths that lead to taking the least damage.
- Fixed: The resolver no longer allows events as additional requirements. This fixes a problem that could lead to an event locking itself.
- Fixed: The `database render-region-graph` command now works properly.

### Cave Story

- Nothing.

### Metroid Dread

- **Major** - Added: Random Starting Locations is now supported. This enables all Save Stations, Navigation Stations, and Map Stations as possible starting options.
- Added: New cosmetic option to display Randovania's area names on the HUD, either always or after room transitions.
- Added: Door Lock Randomizer can randomize doors to be weak to Ice Missile, Storm Missile, Diffusion Beam, Bombs, Cross Bombs, Power Bombs.
- Added: New option under "Game Modifications" to choose how inconsistencies in Raven Beak's damage resistance are handled.
- Added: Auto tracker is now supported via a new game connection choice.
- Added: Exporting now checks if the RomFS folder has some required files.
- Changed: The doors in Itorash are now excluded from being shuffled in Door Lock Randomizer.

#### Patcher Changes

- Added: Belated April Fools 2023 preset. Enables door rando by default, as well as some surprise changes to the item pool. Make sure to see what advice ADAM has to give!
- Changed: Pickups can be configured to take away some of an item instead of giving more (e.g. missile tanks could take away missiles when collected).
- Fixed: Using Morph Ball in Proto Emmi sequence no longer crashes the game.

#### Logic Database

- Added: Grapple Movement (Beginner) for going up the left side of Burenia - Main Hub Tower Middle.
- Added: Movement (Intermediate) and Water Bomb Jump (Intermediate) for getting out of the water at the same spot.
- Added: Grapple Movement (Beginner) for the Grapple only method of reaching the Missile Tank in Main Hub Tower Top.
- Added: Use Speed Booster to skip breaking the blob submerged in water in Artaria Early Cloak room, requires Speed Booster Conservation (Beginner).
- Added: Use Flash Shift to go right after getting the pickup in Artaria EMMI Zone Spinner.
- Added: Use Flash Shift and Slide Jump to go from Artaria White EMMMI Arena to the top door to EMMI Zone Spinner.
- Added: A new way to reach the tunnel in EMMI Hub Zone with Spider Magnet, Flash Shift and Single-wall Wall Jump (Advanced).
- Added: Use a Shinespark to climb up from Above Screw Attack Blocks in Burenia Main Hub Tower Bottom with only Gravity Suit.
- Added: Use a Shinespark to climb up from Alcove Across Grapple Block in Burenia Main Hub Tower Bottom with only Speed Booster using Speed Booster Conservation Beginner.
- Added: Use a Shinespark with Gravity Suit to reach Ammo Recharge South at the bottom of Burenia Gravity Suit Tower before the Destroy Gravity Suit Floor event.
- Added: Use Spin Boost And Gravity Suit with different trick strategies to cross the big gap in Burenia Main Hub Tower Middle.
- Added: Use a Shinespark with Gravity Suit to reach the Spider Magnet wall in Burenia Main Hub Tower Middle from the bottom of the room.
- Added: Climb up to the Charge Beam Door in Burenia Main Hub Tower Middle using Gravity Suit and Flash Shift.
- Added: Climb up from the Charge Beam Door in Burenia Main Hub Tower Middle using Gravity Suit, a Slide Jump, Spin Boost and a Wall Jump.
- Added: Allow using Shinesparks in Gravity Suit Tower by storing speed in the upper part of Gravity Suit Room, also when Door Lock rando is enabled.
- Added: Pseudo-Wave Beam to break the blob in Ferenia Wave Beam Tutorial, from the right.
- Added: Use Spider Magnet with Grapple Beam in Ghavoran Spider Magnet Elevator.
- Added: Use Speed Booster to get past the pool of water in Dairon Freezer before turning on the power.
- Added: Various trick alternatives to get past the pool of water in Dairon Freezer with Bomb Jumps.
- Added: Water Bomb Jump in Burenia Underneath Drogyga to get up to the left ledge with Normal Bomb, rated as Intermediate.
- Changed: Wall Jump from Flash Shift for reaching the left Dock to Main Hub Tower Top in Main Hub Tower Middle has been removed; it is now trickless.
- Changed: Wall Jump from Flash Shift for reaching the left Dock to Main Hub Tower Top in Main Hub Tower Middle has been removed; it is now trickless.
- Changed: Avoid treating Gravity Suit as a dangerous resource, by removing the "No Gravity Suit" constraint from the "Perform WBJ" template.
- Changed: Going through Artaria Lower Path to Cataris using Damage Boost no longer requires Morph Ball.
- Changed: Reduced the difficulty of the Wall Jump in Dairon Teleporter to Artaria, to reach the pickup from the teleporter, from Advanced to Intermediate.
- Changed: Using Wall Jump Advanced to climb across Moving Magnet Walls (Small) in Cataris, aka Adam Skip, now correctly requires Spider Magnet.
- Changed: The Upper Tunnel from Burenia Teleport to Ghavoran to Main Hub Tower Middle has been converted from a Morph Ball Tunnel to a Slide Tunnel. In order to use this tunnel with Slide, Gravity Suit is also required.
- Changed: In Burenia Teleport to Ghavoran, using Power Bombs to get back up from Early Gravity Speedboost Room now requires 2 ammo units of Power Bomb. The purpose is to account for using one unit on the way down in the first place.
- Changed: Water Bomb Jump in Artaria First Tutorial, after adding the water has been changed to Infinite Bomb Jump.
- Changed: Infinite Bomb Jump in Artaria Screw Attack Room to jump out of the water under the Recharge Station has been changed to Water Bomb Jump.
- Changed: Water Bomb Jump in Burenia Underneath Drogyga to get the pickup is now Beginner with Cross Bombs.
- Changed: Water Bomb Jump in Burenia Underneath Drogyga to get up to the left ledge with Cross Bomb is now Beginner.
- Changed: Bomb Jumping to the upper part of Ghavoran Map Station Access now requires Water Bomb Jump Intermediate with Normal Bomb and Beginner with Cross Bomb. This was previously trivial with both of those.
- Changed: Bomb Jumping to the upper part of Ghavoran EMMI Zone Exit Southeast with Cross Bombs is changed from trivial to Water Bomb Jump Intermediate.
- Changed: Bomb Jumping to the upper part of Ghavoran EMMI Zone Exit Southeast with Normal Bombs is changed from Infinite Bomb Jump Intermediate to both Water Bomb Jump Intermediate and Diagonal Bomb Jump Intermediate.
- Fixed: Correctly require breaking the blob in Burenia Teleport to Ghavoran to be able to go from Main Hub Tower Middle to Teleport to Ghavoran through the upper Tunnel.
- Fixed: Burenia Hub to Dairon Transport Blob from Below giving the wrong event resource.
- Removed: Use Cross Bombs to skip the blob submerged in water in Artaria Early Cloak room. The point of this connection is to skip breaking the blob, which is no longer dangerous when you have the Morph Ball.

### Metroid Prime

- Changed: Divided the "Other" tab into "Quality of Life" and "Chaos".
- Changed: QoL Game Breaking, QoL Cosmetic, QoL pickup scans, Varia-only Heat Protection and Deterministic RNG settings are now always enabled. A new chaos option "Legacy Mode" has been added as a catch-all replacement, including the PB Refill from 5.8.0.
- Changed: Pickups can be configured to take away some of an item instead of giving more (e.g. missile tanks could take away missiles when collected).
- Removed: One-Way door lock randomizer has been removed. This has actually been the case since 5.3.0!
- Fixed: The "Unlock Save Station doors" option should now correctly unlock them.

#### Logic Database

##### Chozo Ruins

- Changed: Reorganized Morph Ball pickup in Ruined Shrine to better fit database good practices.

### Metroid Prime 2: Echoes

- **Major** - Added: Door Lock randomizer has been added. Note that this feature requires enabling the new patcher.
- Added: New random elevators mode: Shuffle Regions. In this mode, we keep the game world consistent by shuffling the regions around Temple Grounds, and then changing the elevators to match. See [this map](randovania/data/gui_assets/echoes_elevator_map.png) for reference.
- Added: When the new patcher is enabled, Security Station B starts in the post-Dark Samus appearance. This change is supported by logic.
- Changed: Pickups can be configured to take away some of an item instead of giving more (e.g. missile tanks could take away missiles when collected).
- Changed: When the new patcher is enabled, some cosmetic effects are removed from Torvus Temple in an attempt to make it crash less.
- Changed: For Multiworld ISOs, the game name now mentions the session name and world name.
- Removed: The elevator sound effect removal is no longer an option and is now automatically enabled in the appropriate circumstances.
- Fixed: The progress bar when exporting a seed is now much more accurate.

#### Logic Database

- Fixed: Re-Added Vanilla Method to access Storage C to logic.
- Changed: Movement trick level for reaching the door to Security Station B from Bioenergy Production with a NSJ Screw jump extension from Advanced to Beginner.
- Changed: Combat/Scan Dash trick level for reaching the door to Security Station B from Bioenergy Production with a Scan Dash from Expert to Intermediate.
- Added: 142 videos to the logic database
- Added: Method to climb Forgotten Bridge with Jump Off Enemy (Advanced)
- Added: Scan Dash to grab the half pipe item in Dark Torvus Arena with Combat/Scan Dash (Intermediate)
- Added: Method to collect the pickup in Reactor Core using the top Rezbit, Bombs, Bomb Space Jump (Advanced), Standable Terrain (Advanced), Movement (Advanced), and Jump Off Enemies (Expert).
- Added: Method to reach the top cannon in Sanctuary Entrance using Bombs, Space Jump Boots, Bomb Space Jump (Advanced), and Standable Terrain (Advanced).
- Added: Method to collect the pickup in Abandoned Worksite using just Screw Attack, and Screw Attack into Tunnels/Openings (Advanced).
- Added: Method to collect the pickup in Bioenergy Production using Boost Ball, Spider Ball, Screw Attack, and Movement (Advanced).

## [5.8.0] - 2023-06-05

- Added: It's now possible to save rdvgame files for race games. This is not available for multiworld.
- Changed: Use the user's new discord display name instead of their username, for users that migrated.
- Fixed: Batch generation now properly prevents Windows from going to sleep.

### Metroid Prime

- Fixed: Generator unable to pass through one-way permanently locked doors such as the ones in uncrashed Frigate
- Fixed: Exporting games with both Door Lock Rando and Room Rando will now preserve both modifications
- Added: Missile Stations refill Power Bomb. In this version, this is always enabled.

#### Logic Database

- Added: 55 videos to logic database, bringing the total available via the [Video Directory](https://randovania.github.io/Metroid%20Prime/) to 224

##### Tallon Overworld

- Added: Biotech Research Area 1 - Easier gravityless NSJ method from room center to Deck Beta Security Hall
- Added: Root Cave - L-Jump method to reach upper area

#### Magmoor Caverns

- Added: Twin Fires Tunnel - Transport to Talon -> Twin Fires, NSJ & SJ dashes now require standable terrain

##### Phendrana Drifts

- Added: Hunter Cave - Lower Edge Tunnel -> Hunter Cave Access, NSJ requires a slope jump or bomb jump after the grapple point to reach the platform with the doors.
- Added: Hunter Cave - Hunter Cave Access -> Lower Edge Tunnell, NSJ requires an L-Jump to reach the platforms across the water without falling in. Added Gravity logic if falling in (matches Lake Tunnel -> Lower Edge Tunnel).

##### Phazon Mines

- Fixed: Fungal Hall B - Scan dash method now requires scan visor
- Fixed: Ventillation Shaft - Combat dash to climb room now requires door lock rando to be off

## [5.7.0] - 2023-05-05

- Added: Skip usual Door Lock randomizer logic when the only valid lock option is unlocked doors.
- Added: When major/minor mode is enabled, the count of majors and minors is also displayed next to how many items are the in the pool.
- Fixed: Unsupported features are now disallowed from use in Multiworld sessions.

### Cave Story

- Fixed: Exporting on Linux no longer fails due to Rest Area in Plantation using "lounge" instead of "Lounge".

### Metroid Dread

- Fixed: All pickups in the pool are now correctly assigned major or minor.

#### Logic Database

- Fixed: Experiment Z-57's pickup is now a major item location in Major/Minor split.

### Metroid Prime

- Added: Selecting an ISO that isn't for Metroid Prime is now explicitly refused when exporting.
- Fixed: All pickups in the pool are now correctly assigned major or minor.
- Fixed: Room Rando no longer overrides the results of Door Lock Rando when exporting.

#### Logic Database

- Fixed: The Artifact of Truth pickup is now a major location for Major/Minor split.

### Metroid Prime 2: Echoes

- Added: Selecting an ISO that isn't for Metroid Prime 2 is now explicitly refused when exporting.
- Fixed: Energy Tanks are now considered major items in Major/Minor split.

## [5.6.1] - 2023-04-??

- Nothing.

## [5.6.0] - 2023-04-02

- Added: Trick Details popup now lists the usages in each area.
- Added: Opening the Data Visualizer from the Trick Details while customizing a preset now automatically configured the trick filters based on the preset being edited.
- Changed: Setting trick filters in the Data Visualizer based on a preset now sets all tricks, even those at disabled.
- Changed: Optimize Solver by choosing actions in a smarter order. Prefer actions of types that are likely to progress th. Postpone dangerous actions. This should make the solver able to validate seeds where it previously timed out. Solving should in general be faster in general.
- Fixed: Solver bug that made it unable to detect dangerous actions, which could result in some possible seeds being considered impossible.
- Fixed: Searching for Multiworld sessions by name is no longer case sensitive.

### Metroid Prime 2: Echoes

#### Logic Database

- Added: Proper combat requirements for the Amorbis fight.
- Removed: Incorrect and improper connections to and from the Amorbis fight.

### Metroid Prime

#### Logic Database

- Added: 48 videos to logic database, bringing the total available via the [Video Directory](https://randovania.github.io/Metroid%20Prime/) 216

### Metroid Dread

#### Logic Database

- Added: Use Flash Shift and Spin Boost with Wall Jump (Beginner) in Burenia Main Hub Tower Bottom to reach the tunnel.
- Changed: The logic for Spin Boost Room in Ghavoran now requires either the template to fight the Chozo X or Highly Dangerous logic to climb out of the room.
- Changed: Simplified various database connections.
- Changed: All three kinds of Chozo X fights now consider Use Spin Boost a valid means of dodging.
- Fixed: Missile ammo requirement when fighting Chozo X with Storm Missile. The numbers were previously too high and the numbers with and without the combat trick were swapped.
- Fixed: Resolve bug with fighting the Twin Robots fights, where to fight them using only missiles for damage always required both the expert level combat trick and the 153 missiles that are intended for trickless.
- Fixed: Add missing fight requirement to fight the Chozo X in Elun when entering the arena from the left.
- Fixed: Add missing requirement to release the X before leaving Elun.

## [5.5.1] - 2023-02-28

- Added: Game Details now contains a tab describing all door locks, when Door Lock rando is enabled.
- Changed: Certain spoiler tabs in Game Details now only show up when relevant, such as Elevators spoiler only when elevators are shuffled.
- Changed: Generation Order in Game Details is now hidden when there's incompatible settings, such as Door Lock rando.
- Changed: A nicer error message is now given when generating with a preset with configuration errors, such as no starting locations.
- Changed: A nicer error message is now given when an error occurs when loading a game layout file.
- Fixed: Customizing an included preset should properly place the resulting preset nested to that preset.
- Fixed: Customizing a preset should no longer reset where it's been placed at.
- Fixed: Generated games now keep track of extra starting pickups instead of starting items, fixing some cases you'd start with the middle of a progressive chain.
- Fixed: Changing trick filters in the Data Visualizer no longer resets the selected connection.
- Fixed: Using trick filters in the Data Visualizer no longer unnecessarily expands templates or remove comments.
- Fixed: Using trick filters in the Data Visualizer now properly removes extra requirements when tricks are removed.
- Fixed: Hiding the pickup collection message now correctly works for other player's pickups in a multiworld.

### Metroid Prime

#### Patcher Changes

- Fixed: Several soft-locks and janky cutscenes when shuffling the Essence elevator
- Fixed: Research Lab Aether wall not breaking when approached from behind (QoL Game Breaking)
- Fixed: Watery Hall lore scan being replaced with QoL Scan Point text
- Fixed: Escape sequence counting up instead of down
- Fixed: Small Samus spawning in ship instead of on top
- Added: Ridley shorelines, biotech research 2, and exterior docking hangar actors now scale with boss size

#### Logic Database

##### Tallon Overworld

- Fixed: Landing Site - PAL SJF is now only logical if Dock Rando is disabled
- Added: Life Grove - Alternate method to skip Bombs and SJ (Scan Dash Expert) to reach item *Found by Vertigo*
- Added: Life Grove - Trick to skip wallboosts when also skipping SJ and Bombs *Found by Vertigo*

##### Chozo Ruins

- Changed: Main Plaza - Lowered Half-Pipe roll-in to Expert ([See Video](https://youtu.be/ne8ap0xa_UE))
- Changed: Ruined Shrine - Wave door to half-pipe item is now L-Jump instead of R-Jump
- Added: Hive Totem - Fight Skip Intermediate Combat Dash
- Added: Hive Totem - Fight Skip "TAS Walk" Advanced Movement+Knowledge
- Added: Crossway Access West - Advanced Standable Terrain (Skips Morph) *Found by toasterparty*

##### Magmoor Caverns

- Fixed: Twin Fires Tunnel - Combat dash is now only logical if Dock Rando is disabled
- Added: Monitor Station - NSJ Heat Run Expert *Found by JustinDM*
- Added: Twin Fires Tunnel - NSJ Bunny Hop Expert Movement *Found by JustinDM*

##### Phendrana Drifts

- Changed: Quarantine Cave - More detailed Thardus Fight requirements (e.g. Plasma Beam, PBs, Boost)
- Changed: Labs - More detailed combat requirements
- Added: Chozo Ice Temple - Expert NSJ Bombless Climb *Found by MeriKatt*
- Added: Quarantine Cave - Thardus Skip Hypermode Slope Jump *Found by JustinDM*
- Added: Quarantine Cave - Expert R-Jumps to skip grapple *Found by toasterparty*
- Added: Control Tower - SJ/DBJ/BSJ/Wallboost tricks(s) to skip fight both ways
- Added: Transport to Magmoor Caverns South - Alternate NSJ Spider Skip BSJ Advanced *Found by Cyberpod*

##### Phazon Mines

- Fixed: Mine Security Station - Starting Room/Elevator doesn't account for doors locking
- Fixed: Mine Security Station - Entering from Storage Depot A doesn't check for lowered barrier
- Fixed: Metroid Quarantine A - Wallboost doesn't require Spider Ball
- Added: Main Quarry - Intermediate Wallboost to skip Bombs for item
- Added: Main Quarry - Intermediate Knowledge+Movement to skip Bombs for item *Found by toasterparty*
- Added: Metroid Quarantine A - Advanced Dashes to skip PBs
- Added: Metroid Quarantine A - Alternate R-Jump from item to door
- Added: Metroid Quarantine A - NSJ Expert Dashes from item to door
- Added: Fungal Hall Access - NSJ Advanced BSJs *Found by JustinDM*

### Metroid Prime 2: Echoes

- Added: Updated A-Kul's scan with the 2022 Echoes Randomizer tournament winner.
- Added: When the experimental patcher is enabled, Dynamo Chamber and Trooper Security Station now start in post-layer change state.

### Metroid Dread

- **Major** - Added: Door Lock randomizer has been added. In this mode, the weapons needed to open doors in the game are also changed, with full support of our logic database.
- Added: A new cosmetic option for adding an in-game death counter to the HUD.
- Added: Exporting with a custom path now checks for conflicts with the input path.
- Fixed: Ryujinx no longer hangs when stopping emulation.

## [5.5.0] - Skipped

## [5.4.1] - 2023-02-16

- Added: Linux releases are now also published to Flathub.
- Fixed: Canceling the prompt from "View previous versions" no longer causes an error.

## [5.4.0] - 2023-02-06

- Added: Experimental generation setting for staggering the placement of selected pickups.
- Added: Experimental generation setting for removing redundant possible actions.
- Added: Automatic reporting of exceptions for the client, and monitoring for requests to the server.
- Added: New pixel icons for Prime 1 & 2 autotracker
- Added: New 8x3 layouts for all Prime 1 & 2 autotracker styles
- Fixed: The minor/major split setting is obeyed much more accurately by the generator.
- Fixed: Starting with ammo no longer causes all requirements for that ammo to be ignored.
- Fixed: The generator no longer attempts placing pickups based on alternatives to satisfied requirements, such as Missile Expansions for Quadraxis while already having Light Beam.
- Fixed: Minor typos in the UI are fixed.
- Fixed: Canceling certain actions will no longer cause the UI to react as if it were an error.
- Changed: Unsupported features are now restricted to dev builds.
- Changed: Requirements where different amount of the same item, such as both Missile = 5 and Missile = 1, are expected are now properly simplified.

  This results in certain pickup combinations no longer being considered for placement in the generator, such as Sunburst for unlocking the Industrial Site from behind.

### Metroid Prime

- Changed: All included presets now have "Unlocked Save Station doors" enabled.
- Changed: "Unlocked Save Station doors" no longer remove the lock in Chozo Ruins - Save Station 3.

#### Patcher Changes

- Added: CGC Tournament Winners to Artifact Temple lore scan
- Fixed: Chapel IS giving the player lightshow on 2nd pass
- Fixed: Items in every room incompatibility with shuffled essence elevator
- Changed: Always apply Elite Quarters item softlock patch regardless of cutscene skip mode

#### Logic Database

- Fixed: Collecting the Missile Expansion in Burn Dome before the fight no longer causes the generation to fail.

### Metroid Prime 2: Echoes

- Changed: Inverted Aether is now an unsupported feature.

### Metroid Dread

- Fixed: Energy Parts are now considered minor items, and Missile+ Tanks are now considered major items.

#### Patcher Changes

- Changed: Main Power Bomb has a different color than Power Bomb tanks
- Changed: Cutscene in Hanubia - Tank Room was removed because it teleports the player to the lower section, which can softlock the player
- Fixed: You now retain Drogyga's and Corpius's item if you reload checkpoint after defeating them. This eliminates a way of rendering a seed impossible to complete.

#### Logic Database

- Added: New trick "Flash Shift Skip" to account for skipping Flash Shift gates.
- Added: Traverse to the bottom of Ferenia: Space Jump Room Access with some more options.
- Added: Pseudo-Wave Beam (Beginner) for the two blobs in Cataris - Teleport to Dairon.
- Added: Water Bomb Jump to reach the item in Cataris - Teleport to Dairon without Gravity Suit.
- Added: Flash Shift (Intermediate), Morph Ball (Intermediate), and Spin Boost (Beginner) wall jumps for climbing up Experiment Z-57's arena.
- Added: Spin Boost and Slide Jump (Beginner) for climbing the upper part of Experiment Z-57's room.
- Added: Speed Booster Conservation (Intermediate) for climbing to either the top platform or Double Obsydomithon Room in Cataris - Teleport to Artaria (Blue).
- Added: Grapple Movement (Beginner) to climb Cataris - Moving Magnet Walls (Tall).
- Added: Flash Shift (Intermediate), Morph Ball (Advanced), and Spin Boost with Spider Magnet wall jumps to climb Cataris - Moving Magnet Walls (Tall).
- Added: Speed Booster Conservation (Beginner) to collect the lower item in Cataris - Teleport to Ghavoran without Gravity Suit.
- Added: Damage Boost (Intermediate) for reaching the teleport in Cataris - Teleport to Ghavoran with Spider Magnet.
- Added: "Adam Skip" added to logic as Wall Jump (Advanced) in Cataris - Moving Magnet Walls (Small).
- Added: Space Jump method of Cross Bomb Skip (Hypermode) to skip needing Speed for the item in Cataris - EMMI Zone Item Tunnel.
- Added: Spin Boost Movement (Intermediate) and Speed Booster Conservation (Beginner) for getting up Hanubia - Central Unit without Space Jump or Infinite Bomb Jump.
- Added: Spin Boost method to climb Hanubia - Escape Room 3.
- Added: Morph Ball Single-Wall Wall Jumps to get to the Nav Station in Itorash - Transport to Hanubia.
- Added: Flash Shift Skip (Intermediate) with Bombs to skip the Flash Shift gate in Teleport to Ferenia.
- Added: Aim Down Clips (Intermediate/Advanced) to go to and from Storm Missile Gate Room without Morph Ball.
- Added: Shine Sink Clip/Aim Down Clip (Intermediate) and Speed Booster Conservation (Advanced) to reach the bottom of Teleport to Ghavoran from the top level.
- Added: Aim Down Clip (Expert) to reach the blobs in Gravity Suit Tower from the top level.
- Added: Aim Down Clip (Intermediate) in Main Hub Tower Middle to Main Hub Tower Bottom.
- Added: Shine Sink Clip/Aim Down Clip (Intermediate) in Gravity Suit room top door to bottom door.
- Added: Climb Golzuna Tower using Spin Boost and Flash Shift using Wall Jump (Intermediate).
- Added: Movement (Intermediate), Simple IBJ, or Spin Boost to reach top tunnel in Vertical Bomb Maze.
- Added: Flash Shift Skip (Beginner) in Purple EMMI Introduction; (Intermediate) with normal bombs.
- Added: Moving from Ferenia - Transport to Ghavoran to Pitfall Puzzle Room with Spin Boost, Flash Shift, or Speed Booster.
- Added: Using Normal Bomb Jump with a Cross Bomb at the top, for sideways movement, to reach the item in Artaria Proto EMMI Introduction.
- Changed: Increased difficulty of Flash Shift Wall Jump to reach the Raven Beak elevator from Intermediate to Advanced.
- Changed: Simplified many room nodes and connections.
- Changed: Shine Sink Clip in Main Hub Tower Middle to Main Hub Tower Bottom is now Intermediate (from Expert).
- Changed: Using Flash Shift to collect the fan pickup in Burenia Hub to Dairon is now Advanced (from Beginner).
- Changed: All three fan skips are now classified as Movement instead of Infinite Bomb Jump.
- Changed: Convert most of the harder IBJ instances to new Diagonal Bomb Jump trick.
- Changed: Increase difficulty of the few harder IBJs that weren't changed to Diagonal Bomb Jumps. This should better reflect the fact that Intermediate IBJ is applied for performing Simple IBJ with Normal Bombs.
- Fixed: Correctly require Morph Ball in all cases where Power Bombs are used.
- Fixed: Replace some instances of Beginner Infinite Bomb Jump in Ferenia with the Simple Infinite Bomb Jump template. This ensures that the missing bomb or cross bomb item is required.
- Fixed: Reaching the upper tunnel in Ferenia - Speedboost Slopes Maze properly accounts for the ability to destroy the beamblocks using Wave Beam, Diffusion Beam, explosives, or Movement (Beginner)
- Fixed: Usage of Infinite Bomb Jump in Ferenia Separate Tunnels Room now correctly requires the respective Bomb type. The trick is now set at different difficulty depending on which bomb type is being used.
- Removed: Infinite Bomb Jump for reaching Wave Beam Tutorial from the cold rooms.
- Removed: Shinespark in Ghavoran Total Recharge Station North. This one requires either short boost or charging speed in the room to the left. Removing this for now.

## [5.3.0] - 2023-01-05

- Added: You can now open a tracker for other player's inventories in a multiworld session.
- Changed: LogbookNodes are now called HintNodes.

### Metroid Prime

#### Patcher Changes

- Fixed: Spring ball has been nerfed to prevent abusing steep terrain marked as standable.
- Fixed: Spring ball cooldown is now properly reset when morphing/unmorphing.
- Fixed: Vanilla blast shields not being removed in door lock randomizer.

### Metroid Prime 2: Echoes

- Changed: The Auto Tracker icon for Spider Ball now uses the Dark Suit model instead of the Prime 1 model.

#### Logic Database

- Changed: Sand Processing - Screw Attack clip to access the halfpipe from Main Reactor side without Missiles is now Intermediate and without Space Jump (from Expert).
- Fixed: Main Gyro now properly accounts for solving the puzzles.

### Metroid Dread

#### Patcher Changes

- Fixed: Incorrect color during animation of killing an EMMI.

#### Logic Database

- Added: Climbing Z-57 Arena with Spin Boost and Ice Missiles (Beginner).
- Changed: Major/Minor Item Location Updates: Energy Tanks -> Major, Energy Parts -> Minor, Drogyga -> Major, Missile+ Tanks -> Major
- Removed: Water Bomb Jump in Ghavoran - Map Station Access Secret.

## [5.2.1] - 2022-12-01

- Fixed: Exporting Metroid Prime 2 when converting Metroid Prime models now works.
- Fixed: Experimental Metroid Prime 2 patcher no longer errors with some settings.

## [5.2.0] - 2022-12-01

- Added: Help -> Dependencies window, to see all dependencies included in Randovania, including their versions and licenses.
- Added: A warning is now displayed when using presets with unsupported features enabled. These features are not present in the UI.
- Added: When the generated game fails due to the solver, you're now offered to retry, cancel or keep the generated game.
- Changed: Experimental games are no longer available on stable versions.
- Fixed: Solver debug now contains previously missing rollback instances.

### Cave Story

- Nothing.

### Metroid Dread

- Added: The Power Beam tiles in the Artaria EMMI Zone Speed Boost puzzle have been changed to Speed Boost tiles to prevent softlocks.
- Added: Entering Golzuna's arena without releasing the X displays a message explaining why the boss won't spawn.
- Added: All doors locked while fighting an EMMI now unlock immediately upon defeating it.
- Changed: Exporting for Ryujinx now also utilizes the Dread Depackager, for a smaller mod size. This requires an up to date Ryujinx.
- Fixed: You now retain Kraid's item if you reload checkpoint after defeating him. This eliminates a way of rendering a seed impossible to complete.

#### Logic Database

- Added: New Highly Dangerous Logic setting for enabling situations that may be unrecoverable upon saving.
- Added: Cross Bomb alternative for crossing Flash Gates.
- Added: Pseudo-wave beam trick for destroying the bottom blob in Cataris' Central Unit Access.
- Added: Traversal through Ghavoran Total Recharge Station North without Morph Ball, before pulling the grapple block, by destroying the left Enky.
- Changed: Cataris' Thermal Device Room North now forces picking the Energy Tank pickup and the Magnet Wall Thermal Device event before going to the Final Thermal Device, or uses Highly Dangerous Logic.
- Changed: Removed the Cataris EMMI Zone Door Trigger event now that the door remains unsealed.
- Fixed: Going to the red teleporter in Cataris no longer forces needing to use bombs.

### Metroid Prime

- Fixed: The infinite scanning bug has been fixed.

### Metroid Prime 2: Echoes

- Added: A new experimental option, Inverted Aether. In this mode, it's the Light Aether atmosphere that is dangerous! All safe zones are moved to Light Aether, but that's not enough so it's still extremely dangerous. This mode has no logic.

#### Logic Database

- Added: Intermediate Slope Jump and Intermediate Wall Boost to get next to the pickup in Communication Area.
- Added: Beginner Movement for crossing Hall of Combat Mastery from the Portal Side with NSJ Screw Attack after the tunnel is destroyed.
- Changed: Standable Terrain to reach the upper Command Center Access door in Central Mining Station with Space Jump and Screw Attack has had its difficulty decreased from Intermediate to Beginner.

## [5.1.0] - 2022-10-01

- Added: You can now view past versions of the presets and revert your preset to it.
- Added: A Playthrough tab where you can run the validator has been added to the Game Details window.
- Added: Deleting a preset now has a confirmation dialog.
- Added: A development mode for permalinks, to help investigate issues.
- Changed: Discord slash command for FAQ has better usability on mobile.
- Changed: The parent for a preset is now stored in your preferences, instead of in the preset itself.
- Fixed: The solver can no longer consider collecting a location a requirement to collecting itself. This is a regression from 4.3.0.

### Discord Bot

- Added: `/website` command that gives instructions to where Randovania's website is.
- Changed: `/randovania-faq` is now just `/faq`.
- Changed: `/database-inspect` is now just `/database`.

### Cave Story

- Nothing.

### Metroid Dread

- Fixed: The target DNA count is no longer limited to 6 when modifying an existing preset, or changing tabs.
- Fixed: Exporting multiple games at once is not properly prevented with an error message. It was never possible and fail in unclear ways.

#### Logic Database

- Added: Event in Underlava Puzzle Room 2 for breaking the speed blocks so that going between the two parts can be accounted for
- Added: Event for the trigger that reopens the door to Central Unit Access, allowing it logical to go back through
- Added: Other various methods of going through rooms
- Added: New Diffusion Abuse trick for pushing Wide Beam blocks and activating the lava buttons in Cataris.
- Added: Cross Bomb Skip (Advanced) for Dairon's Cross Bomb Puzzle Room item
- Added: Power Bombs method for the Speed Booster Conservation for Dairon's Cross Bomb Puzzle Room item
- Changed: Separated the First Tunnel Blob event into two to account for Diffusion/Wave not needing to be in the tunnel
- Changed: Deleted some unnecessary tile nodes
- Changed: Various instances of Wall Jump (Beginner) to trivial
- Changed: Some Grapple options to include Grapple Movement
- Changed: Some Movement tricks to Climb Sloped Tunnels
- Changed: Some Movement tricks to Skip Cross Bomb
- Changed: Rotating the spinner in Ghavoran - Flipper Room now requires either pulling the grapple block in Right Entrance, or activating the Freezer in Dairon.
- Changed: Allow pickup in Ghavoran Elun Transport Access by charging speed via navigation room
- Changed: Help solver by adding Morph Ball requirment on connections to event to flip the spinner in Ghavoran Flipper Room
- Changed: Shooting occluded objects requires at least Intermediate Knowledge
- Fixed: Accounted for whether the player could have Varia or not when trudging through lava
- Fixed: Accounted for the upper parts of Thermal Device Room North being heated without pressing the lava button
- Fixed: Ghavoran Orange backdoor properly connects to Above Pulse Radar
- Fixed: Purple EMMI Arena properly accounting for Gravity Suit to climb the tower.
- Fixed: Ferenia - Space Jump Room Access properly requires a way of destroying the blocks to get to the lower door.
- Changed: Collecting the item in Burenia - Underneath Drogyga before flooding the room by defeating Drogyga now requires Highly Dangerous Logic to be enabled.

### Metroid Prime

- Fixed: Shuffle Item Position is now properly randomized, along with other things shuffled patcher-side.
- Added: You may now force all Save Station doors to be blue, improving QOL for both random start and door lock rando.

### Metroid Prime 2: Echoes

- Fixed: Exporting multiple games at once is not properly prevented with an error message. It was never possible and fail in unclear ways.
- Added: The winners of the Cross-Game Cup have been added to A-Kul's scan.

## [5.0.2] - 2022-09-19

### Metroid Dread

- Fixed: Exporting Metroid Dread games on the Linux builds no longer causes an error.
- Added: FAQ entry about Speed Booster/Phantom Cloak/Storm Missile not working.
- Added: FAQ entry about Golzuna and Experiment Z-57 spawn conditions.
- Added: FAQ entry about the Wide Beam door in Dairon - Teleport to Cataris.

## [5.0.1] - 2022-09-12

- Fixed: The README and front page now lists Metroid Dread as a supported game.

### Metroid Dread

- Fixed: The differences tab no longer mentions Kraid and Corpius checkpoints being removed, as that's not a thing.
- Fixed: Missing credits in Randovania itself for SkyTheLucario's new map icons.

## [5.0.0] - 2022-09-10

- **Major** - Added: Metroid Dread has been added with full single-player support.
- **Major** - Added: An installer is now provided for Windows. With it rdvgame files are associated to open with Randovania, for ease of use. A shortcut for opening just the auto tracker is also provided.
- **Major** - Changed: The UI has been significantly revamped, with each game having their own section and an easy to use selector.
- Changed: The multi-pickup placement, using the new weighting, is now the default mode. The old behavior has been removed.
- Changed: Error messages when a permalink is incompatible have been improved with more details.
- Changed: The Customize Preset dialog now creates each tab as you click then. This means the dialog is now faster to first open, but there's a short delay when opening certain tabs.
- Changed: Progressive items now have their proper count as the simplified shuffled option.
- Fixed: Hints can now once again be placed during generation.
- Fixed: Exceptions when exporting a game now use the improved error dialog.
- Fixed: Gracefully handle unsupported old versions of the preferences file.
- Fixed: Excluding all copies of a progressive item, or the non-progressive equivalent, no longer hides them from the editor.
- Fixed: Changing the selected backend while it's being used should no longer cause issues.
- Fixed: Unexpected exceptions during generation now properly display an error message.
- Fixed: Trick usage in preset summary now ignores tricks that are hidden from the UI.
- Fixed: /database-inspect command no longer shows EventPickup nodes.
- Fixed: Data Editor is now correctly named Data Editor instead of Data Visualizer.

### Cave Story

- The hints fix affects Cave Story.

### Metroid Prime

- **Major** - Added: Enemy Attribute Rando. Enemy stat values such as speed and scale can be randomized within a range you specify.

### Metroid Prime 2: Echoes

- The hints fix affects Metroid Prime 2: Echoes.

## [4.5.1] - 2022-08-03

- Fixed: The History and Audit Log are now properly updated when joining a game session.
- Fixed: Your connection state is properly updated when joining a game session.

## [4.5.0] - 2022-08-01

- Added: Preferences are now saved separately for each version. This means newer Randovania versions don't break the preferences of older versions.
- Added: Exporting presets now fills in default file name.
- Added: Logging messages when receiving events from the server.
- Changed: Internal changes to server for hopefully less expired sessions.
- Fixed: The discord bot no longer includes the lock nodes.

### Cave Story

- Nothing.

#### Patcher Changes

- Nothing.

#### Logic Database

- Nothing.

### Metroid Prime

- **Major** - Added: Door lock rando. Door locks can now be randomized, with many options to fine-tune your experience. This feature is incompatible with multiworld.
- **Major** - Added: Option to show icons on the map for each uncollected item in the game under "Customize Cosmetic Options..."

#### Patcher Changes

- Fixed: Exporting with `QoL Cosmetic` disabled
- Fixed: Zoid's deadname appearing in credits
- Changed: Patches now consume fewer layers on average

#### Logic Database

- Fixed: Phazon Mining Tunnel now accounts only for Bombs when coming from Fungal Hall B
- Fixed: The Central Dynamo drone event is now accounted for to go through Dynamo Access
- Added: Beginner Wall Boost to lock onto the spider track in Metroid Quarantine A
- Added: Advancing through rooms containing Trooper Pirates now requires either the proper beam(s), basic defensive capabilities (varies slightly by room), or Combat (Intermediate) where appropriate
- Added: Advancing through rooms containing Scatter Bombus now requires Morph Ball, Wave Beam, Movement tricks, or basic defensive capabilities

### Metroid Prime 2: Echoes

- Nothing.

#### Patcher Changes

- Nothing.

#### Logic Database

- Nothing.

## [4.4.2] - 2022-06-05

- Fixed: Generating multiworld games where one Prime 1 player has item in every room while another Prime 1 player doesn't now works properly.
- Fixed: It's no longer possible to configure more than 99 shuffled copies of a major item, as that causes errors.
- Fixed: Using a trick to break a door lock is now properly displayed in the UI.
- Fixed: The description for expansions now mention they can be logical with multi-pickup placement.
- Fixed: The change log tab no longer causes the window to have absurd sizes on macOS.
- Removed: The broken option for enabling required mains for Metroid Prime 1. It was non-functional and incorrectly displayed.

## [4.4.1] - 2022-06-04

- **Major** - Added: When using multi-pickup placement, expansions are now considered for logic.
- Added: New experimental option for a different algorithm for how the generator weights locations for multi-pickup placement.
- Added: "Generate Game" tab now remembers which games and presets were expanded or collapsed.
- Added: The Game Session Window now has a counter for how many pickups it's currently trying to send to the server.
- Changed: Considerable more effort is made to keep hints relevant if there isn't enough things to be hinted in a game.
- Changed: Reduced the lag you get the first time you open the Games tab.
- Changed: Optimized the game generation. As example, Echoes' Starter Preset is 45% faster.
- Changed: Optimized the game validation. As example, Echoes' Starter Preset is 91% faster.
- Changed: The algorithm for how locations lose value over generation has changed. This should have bigger impact in big multiworlds.
- Changed: It's now possible to login again directly in the Game Session Window.
- Removed: The server and discord bot are entirely removed from the distributed executables, reducing its size.
- Removed: Metroid Dread is no longer available in releases, as it was never intended to be considered stable.
- Removed: All auto trackers based on pixel art style were removed by request of their artist.
- Fixed: The "Spoiler: Pickups" tab no longer shows locations that aren't present in the given preset.
- Fixed: The Game Session Window now better handles getting disconnected from the server.

### Cave Story

- Fixed: Hint Locations tab in Help no longer has an empty column named "2".

#### Patcher Changes

- Nothing.

#### Logic Database

- Nothing.

### Metroid Prime

- Added: "Cosmetic" option to force Fusion Suit
- Changed: Converting models from Echoes now always needs to be provided with an ISO.

#### Patcher Changes

- **Major** - Added: Models for Echoes' translators and split beam ammo are now also converted to Prime.
- Fixed: Spawning in Elite Quarters after killing OP no longer spawns the player OoB
- Fixed: Ridley boss random size on PAL/NTSC-J and Trilogy
- Fixed: Many rooms which, when submerged, the water box would be misaligned with the bounding box
- Fixed: Certain rooms where item position randomizer biased towards one side or OoB entirely
- Added: Results screen now shows Randovania version and seed hash

#### Logic Database

- Fixed: Gravityless SJ strat for Cargo Freight Lift to Deck Gamma is no longer dangerous
- Fixed: Main Plaza NSJ Grapple Ledge dash now correctly uses the Wasp damage boost method
- Fixed: Hall of the Elders Boost IUJ typos- BSJ is now IUJ and Combat is now Combat/Scan Dash
- Added: Thardus is now logical if you only have Thermal Visor with the Invisible Objects trick set to Intermediate
- Added: Flaghra now accounts for defeating it both before and after triggering the fight
- Added: Method to reach Main Quarry's crane platform with just Grapple Beam and Beginner Movement
- Added: Method to reach Main Quarry's crane platform with Expert Wall Boosts and Slope Jumps
- Added: Method of getting Crossway with only Boost Ball and Xxpert Movement
- Added: Method of climbing Connection Elevator to Deck Beta gravityless NSJ with Advanced Bomb Jump and Expert Slope Jump
- Added: NSJ/bombless strat of getting Gathering Hall's item with a Hypermode dash
- Added: Method of getting Crossway item with Advanced Bomb Jump and Expert BSJ, Scan Dash, and Standable Terrain
- Added: Method of climbing Reflecting Pool using the Stone Toad's wacky physics as Advanced Movement
- Added: Gravityless NSJ method of leaving Gravity Chamber with Advanced Wall Boost and Expert Slope Jumps and Underwater Movement
- Changed: Increased Elite Quarters BSJ to Advanced
- Changed: Increase lower Great Tree Hall Wall Boost to Hypermode
- Changed: Chozo Ruins Save Station 3 boostless/bombless strat to go through the tunnel has had its difficulty decreased to Advanced Movement and Intermediate Standable Terrain
- Changed: Hive Totem NSJ Slope Jump now uses Beginner Underwater Movement
- Changed: Monitor Station dash to Warrior Shrine is now Beginner with SJ

### Metroid Prime 2: Echoes

- Nothing.

#### Patcher Changes

- Nothing.

#### Logic Database

- Nothing.

## [4.4.0] - Not released

This release was skipped.

## [4.3.2] - 2022-05-13

### Metroid Prime

- Fixed: Lightshow during Chapel IS after Chapel item has been obtained and room has been reloaded

### Metroid Prime 2: Echoes

- Fixed: Significantly reduced lag spikes when loading a room containing Prime1 models.

## [4.3.1] - 2022-05-08

- Added: Phazon Suit hints are now included in the preset description.
- Fixed: Exporting Prime 1 games that have no Phazon Suit no longer fails if it's configured to have a hint.

## [4.3.0] - 2022-05-01

- Added: Destroying door locks is now properly tracked. In Echoes, this means removing a door lock from the back allows for logical access to where you were.
- Added: In Data Visualizer, it's now possible to set tricks to a certain level and simplify all visible connections based on that.
- Fixed: Maximum values for certain preset fields, such as Energy Tank capacity and Superheated Room Probability, can now properly be used.
- Fixed: A race condition with Randovania connected to Nintendont, where Randovania could incorrectly assume the game was idle if memory was read while it was executing the last sent task.
- Fixed: The map tracker now properly handles when multiple nodes gives the same resource/event.
- Changed: Online game list by default only shows 100 sessions, for performance reasons. Press "Refresh" to get all.

### Cave Story

- Nothing.

#### Patcher Changes

- Nothing.

#### Logic Database

- Nothing.

### Metroid Prime

- Added: Option to specify hint for Phazon Suit in Impact Crater (default=Show only area name)
- Added: April Fools Preset
- Added: Map images are now generated and written in the same folder as output ISO when generating room rando seeds and exporting them with spoilers enabled.
- Fixed: Random Superheated, Random Submerged and Dangerous Gravity Suit logic now trigger dialog warning in Multiword sessions
- Fixed: Adjusted min/max boss sizes to prevent softlocks
- Fixed: Default setting for screen Y offset now works
- Changed: The "Items in Every Room" Chaos Option now uses items from the Randovania pool (shows n/293 items when enabled). This means multiworld items can now appear at extra locations, and item text is now consistent with the rest of item placement.
- Changed: Two-way room rando now ensures that all rooms are part of the same network

#### Patcher Changes

- Fixed: Specifying custom heat-damage-per-second now properly affects non-vanilla superheated rooms
- Fixed: Some akward cutscene timing when playing skipped cutscenes in realtime
- Added: Random boss sizes now affects Flaahgra, Plated Beetle and Cloaked Drone
- Changed: Random boss sizes now affects bosses in cutscenes, additionally Omega Pirate's armor plates now scale properly
- Changed: When creating a new save file, the default selection is now "Normal" to help prevent accidentally starting the game on Hard mode
- Changed: Artifacts which do have no need to be collected are removed from the logbook

##### Room Rando
- Added: Include Square Frigate doors and morph ball tunnels during randomization
- Fixed: Crash when opening the map near certain rooms
- Fixed: Crashes due to two large rooms being connected.
- Fixed: Crash when rolling through some doors in morph ball
- Fixed: Central Dynamo reposition soft-lock
- Fixed: Inability to scan vertical doors
- Fixed: Incompatability with "No Doors" + "Room Rando"
- Changed: The door immediately behind the player is unlocked when teleporting to a new room. This gives the player one chance to backtrack before commiting to the warp.

#### Logic Database

- Nothing.

### Metroid Prime 2: Echoes

- Added: Preset descriptions now list custom beam ammo configuration.
- Changed: Optimized how long it takes to export a game that uses Prime 1 models.

#### Patcher Changes

- Nothing.

#### Logic Database

- Nothing.

## [4.2.1] - 2022-04-01

- Fixed: Popup for new changes fixed.

## [4.2.0] - 2022-04-01

- Added: Experimental option to force first progression to be local.
- Added: New pixel icons for the auto tracker.
- Changed: Standard tracker layouts for Prime, Echoes and Corruption now include a few more items.
- Changed: Auto tracker game icons for Echoes beams now use the HUD icons instead of the pickup models.
- Changed: Update to Qt 6.
- Changed: The import preset menu in game sessions now has the presets of a game sorted by name, with the default presets on top.
- Fixed: Randovania no longer hangs on start if there's a loop in the hierarchy of presets.
- Fixed: Generation no longer fails when one player has no pickups assigned during logic.

### Cave Story

- Nothing.

#### Patcher Changes

- Nothing.

#### Logic Database

- Nothing.

### Metroid Prime

- **Major** - Added: In multiworld, pickups from an Echoes player now uses the correct model from Echoes.
- **Major** - Added: **April Fool's Day Special!** New game modification category "Chaos Options" in "Other" tab. Chaos options are patcher-side only, and thus are not accounted for by the seed generator logic.
    - Enable Large Samus
    - Random Boss Sizes
    - Remove Doors
    - Random Superheated Rooms
    - Random Submerged Rooms
    - One-way Room Rando
- Added: Deterministic Maze RNG option for fairer racing
- Fixed: Echoes Combat Visor placed in a Prime player's world now uses the new Combat Visor model.
- Fixed: Deterministic Incinerator Drone RNG setting staying on even when checkbox was unchecked.

#### Patcher Changes

- Fixed: Soft-lock in Artifact Temple with Major Cutscene skips (players could leave during ghost cutscene and abort the layer change)
- Fixed: Items Anywhere could delete Artifact hints in rare cases
- Changed: Updated [Quality of Life documentation](https://github.com/toasterparty/randomprime/blob/randovania/doc/quality_of_life.md)
- Changed: Nerfed "Items in Every Room" (Extra items more likely to be missiles)

#### Logic Database

- Nothing.

### Metroid Prime 2: Echoes

- **Major** - Added: In multiworld, pickups from a Prime player now uses the correct model from Prime.

#### Patcher Changes

- Nothing.

#### Logic Database

- Nothing.

## [4.1.1] - 2022-03-12

- Added: The game details window now displays the Randovania version the game was generated with.
- Added: You can now import a game layout/spoiler file in multiworld sessions.
- Changed: A popup shows up while waiting for the game session list.
- Fixed: The error message when the client is incompatible is now properly displayed.
- Fixed: Player inventory is now properly sent to the server in multiworld sessions.


### Metroid Prime

#### Patcher Changes

- Fixed: Scan visor and X-Ray not displaying properly after taking an elevator when combat visor is shuffled.
- Fixed: Some users receiving OS error when exporting ISO with non-vanilla suit colors.


## [4.1.0] - 2022-03-01

- Added: /randovania-faq command was added to the Discord bot, which sends FAQ messages.
- Added: Randovania now checks if the entire database is strongly connected, allowing for manual exceptions.
- Added: You can now configure the priority given to each major item. Higher values are more likely show up earlier in the progression chain.
- Added: Generation failures now have a lot more details on what was missing for progression, facilitating finding issues with your preset.
- Added: The item pool screen now explicitly tells you expansions are not used for logic.
- Added: Implemented support for changing the title for a game session.
- Added: A button for duplicating a session, including the generated game and all rows.
- Added: Multiworld sessions can now be generated without spoilers.
- Added: Preset descriptions now include if some item has a different number of copies shuffled.
- Changed: Multiworld damage logic incompatibility warning now displays every time.
- Changed: On generation failure, a count of how many nodes are accessible is now displayed.
- Changed: Data Editor now lets you save non-experimental databases with integrity errors.
- Changed: Most command line arguments have been renamed.
- Changed: Simplified the item pool tab, with the usual case now having only a single line per item.
- Changed: Improved the text for quantities for ammo in the item pool tab.
- Changed: Experimental games are only shown in the menu if the option for experimental games is enabled.
- Changed: Only session admins are allowed to copy the permalink of a session.
- Changed: Modified how ConfigurableNodes (In Echoes, the Translator Gates) are handled in logic. This should have no visual differences, other than speeding up generation.
- Changed: Great internal changes were done to how hints are applied to the game. This should have no visible impact.
- Changed: The UI for 1HP Mode now only shows up for Echoes.
- Fixed: Map Tracker now properly handles multiple copies of pickups in all cases.
- Removed: The Database Editor can only be open when running from source. In releases, use `Open -> (Game) -> Data Visualizer` instead.
- Removed: All auto trackers based on pixel art style were removed over concerns about asset licensing.

### Cave Story

- Nothing.

#### Patcher Changes

- Nothing.

#### Logic Database

- Nothing.

### Metroid Prime 1

- Added: Option to use deterministic Incinerator Drone RNG for fairer racing
- Added: Spring Ball. Enable in preset configuration. Must have bombs in inventory to work.

#### Patcher Changes

- Added: QoL Game Breaking - Reserach Lab Aether Pirate now guaranteed to jump through glass when doing room backwards
- Fixed: Players could unmorph in Magmoor Workstation where they should not be able to
- Fixed: Abuse of QoL Game Breaking in Central Dynamo to skip the maze/drone
- Fixed: Exclude Phazon Elite Item from QoL Pickup Scans
- Fixed: Wavesun when playing with shuffled item positions
- Fixed: Main Plaza etank ledge door shield was slightly misaligned
- Fixed: Cannon remaining holstered after grapple when shuffling combat visor
- Fixed: Cannon remaining holstered after a specific type of R-Jump when shuffling combat visor
- Fixed: Unmorphing now returns you to your previous visor instead of default visor when shuffling combat visor for quality of life purposes

#### Logic Database

- Changed: Reduce difficulty of Monitor Station -> Warrior Shrine NSJ/No Bombs to intermediate dash and standable terrain (from advanced dash and expert standable) and included a video.

### Metroid Prime 2: Echoes

- When checking details for a game, the hint spoiler tab now includes the correct text for Dark Temple keys hints.

#### Patcher Changes

- Nothing.

#### Logic Database

- Added: Using Screw Attack as a trickless means to obtain Grand Windchamber item after seeker puzzles

## [4.0.1] - 2022-01-30

- Changed: The UI for 1HP Mode now only shows up for Echoes.
- Fixed: Support for non-NTSC Metroid Prime 1 ISOs restored.

## [4.0.0] - 2022-01-30

- **Major** - Added: Cave Story has been added with full single-player support.
- **Major** - Added: Data Visualizer/Editor now contains a visual representation of the nodes in the area.
This feature comes with plenty of quality of life functionality for editing the database.
- Added: A new tab has been added to the preset editor, Generation Settings, consolidating various settings such as minimal logic, multi-pickup placement, dangerous actions, etc.
- Added: The Logic Database can now have descriptions for nodes.
- Added: Game Details window can now spoil the item order, elevators, translator gates and hints.
- Added: Data Editor can now edit area names.
- Added: Data Editor can now view and edit resources.
- Added: Items now have tooltips in the Auto-Tracker.
- Added: One joke hint.
- Added: Descriptions for Minimal Logic for each game, with a better definition of what Minimal Logic is.
- Added: Randovania is now able to identify for what version of Randovania a given permalink is, if they're similar enough versions.
- Added: Permalinks now contain the seed hash, so Randovania can detect if there's a hash mismatch when importing.
- Changed: In the Game Session Window, the observers tab is now visible by default.
- Changed: The rdvgame file is now considerably more technical in order to require less game-specific code.
- Changed: Editing connections in the Data Editor now has an easier to use selector for non-item resources.
- Fixed: Data Visualizer no longer hides the comment for a single-element Or/And entry.
- Fixed: Data Editor now properly handles areas without nodes.
- Removed: It's no longer possible to delete a game session.
- Removed: It's no longer possible to leave the session when closing the window.

### Metroid Prime

- Added: Start in any (uncrashed) Frigate room
- Added: 1-way cycles and 1-way anywhere elevators can lead to (uncrashed) Frigate rooms
- Added: Essence Death and Frigate Escape Cutscene teleporter destinations can now be shuffled
- Added: Artifact hints can now be configured to show area and room name, just area name, or nothing at all
- Added: Cosmetic Option - Select HUD Color
- Added: Cosmetic Option - Rotate hue of all 4 suit textures and ball glow color
- Added: Cosmetic Option - Set default in-game options like Echoes
- Added: Experimental Option - Shuffle the coordinates of items within their respective rooms. Seeds may not be completable.
- Added: Experimental Option - Add random (non-logical) items to rooms which do not usually have items.
- Added: Shuffle Power Beam
- Added: Shuffle Combat Visor
- Added: New default preset: "Moderate Challenge".
- Changed: Minimal Logic no longer checks for Plasma Beam.
- Changed: Removed "Fewest Changes" preset.
- Changed: Updated "Starter Preset" to better match community preferences.

#### Known Issues:

- Nothing.

#### Patcher Changes

- Added: Support for NTSC-U 0-01, NTSC-J and NTSC-K (Gamecube)
- Added: List of tournament winners on lore scan in Artifact Temple
- Added: QoL Game Breaking now fixes several crashes on Frigate Orpheon
- Added: QoL Game Breaking now fixes the soft-lock in hive totem by making the blocks drop sooner
- Added: Option to disable item loss in Frigate (Enabled by default)
- Added: QoL Pickup Scans - Weeds by item in Landing Site now don't have scan point
- Added: Combat/Scan/Thermal/X-Ray all have unique custom models
- Fixed: Safeguard against blowing past layer limits.
- Fixed: On Major custscene skip, Elite Quarters now stays locked until the player picks up the item. The hudmemo is now tied to the item rather than the death animation.
- Fixed: Ruined fountain not always showing the right scan.
- Fixed: Phazon Suit Small Samus Morph Ball Glow
- Fixed: Vent shaft item not being scannable on QoL Pickup Scans
- Fixed: Automatic crash screen
- Fixed: Wavesun not collecting item/unlocking door
- Fixed: Locked door on Storage Depot B (NTSC 0-02)
- Fixed: Bug in Elite Quarters where game would crash during OP death cutscene if the player changed suit during the fight
- Changed: The vines in arboretum which cover the scan panel remain in the room on the ghost layer to help aid newer players.
- Changed: Exo and Essence stay dead permanently if traversing Impact Crater multiple times
- Changed: Increased Maximum Missile/Etank/Capacity for seeds with more expansion count than is available in vanilla

#### Logic Database

- Fixed: Magma Pool - Added missing suit or heated runs trick requirement for non-grapple methods of crossing the room
- Fixed: HAT - Updated spawn node
- Fixed: Quarantine Cave - Properly model when the fight is required and when it is not
- Fixed: Bug where Biohazard Containment didn't check Power Conduit Requirements if Super Missiles were available
- Fixed: Typo in Frozen Pike - Hunter Cave Access requires Slope Jump (Advanced), not Single-Room OoB (Advanced)
- Added: New Event - Gravity Chamber Item (Lower)
- Added: New Trick Category - Infinite Speed
- Added: Magma Pool - Added standable terrain method to cross the room with a video example
- Added: Main Plaza - Hypermode Dash to get Grapple Ledge
- Added: Elite Quarters - BSJ to skip scan visor
- Added: Reactor Core - NSJ Gravityless Bomb Jumps
- Added: Cargo Freight Lift - NSJ Gravityless Boost or Bombs climbs
- Added: Flick BSJ in watery hall OoB
- Added: NSJ Bombless Lower GTH Climb (Wallboost)
- Added: NSJ Bombless Quarantine Cave Elevator Spider Skip
- Added: NSJ Bombless Gravity Chamber Escape (Gravity Wallboost)
- Added: NSJ Bombless Lower Phen's Edge
- Added: NSJ Bombless Frozen Pike (Mid-Section)
- Added: NSJ Bombless Life Grove (Wallboost)
- Added: NSJ Bombless HOTE Climb (Boost IUJs)
- Added: NSJ Bombless Elite Control Access (Wallboost)
- Added: Elite Control Access Item (Damage Boost)
- Added: Central Dynamo Item w/ Infinite Speed
- Added: Bomb jump to skip grapple in Biotech Research Area 2
- Added: Great Tree Hall - Jump Off Enemies Bomb Jump (Advanced) to reach GTC NSJ
- Added: Wallboost FCS Climb
- Added: Logic for Traversing Twin Fires Tunnel to Workstation NSJ Gravity
- Added: Logic for Traversing Twin Fires Tunnel to Workstation NSJ Bombless
- Added: Logic for Traversing Twin Fires Tunnel to Workstation Missileless Grappless
- Added: Gravityless Grappless Morphless method for crossing FCS
- Added: Waste Disposal Wallboosts
- Added: Climb Connection Elevator to Deck Beta Gravityless
- Added: Combat Requirements for Essence fight
- Added: 2 Additional NSJ methods for reaching FCS item
- Added: Lava Lake Item NSJ Combat Dash
- Added: Triclops Pit Item SJ Beginner Standable
- Added: 3 new ways to climb Tower of Light (L-Jump, R-Jump, Slope Jump)
- Added: Underwater Movement (Beginner) to get to Tower Chamber with Space Jump
- Added: Underwater Movement (Intermediate) for NSJ Tower Chamber
- Added: Frigate Crash Site climb with Space Jump and L-Jump (Intermediate) and Standable Terrain (Beginner)
- Added: More logical paths for Ice Ruins West NSJ
- Added: Ice Ruins West Middle-Left Rooftop to Item Combat/Scan Dash
- Added: Beginner L-Jump to reach Main Quarry Save Station
- Added: Main Quarry Crane Platform to Waste Disposal NSJ Advanced Combat Dash
- Added: Main Quarry Crane Platform to Item Intermediate Scan Dash
- Added: Expert Gravity Wallboost to get to Tower Chamber
- Added: Beginner Gravity Wallboost to get to Watery Hall
- Added: Expert Trick for NSJ+Boost Crossway
- Added: Movement (Intermediate) to skip Spider Ball in Crossway
- Added: L-Jump to skip SJ on 3rd tier of ore processing puzzle
- Added: NSJ Ore Processing with Spider+Bombs (Expert)
- Added: Bombless Ore Processing Puzzle with Wallboost(Advanced)
- Added: Phendrana Canyon Hypermode Boost
- Added: NSJ Combat Dash (Expert) to Temple Entryway from lower part of room
- Added: Various tricks in Uncrashed Frigate
- Added: Ore Processing Door To Elevator Access A to Storage Depot B Standable L-Jump with Power Bombs
- Added: Combat logic for Dynamo Access and Elite Control Elite Pirate fights
- Added: Intermediate/Advanced Standables to enter/escape Elite Control after/without triggering Elite Pirate
- Added: Logic now can expect players to play in just scan visor, using bombs to open doors
- Added: Knowledge/Combat (Intermediate) trick to skip needing Power Beam for Exo fight
- Changed: Renamed Misc Logic Option to "Allow Dangerous Gravity Suit Logic"
- Changed: Increased difficulty of Connection Elevator to Deck Beta DBJs to Advanced
- Changed: HAT Wallboosts can be done using Gravity at the same difficulty
- Changed: Removed under-used "Complex Movement" trick category
- Changed: All Gravityless Slope Jumps are now categorized as "Underwater Movement without Gravity", as opposed to just NSJ ones
- Changed: Knowledge (Beginner) to Traverse Magmoor Workstation without Varia
- Changed: Magma Pool - Gravity Suit lava dive difficulty was reduced to L-Jump (Intermediate) and Standable Terrain (Beginner)
- Changed: Hall of the Elders - Now properly model needing to kill the 1 ghost to leave the room. Chargeless 1 ghost fight combat difficulty reduced to beginner.
- Changed: Added requirement for X-Ray Visor or Invisible Platforms to Triclops Pit Item NSJ tricks
- Changed: Monitor Station climb to Warrior Shrine Bomb Jump difficulty changed from Advanced to Intermediate
- Changed: Monitor Station NSJ Combat Dash to Warrior Shrine lowered difficulty from Advanced to Intermediate
- Changed: Increase the difficulty of Tower of Light climb with combat dash from 'Beginner' to 'Intermediate' lowered Standable Terrain from 'Intermediate' to 'Beginner'
- Changed: Frigate Crash Site Climb Space Jump Slope Jump Standable Terrain difficulty was reduced to Standable Terrain (Beginner)
- Changed: Removed Slope Jump and Standable requirement from Ice Ruins West NSJ
- Changed: Main Quarry Save Station NSJ Movement difficulty from Beginner to Intermediate
- Changed: Main Quarry Crane Platform to Waste Disposal Standable/Slope Jumpe no longer requires L-Jump
- Changed: Main Quarry Crane Platform to Waste Disposal NSJ Scan Dash difficiulty from Advanced to Intermediate
- Changed: Ore Processing Storage Depot B to Waste Disposal NSJ Standable difficulty from Intermediate to Beginner
- Changed: Ore Processing Storage Depot B to Waste Disposal R-Jump to L-Jump
- Changed: Elite Research Spinners without Boost from Advanced to Intermediate
- Changed: Ore Processing Door To Elevator Access A to Storage Depot B Standable difficulty from Intermediate to Advanced
- Changed: Sun Tower Early Wild now requires Intermediate Knowledge on all methods
- Changed: Less damage required for Watery Hall with Gravity Suit

### Metroid Prime 2: Echoes

- Changed: Minimal Logic no longer checks for Light Suit or Agon Keys.

#### Patcher Changes

- Fixed: Exporting an ISO when Randovania is in a read-only path now works properly.
- Added: Ability to set a custom HUD color

#### Logic Database

- Changed: Shrine Access Seeker Door without Seekers is now Hypermode (from Expert).


## [3.2.2] - 2022-01-17

- Fixed: Presets for unknown games (for example, from a dev version of Randovania) are now properly ignored.

## [3.2.1] - 2021-10-23

- Fixed: The spin box for starting Energy Tanks no longer goes above 14.
- Fixed: Errors from the Prime 1 patcher are now properly displayed in error messages.
- Fixed: Converting presets from previous games should no longer cause invalid expansion ammo count.
- Fixed: Converting presets with multiple major items that give ammo no longer cause incorrect per-expansion ammo count.
- Fixed: Changing the default beam in Echoes no longer throws an error with invalid included ammo.
- Fixed: Sky Temple Keys on Guardians/Sub-Guardians are now properly counted for the item pool size.
- Fixed: Sky Temple Keys on Guardians/Sub-Guardians now appears on the preset description.
- Fixed: Safety check that there's enough available locations for all non-progression at the end of generation has been re-added.
- Changed: Improved error message for certain kinds of invalid permalinks.
- Changed: Presets with negative ammo count for expansions are invalid.

### Metroid Prime

#### Patcher Changes

- Fixed: PAL ISOs now correctly work again.

## [3.2.0] - 2021-10-16

- **Major** - Added: The Logic Database can now have comments in requirements.
- **Major** - Changed: Expansions contents are now configured directly, instead of being calculated from a target.
- Added: Files in the "Previously generated games" folder now includes the name of the games used.
- Added: Custom names for Prime 1 elevators
- Added: Support for Minimal Logic has been added for Metroid Prime and Metroid Prime 3.
- Added: New auto tracker layouts for Metroid Prime 2, with two lines and three lines.
- Changed: Force one specific certificate root when connecting to the server.
- Changed: Custom elevator names across both games now used throughout the entire UI
- Changed: Data Editor now raises an error if two Pickup Nodes share the same index.
- Changed: When changing Echoes Goals, the slider of the number of keys is now hidden when "Collect Keys" goal is not selected.
- Changed: Customizing the item pool causes permalinks to not get as long as before.
- Changed: The Qt theme was changed, as the previous one had serious issues on certain platforms and certain elements.
- Fixed: Items that include ammo are now configurable to provide up to the ammo's capacity.
- Fixed: Certain invalid permalinks are now properly recognized as invalid.
- Fixed: In connections editor, changing a requirement to "And/Or" no longer places ui elements in the wrong place.
- Removed: Metroid Prime 2: Echoes FAQ entry about the weird hint categories, as the issue has been fixed.
- Removed: Menu option to open STB's Echoes item tracker in a new window.

### Metroid Prime - Patcher Changes

- Added: New Nothing model.
- Added: Missile Expansions for yourself has a 1 in 1024 of being shiny.
- Fixed: Mine security station softlock so that defeating the purple pirates first doesn't fail to switch the room to the non-cutscene layer.
- Fixed: Qol scan for Ice Ruins West pickup.
- Fixed: Warp-to-start crash.
- Changed: Fewer forced popup alert for multiworld purpose, and popups now lasts 3s instead of 5s.

#### Cutscene Skips

- Added: Cutscene skip for arboretum gate (competitive+).
- Added: Mine Security Station now longer force switches to Combat Visor.
- Changed: Shorelines Tower cutscene skip is now Minor.
- Changed: Workstation cutscene is now Competitive.
- Changed: Wave panel cutscene in Main Quarry is now Competitive.
- Changed: Elevator leaving cutscenes back are now Major.

### Metroid Prime 2: Echoes - Patcher Changes

- Added: Cosmetic option to customize hud color.
- Fixed: Scanning hints now displays the correct, edited categories.

### Metroid Prime - Logic Database

- Added: Method of reaching pickup in Root Cave from Arbor Chamber with a Dash (Intermediate and above).
- Added: Knowledge (Beginner) trick to leave Central Dynamo without completing the maze or fighting the drone.
- Added: Additional Lower Mines NSJ logic.
- Added: Movement tricks for logical forced damage in Magmoor Caverns, Phazon Mines, and Impact Crater.
- Added: Tricks for climbing Research Lab Aether NSJ
- Added: Tricks for traversing Magmoor Workstation bombless NSJ
- Added: More detailed boss/combat logic
- Fixed: Shorelines tower item being accessible from Ruins Entryway and not Temple Entryway.
- Fixed: Backwards Lower Mines logic
- Fixed: Ice Ruins West NSJ logic now accounts for adult sheegoth layer
- Fixed: Added missing requirements for releasing the metroid in Research Lab Aether

### Metroid Prime 2: Echoes - Logic Database

- Added: Method of climbing halfpipe in Meeting Grounds with Space Jump, Screw Attack, and Standable Terrain (Beginner and above)
- Added: Method of killing Quad MBs using Bombs or Power Bombs and Combat (Beginner)
- Added: Method of killing Quad MBs using Screw Attack (Space Jump) and Knowledge (Beginner)
- Added: Requirement to either kill the Quad MBs or defeat Spider Guardian in order to collect the item in Hall of Combat Mastery in the intended way
- Fixed: A few broken Dark Forgotten Bridge paths have now been fixed.
- Changed: Simplified Meeting Grounds logic slightly, by removing the redundant Top of Halfpipe node
- Changed: Killing Quad MBs now uses a template, as it's a complex set of requirements repeated in three separate rooms

### Discord Bot (Caretaker Class Drone)

- Changed: Room images uses two-way arrows if a connection is two-way, instead of two arrows.

## [3.1.4] - 2021-09-19

- Changed: Force one specific certificate root when connecting to the server.
- Fixed: Checking for updated versions will no longer close Randovania when no internet connectivity is present.
- Fixed: The server will properly reject clients with mismatched versions.

## [3.1.3] - 2021-09-19

- Added: Dialog that shows all enabled tricks in a preset and a list of all rooms that have some combination of tricks that ends up active in that preset.
  - This dialog can be accessed by right-clicking a preset on the "Generate Game" tab, or by pressing the "..." menu in the "Game Details" window.
- Added: Multiworld Help entry regarding maximum number of players.
- Added: Metroid Prime FAQ entry regarding the forced popup alert.
- Changed: Long lines of requirements (Check for all artifacts in Artifact Temple) are now word wrapped.
- Changed: When changing Echoes Goals, the slider of the number of keys is now hidden when "Collect Keys" goal is not selected.
- Changed: In the description of Prime 1 presets, Quality of Life now comes before Game Changes.
- Changed: Clarify that only "Two-way, between areas" guarantees that all areas are accessible.
- Changed: Progress bar when generating a game now reports how many actions were taken, instead of how many items are left.
- Fixed: Nodes with no outbound connections now clearly display this in the visualizer, instead of an error.
- Fixed: Updated multiworld damage warning to mention Magmoor Caverns as well.

### Discord Bot (Caretaker Class Drone)

- Added: The bot now responds to permalinks, presets and rdvgame files sent via direct messages.
- Added: Response for permalinks now offers the permalink's presets for download.
- Changed: `/database-inspect` area responses now has a node selection.

## [3.1.2] - 2021-09-15

- Fixed: In game session, pressing the "Generate game" button no longer errors.

### Discord Bot (Caretaker Class Drone)

- Changed: The response to `.rdvgame` files now include the seed hash and permalink.
- Changed: `/database-inspect` response now includes an image of the requested room layout.

## [3.1.1] - 2021-09-12

- Added: When importing a preset in a game session, there's now an option to import directly from a file.
- Added: In game session, it's now possible to export a preset directly to a file.
- Added: In game session, there's now a "Generate game (no retries)" button. This option attempts generation only a single
time, before giving the error message of why it failed. It's useful for investigating bad presets.
- Changed: When multiworld generation fails, the error message is now clearer on which players haven't reached the end.
- Changed: Preset summaries have been split better into categories.
- Removed: The "Never" option for dangerous actions has been removed from the UI, as it currently doesn't work.

### Discord Bot (Caretaker Class Drone)

- Changed: `/database-inspect` response is now more readable and includes the name of who requested it.

## [3.1.0] - 2021-09-05

- **Major** - Added: Setting for requiring a number of actions/progression before artifacts are placed, to prevent early artifacts.
  - Default Prime 1 presets now default to 6 minimum progression for artifacts.
- **Major** - Added: Setting for controlling how dangerous checks are handled in logic.
- Added: Setting for toggling the pickup scan QOL adjustments.
- Added: The seed hash label in Game Sessions is now selectable.
- Added: One joke hint, requested in 2019.
- Added: Data Visualizer now only shows target nodes for selection that are non-impossible.
- Added: Data Visualizer now highlights nodes that have a path to the selected node.
- Added: Improved the error message when the patcher executable is somehow missing.
- Added: New entries to the Multiworld Help for collecting items and cross game.
- Fixed: Randovania no longer errors when the last selected preset is for a hidden game.
- Fixed: Quality of Life page link in Metroid Prime preset customization is now fixed.
- Fixed: The tracker now properly restores states for games other than Echoes.
- Fixed: Fixed a crash that sometimes occurs when deleting presets.
- Fixed: Generator now directly accounts for events weighting actions.
- Changed: Removed customization of Qt theme for decreasing whitespace.
- Changed: Upgrades in the tracker fills an entire column first, instead of filling rows first.
- Changed: Tracker now properly saves the preset used when persisting the state.

### Metroid Prime - Patcher Changes

- Added `Pickup Scans` option to toggle the patching of item locations so that they can always be scanned.
- Magmoor Workstation item scannable through the purple door (QoL Pickup Scan)
- Fixed shorelines tower item custom scan sometimes showing the incorrect text for certain models
- Certain pickups now always have the popup alert on collection during multiworlds.
- If there are multiple pickups for other players next to each other, these pickups are forced to have a popup alert, so Randovania can properly detect they were picked up.
- Fixed PCA crash patch not being applied when playing small samus.

#### Cutscene Skips
- Added `Competitive` cutscene skip option.
- Moved Shorelines Tower cutscene to major (it sometimes has a reposition that is sometimes useful in routing)
- Removed Main Quarry Combat Visor switch
- Speed up opening of gate in ice temple
- Speed up opening of gate in sun tower
- Fixed Thardus cutscene skip softlock

### Metroid Prime - Logic Database

- Added: Method of reaching Ruins Entryway from Plaza Walkway in Phendrana Shorelines with a Dash (Intermediate).
- Added: Easier NSJ trick to climb Ruined Courtyard using the water puzzle platforms.
- Added: Charge Beam requirements were added to the following rooms with combat trick alternatives:
    - (Beginner) Elite research - Phazon Elite
    - (Beginner) Research Entrance
    - (Intermediate) Hall of the Elders - Wave and Ice bomb slots
    - (Intermediate) Sunchamber - Ghosts fight
    - (Intermediate) Mine Security Station with >= 200 energy
    - (Advanced) Mine Security Station
- Fixed: Main Plaza door to Plaza Access is now properly a normal door, instead of a permanently locked door.
- Fixed: Sun tower now requires Knowledge (Intermediate) to collect the Sunchamber layer change event without falling down.
- Fixed: Removed broken/redudant trick for reaching Temple Entryway ledge using cutscene reposition
- Fixed: Trivial logic for Plaza Walkway to Ruins Walkway
- Fixed: Replaced Bomb Jump (Intermediate) with Dash (Beginner) trick to cross the gap to reach the Courtyard Access door in Ice Ruins West.
- Fixed: NSJ logic now accounts for stalactite in Ice Ruins West.
- Fixed: Crossing the gap by Specimen Storage door no longer sometimes requires L-Jump (Intermediate) instead of Beginner.
- Changed: Improved readability of Ruined Courtyard logic.
- Changed: Reorganized Sunchamber logic to improve usage by generator/solver.
- Changed: Picking up Sunchamber Ghosts item NSJ is now L-Jump (Beginner) instead of Intermediate.
- Changed: Crossing TFT to TF with Gravity+SJ now requires Movement (Beginner)
- Changed: FCS Item Scan Dash method is now Intermediate without SJ.
- Added: FCS Grapple strat - Movement (Beginner)

### Metroid Prime 2: Echoes - Patcher Changes

- Added: A-Kul's scan in Sky Temple Gateway now displays a list of previous tournament winners.
- Changed: Echoes now uses a different game ID when saving ISOs with menu mod enabled, preventing issues from incompatible save files.
- Changed: The elevator sound effect is never removed when elevators are vanilla, ignoring the preference.

### Metroid Prime 2: Echoes - Logic Database
- Added: Method of reaching the pickup in Reactor Core with Space Jump, Bombs, Spider Ball, and Standable Terrain (Intermediate and above).
- Fixed: Lore Scan in Meeting Grounds no longer believes that Boost is required to scan it.
- Fixed: Reactor Core has been cleaned up slightly.
- Fixed: Spawn point in Accursed Lake is now correctly set.

### Discord Bot (Caretaker Class Drone)

- Added: The `/database-inspect` command to send the logic of a room to the channel.
- Added: Messages with rdvgame files also get a reply with a summary of the preset.
- Changed: Responses with preset descriptions no longer pings the original message.

## [3.0.4] - 2021-08-10

- Added: Game Sessions now have an accessible audit log, which includes whenever a player accesses the spoiler log.
- Added: Metroid Prime 1 racetime.gg rooms are now viewable in the racetime.gg browser, with filters for each game
- Fixed: Importing a permalink from the racetime.gg browser while a race is currently in progress now selects the correct racetime.gg room

## [3.0.3] - 2021-08-08

- Fixed: "Open FAQ" in the main window now works correctly.
- Fixed: Pressing Yes to ignore invalid configuration now works correctly.
- Changed: Randovania now silently handles some invalid configuration states.
- Changed: Improved handling of corrupted repository for old preset versions.

## [3.0.2] - 2021-08-05

- Added: In-game crashes in Metroid Prime now automatically show the error screen.

- Changed: Game Sessions - The window now uses docks for the different parts, meaning you can resize, reorder and even split off.

- Changed: Use different colors for artifact hints in Metroid Prime, for better readability on both scan box and logbook.

- Fixed: Exporting a Metroid Prime ISO with Warp to Start enabled and starting at certain elevator rooms no longer fails.

## [3.0.1] - 2021-08-01

- Changed: Disabled the option to stop exporting a Prime 1 ISO to avoid crashes.

- Fixed: Server will now re-authenticate with Discord, preventing users from logging with the incorrect account.

- Fixed: Game Sessions - History entries with invalid locations no longer cause error messages.

## [3.0.0] - 2021-07-30

-   **Major** - Metroid Prime 1 is now fully supported, including multiworld and auto tracker!

-   **Major** - Presets are now presented in a tree view, with custom presets being nested under another one. They're also saved separately from Randovania data.

-   **Major** - The auto tracker now have support for different layouts, with their own assets and game support. New themes with icons similar to the game were also added, provided by MaskedKirby.

-   Added: Credits in Metroid Prime 2 now contains a list of where all non-expansions were placed, including possibly other player's for a multiworld. The credits now takes 75 seconds instead of 60 to accomodate this.

-   Added: Button to export the presets used in a game file.

-   Added: Add text description to unusual items in the Item Pool tab.

-   Added: New Help tab with information on how to read the Data Visualizer.

-   Added: In the Map Tracker, it's now possible to right-click a location to see a path from last action to it.

-   Added: A menu option to open the logs folder.

-   Added: The timeout limit is now progressively more forgiving, the more timeouts that happen.

-   Added: Button to set all gates to "Random with Unlocked' for Prime 2.

-   Changed: The items in the starting items popup is now sorted.

-   Changed: Customizing Dark Aether damage is now considered by logic.

-   Changed: Pickup visibility method is now configured in the Item Pool tab.

-   Changed: Multiworld connection is slightly more conservative when giving items.

-   Changed: Updated the Multiworld Nintendont for hopefully more stability.

-   Changed: The session history in multiworld now has different columns for the players involved, pickup and where the pickup was. It's also possible to sort the table by any of these fields.

-   Changed: The ISO prompt dialog now remembers your last used vanilla ISO, for when you delete the internal copy. When opening the file pickers, these start now with the paths from the input fields.

-   Changed: Many Spin/Combo boxes no longer react to the mouse wheel when not focused.

-   Fixed: Closing the dangerous settings warning via the X button is now properly recognized as "don't continue".

-   Fixed: Hint Item Names no longer breaks if you swap games while the table is sorted.

-   Fixed: Hint Item Names now properly list Artifacts and Energy Cells.

-   Fixed: Map Tracker now properly handles unassigned elevators.

-   Fixed: Trick names in the preset are always sorted.

### Metroid Prime 2 - Logic Database Changes

-   **Major** - "Suitless Ingclaw/Ingstorm" trick added to cover traversing rooms with either Ingclaw Vapor or Ingstorm.

#### Added

-   Method of getting over the gate in Mining Station A in reverse with Space Jump and Screw Attack (Expert and above).

-   Method of bypassing the breakable glass in Sand Processing from Main Reactor with Space Jump and Screw Attack (Expert and above).

-   Method of climbing to the top level of Main Gyro Chamber with Space Jump, Screw Attack, and Bombs, and no Scan Visor (Advanced and above).

-   Method of climbing the Sand Processing bomb slot with a Slope Jump for Bombless Bomb Slots (Advanced and above).

-   Method of leaving Dark Agon Temple by opening the gate from OoB with Single Room OoB, Slope Jump, Standable Terrain, Bomb Space Jump, Space Jump, and the Agon Keys (Expert and above).

-   Great Bridge:
    - Method of reaching Abandoned Worksite door with Space Jump and Extended Dash (Advanced and above).
    - Method of reaching Abandoned Worksite and Torvus Map Station doors from Temple Access Dark door with Boost Ball and Boost Jump (Advanced and above).
    - Method of reaching the pickup with Screw Attack and Single Room Out of Bounds (Expert and above).

-   Method of Crossing Grand Windchamber (both ways) Without Space Jump using Extended Dash (Hypermode).

-   Method of reaching the pickup in Watch Station:
    - With Space Jump, Screw Attack, and Single Room OoB (Expert and above).
    - With only Space Jump and Single Room OoB (Hypermode)

-   Alpha Blogg now has proper requirements for multiple difficulties.

-   Method of Bomb Slots without Bombs in Sanctuary Fortress/Ing Hive - Controller Access/Hive Controller Access without Space Jump (Expert and above).

-   Methods of crossing Torvus Bog - Fortress Transport Access with Gravity Boost or Bombs (No Tricks/Advanced and above).

-   Method of traversing Vault without Space Jump or Screw Attack using Extended Dashes (Advanced and above).

-   Method of reaching Windchamber Gateway item with only Scan Visor using Extended Dashes (Expert and above).

-   Method of reaching Kinetic Orb Cannon in Gathering Hall using Extended Dashes (Expert and above).

-   Method of reaching the pickup in Accursed Lake with a dash (Advanced and above).

-   Method of reaching Temple Security Access from the portal in Aerial Training Site with an Extended Dash (Hypermode).

-   Method of reaching the pickup in Mining Plaza with an Extended Dash (Hypermode).

-   Method of completing the Main Gyro Puzzle with only Space Jump and Screw Attack (Advanced and above).

#### Changed

-   Reaching the pickup in Temple Transport B with a Wall Boost is now Hypermode (from Expert).

-   Reaching the pickup in Path of Roots with only Bombs is now Expert (from Hypermode).

-   Reaching the portal in Hydrodynamo Shaft with Air Underwater and Screw Attack is now Hypermode (from Expert).

-   Reaching the pickup in Dark Torvus Arena with a Roll Jump is now Hypermode (from Expert).

-   Trial Grounds, reaching the door:
    - From the portal with Space Jump and a Slope Jump is now Beginner (from Intermediate).
    - From the left safe zone with a Dash is now Intermediate (from Expert) and without anything is now Advanced (from Expert).

-   Opening the Seeker Lock without Seekers in Mine Shaft is now Advanced (From Expert)

-   Opening the Seeker Lock without Seekers in Plain of Dark Worship is now Expert (From Hypermode).

-   Reaching the Windchamber Gateway Door from Windchamber Tunnel with a Boost Jump is now Hypermode (From Expert).

-   Reaching the pickup in Medidation Vista with a Boost Jump is now Expert (From Advanced).

-   Quadraxis and Boost Guardian now have proper health and item requirements with tricks disabled.

-   Activating Controller Access rooms Bomb Slots without Bombs is now Advanced (from Expert).

-   Reaching the Abandoned Worksite/Brooding Ground door from the bridge in Dark/Forgotten Bridge with an Extended Dash is now Hypermode (from Expert).

-   The initial Terminal Fall Abuses in Vault from the scan portal are separate from the final and are now Advanced (from Expert).

-   Catacombs NSJ dash to Transit Tunnel South has been modified to account for Scan Visor, with the original difficulty being raised to Advanced (from Intermediate).

-   Undertemple Shaft NSJ dash from bottom to top of cannon is now Intermediate (from Advanced).

-   Morph Ball is no longer required to reach the portal from the Echo Gate in Profane Path Scan Dash method.

-   Various Standable Terrain tricks (Dark Agon - Portal Site, Temple Grounds - Sacred Path) have been lowered to Beginner/Intermediate (from Advanced). This is to
    attempt to fix an old database limitation from before tricks had their own difficulty levels.

-   The dashes in Gathering Hall from Transit Tunnel South/West to the Kinetic Orb Cannon are now Intermediate (from Advanced).

-   The Bomb Space Jump NSJ to reach Abandoned Worksite in Great Bridge is now Expert (from Hypermode).

-   The dash to reach the portal in Aerial Training Site from Central Hive Transport West is now Hypermode (from Expert).

-   The dash to leave Hive Temple after Quadraxis via Security Station is now Hypermode (from Expert).

-   The dashes in Command Center (top level) and Accursed Lake without Space Jump are now Beginner (from Intermediate).

-   The dash in Mining Station A to reach Temple Access without Space Jump or Missiles is now Advanced (from Intermediate).

-   The dashes in Trial Grounds to Dark Transit Station without Space Jump are now Advanced (from Intermediate).

-   The dashes in Undertemple Shaft to reach Sacrificial Chamber Tunnel (and back) are now Advanced (from Intermediate).

-   The dash in Hall of Combat Mastery to reach the upper area after the glass is now Advanced (from Intermediate).

-   Bomb Guardian now has proper logic when shuffling Power Beam.

## [2.6.1] - 2021-05-05

-   Changed: Invalid values for the Multiworld magic item are ignored when detecting if the game is properly connected.

-   Fixed: "One-way anywhere" no longer shows up twice in preset warnings for multiworld

-   Fixed: Changing starting location to Ship or Save Stations now works again.

-   Fixed: Torvus Gate elevator is now properly hidden instead of Dark Torvus Ammo Station.

## [2.6.0] - 2021-05-02

-   **Major** - Added: New elevator randomization settings:
    * New mode: *One-way, elevator room with replacement*. One way elevator, but loops aren't guaranteed.
    * Select which elevators can be randomized.
    * Select possible destinations for *One-way, anywhere*.
    * Randomize Sky Temple Gateway, Sky Temple Energy Controller, Aerie Transport Station and Aerie elevators. *Warning*: These rooms have some details you must consider. Please read the elevators tab for more information.

-   **Major** - Added: The Energy Controllers in Agon Wastes, Torvus Bog and Sanctuary Fortress are always visible in the map, regardless if map is revealed by default. All regions are also always available for selection. This allows the light beam warps after U-Mos 2 to always be used.

-   **Major** - Added: An user preference (in *Customize in-game settings*) for the map to display names of unvisited rooms.
    When randomizing elevators, the elevator rooms are excluded to prevent spoiling their destinations. An option were added to disallow displaying names entirely, since otherwise you can use a Map Station to find the names.

-   Added: An option to disable the elevator sound effect, preventing it from playing endlessly in certain cases.

-   Added: When a crash happens, the game now displays an error screen instead of just stopping.

-   Added: The *Hint Item Names* tab now supports switching between all 3 Prime games.

-   Added: An option to use an experimental new pickup placement logic, able to place multiple pickups at once.

-   Added: Two additional joke hints. (Thanks CZeke and Geoffistopheles)

-   Added: It's now possible to add Infinite Beam Ammo, Infinite Missiles and Double Damage to the item pool.

-   Added: Player names are now colored yellow in hints.

-   Changed: Elevator names in the tracker uses their customized names, not the vanilla ones.

-   Changed: Optimized Randovania startup time and extensive logging of what's being done during it.

-   Changed: Improve scan text for expansions.

-   Changed: Some hints in multiworld games now also include the player names.

-   Changed: Missiles, Power Bombs and Ship Missiles are now only in logic after their respective main launcher, even if it's not required in game.

-   Changed: You can add up to 99 of any expansion to the pool, up from 64.

-   Fixed: The *Logic damage strictness* multipliers are no longer applied twice.

-   Fixed: *Up to* relative hints are no longer converted into *exactly* if the actual distance matches the displayed number.

-   Fixed: Dark Torvus Bog - Portal Chamber is no longer silently ignored as a starting location.

-   Fixed: Charging your beam to shoot when out of ammo now works even when customizing the ammo type required.

-   Fixed: Having the maximum number allowed of an expansion in a preset no longer causes permalink errors.

-   Fixed: Fixed the game defaulting to Combat Visor after an elevator.

-   Fixed: Multiworld spoiler logs now use 1-indexed player names for locations.

-   Removed: Using Dark Visor as the starting visor is no longer supported. (Game crashes on unmorph for unknown reasons)

### Logic Database Changes

-   Added: Method of reaching the pickup in Hive Gyro Chamber with Space Jump, Boost Ball, and a Boost Jump (Expert and above).

-   Added: Method of climbing Torvus Grove with Space Jump, Screw Attack, and Standable Terrain (Advanced and above).

-   Added: Method of reaching cannon in Great Bridge with Boost Ball and a Boost Jump (Expert and above).

-   Added: Method of reaching the main part of Hall of Combat Mastery with a Scan Dash and after blowing up the glass (Intermediate and above).

-   Added: Method of activating the portal in Portal Terminal with Screw Attack, Slope Jump, and No Bombs or Space Jump (Expert and above).

-   Added: Method of climbing Sacred Bridge with Bombs and a Bomb Space Jump (Advanced and above).

-   Changed: Logic paths that require Screw Attack without Space Jump now make sure to not have Space Jump to be valid.

-   Fixed: Spawn point of Aerie Transport Station is now the door, making DS2 required to take the elevator there.

## [2.5.2] - 2021-02-28

-   Added: The number of items in the pool is now included in the summary.

-   Fixed: Shuffling Combat Visor with item acquisition popups enabled no longer errors.

## [2.5.1] - 2021-02-26

-   Added: Drag and dropping rdvgame and rdvpreset files into the main Randovania window now imports that game file and preset, respectively.

-   Added: Discord bot now posts summary whenever a preset is attached to a message.

## [2.5.0] - 2021-02-19

-   Changed: Preset summary now only include differences from vanilla game.

-   Changed: The relative hint using an item category has been replaced with a relative hint using an area, with up to distance.

### Logic Database Changes

#### Added

-   Method of climbing Sanctuary Temple from the bottom with Bombs and Spider Ball (Intermediate and above).

-   Method of climbing Sanctuary Temple from the bottom with Screw Attack and Single Room Out of Bounds (Expert and above).

-   Method of reaching Worker's Path from the top level in Sanctuary Temple with Scan Visor and an Extended Dash (Expert and above).

-   Method of reaching Windchamber Gateway from Windchamber Tunnel in Grand Windchamber with a Boost Jump (Expert and above).

-   Method of reaching Temple Access in Mining Station A with a Boost Jump (Advanced and above).

-   Method of reaching pickup in Temple Access (Sanctuary) with Space Jump, Screw Attack, and Standable Terrain (Intermediate and above).

-   Method of climbing Temple Access (Sanctuary) with Space Jump, standing on a Rezbit, and dashing off the other Rezbit (Expert and above).

#### Changed

-   Increased weight for Energy Tanks to be selected as progression.

-   Reaching the pickup in Path of Roots from Torvus Lagoon with Gravity Boost, Space Jump, and a Slope Jump is now Intermediate (from Beginner).

-   Reaching the pickup in Grand Windchamber with Space Jump, Screw Attack, Slope Jump, Standable Terrain is now Advanced (from Intermediate).

-   Bomb Jumping over the 2nd light block heading to Hall of Eyes is now Intermediate (from Beginner).

-   Energy Tank requirements for Chykka have been lowered.

#### Fixed

-   Reliquary Grounds now has proper requirements for reaching Ing Reliquary with Light Suit.


## [2.4.2] - 2021-02-08

-   Fixed: Randovania no longer crashes if the connected Dolphin stops emulation.

## [2.4.1] - 2021-02-06

-   Added: Detect if the internal game copy was modified by a future version of Randovania, prompting for the user to press "Delete internal copy".

-   Changed: An error popup now shows up when exporting an ISO fails.

-   Removed: "Automatically track inventory" toggle, as the functionality was already removed.

-   Fixed: Randovania now considers any inventory item with amount above capacity, or capacity above the strict maximum as the game not being connected.

-   Fixed: Error message when the server rejects your client version not being displayed.

-   Fixed: Setting beam ammo expansions to 0 pickups no longer hides the boxes.

## [2.4.0] - 2021-02-01

-   **Major** - Added: The visor and beam you start the game equipped with is now configurable.

-   **Major** - Changed: In multiworld, items are now delivered at the same time as the message. It should also no longer fail to send with Nintendont.

-   Added: Additional joke hints were added.

-   Added: Method to climb to the portal Base Access with just Screw Attack (Intermediate and above).

-   Added: Method to reach the pickup in Grand Windchamber with Space Jump, Screw Attack, and a Slope Jump (Intermediate and above).

-   Added: Method to traverse Ventilation Area B from Bionenergy Production without Bombs by Screw Attacking into the tunnel and destorying the barriers with Missiles (Advanced and above).

-   Added: Method to reach the pickup in Path of Roots from Torvus Lagoon without Morph Ball (Beginner and above).

-   Added: Method to enter the tunnel in Underground Tunnel to Torvus Temple from Torvus Grove with an Instant Morph (Advanced and above).

-   Added: Method to reach the halfpipe pickup in Dark Torvus Arena with Space Jump and a Roll Jump (Expert and above).

-   Added: Method to climb to the upper level in Biostorage Station with Bomb Space Jump (Advanced and above).

-   Added: Method to reach the pickup in Grand Windchamber with a Space Jump, Bomb Space Jump, and a Scan Dash (Expert and above).

-   Added: Method to climb Mining Station B with Space Jump and a Slope Jump (Expert and above).

-   Added: Method to reach the portal in Mining Station B with Space Jump, Scan Visor, and Dashing for Single Room OoB (Expert and above).

-   Added: Method to cross Bitter Well to Phazon Site with Wall Boosts (Hypermode).

-   Added: Method to reach the bomb slot in Training Chamber with Gravity Boost and Air Underwater (Advanced and above).

-   Added: Method to open activate the Bomb Slot in Training Chamber with Darkburst or Sonic Boom (Hypermode).

-   Changed: Auto tracker internally uses a configuration file for the item positions.

-   Changed: The item pool tab when customizing presets now can edit major items directly.

-   Changed: Defeating Quadraxis with Power Bombs is now Advanced (from Beginner).

-   Changed: Bypassing the statue in Training Chamber from the back with Screw Attack and a Bomb Space Jump is now Expert (from Advanced).

-   Changed: Escaping Hive Temple without Spider Ball is now Expert (from Hypermode).

-   Changed: Bomb Space Jump in Great Bridge/Venomous Pond to reach Abandonded Worksite/Brooding Ground is now Expert (from Hypermode).

-   Changed: Using Seeker Missiles now requires either Combat Visor or Dark Visor.

-   Changed: Bomb Slots without Bombs in Sand Processing, Main Gyro Chamber, and Vault are now Advanced (from Expert).

## [2.3.0] - 2021-01-08

-   Added: Method to enter tunnels in Transit Tunnel East/Undertransit One from Catacombs/Dungeon to Training Chamber/Sacrificial Chamber with an Instant Morph (Intermediate and above).

-   Added: Method to reach the pickup on the Screw Attack wall in Aerial Training Site with a Roll Jump (Expert and above).

-   Added: Method to reach the pickup in Abandoned Worksite from the tunnel with a Boost Jump (Advanced and above).

-   Added: Method to bypass the statue in Training Chamber from the back with Screw Attack and a Bomb Space Jump (Advanced and above).

-   Added: Methods to reach the pickup in Mining Station B with Space Jump, Screw Attack, and Standable Terrain or after the puzzle with a Bomb Jump (Advanced and above).

-   Changed: In multiworld, keybearer hints now tells the player and broad category instead of just player.

-   Changed: Dark Alpha Splinter no longer strictly requires Power Beam.

-   Changed: Crossing Main Gyro Chamber with Screw Attack before stopping the gyro is now Hypermode (from Expert).

-   Changed: Phazon Grounds and Transport to Agon Wastes (Torvus) Seeker Locks without Seekers are now Expert (from Hypermode).

-   Fixed: Properly handle invalid ammo configurations in preset editor.

-   Fixed: Randovania no longer instantly crashes on macOS.

-   Fixed: Logic properly considers the Transport A gate being gone after entering from that side in Random Elevators.

## [2.2.0] - 2020-12-20

-   Added: 1 HP Mode, where all Energy Tanks and Save Stations leave you at 1 HP instead of fully healing.

-   Added: Added a detailed report of the generator's state when a game fails to generate.

-   Fixed: Generator will no longer ignore players that have no locations left. This would likely cause multiworld generation to fail more often.

-   Fixed: Error messages are properly shown if a game fails to generate.

-   Fixed: Alerts are now properly saved as displayed.

-   Fixed: Errors in the default preset no longer prevent Randovania from starting.

-   Changed: Optimized game generation, it now takes roughly 2/3 of the time.

-   Changed: Optimized game validation, it now also takes roughly 2/3 of the time.

-   Changed: Relative hints no longer cross portals.

-   Changed: In multiworld, keybearer hints now instead tells the player the item is for, instead of a category.

-   Changed: Decreased the chance of Power Bombs being late in a game.

-   Changed: Account name are updated every time you login via Discord.

-   Changed: Warning about dangerous presets in Multiworld sessions now include the player name.

-   Changed: Roll Jump in Meditation Vista to reach the pickup is now Hypermode (from Expert).

## [2.1.2] - 2020-12-05

-   Added: The Item Pool size now displays a warning if it's above the maximum.

-   Changed: The minimum random starting items is now considered for checking the pool size.

-   Fixed: Being kicked from an online session would leave the window stuck there forever.

-   Fixed: Bulk selecting areas for starting location no longer includes areas that aren't valid starting locations.

## [2.1.1] - 2020-12-02

-   Added: A prompt is now shown asking the user to install the Visual C++ Redistributable if loading the Dolphin backend fails.

-   Fixed: Changing ammo configuration breaks everything.

-   Fixed: Patching ISOs should work again.

-   Fixed: Clean installations can select presets again.

## [2.1.0] - 2020-12-02

-   Changed: Multiworld session history now auto-scrolls to the bottom

-   Changed: The lowest level for a trick is now called "Disabled" instead of "No Tricks".

-   Changed: Minimum Varia Suit Dark Aether is now 0.1, as 0 crashes the game.

-   Changed: Permalinks are now entirely different for different games.

-   Changed: Preset summary now specifies if hidden model uses ETM or random item.

-   Added: A very basic visualization of the map to the tracker.

-   Added: Trick Details can now be used with all 3 games.

-   Fixed: Changing a trick level to No Tricks no longer cause inconsistent behavior with the permalinks.

-   Removed: Intermediate path for reaching item in Main Reactor from Security Station B door without Screw Attack since it was broken and impossible.

-   Changed: Renamed "Before Pickup" to "Next to Pickup" in various locations for more clarity


## [2.0.2] - 2020-11-21

-   Added: Starting locations tab has checkboxes to easily select all locations in an area

-   Added: The map tracker now supports random elevators, translator gates and starting location.

-   Changed: The pickup spoiler in game details is now sorted.

-   Fixed: Multiworld sessions should no longer occasionally duplicate messages.

-   Fixed: Custom safe zone healing should now work in multiworld sessions.

-   Fixed: Occasional error with switching an observer into a player.

## [2.0.1] - Skipped

## [2.0.0] - 2020-11-15

This version is dedicated to SpaghettiToastBook, a great member of our community who sadly lost her life this year.

Her contributions to Randovania were invaluable and she'll be missed.

---

-   **Major** - New game mode: Multiworld. In this co-op multiplayer mode, there's one different world for each player which is filled with items for specific players.

-   **Major** - Tricks are more organized and can be customized more precisely to a player's desire.

### General

-   Removed: Presets no longer have a global trick level. Each trick is now configured separately.

-   Added: Options for configuring usage of new tricks:
    - Bomb Jump (renamed from Difficult Bomb Jump)
    - Bomb Slot without Bombs
    - Boost Jump
    - Combat
    - Difficult Movement
    - Extended Dash
    - Knowledge
    - Open Gates from Behind
    - Respawn Abuse
    - Screw Attack into Tunnels
    - Seeker Locks without Seekers
    - Single Room Out of Bounds
    - Standable Terrain

-   Changed: The following trick level difficulties were renamed:
    - Trivial -> Beginner
    - Easy -> Intermediate
    - Normal -> Advanced
    - Hard -> Expert
    - Minimal Checking -> Minimal Logic

-   Changed: Replaced Beginner Friendly with Starter Preset, which is now the default preset.

-   Fixed: Energy Tanks can now properly be used as progression.

### Hints

-   Added: Relative hints, where an item is described as being some rooms away from another item or room.

-   Added: Guaranteed hints which tells in which areas (Agon Wastes, Ing Hive, etc) contains the keys for each of your dark temples.
    These hints are placed purely randomly, similarly to the guaranteed Temple Bosses hints.

-   Added: Free hint spots after generation now prefer items from late in progression instead of pure random.

-   Removed: Hints with green item names/joke item names have been removed.

-   Removed: Temple Keys are no longer hinted by progression-based Luminoth lore hints.

-   Changed: All games now have precisely 2 joke hints, which no longer randomly replace a progression hint.

-   Changed: Hints from keybearer corpses now uses a broader category, which leaves unclear if it's an expansion or not.

### GUI

-   Added: An automatic item tracker based on a Dolphin running on the same computer or a special Nintendont build on the same Wifi.

-   Added: A dark theme has been added. It can be toggled in the Advanced menu.

-   Added: Requirements in the logic database can now use templates of requirements, allowing for easy re-use.

-   Added: Data Editor can now edit all fields of a node, from type, name and all type specific fields.

-   Added: Data Visualizer and Editor now can operate in the included database for Prime 1 and 3.

-   Added: The Data Editor now displays a warning if you're closing with unsaved changes.

-   Added: Randovania can generate a game by importing permalinks directly from a race on racetime.gg.

-   Added: Some tricks now have a description on the Trick Details popup.

-   Fixed: Some complex combination of requirements with different depths now are displayed correctly.

-   Fixed: The Data Visualizer no longer opens behind the Customize Preset window when using the Trick Details popup.

-   Changed: After generating a game, the details shows up in a new window instead of in a new tab.

-   Changed: In game details, the permalink is now placed inside a line edit, so the window doesn't stretch with long permalinks.

-   Changed: All cosmetic game changes are now configured in the same dialog as the in-game options.

### Quality of Life

-   Added: A button in the Open menu now opens the folder where previously generated games are placed.

-   Added: Charge Beam and Scan Visor now use their respective models in game instead of Energy Transfer Module.

-   Added: The rate of healing for Safe Zones is now configurable.

-   Fixed: Removed Aerie Access and Credits from possible starting locations.

-   Changed: The Mission Final screen now includes the seed hash instead of Permalink, as many permalinks are bigger than the screen.

-   Changed: The elevator scan now includes the world of the connected area.

### Internals/Developer

-   Added: Energy Tanks have doubled weight for the generator.

-   Added: It's now possible to set the default spawn point of an area.

-   Fixed: Fixed solver when an event only connects to a pickup, but that pickup has connections from other nodes.

-   Fixed: The Data Editor no longer errors when saving after creating a new node.

-   Fixed: Certain combinations of item requirements with damage requirements weren't being processed correctly.

-   Fixed: Duplicated requirements are now properly removed when simplifying requirements.

-   Fixed: Exclude from Room Randomizer is now properly set, restoring many logic paths.

-   Changed: Better error messages when there are references to unknown resources in the database.

-   Changed: The `database` command is no longer a subcommand of `echoes`. It also has the `--game` argument to choose which database to use.

-   Changed: The `_locations_internal` field is no longer needed for .rdvgame files.

### Logic Database changes

#### Added

-   General:
    - Methods to open all Seeker Missile Doors with Screw Attack (Advanced and above).
    - Method to activate most Bomb Slots without Bombs (Advanced and above).
    - Dark/Light/Annihilator doors and Dark/Light portals require either ammo or Charge Beam.

-   Sanctum, method to fight Emperor Ing without Spider Ball (Hypermode).

-   Transport A Access, method of reaching Temple Transport A door with a Wall Boost (Advanced and above).

-   Abandoned Base, method of reaching portal with Space Jump and Screw Attack (Intermediate and above).

-   Accursed Lake, method of collecting the item and leaving with Morph Ball, Light Suit, Gravity Boost, and Reverse Air Underwater (Advanced and above).

-   Hall of Honored Dead, method of leaving through the Morph tunnel without Space Jump (Expert and above).

-   Industrial Site, method of opening the gate to Hive Access Tunnel from behind with just Charge Beam (Intermediate and above).

-   Ing Windchamber, method of completing the puzzle with Power Bombs instead of Bombs (Beginner and above).

-   Landing Site, method of reaching Service Access door:
    - With Bombs and Screw Attack (Intermediate and above).
    - With Space Jump and Bomb Space Jump (Intermediate and above).

-   Meeting Grounds, method of reaching the tunnel with Space Jump and a Bomb Space Jump (Intermediate and above).

-   Temple Assembly Site:
    - Methods of reaching Dynamo Chamber door with a Bomb Jump (Beginner and above), a Dash (Intermediate and above), or a Roll Jump (Advanced and above).
    - Methods of reaching the portal without moving the light block with Single Room Out of Bounds and either Screw Attack or Space Jump (Expert and above).
    - Method of leaving from the portal with Single Room Out of Bounds and Screw Attack (Expert and above).

-   Windchamber Gateway:
    - Method of reaching the item with a Boost Jump (Advanced and above) and returning with an Extended Dash (Expert and above).
    - Method of reaching Path of Eyes door from Grand Windchamber door with an Extended Dash (Advanced and above).

-   Bioenergy Production, method to reach Storage C door or item from top level with Extended Dash (Expert and above).

-   Central Station Access/Warrior's Walk, method of climbing the ledge with an Instant Unmorph Jump (Hypermode).

-   Crossroads, method to reach the item from the half pipe with just Screw Attack (Advanced and above).

-   Dark Transit Station, method to reach the ledge from Duelling Range with a Bomb Jump (Beginner and above).

-   Portal Access, method of crossing to Judgement Pit using Screw Attack without Z-Axis (Beginner and above).

-   Doomed Entry, method to climb room with Space Jump and Screw Attack (Beginner and above).

-   Feeding Pit:
    - Method of reaching Ing Cache 1 door with Space Jump and Screw Attack (No Tricks and above).
    - Method of climbing to Watering Hole door without any items (Expert and above).
    - Method of escaping the pool using Light Suit and a Bomb Space Jump no Space Jump or Gravity Boost (Hypermode)

-   Main Reactor, method of reaching Dark Samus 1 fight from Ventilation Area A door with Space Jump, Bombs, and a Bomb Space Jump (Intermediate and above).

-   Mining Station B:
    - Method to climb to the Seeker door without Morph Ball and with Space Jump (Beginner and above).
    - Method to reach the portal without breaking the rock with Single Room Out of Bounds and Screw Attack (Expert and above).

-   Sandcanyon, method to reach the item with Space Jump and Single Room Out of Bounds (Expert and above).

-   Transport Center/Crossroads, method to climb the halfpipe with Space Jump (Advanced and above).

-   Abandoned Worksite:
    - Method of reaching the item with a Bomb Space Jump without Space Jump (Advanced and above).
    - Method of reaching the tunnel from Forgotten Bridge with a Slope Jump (Intermediate and above).

-   Catacombs:
    - Method to reach the Bomb Slot with Air Underwater and Screw Attack (Advanced and above).
    - Method to reach Transit Tunnel East with a Combat/Scan Dash (Advanced and above).
    - Method to reach the portal with Screw Attack (Intermediate and above).
    - Method to reach Transit Tunnel East/South with Morph Ball, Gravity Boost, and Reverse Air Underwater (Advanced and above).
    - Method to reach Transit Tunnel South with Jump Off Enemy (Advanced and above).

-   Dark Arena Tunnel, method of reaching either door with Screw Attack and Single Room Out of Bounds (Advanced and above).

-   Dark Forgotten Bridge:
    - Method to perform the gate clip to Dark Falls/Dark Arena Tunnel with a Ledge Clip Jump (Hypermode).
    - Method to reach Bridge Center from Putrid Alcove door with only Scan Visor (Advanced and above).
    - Method to reach Brooding Ground door from the bridge before rotating and with an Extended Dash (Expert and above).

-   Forgotten Bridge:
    - Method to reach Abandoned Worksite door from the bridge before rotating and with an Extended Dash (Expert and above).
    - Method to reach Bridge Center with Morph Ball, Gravity Boost, and Reverse Air Underwater (Advanced and above).

-   Gathering Hall:
    - Method to reach the Kinetic Orb Cannon with Gravity Boost and Bombs (Expert and above) or Gravity Boost and Space Jump (Beginner and above).
    - Method to reach Transit Tunnel South from Transit Tunnel West with Morph Ball, Gravity Boost, and Reverse Air Underwater (Advanced and above).
    - Method to reach the Spider Ball tracks with Morph Ball, Gravity Boost, and Reverse Air Underwater (Advanced and above).
    - Methods to escape the halfpipe after draining the water with Space Jump and Bomb Space Jump or Space Jump and Screw Attack (Advanced and above).

-   Great Bridge, method of reaching the lower Temple Access door from Path of Roots door with Screw Attack and Slope Jump (Intermediate and above).

-   Main Hydrochamber/Hydrodynamo Station, methods to climb rooms without Gravity Boost and with Air Underwater (Advanced and above), Space Jump, and Screw Attack (Hypermode).

-   Meditation Vista, methods of reaching the item with a Boost Jump (Advanced and above), Roll Jump (Expert and above), or Extended Dash (Hypermode).

-   Path of Roots, method of reaching the item using:
    - Morph Ball, Bombs and Space Jump (Advanced and above).
    - Morph Ball, Gravity Boost, and Reverse Air Underwater (Advanced and above).
    - Morph Ball, Bombs, and Standable Terrain (Hypermode).

-   Plaza Access, method of reaching the doors and the item with Screw Attack and Single Room Out of Bounds (Advanced and above).

-   Portal Chamber (Light World), method of reaching the portal from Torvus Lagoon door with Screw Attack and Single Room Out of Bounds (Advanced and above).

-   Putrid Alcove, method of getting the item and leaving without any items (Expert and above).

-   Sacrificial Chamber, method of crossing gap to Sacrificial Chamber Tunnel with Extended Dash (Expert and above).

-   Torvus Grove, method of climbing the room without Boost Ball (Expert and above).

-   Torvus Plaza:
    - Method of getting the item without Boost Ball and/or Spider Ball (Advanced and above).
    - Method of leaving the room with Space Jump and Bombs (Advanced and above).

-   Torvus Temple, method of reaching the pirate fight from the lower level with Screw Attack and Single Room Out of Bounds (Advanced and above).

-   Training Chamber:
    - Method to exit the spinner with Power Bombs instead of Bombs (Beginner and above).
    - Method to climb to the top of the statue with Gravity Boost and Bombs (Intermediate and above).
    - Method to climb to the top of the statue with Space Jump, Scan Dash, and Underwater Dash (Advanced and above).
    - Method to climb to the top of the statue with Space Jump and Extended Dash (Expert and Above).

-   Underground Tunnel, method to access Torvus Temple from Torvus Grove with Screw Attack (Expert and above).

-   Undertemple, method to have PB Guardian break PB door using bombs (Advanced and above).

-   Undertemple Access, method of reaching the item using Screw Attack and Jump Off Enemy (Hypermode).

-   Venomous Pond, method to reach the key from the Save Station with Screw Attack and Standable Terrain (Beginner and above).

-   Aerial Training Site, methods to cross the room from various nodes with Dashes, Roll Jumps, and Extended Dashes (Intermediate/Expert and above).

-   Aerie, method of collecting the item:
    - Without entering the Dark World (Expert and above).
    - With only Screw Attack (Beginner and above).

-   Dynamo Access, method to cross over the Spider Track with Space Jump and Standable Terrain (Beginner and above).

-   Dynamo Works:
    - Method of collecting the item with a Roll Jump and Instant Morph (Expert and above).
    - Method of reaching the upper door with a Bomb Space Jump (Beginnner and above).

-   Grand Abyss, methods of crossing the gap with Boost Jump (Advanced and above) or Extended Dash (Expert and above).

-   Hall of Combat Mastery:
    - Method of collecting the item with a Wall Boost (Expert and above).
    - Methods of reaching the item, and skipping the Spider Track to and from Central Area Transport East with Screw Attack (Intermediate and above).

-   Hive Entrance, method of reaching the Flying Ing Cache with Screw Attack and Single Room Out of Bounds (Hypermode).

-   Hive Dynamo Works:
    - Method of collecting the Flying Ing Cache item and leaving with Space Jump and Scan Visor (Advanced and above).
    - Method of reaching the Flying Ing Cache from portal side and vice versa with Screw Attack and Single Room Out of Bounds (Expert and above).

-   Hive Summit, method of reaching the portal:
    - With Space Jump and Standable Terrain (Intermediate and above).
    - With Space Jump, Boost Ball, Boost Jump, and Out of Bounds (Expert and above).

-   Hive Temple:
    - Method of fighting Quadraxis with Power Bombs instead of Bombs (Beginner and above).
    - Methods of leaving the room without Spider Ball after Quadraxis with Boost Ball or Space Jump (Hypermode).

-   Judgment Drop, method of reaching the portal with Space Jump and Single Room Out of Bounds (Expert and above).

-   Main Research, method of fighting Caretaker Drone without Bombs (Expert and above).

-   Reactor Core, method of reaching the item with only Space Jump (Expert and above).

-   Sanctuary Entrance, method to reach the cannon to the item with only Morph Ball, Spider Ball, and Power Bombs (Advanced and above).

-   Vault Attack Portal, method to cross either direction with just Screw Attack (Expert and above).

-   Watch Station, method of accessing the Spider Ball track to Watch Station Access door and Sentinel's Path door and back with an Instant Morph (Intermediate and above).

-   Watch Station Access, methods to cross the pit in either direction using:
    - Boost Ball and Boost Jump (Advanced and above).
    - Space Jump, Scan Visor, and Scan Dash (Advanced and above).

-   Workers Path, method of crossing the room from Sanctuary Temple with a Boost Jump (Advanced and above).

#### Fixed

-   Scan Visor Requirements:
    - Dash Requirements in many rooms
    - Grand Abyss Bridge terminal
    - Sand Processing item
    - Staging Area terminal
    - Torvus Lagoon terminal
    - Trooper Security Station Event coming from Communication Area
    - Various Dash Requirements

-   Dark Aether Damage Requirements have been added to every room in the Dark World.

-   Morph Ball requirements added to Morph Ball Doors and various rooms.

-   Invisible Objects and Dark Visor Requirements:
    - Screw Attack without Space Jump in Unseen Way (Intermediate and above)
    - Screw Attack without Space Jump in Phazon Grounds (Advanced and above)

-   Entrance to Agon Map Station now requires Bombs, Power Bombs, or Boost Ball if coming from either direction, or Screw Attack and Space Jump as well if coming from Mining Plaza.

-   Added Charge Beam and Beam Ammo Requirements to Profane Path and Sentinel's Path.

-   Sand Processing:
    - Now requires items to climb the room before draining the sand: Space Jump, with a Bomb Jump (Beginner and above) or with Screw Attack (Intermediate and above)
    - Screw Attacking into the tunnel is now Expert (from Hypermode).

-   Portal Site:
    - Now does not require the gate open to enter from Portal Access.
    - Now does not require the gate closed to enter from Crossroads.

-   Service Access now properly includes Wall Boost to Meeting Grounds from Landing Site on Advanced.

#### Changed

-   Many nodes with missing requirements have been updated/cleaned up.

-   Simplified nodes in many rooms for ease of logic navigation.

-   Various tricks have been changed to more accurately represent the required method.

-   Abandoned Base, Bomb Jump to transport is now Advanced (from Intermediate).

-   Accursed Lake, Dash to Safe Zone from Flying Ing Cache is now Intermediate (from Beginner).

-   Communication Area:
    - Standable Terrain to reach the item is now Beginner (from Intermediate).
    - Screw Attack without Space Jump to reach Storage Cavern A is now Beginner (from Intermediate).
    - Double Bomb Jump up Standable Terrain is now Intermediate (from Advanced).

-   GFMC Compound, Extended Dash to reach the item on the Ship without Space Jump is now Expert (from Hypermode).

-   Grand Windchamber, reaching the pickup with Terminal Fall Abuse after solving the Ing Windchamber puzzle is now Beginner (from Intermediate).

-   Path of Eyes, Bomb Jumps to get over Light blocks are now Beginner (from Intermediate).

-   Service Access, crossing upper tunnel without Boost Ball is now Advanced (from Intermediate).

-   Temple Assembly Site, method to reach the item with Screw Attack is now Beginner (from Intermediate).

-   Agon Temple, Slope Jumps to skip the fight barriers are now Beginner (from Advanced).

-   Battleground, climbing to top safe zone via Standable Terrain is now Beginner (from Intermediate).

-   Central Mining Station, Scan Dash to upper level from Central Station Access is now Expert (from Advanced).

-   Command Center Access, exiting tunnel without Space Jump is now Beginner (from Intermediate).

-   Doomed Entry, Slope Jump to reach the upper level from the portal is now Beginner (from Intermediate).

-   Double Path, crossing lower path without Space Jump is now Beginner (from Intermediate).

-   Feeding Pit, method to climb to Watering Hole with just Screw Attack is now Beginner (from Intermediate).

-   Mining Plaza, climbing the room with Screw Attack is now Beginner (from Intermediate).

-   Mining Station A, reaching Front of Lore Scan from Room Center with a Bomb Jump is now Intermediate (from Advanced).

-   Mining Station B:
    - Reaching Transit Station door from room center with Screw Attack after opening the portal is now Intermediate (from Hypermode).
    - Reaching the bomb slot to open the portal with Standable Terrain and Screw Attack is now Intermediate (from Advanced).
    - Reaching the bomb slot to open the portal with Slope Jump and Space Jump is now Advanced (from Expert).

-   Portal Access, returning from Judgment Pit without Space Jump is now Beginner (from Intermediate).

-   Trial Grounds, Standable Terrain to reach the door from the portal is now Beginner (from Intermediate).

-   Catacombs, reaching the portal with Morph Ball and Reverse Air Underwater is now Advanced (from Expert).

-   Crypt, Bomb Jump to Laser Platfrom from bottom Safe Zone is now Beginner (from Intermediate).

-   Forgotten Bridge, reaching Bridge Center with Bombs and Screw Attack is now Intermediate (from Advanced).

-   Gathering Hall:
    - Reaching Transit Tunnel South/West Doors from top door with Morph Ball and Roll Jump is now Expert (from Advanced).
    - Reaching Transit Tunnel East with Spider Ball and Boost Ball is now Beginner (from Intermediate).

-   Great Bridge:
    - Slope Jumps to reach Map Station from Bottom Level and from Map Station to Upper Level are now Beginner and Intermediate (from Intermediate and Advanced, respectively).
    - Bomb Space Jump with Space Jump to reach the Translator Gate is now Advanced (from Expert).

-   Poisoned Bog, reaching Portal Chamber door with just Screw Attack is now Advanced (from Intermediate).

-   Torvus Lagoon, reaching Portal Chamber from Temple Transport Access is now Intermediate (from Advanced).

-   Training Chamber, Standable Terrain to reach Fortress Transport Access from Top of Statue and back is now Beginner (from Intermediate).

-   Venomous Pond, reaching the key from the Save Station with Screw Attack is now Beginner (from Intermediate).

-   Aerial Training Site, Screw Attack at Z-Axis from Central Hive Area West door to the portal or Temple Security Access door is now Intermediate (from Advanced).

-   Dynamo Access, crossing over the Spider Track with a Slope Jump is now Beginner (from Intermediate).

-   Hall of Combat Mastery, Instant Morph tricks to the item and Central Area Transport East and back are now Advanced (from Intermediate).

-   Hive Dynamo Access, opening Echo Gate from behind is now Beginner (from Intermediate).

-   Hive Dynamo Works:
    - Reaching the Seeker Lock Safe Zone from Hive Dynamo Access door with Terminal Fall Abuse is now Beginner (from Intermediate).
    - Reaching the Flying Ing Cache from the tunnel with Screw Attack is now Beginner (from Intermediate).
    - Reaching the Flying Ing Cache from the tunnel and back with Standable Terrain is now Intermediate (from Advanced).
    - Opening the Seeker Lock from behind is now Beginner (from Intermediate).

-   Hive Summit, Standable Terrain to reach portal inside glass area is now Beginner (from Intermediate).

-   Hive/Temple Access, reaching the upper door with Screw Attack at Z-Axis is now Beginenr (from Intermediate).

-   Transit Station, reaching the top portal with Screw Attack is now Beginner (from Intermediate).

-   Vault:
    - Terminal Fall abuse to reach Grand Abyss door from bridge portal with Space Jump is now Beginner (from Intermediate).
    - Reaching the Bomb Slot with Screw Attack from the bridge portal is now Beginner (from Intermediate).

-   Watch Station, Screw Attack at Z-Axis from Watch Station door to Sentinel's Path door is now Beginner (from Intermediate).

-   Watch Station Access, reaching the Watch Station door from the pickup with just Screw Attack is now Beginner (from Intermediate).

## [1.2.2] - 2020-06-06

-   Changed: Re-organized the tabs in the preset customization window

-   Changed: The reset map tracker menu action is now visible on non-windows platforms.

-   Fixed: Exporting ISOs with Menu Mod should now work on macOS.

## [1.2.1] - 2020-05-30

-   Added: Randovania releases now includes a packages for macOS.

## [1.2.0] - 2020-05-25

-   *Major* - Added: The text of the scan that unlocks an elevator now includes the
    elevators destination.

-   *Major* - Added: Translator gates can be configured as Unlocked: the hologram will be invisible and can be scanned
    without any translator.

-   *Major* - Added: The default in-game options can now be configured from Randovania.

-   *Major* - Added: How much ammo each beam uses to shoot uncharged, charged and charge combos is now configurable,
    along with the ammo it uses.

-   *Major* - Changed: The database now uses a new format which allows for any combination of "Or"/"And" statements.
    The Data Visualizer and Editor were both updated to take advantage of this.

-   Added: An option to connect Sky Temple Gateway directly to the credits, skipping the final bosses.

-   Added: How much energy you get for each Energy Tank is now configurable.

-   Added: The in-game Hint System has been removed. The option for it remains, but does nothing.

-   Changed: The spoiler log now lists the order in which items where placed, with their location and hints,
    instead of a detailed playthrough for completion.

-   Changed: The logbook entries that contains hints are now named after the room they're in, with the categories
    being about which kind of hint they are.
    KNOWN ISSUE: While scanning something, the categories that show up are incorrect.

-   Added: Open -> Trick Details menu entry, similar to what's available in the
    Trick Level tab when customizing a preset.

-   Added: Play -> Import game file, to load spoiler logs.

-   Added: The "Heals?" checkbox in the database editor now works.

-   Added: The permalink import dialog now shows an error message for invalid permalinks.

-   Changed: One-way elevators now have a chance of warping to credits.

-   Changed: Clarified that the item from Space Jump Guardian and Power Bomb Guardian
    must be collected for the appropriate events to be triggered.

-   Changed: In Menu Mod, the list of rooms to warp to is now sorted.

-   Changed: The export-areas command line option now outputs details about requirements for each area.

-   Internal: A human-readable copy of the database is now kept next to the database file, for easier diffs.

-   Fixed: Debug logs can no longer be enabled for non-spoiler permalinks.

-   Added: Missile Expansions have a 1/8192 chance of using Dark Missile Trooper model.

-   Fixed: Progress bar no longer goes to an indefinite status when generation fails.

-   Added: Checkbox for automatically exporting a spoiler log next to the ISO.

-   Fixed: Only the last digit of the game id is changed, instead of the full game id.

### Logic Database changes

-   Fixed: Staging Area is now correctly considered a dark world room.

-   Fixed: The Ing Cache in Dark Oasis now requires Power Bombs.

-   Fixed: Bioenergy Production correctly requires Scan Visor for connections using the racks.

-   Added: In Bioenergy Production, method of reaching the Storage C door with Space Jump and Screw Attack (Easy and above)

-   Added: In Bioenergy Production, method of reaching the Storage C door using a roll jump (Normal and above).

-   Added: In Bioenergy Production, method of reaching the Ventilation Area B door using Screw Attack without Space Jump (Normal and above).

-   Added: In Bioenergy Production, additional upper level connections using Space Jump and Screw Attack.

-   Added: In Sandcanyon, method of reaching the center platform using a roll jump and boost ball (Hard and above).

-   Changed: In Command Center Access, the wall boosts to reach the lower Central Mining Station and Command Center doors from the morph ball tunnel are now Normal difficulty (from Hard).

-   Changed: In Portal Chamber (both light and dark Torvus) , all wall boosts are now Normal difficulty (from Hard).

-   Changed: In Undertransit Two, all wall boosts are now Easy difficulty (from Hard).

-   Changed: In Temple Security Access, all wall boosts are now Normal difficulty (from Hard).

-   Changed: In Watch Station, all wall boosts are now Normal difficulty (from Hard).

-   Added: In Watch Station, a wall boost method of reaching the Watch Station Access door from the Sentinel's Path door using Spider Ball and Boost Ball (Normal and above).

-   Changed: In Service Access, methods using a wall boost to reach the Meeting Grounds door from the upper Morph Ball tunnel are now Normal difficulty (from Hard).

-   Changed: In Great Bridge, the wall boost to reach the lower Temple Access Door from the Path of Roots door is now Easy difficulty (from Hard).

-   Changed: In Transit Tunnel East, the wall boost to reach the Training Chamber door from the Catacombs door is now Easy dififculty (from Hard).

-   Changed: In Transit Tunnel South, all wall boosts are now Easy difficulty (from Hard).

-   Added: In Hall of Honored Dead, a method of obtaining the item with Power Bombs (Trivial and above).

-   Added: Many Light Ammo/Dark Ammo/Morph Ball/Charge Beam requirements.

-   Added: In Bioenergy Production, methods of reaching the item and the door to Ventilation Area B using a Bomb Space Jump and Screw Attack without Space Jump (Hypermode).

-   Fixed: Biostorage Station now requires Space Jump or Scan Visor to reach the upper level (No Tricks and above).

-   Changed: In Sand Processing, the method of reaching the item without Boost Ball requires the Bomb Space Jump trick, and no longer requires Screw Attack.

-   Added: In GFMC Compound, a method of reaching the ship item with Screw Attack (Normal and above).

-   Added: In Main Gyro Chamber, a method of reaching the bottom of the gyro area from the middle of the room with Screw Attack (Easy and above).

-   Changed: In Workers Path, Morph Ball Bomb is no longer required.

-   Changed: In Main Reactor, unlocking the gate no longer requires Space Jump, and is now Trivial difficulty (from Easy).

-   Added: In Landing Site, a method of reaching the door to Service Access using Morph Ball Bomb and a Slope Jump (Normal and above).

-   Added: Methods of climbing Central Station Access and Warrior's Walk using Screw Attack (Hard and above) and a wall boost (Hypermode).

-   Added: A method of opening the echo gate in Hive Dynamo Access from the Hive Gyro chamber side using Sonic Boom or Darkburst (Easy and above).

-   Changed: In Reliquary Grounds, the method of reaching the door to Ing Reliquary using Screw Attack is now Normal difficulty (from Hard).

-   Added: In Reliquary Grounds, a method of reaching the door to Ing Reliquary using Morph Ball Bomb and Screw Attack without Space Jump (Easy and above).

-   Added: In Phazon Pit, a method of reaching the door to Phazon Grounds using a roll jump and boost ball (Hard and above).

-   Changed: Climbing Hall of Stairs with Space Jump is now Trivial difficulty (from Easy).

-   Added: In Transport Center, a method of reaching the elevator door from the portal using Screw Attack without Space Jump (Trivial and above).

-   Added: In Mining Station A, a method to reach the Temple Access door using Screw Attack (Trivial and above).

-   Added: In Gathering Hall, a method to reach the Transit Tunnel South from the Gathering Access door using Space Jump (Easy and above).

-   Added: In Industrial Site, a method of opening the Industrial Site gate from the wrong side using a missile (Trivial and above).

-   Fixed: Removing the Aerial Training Site barrier requires Scan Visor.



## [1.1.1] - 2020-03-11

-   Added: The preset summary now includes if menu mod is enabled.

-   Fixed: The cursor no longer snaps to the end on all changes, in the permalink
    input field.

-   Fixed: "Starting Items" is now properly implemented in the preset summary.

-   Changed: "Custom Items" is now "Item Pool" in the preset summary, and lists all
    deviations from the standard item pool.

## [1.1.0] - 2020-03-10

-   Added: The pickup notice for a locked expansion is more clear of what's going on.

-   Added: The "Save ISO" dialog now remembers the last output directory used.

-   Added: A copy of the game file is automatically saved to
    `%LOCALAPPDATA%\Randovania\game_history` whenever a game is generated. There's no
    interface in Randovania to view this history.

-   Changed: The "Save Spoiler" button now provides a default name for the game file.

-   Changed: Shortened permalinks with customized starting locations.

-   Changed: Preset are now exported to `.rdvpreset` files, to avoid Discord truncating the
    file names.

-   Fixed: When changing a preset name, the cursor no longer moves to end after any change.

### Logic Database changes

-   Fixed: The pickup in Undertransit One now requires Power Bombs, to avoid soft locks.

-   Fixed: The second Portal Chamber is now correctly considered a Dark Torvus Bog room.

## [1.0.0] - 2020-02-09

-   *Major* - Added: Support for multiple presets of options, as well as saving your own presets.

-   *Major* - Changed: The user experience for creating a new game has been changed completely.

-   Added: Three new methods of shuffling elevators: *Two-way, unchecked*, *One-way, elevator room*
    and *One-way, anywhere*. The elevators tab has more details of how these work.

-   Added: Add a setting for how strict the damage requirements are.

-   Added: It's now possible to exclude locations from having any progression on them.

-   Added: You can choose an arbitrary number of locations to choose randomly from for starting location.

-   Changed: A Luminoth Lore scan is less likely to have hints for what was already accessible
    when that scan was found.

-   Changed: Power Bombs and Progressive Grapple are now slightly more likely to appear earlier.

-   Changed: The hints randomly assigned at the end of generation are less likely to be repeats.

-   Changed: Loading a new game will automatically clear any existing one.

-   Changed: Minimal Checking now also checks of Dark Agon Temple Keys and Dark Torvus Temple Keys.

-   Removed: The Progressive Launcher has been removed.

-   Removed: The settings for fixing the translator gates have been removed for now, to be re-added
    on a future "Advanced" tab.

-   Removed: The create-permalink command line argument has been removed.

### Logic Database changes

-   Fixed: Spider Guardian fight now requires Dynamo Works Quads Gone to be triggered.

-   Fixed: Boost Guardian now properly requires Bombs.

-   Added: Escaping Dark Torvus Arena with a BSJ, for Normal. (See #581).

-   Added: Activating the Industrial Site gate backwards, using charged Annihilator Beam, for Trivial. (See #582).

## [0.29.1] - 2019-10-01

-   Fixed: Fix AttributeError preventing major/minor randomization from working.

-   Fixed: Seeds where no progression is needed to finish should no longer fail to generate.

## [0.29.0] - 2019-10-01

-   *Major* - There is now an option for a major/minor split randomization mode, in which expansions and
    non-expansion items are shuffled separately.

-   *Major* - Changed: Item hints and Sky Temple Key hints now distinguish between the light and dark worlds.
    For example, the room in which Quadraxis resides will be shown as "Ing Hive - Hive Temple" rather than
    "Sanctuary Fortress - Hive Temple".

-   *Major* - Added: the "Invisible Objects" trick in places where a visor would otherwise be used to be able to see
    something (such as an invisible platform).

-   *Major* - Added: Title screen now shows a three-word representation of the seed hash.

-   Added: As an experimental feature, it is now possible to shuffle Power Beam, Charge Beam, Scan Visor and Morph Ball.
    These items use Energy Transfer Module model in game.

-   Added: You can now place a pickup that temporarily gives Cannon Ball when collected. It uses Boost Ball's model.

-   Changed: Some item categories were given clearer names:
    - Dark Agon Keys, Dark Torvus Keys, and Ing Hive Keys are now referred to as "red Temple Keys" instead of
    "Temple Keys".
    - Items that aren't keys or expansions are collectively referred to as "major upgrades" instead of "major items".
    - Red Temple Keys and Sky Temple Keys are now collectively referred to as "Dark Temple Keys" instead of "keys".

-   Fixed: "Beam combos" are now called "charge combos".

-   Changed: The hints acquired from keybearer corpses now clarify that the item is the one contained in a Flying
    Ing Cache.

-   Changed: Each hint for the items guarded by Amorbis, Chykka, and Quadraxis now contains the corresponding
    Guardian's name.

-   Changed: The hint for the vanilla Light Suit location now has special text.

-   Changed: Item names in hints are now colored orange instead of red.

-   Changed: Some hints were added, some removed, and some modified.

-   Changed: Item scans were slightly edited.

-   Changed: The Sky Temple Key hints no longer use ordinal numbers.

-   Added: The seed hash is shown in Randovania's GUI after patching is done.

-   Changed: Generation will now be retried more times before giving up.

-   Changed: Joke hints are now used at most once each when placing hints.

-   Changed: The generator is now more likely to fill the worlds evenly.

-   Fixed: Added proper default nodes for rooms that were missing one, allowing those rooms to be selected as the
    starting room.

-   Fixed: Minimal Checking now correctly handles progressive suit and grapple.

-   Fixed: Config files with invalid JSON are now correctly dealt with.

-   Changed: Improved the performance of the resolver considerably.

-   Added: In the data visualizer, the damage requirements now have more descriptive names.

-   Added: In the data visualizer, requirements are now described with simpler to understand terms.

-   Changed: Windows releases are now created with PyInstaller 3.5.

-   Changed: The generator is now more likely to fill the worlds evenly.

### Logic Database changes

-   Changed: All NTSC-specific tricks are now in logic. These are always in logic, since the fixes from other versions
    are patched out.

-   Changed: Screw Attacking without Space Jump Boots in Hive Temple is no longer required on No Tricks.

-   Changed: In Hive Temple, scan dashing to the door to Temple Security Access is now Hypermode difficulty,
    from Hard and above.

-   Changed: The method to get the Main Research item with only Spider Ball was removed.

-   Fixed: Using charged Light Beam shots to get the item in Hazing Cliff now requires 5 or more Light Ammo.

-   Added: Method to open the gate in Main Reactor with Space Jump Boots and Screw Attack.

-   Changed: Opening the barrier in Crypt with Screw Attack is now always Easy and above.

-   Added: Method to climb to the door to Crypt Tunnel in Crypt via a Bomb Space Jump (Normal and above).

-   Added: Method to open Seeker Launcher blast shields with four missiles, Seeker Launcher, and Screw Attack (Easy
    and above). Underwater, the trick Air Underwater is also required, and the difficulty is Normal and above.

-   Fixed: Dark world damage during the Quadraxis fight is now correctly calculated.

-   Fixed: Requirements for crossing Sacred Path were added.

-   Added: Method to cross gap in the upper level of Command Center using Screw Attack without Space Jump Boots
    (Trivial and above).

-   Added: In Central Mining Station, a method to get to upper door to Command Center Access using a
    Bomb Space Jump (Easy and above) and another using Space Jump Boots and Screw Attack (Easy and above).

-   Added: Methods to climb Mining Plaza using the Morph Ball Bomb (Trivial and above) and using Screw Attack
    without Space Jump Boots (Easy and above).

-   Changed: In Forgotten Bridge, the difficulty of scan dashing to the door to Abandoned Worksite or the portal to
    Dark Forgotten Bridge was lowered to Easy, from Normal.

-   Added: In Forgotten Bridge, a method to get to the door to Grove Access from the portal to Dark Forgotten Bridge
    using only Screw Attack (Easy and above).

-   Added: In Forgotten Bridge, a method to get to the door to Abandoned Worksite via a roll jump (Easy and above).

-   Added: In Forgotten Bridge, a method to get to the bridge center from the door to Grove Access via a scan dash
    (Easy and above).

-   Added: In Hydrodynamo Station, a method to get from the room's top to the door to Save Station B with Screw Attack
    without Space Jump Boots (Trivial and above).

-   Changed: Climbing Hydrodynamo Station with only Gravity Boost and before all three locks are unlocked is now
    Trivial difficulty (from No Tricks).

-   Changed: Getting to the three doors in the middle section of Hydrodynamo Station using Air Underwater is now
    Normal difficulty (from Hard).

-   Fixed: A method to get the item in the Sunburst location by abusing terminal fall now has a damage requirement.

-   Added: A method to get to the turret in Sanctuary Entrance with only Space Jump Boots and Screw Attack, even
    after the bridge is destroyed.

-   Fixed: Lowering the portal barrier in Hive Dynamo Works now requires five missiles.

-   Added: Methods to cross Hive Dynamo Works using a roll jump (Easy and above) and using Space Jump Boots and
    Screw Attack (No Tricks).

-   Added: In Hive Dynamo Works, a method to cross the gap from the door to Hive Dynamo Access by abusing terminal
    fall (Easy and above).

-   Changed: In Hive Dynamo Works, returning from the Flying Ing Cache location using Space Jump Boots and
    Screw Attack is now Trivial difficulty (from Easy).

-   Added: Method to cross Watch Station Access from the door to Main Gyro Chamber using a Bomb Space Jump and
    Screw Attack without Space Jump Boots (Normal and above).

-   Added: In Watch Station Access, method to get from the scan post to the door to Watch Station by bomb jumping
    (Trivial and above) and by using Screw Attack without Space Jump Boots (Easy and above).

-   Fixed: The instant morph into the Morph Ball tunnel in Hall of Honored Dead now lists the Instant Morph trick.

-   Added: Method to get into the Morph Ball tunnel in Hall of Honored Dead using Space Jump Boots and Screw Attack
    (Easy and above).

-   Added: In Phazon Site, methods to get to the door to Bitter Well and to remove the barrier using Screw Attack
    without Space Jump Boots (both Easy difficulty).

-   Changed: The method to go over the Training Chamber statue from the back using Boost Ball and Spider Ball is
    now Normal difficulty (from Hard).

-   Added: In Phazon Site, a method to get to the door to Bitter Well by bomb jumping (Trivial and above).

-   Added: Many connections in Sacrificial Chamber.

-   Added: A method to get to the door to Fortress Transport Access from the top of the statue in Training Chamber
    using only Space Jump Boots (Easy and above). Morph Ball is also required if the statue hasn't been moved.

-   Added: A method to get to the doors to Transit Tunnel West/East in Training Chamber using Air Underwater (Normal
    and above).

-   Fixed: The method to get to the top of the Training Chamber statue using Gravity Boost and Spider Ball now lists
    the Instant Morph trick.

-   Added: In Training Chamber, a method of getting to the top of the statue from the door to Fortress Transport Access
    using just Space Jump Boots (Easy and above).

-   Added: Many connections in Windchamber Gateway.

-   Added: Method to get from the Kinetic Orb Cannon to the door to Transit Tunnel West via Grapple Beam in
    Gathering Hall.

-   Fixed: The slope jump in Abandoned Base now has a damage requirement.

-   Added: Method of getting the Temple Assembly Site item with Screw Attack and without Space Jump Boots.

-   Changed: The slope jump to get to the item in Temple Assembly Site is now Normal difficulty (from Hard).

-   Fixed: Requirements for crossing Dynamo Access were added.

-   Added: In Landing Site, method of reaching the door to Service Access from the Save Station using Space Jump and
    Screw Attack (No Tricks and above).

-   Fixed: The Culling Chamber item now has a damage requirement.

-   Changed: The trick to shoot the Seeker targets in Hive Dynamo Works from the wrong side is now Easy (from Trivial).

-   Fixed: The Watch Station Access roll jump now has a damage requirement.

-   Changed: The Watch Station Access roll jump is now Normal (from Easy).

-   Fixed: Added missing Space Jump Boots requirement for a Bomb Space Jump in Mining Station B.

-   Added: Method to unblock the portal in Mining Station B without Scan Visor (Normal and above).

-   Added: Method to get to the Darkburst location in Mining Station B with just Space Jump Boots and Screw Attack,
    and without using slope jumps or bomb space jumps (Hypermode difficulty).

-   Added: Method to manipulate Power Bomb Guardian into opening the Power Bomb Blast Shield on the door to
    Undertemple Access, using Boost Ball (Normal and above).

-   Fixed: The method to open the Hydrodynamo Station Seeker door using Screw Attack without Seeker Launcher now
    requires Gravity Boost to not have been collected.

-   Added: Method to get to the portal in Mining Station B with Space Jump Boots and Screw Attack (Trivial and above).

-   Fixed: Transport A Access, Collapsed Tunnel, Dynamo Chamber, Trooper Security Station, Mining Station Access, and
    Portal Access A now correctly require Morph Ball.

-   Fixed: Elevator rooms with missing Scan Visor requirements now have them.

-   Fixed: Removed erroneously added method to cross Sanctuary Entrance with Screw Attack without Space Jump Boots.

-   Fixed: Going through Sacred Bridge on No Tricks now requires Scan Visor and Morph Ball when coming from GFMC
    Compound.

-   Added: Method to skip Scan Visor and Morph Ball using Space Jump Boots in Sacred Bridge, when coming from GFMC
    Compound (Easy and above).

-   Fixed: Added Scan Visor requirement in Temple Transport Access (Sanctuary).

-   Changed: Connections in Venomous Pond were redone.

-   Changed: Getting to the door to Dark Transit Station in Trial Grounds with no items is now Hard difficulty, from
    Easy.

-   Added: Methods to get to the door to Dark Transit Station in Trial Grounds with Screw Attack without Space Jump
    Boots (Easy and above) and with a Bomb Space Jump (Normal and above).

-   Fixed: Added missing requirements for the Dark Samus 3 and 4 fight.

-   Changed: Fighting Dark Samus 2 with only Echo Visor is now Trivial difficulty, from Easy.

-   Fixed: Power Bomb doors now require Morph Ball, and Super Missile doors now require Power Beam and Charge Beam.

-   Added: Method to destroy the second web in Hive Tunnel when going through the room backwards using Sonic Boom
    (Easy and above).

## [0.28.1] - 2019-06-14

-   Fixed: Resetting settings would leave the launchers' configuration in an invalid state.

## [0.28.0] - 2019-06-12

-   *Major* - Changed: The resolver now keeps track of current energy during resolution.
    This ensures you'll always have enough Energy Tanks for trips to Dark Aether.

-   *Major* - Added: Scanning a keybearer corpse provides a hint of what is in the matching Flying
    Ing Cache.

-   Added: The tracker now persists the current state.

-   Added: Some generation failures are now automatically retried, using the same permalink.

-   Added: Buttons to see what a difficulty unlocks that doesn't involve tricks at all.

-   Changed: Increased Hint Scan value for logic to the intended value from the previous
    change.

-   Changed: There's no more hints with joke locations.

-   Changed: The lore hint in Mining Station A is now able to be scanned from the room center.

-   Added: A warning is now displayed when trying to disable validation.

-   Fixed: Seeker Missile's included missiles now respect the "needs Missile Launcher"
    option.

-   Changed: Progressive Launcher is now disabled by default.

-   Fixed: Clicking the connection's link in the Data Visualizer should now always work.

-   Changed: Hint Locations page now has a more usable UI.

-   Changed: On No Tricks, the logic will ensure that you can get Missiles, Seeker Launcher, and either
    Grapple Beam or both Space Jump Boots and Screw Attack before fighting Chykka.

-   Added: Methods to cross Workers Path with Screw Attack.

## [0.27.1] - 2019-05-30

-   Fixed: Specific trick levels are now persisted correctly across multiple sessions.

## [0.27.0] - 2019-05-28

-   *Major* - Changed: Optimized the seed generation step. It should now take roughly
    half as long or even faster.

-   *Major* - Added: It's now possible to configure the difficulty on a per-trick basis.

-   *Major* - Added: It's now possible to check where a certain trick is used on each
    difficulty.

-   Added: Hint Scans are valued more by the logic, making Translators more likely.

-   Changed: Joke item and locations now have a `(?)` added to make then slightly more
    obvious they're not serious.

-   Changed: Average ammo provided per expansion is now shown with more precision.

-   Added: `randovania echoes database list-dangerous-usage` command to list all
    paths that require a resource to not be collected.

-   Added: Methods to get to Sunburst location by reaching the platform with the cannon
    with a scan dash (Normal and above) or with just Space Jump Boots (Easy and above).

-   Added: Method to leave and enter the arena in Agon Temple with only Space Jump Boots
    (Trivial and above to enter; Easy and above to leave).

-   Added: Method to get to Darkburst location in Mining Station B via a Bomb Space Jump
    and without Screw Attack (Easy and above).

-   Fixed: In Hydrodynamo Station, going from the door to Hydrodynamo Shaft to the door to
    Save Station B now always requires all three locks in Hydrodynamo Station to be unlocked.

-   Added: Method to cross Phazon Pit using a Bomb Space Jump (Easy and above).

-   Added: Method to open the Seeker door in Hydrodynamo Station without the Seeker Launcher,
    using Screw Attack and one missile (Hard and Above).

-   Changed: The Ing Windchamber puzzle now only requires four missiles instead of five.

-   Changed: The cannon in Sanctuary Temple Access now only requires four missiles to
    activate instead of five.

-   Changed: Sanctuary Temple Access now requires a way to defeat the Quad to get through.

-   Added: Support for damage requirements without exactly one damage reduction item.

-   Changed: Seed validation should run faster and with fewer errors now.

-   Added: Another joke hint.

-   Changed: Updated credits.

-   Fixed: Crossing Sanctuary Entrance via the Spider Ball Track now requires Boost Ball.

-   Added: Method to cross Sanctuary Entrance with Screw Attack and without Space Jump Boots
    (Trivial and above).

-   Added: Method to cross Sanctuary Entrance, from the door to Power Junction to the door to
    Temple Transport Access, with Spider Ball and Power Bombs (Easy and above).

-   Fixed: The method to get the Sanctuary Entrance item without Spider Ball now requires
    Spider Guardian to not have been defeated.

-   Added: Method to get to and use the Vigilance Class Turret in Sanctuary Entrance using
    Space Jump Boots, Screw Attack, and Spider Ball. Spider Ball isn't required if Spider
    Guardian hasn't been defeated.

-   Fixed: In Sanctuary Entrance, going up the Spider Ball Track near the lore scan via the
    intended method now requires Boost Ball and the Morph Ball Bomb.

-   Added: Methods to go up the Spider Ball Track near the lore scan in Sanctuary Entrance
    with Spider Ball and only one of the following items:
    - Morph Ball Bomb (Trivial and above);
    - Boost Ball (Trivial and above);
    - Space Jump Boots (Easy and above).

-   Changed: In Sanctuary Temple, getting to the door to Controller Access via scan dashing
    is now Hard and above, from Normal and above.

-   Added: A tab with all change logs.

## [0.26.3] - 2019-05-10

-   Changed: Tracker now raises an error if the current configuration is unsupported.

-   Fixed: Tracker no longer shows an error when opening.

## [0.26.2] - 2019-05-07

-   Fixed: An empty box no longer shows up when starting a game with no
    extra starting items.

-   Fixed: A potential crash involving HUD Memos when a game is randomized
    multiple times.


## [0.26.1] - 2019-05-05

-   Fixed: The in-app changelog and new version checker now works again.

-   Fixed: Patching with HUD text on and using expansions locked by major item now works.

-   Changed: Missile target default is now 175, since Seeker Launcher now defaults to
    giving 5 missiles.


## [0.26.0] - 2019-05-05

-   **MAJOR** - Added: Option to require Missile Launcher and main Power Bombs for the
    respective expansions to work.

-   **MAJOR** - Added: Option to change which translator each translator gate in the
    game needs, including choosing a random one.

-   **MAJOR** - Added: Luminoth Lore scans now includes hints for where major items
    are located, as well as what the Temple Guardians bosses drop and vanilla Light Suit.

-   Added: Welcome tab, with instructions on how to use Randovania.

-   Added: Option to specify how many items Randovania will randomly place on your
    starting inventory.

-   Added: Option to change how much damage you take from Dark Aether when using
    Varia Suit and Dark Suit.

-   Added: Progressive Launcher: a progression between Missile Launcher and Seeker Launcher.

-   Changed: Logic considers the Translator Gates in GFMC Compound and Torvus Temple
    to be up from the start, preventing potential softlocks.

-   Changed: Escaping Main Hydrochamber after the Alpha Blogg with a Roll Jump is
    now Hard and above, from Easy and above.

-   Changed: The no-Boost return method in Dark Arena Tunnel is now Normal and above only.

-   Changed: The Slope Jump method in Great Bridge for Abandoned Worksite is now Hard
    and above, from Normal.

-   Changed: Crossing the statue in Training Chamber before it's moved with Boost and
    Spider is now Hard and above, from Hypermode.

-   Added: Option to disable the Sky Temple Key hints or to hide the Area name.

-   Changed: The location in the Sky Temple Key hint is now colored.

-   Changed: There can now be a total of 99 of any single Major Item, up from 9.

-   Changed: Improved elevator room names. There's now a short and clear name for all
    elevators.

-   Changed: The changed room names now apply for when elevators are vanilla as well.

-   Fixed: Going from randomized elevators to vanilla elevators no longer requires a
    clean unpack.

-   Added: `randovania echoes database list-resource-usage` now supports all types of
    resources.

-   Added: `list-resource-usage` and `list-difficulty-usage` now has the `--print-only-area`
    argument.

-   Changed: Areas with names starting with !! are now hidden in the Data Visualizer.

-   Added: Docks and Elevators now have usable links in the Data Visualizer. These links
    brings you to the matching node.

-   Added: The message when collecting the item in Mining Station B now displays when in
    the wrong layer.

-   Added: A warning now shows when going on top of the ship in GFMC Compound before
    beating Jump Guardian.

## [0.25.0] - 2019-03-24

-   Changed: Reworked requirements for getting the Missile in Crossroads from the doors. You can:
    - On Normal and above, with Boost, Bombs, Space Jump and Screw Attack
    - On Hard and above, with Bombs, Space Jump and Screw Attack
    - On Hypermode, with Bombs and Space Jump

-   Changed: Logic requirements for Dark Samus 2 fight are now the following:
    - On all trick levels, Dark Visor
    - On Easy and above, Echo Visor
    - On Normal and above, no items

-   Changed: The Slope Jump in Temple Assembly Site is now Hard and above, from Normal and above.

-   Changed: All occurrences of Wall Boost are now locked behind Hard or above.

-   Added: Added method to get the Power Bomb in Sanctuary Entrance with just Space Jump
    and Screw Attack. (See [#29](https://github.com/randovania/randovania/issues/29))

-   Added: Added method to cross Dark Arena Tunnel in the other direction without Boost.
    (See [#47](https://github.com/randovania/randovania/issues/47))

-   Added: Basic support for running Randovania on non-Windows platforms.

-   Added: You can now create Generic Nodes in the Data Editor.

-   Changed: Drop down selection of resources are now sorted in the Data Editor.

-   Changed: Shareable hash is now based only on the game modifications part of the seed log.

-   Fixed: Python wheel wasn't including required files due to mising \_\_init__.py

-   Fixed: error when shuffling more than 2 copies of any Major Item

-   Fixed: permalinks were using the the ammo id instead of the configured

## [0.24.1] - 2019-03-22

-    **MAJOR**: New configuration GUI for Major Items:
     - For each item, you can now choose between:
        - You start with it
        - It's in the vanilla location
        - It's shuffled and how many copies there are
        - It's missing
     - Configure how much beam ammo Light Beam, Dark Beam and Annihilator Beam gives when picked.
        - The same for Seeker Launcher and missiles.

-    **MAJOR**: New configuration GUI for Ammo:
     - For each ammo type, you choose a target total count and how many pickups there will be.

        Randovania will ensure if you collect every single pickup and every major item that gives
        that ammo, you'll have the target total count.

-    **MAJOR**: Added progressive items. These items gives different items when you collect then,
        based on how many you've already collected. There are two:
     - Progressive Suit: Gives Dark Suit and then Light Suit.
     - Progressive Grapple: Gives Grapple Beam and then Screw Attack.

-    **MAJOR**: Add option to split the Beam Ammo Expansion into a Dark Ammo Expansion and
        Light Ammo Expansion.

        By default there's 10 of each, with less missiles instead.


-    **MAJOR**: Improvements for accessibility:
     - All translator gates are now colored with the correct translator gate color they need.
     - Translators you have now show up under "Visors" in the inventory menu.
     - An option to start the game with all maps open, as if you used all map stations.
     - An option to add pickup markers on the map, that identifies where items are and if
        you've collected them already.
     - When elevators are randomized, the room name in the map now says where that elevator goes.
     - Changed the model for the Translator pickups: now the translator color is very prominent and easy to identify.

-    Added: Option to choose where you start the game

-    Added: Option to hide what items are, going from just changing the model, to including the
    scan and even the pickup text.

     You can choose to replace the model with ETM or with a random other item, for even more troll.

-    Added: Configure how many count of how many Sky Temple Keys you need to finish the game

-    Changed: Choosing "All Guardians" only 3 keys now

-    Changed: Timeout for generating a seed is now 5 minutes, up from 2.

0.24.0 was a beta only version.

## [0.23.0] - 2019-02-10

-   Added: New option to enable the "Warp to Start" feature.
-   Added: A "What's new" popup is displayed when launching a new version for the first time.
-   Fixed: changed text in Logic Settings to mention there _are_ hints for Sky Temple Keys.
-   Changed: Updated Claris' Randomizer, for the following fixes:
    -   Added the ability to warp to the starting room from save stations (-t).
    -   Major bug fix: The game will no longer immediately crash when not playing with Menu Mod.

## [0.22.0] - 2019-02-06

-   Changed: "Faster credits" and "Skip item acquisitions popups" are no longer included in permalinks.
-   Changed: Updated Claris' Randomizer, for the following fixes:
    -   Fixed an issue with two of the Sky Temple Key hints being accidentally switched.
    -   FrontEnd editing now works properly for PAL and Japanese versions.
    -   Attract video removal is now integrated directly into the Randomizer.
    -   Getting the Torvus Energy Controller item will no longer block you from getting the Torvus Temple item.

## [0.21.0] - 2019-01-31

-   **Major**: now using Claris' Randomizer version 4.0. See [Changelog](https://pastebin.com/HdK9jdps).

-   Added: Randovania now changes the game id to G2ME0R, ensuring it has different saves.
-   Added: Game name is now changed to 'Metroid Prime 2: Randomizer - SEEDHASH'. Seed hash is a 8 letter/number
      combination that identifies the seed being played.
-   Changed: the ISO name now uses the seed hash instead of the permalink. This avoids issues with the permalink containing /
-   Changed: Removed Agon Temple door lock after fighting Bomb Guardian, since this has been fixed in the Randomizer.
-   Fixed: Selecting an non-existent directory for Output Directory had inconsistent results

## [0.20.2] - 2019-01-26

-   Fixed: changed release zip to not use BZIP2. This fixes the native windows zip client being unable to extract.

0.20.1 was skipped due to technical issues.

## [0.20.0] - 2019-01-13

-   Added: an icon! Thanks to Dyceron for the icon.
-   Added: a simple Tracker to allow knowing where you can go with a given item state
-   Changed: Don't consider that Seeker Launcher give missiles for logic, so it's never
      considered a missile source.

## [0.19.1] - 2019-01-06

-   Fixed: Hydrodynamo Station's Door to Training Access now correctly needs Seekers
-   Added: New alternatives with tricks to get the pickup in Mining Plaza A.
-   Added: Trick to cross the Mining Plaza A backwards while it's closed.
-   Changed: Added a chance for Temple Keys not being always placed last.
-   Changed: Light Suit now has a decreased chance of being placed early.

0.19.0 was skipped due to technical issues.

## [0.18.0] - 2019-01-02

-   Added: Editor for Randovania's database. This allows for modifications and contributions to be made easily.
      There's currently no way to use the modified database directly.
-   Added: Options to place the Sky Temple Keys on Guardians + Sub-Guardians or just on Guardians.
-   Changed: Removed Space Jump method from Training Chamber.
-   Changed: Added Power Bomb as option for pickup in Hive Chamber B.
-   Changed: Shortened Permalinks when pickup quantities aren't customized.
-   Added: Permalinks now include the database version they were created for.
-   Fixed: Logic mistake in item distribution that made some impossible seeds.
-   Changed: For now, don't consider Chykka a "can only do once" event, since Floaty is not used.
-   Fixed: Permalinks now properly ignore the Energy Transfer Module.

## [0.17.2] - 2018-12-27

-   Fixed: 'Clear loaded game' now properly does its job.
-   Changed: Add an error message to capture potential Randomizer failures.
-   Changed: Improved README.

## [0.17.1] - 2018-12-24

-   Fixed: stray tooltips in GUI elements were removed.
-   Fixed: multiple typos in GUI elements.

## [0.17.0] - 2018-12-23

-   New: Reorganized GUI!
    -   Seed Details and Data Visualizer are now different windows opened via the menu bar.
    -   There are now three tabs: ROM Settings, Logic Settings and Item Quantities.
-   New: Option to disable generating an spoiler.
-   New: All options can now be exported and imported via a permalink.
-   Changed: Renamed "Logic" to "Trick Level" and "No Glitches" to "No Tricks". Appropriate labels in the GUI and files
    changed to match.
-   Internal: no longer using the py.path and dataset libraries

## [0.16.2] - 2018-12-01

-   Fixed: adding multiples of an item now works properly.

## [0.16.1] - 2018-11-25

-   Fixed: pressing the Reset button in the Item Quantity works properly.
-   Fixed: hiding help in Layout Generation will no longer hide the item names in Item Quantity.

## [0.16.0] - 2018-11-20

-   Updated item distribution: seeds are now less likely to have all items in the beginning, and some items less likely to appear in vanilla locations.
-   Item Mode (Standard/Major Items) removed for now.

## [0.15.0] - 2018-10-27

-   Added a timeout of 2 minutes to seed generation.
-   Added two new difficulties:
    -   Trivial: An expansion of No Glitches, where no tricks are used but some clever abuse of room layouts are used.
    -   Hypermode: The highest difficulty tricks, mostly including ways to skip Space Jump, are now exclusive to this difficulty.
-   Removed Controller Reset tricks. This trick doesn't work with Nintendont. This will return later as an additional configuration.

## [0.14.0] - 2018-10-07

-   **Major**: Added support for randomizing elevators.
-   Fixed spin boxes for item quantities changing while user scrolled the window.
    It is now needed to click on them before using the mouse wheel to change their values.
-   Fixed some texts being truncated in the Layout Generation window.
-   Fixed generation failing when adding multiple of some items.
-   Added links to where to find the Menu Mod.
-   Changed the order of some fields in the Seed Log.

## [0.13.2] - 2018-06-28

-   Fixed logic missing Amber Translator being required to pass by Path of Eyes.

## [0.13.1] - 2018-06-27

-   Fixed logic errors due to inability to reload Main Reactor after defeating Dark Samus 1.
-   Added prefix when loading resources based on type, improving logs and Data Visualizer.

## [0.13.0] - 2018-06-26

-   Added new logic: "Minimal Validation". This logic only checks if Dark Visor, Light Suit and Screw Attack won't lock each other.
-   Added option to include the Claris' Menu Mod to the ISO.
-   Added option to control how many of each item is added to the game.

## [0.12.0] - 2018-09-23

-   Improved GUI usability
-   Fixed Workers Path not requiring Cobalt Translator to enter

## [0.11.0] - 2018-07-30

-   Randovania should no longe create invalid ISOs when the game files are bigger than the maximum ISO size: an error is properly reported in that case.
-   When exporting a Metroid Prime 2: Echoes ISO if the maximum size is reached there's is now an automatic attempt to fix the issue by running Claris' "Disable Echoes Attract Videos" tool from the Menu Mod.
-   The layout log is automatically added to the game's files when randomizing.
-   Simplified ISO patching: by default, Randovania now asks for an input ISO and an output path and does everything else automatically.

## [0.10.0] - 2018-07-15

-   This release includes the capability to generate layouts from scratch and these to the game, skipping the entire searching step!

## [0.9.2] - 2018-07-10

-   Added: After killing Bomb Guardian, collecting the pickup from Agon Energy Controller is necessary to unlock the Agon Temple door to Temple Access.
-   Added a version check. Once a day, the application will check GitHub if there's a new version.
-   Preview feature: option to create item layouts, instead of searching for seeds. This is much more CPU friendly and faster than searching for seeds, but is currently experimental: generation is prone to errors and items concentrated in early locations. To use, open with randovania.exe gui --preview from a terminal. Even though there are many configuration options, only the Item Loss makes any difference.

## [0.9.1] - 2018-07-21

-   Fixed the Ing Cache in Accursed Lake didn't need Dark Visor.

## [0.9.0] - 2018-05-31

-   Added a fully featured GUI.

## [0.8.2] - 2017-10-19

-   Stupid mistake.

## [0.8.1] - 2017-10-19

-   Fix previous release.

## [0.8.0] - 2017-10-19

-   Save preferences.
-   Added Claris Randomizer to the binary release.

## [0.7.1] - 2017-10-17

-   Fixed the interactive .bat

## [0.7.0] - 2017-10-14

-   Added an interactive shell.
-   Releases now include the README.

## [0.5.0] - 2017-10-10

-   Releases now include standalone windows binaries<|MERGE_RESOLUTION|>--- conflicted
+++ resolved
@@ -7,13 +7,11 @@
 
 ## [10.3.0] - 2025-11-??
 
-<<<<<<< HEAD
 - Changed: Cleaned up how Specific Pickup Hints are shown in the preset settings.
-=======
+
 ### Factorio
 
 - Fixed: A typo on the "Changes" preset page.
->>>>>>> c64e5972
 
 ### Metroid Prime
 
