--- conflicted
+++ resolved
@@ -23,31 +23,6 @@
 
 - Changed: DNA hints are now sorted. If the DNA is for your own world, it is sorted based on the region, otherwise alphabetically based on the World name.
 
-<<<<<<< HEAD
-### Metroid Prime
-
-- Added: The option of "Remove Bars in Great Tree Hall". This feature removes the Boost Ball bars obstacle in Tallon Overworld's Great Tree Hall allowing free movement between the lower and upper levels of the room.
-- Changed: Damage Reduction for Starter Preset and Moderate Challenge is now Additive.
-- Fixed: Setting Screen Brightness in the cosmetic settings mismatching with what appears in-game.
-- Changed: Missile Blast Shields have received some Quality of Life changes: they now automatically open the door when broken, even from behind, as well as being two-way if the opposite side was a normal door.
-
-#### Logic Database
-
-- Changed: The Varia-only heat reduction is now done via a miscellaneous resource rather than being patched at runtime.
-- Changed: Going through Morph Ball Doors doesn't require the ability to shoot a beam anymore.
-
-##### Tallon Overworld
-
-- Added: Reverse Frigate now requires Knowledge (Beginner) in every room where the door usually requires activating Thermal Conduits from the other side.
-
-### Metroid Prime 2: Echoes
-
-#### Logic Database
-
-- Fixed: All Seeker Doors without Seekers tricks have been moved into the dock override section thus allowing the corresponding doors to get shuffled in door type rando. To find the requirements of a seeker skip, look in the description of the corresponding dock node in the data visualiser.
-
-=======
->>>>>>> bedd82ff
 ### Metroid Dread
 
 #### Logic Database
@@ -79,6 +54,7 @@
 #### Logic Database
 
 - Changed: The Varia-only heat reduction is now done via a miscellaneous resource rather than being patched at runtime.
+- Changed: Going through Morph Ball Doors doesn't require the ability to shoot a beam anymore.
 
 ##### Tallon Overworld
 
