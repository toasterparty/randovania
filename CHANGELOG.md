# Change Log

All notable changes to this project will be documented in this file.

The format is based on [Keep a Changelog](https://keepachangelog.com/en/1.0.0/)
and this project adheres to [Semantic Versioning](https://semver.org/spec/v2.0.0.html).

## [5.7.0] - 2023-05-??

- Changed: The resolver now allows dangerous resources in additional resources.

### Metroid Dread

- **Major** - Added: Random Starting Locations is now supported. This enables all Save Stations, Navigation Stations, and Map Stations as possible starting options.
<<<<<<< HEAD
- Added: New cosmetic option to display Randovania's area names on the HUD, either always or after room transitions
=======
- Added: Ice Missile Cover and Diffusion Beam Cover can now be added to door lock randomizer
>>>>>>> a65b69eb
- Fixed: Using Morph Ball in Proto Emmi sequence no longer crashes the game

#### Logic Database

- Added: Grapple Movement (Beginner) for going up the left side of Burenia - Main Hub Tower Middle.
- Added: Movement (Intermediate) and Water Bomb Jump (Intermediate) for getting out of the water at the same spot.
- Added: Grapple Movement (Beginner) for the Grapple only method of reaching the Missile Tank in Main Hub Tower Top.
- Changed: Walljump from Flash Shift for reaching the left Dock to Main Hub Tower Top in Main Hub Tower Middle has been removed; it is now trickless.
- Changed: Avoid treating Gravity Suit as a dangerous resource, by removing the "No Gravity Suit" constraint from the "Perform WBJ" template.

## [5.6.1] - 2023-04-??

- Nothing.

## [5.6.0] - 2023-04-02

- Added: Trick Details popup now lists the usages in each area.
- Added: Opening the Data Visualizer from the Trick Details while customizing a preset now automatically configured the trick filters based on the preset being edited.
- Changed: Setting trick filters in the Data Visualizer based on a preset now sets all tricks, even those at disabled.
- Changed: Optimize Solver by choosing actions in a smarter order. Prefer actions of types that are likely to progress th. Postpone dangerous actions. This should make the solver able to validate seeds where it previously timed out. Solving should in general be faster in general.
- Fixed: Solver bug that made it unable to detect dangerous actions, which could result in some possible seeds being considered impossible.
- Fixed: Searching for Multiworld sessions by name is no longer case sensitive.

### Metroid Prime 2: Echoes

#### Logic Database

- Added: Proper combat requirements for the Amorbis fight.
- Removed: Incorrect and improper connections to and from the Amorbis fight.

### Metroid Dread

#### Logic Database

- Added: Use Flash Shift and Spin Boost with Walljump (Beginner) in Burenia Main Hub Tower Bottom to reach the tunnel.
- Changed: The logic for Spin Boost Room in Ghavoran now requires either the template to fight the Chozo X or Highly Dangerous logic to climb out of the room.
- Changed: Simplified various database connections.
- Changed: All three kinds of Chozo X fights now consider Use Spin Boost a valid means of dodging. 
- Fixed: Missile ammo requirement when fighting Chozo X with Storm Missile. The numbers were previously too high and the numbers with and without the combat trick were swapped.
- Fixed: Resolve bug with fighting the Twin Robots fights, where to fight them using only missiles for damage always required both the expert level combat trick and the 153 missiles that are intended for trickless.
- Fixed: Add missing fight requirement to fight the Chozo X in Elun when entering the arena from the left.
- Fixed: Add missing requirement to release the X before leaving Elun.

## [5.5.1] - 2023-02-28

- Added: Game Details now contains a tab describing all door locks, when Door Lock rando is enabled.
- Changed: Certain spoiler tabs in Game Details now only show up when relevant, such as Elevators spoiler only when elevators are shuffled.
- Changed: Generation Order in Game Details is now hidden when there's incompatible settings, such as Door Lock rando.
- Changed: A nicer error message is now given when generating with a preset with configuration errors, such as no starting locations.
- Changed: A nicer error message is now given when an error occurs when loading a game layout file.
- Fixed: Customizing an included preset should properly place the resulting preset nested to that preset.
- Fixed: Customizing a preset should no longer reset where it's been placed at.
- Fixed: Generated games now keep track of extra starting pickups instead of starting items, fixing some cases you'd start with the middle of a progressive chain.
- Fixed: Changing trick filters in the Data Visualizer no longer resets the selected connection.
- Fixed: Using trick filters in the Data Visualizer no longer unnecessarily expands templates or remove comments.
- Fixed: Using trick filters in the Data Visualizer now properly removes extra requirements when tricks are removed.
- Fixed: Hiding the pickup collection message now correctly works for other player's pickups in a multiworld. 

### Metroid Prime

#### Patcher Changes

- Fixed: Several soft-locks and janky cutscenes when shuffling the Essence elevator
- Fixed: Research Lab Aether wall not breaking when approached from behind (QoL Game Breaking)
- Fixed: Watery Hall lore scan being replaced with QoL Scan Point text
- Fixed: Escape sequence counting up instead of down
- Fixed: Small Samus spawning in ship instead of on top
- Added: Ridley shorelines, biotech research 2, and exterior docking hangar actors now scale with boss size

#### Logic Database

- Added: 47 videos to logic database, bringing the total available via the [Video Directory](https://randovania.github.io/Metroid%20Prime/) 168

##### Tallon Overworld

- Fixed: Landing Site - PAL SJF is now only logical if Dock Rando is disabled
- Added: Life Grove - Alternate method to skip Bombs and SJ (Scan Dash Expert) to reach item *Found by Vertigo* 
- Added: Life Grove - Trick to skip wallboosts when also skipping SJ and Bombs *Found by Vertigo*

##### Chozo Ruins

- Changed: Main Plaza - Lowered Half-Pipe roll-in to Expert ([See Video](https://youtu.be/ne8ap0xa_UE))
- Changed: Ruined Shrine - Wave door to half-pipe item is now L-Jump instead of R-Jump
- Added: Hive Totem - Fight Skip Intermediate Combat Dash
- Added: Hive Totem - Fight Skip "TAS Walk" Advanced Movement+Knowledge
- Added: Crossway Access West - Advanced Standable Terrain (Skips Morph) *Found by toasterparty*

##### Magmoor Caverns

- Fixed: Twin Fires Tunnel - Combat dash is now only logical if Dock Rando is disabled
- Added: Monitor Station - NSJ Heat Run Expert *Found by JustinDM*
- Added: Twin Fires Tunnel - NSJ Bunny Hop Expert Movement *Found by JustinDM*

##### Phendrana Drifts

- Changed: Quarantine Cave - More detailed Thardus Fight requirements (e.g. Plasma Beam, PBs, Boost)
- Changed: Labs - More detailed combat requirements
- Added: Chozo Ice Temple - Expert NSJ Bombless Climb *Found by MeriKatt*
- Added: Quarantine Cave - Thardus Skip Hypermode Slope Jump *Found by JustinDM*
- Added: Quarantine Cave - Expert R-Jumps to skip grapple *Found by toasterparty*
- Added: Control Tower - SJ/DBJ/BSJ/Wallboost tricks(s) to skip fight both ways
- Added: Transport to Magmoor Caverns South - Alternate NSJ Spider Skip BSJ Advanced *Found by Cyberpod*

##### Phazon Mines

- Fixed: Mine Security Station - Starting Room/Elevator doesn't account for doors locking
- Fixed: Mine Security Station - Entering from Storage Depot A doesn't check for lowered barrier
- Fixed: Metroid Quarantine A - Wallboost doesn't require Spider Ball
- Added: Main Quarry - Intermediate Wallboost to skip Bombs for item
- Added: Main Quarry - Intermediate Knowledge+Movement to skip Bombs for item *Found by toasterparty*
- Added: Metroid Quarantine A - Advanced Dashes to skip PBs
- Added: Metroid Quarantine A - Alternate R-Jump from item to door
- Added: Metroid Quarantine A - NSJ Expert Dashes from item to door
- Added: Fungal Hall Access - NSJ Advanced BSJs *Found by JustinDM*

### Metroid Prime 2: Echoes

- Added: Updated A-Kul's scan with the 2022 Echoes Randomizer tournament winner.
- Added: When the experimental patcher is enabled, Dynamo Chamber and Trooper Security Station now start in post-layer change state.

### Metroid Dread

- **Major** - Added: Door Lock randomizer has been added. In this mode, the weapons needed to open doors in the game are also changed, with full support of our logic database. 
- Added: A new cosmetic option for adding an in-game death counter to the HUD.
- Added: Exporting with a custom path now checks for conflicts with the input path.
- Fixed: Ryujinx no longer hangs when stopping emulation.

## [5.5.0] - Skipped

## [5.4.1] - 2023-02-16

- Added: Linux releases are now also published to Flathub.
- Fixed: Canceling the prompt from "View previous versions" no longer causes an error.

## [5.4.0] - 2023-02-06

- Added: Experimental generation setting for staggering the placement of selected pickups.
- Added: Experimental generation setting for removing redundant possible actions.
- Added: Automatic reporting of exceptions for the client, and monitoring for requests to the server.
- Added: New pixel icons for Prime 1 & 2 autotracker
- Added: New 8x3 layouts for all Prime 1 & 2 autotracker styles
- Fixed: The minor/major split setting is obeyed much more accurately by the generator.
- Fixed: Starting with ammo no longer causes all requirements for that ammo to be ignored. 
- Fixed: The generator no longer attempts placing pickups based on alternatives to satisfied requirements, such as Missile Expansions for Quadraxis while already having Light Beam.
- Fixed: Minor typos in the UI are fixed.
- Fixed: Canceling certain actions will no longer cause the UI to react as if it were an error.
- Changed: Unsupported features are now restricted to dev builds.
- Changed: Requirements where different amount of the same item, such as both Missile = 5 and Missile = 1, are expected are now properly simplified. 

  This results in certain pickup combinations no longer being considered for placement in the generator, such as Sunburst for unlocking the Industrial Site from behind. 

### Metroid Prime

- Changed: All included presets now have "Unlocked Save Station doors" enabled.
- Changed: "Unlocked Save Station doors" no longer remove the lock in Chozo Ruins - Save Station 3.

#### Patcher Changes

- Added: CGC Tournament Winners to Artifact Temple lore scan
- Fixed: Chapel IS giving the player lightshow on 2nd pass
- Fixed: Items in every room incompatibility with shuffled essence elevator
- Changed: Always apply Elite Quarters item softlock patch regardless of cutscene skip mode

#### Logic Database

- Fixed: Collecting the Missile Expansion in Burn Dome before the fight no longer causes the generation to fail.

### Metroid Prime 2: Echoes

- Changed: Inverted Aether is now an unsupported feature.

### Metroid Dread

- Fixed: Energy Parts are now considered minor items, and Missile+ Tanks are now considered major items.

#### Patcher Changes

- Changed: Main Power Bomb has a different color than Power Bomb tanks
- Changed: Cutscene in Hanubia - Tank Room was removed because it teleports the player to the lower section, which can softlock the player
- Fixed: You now retain Drogyga's and Corpius's item if you reload checkpoint after defeating them. This eliminates a way of rendering a seed impossible to complete.

#### Logic Database

- Added: New trick "Flash Shift Skip" to account for skipping Flash Shift gates.
- Added: Traverse to the bottom of Ferenia: Space Jump Room Access with some more options.
- Added: Pseudo-Wave Beam (Beginner) for the two blobs in Cataris - Teleport to Dairon.
- Added: Water Bomb Jump to reach the item in Cataris - Teleport to Dairon without Gravity Suit.
- Added: Flash Shift (Intermediate), Morph Ball (Intermediate), and Spin Boost (Beginner) wall jumps for climbing up Experiment Z-57's arena.
- Added: Spin Boost and Slide Jump (Beginner) for climbing the upper part of Experiment Z-57's room.
- Added: Speedbooster Conservation (Intermediate) for climbing to either the top platform or Double Obsydomithon Room in Cataris - Teleport to Artaria (Blue).
- Added: Grapple Movement (Beginner) to climb Cataris - Moving Magnet Walls (Tall).
- Added: Flash Shift (Intermediate), Morph Ball (Advanced), and Spin Boost with Spider Magnet wall jumps to climb Cataris - Moving Magnet Walls (Tall).
- Added: Speedbooster Conservation (Beginner) to collect the lower item in Cataris - Teleport to Ghavoran without Gravity Suit.
- Added: Damage Boost (Intermediate) for reaching the teleport in Cataris - Teleport to Ghavoran with Spider Magnet.
- Added: "Adam Skip" added to logic as Wall Jump (Advanced) in Cataris - Moving Magnet Walls (Small).
- Added: Space Jump method of Cross Bomb Skip (Hypermode) to skip needing Speed for the item in Cataris - EMMI Zone Item Tunnel.
- Added: Spin Boost Movement (Intermediate) and Speedbooster Conservation (Beginner) for getting up Hanubia - Central Unit without Space Jump or Infinite Bomb Jump.
- Added: Spin Boost method to climb Hanubia - Escape Room 3.
- Added: Morph Ball Single-Wall Walljumps to get to the Nav Station in Itorash - Transport to Hanubia.
- Added: Flash Shift Skip (Intermediate) with Bombs to skip the Flash Shift gate in Teleport to Ferenia.
- Added: Aim Down Clips (Intermediate/Advanced) to go to and from Storm Missile Gate Room without Morph Ball.
- Added: Shine Sink Clip/Aim Down Clip (Intermediate) and Speedbooster Conservation (Advanced) to reach the bottom of Teleport to Ghavoran from the top level.
- Added: Aim Down Clip (Expert) to reach the blobs in Gravity Suit Tower from the top level.
- Added: Aim Down Clip (Intermediate) in Main Hub Tower Middle to Main Hub Tower Bottom.
- Added: Shine Sink Clip/Aim Down Clip (Intermediate) in Gravity Suit room top door to bottom door.
- Added: Climb Golzuna Tower using Spin Boost and Flash Shift using Wall Jump (Intermediate).
- Added: Movement (Intermediate), Simple IBJ, or Spin Boost to reach top tunnel in Vertical Bomb Maze.
- Added: Flash Shift Skip (Beginner) in Purple EMMI Introduction; (Intermediate) with normal bombs.
- Added: Moving from Ferenia - Transport to Ghavoran to Pitfall Puzzle Room with Spin Boost, Flash Shift, or Speed Booster.
- Added: Using Normal Bomb Jump with a Cross Bomb at the top, for sideways movement, to reach the item in Artaria Proto EMMI Introduction.
- Changed: Increased difficulty of Flash Shift Walljump to reach the Raven Beak elevator from Intermediate to Advanced.
- Changed: Simplified many room nodes and connections.
- Changed: Shine Sink Clip in Main Hub Tower Middle to Main Hub Tower Bottom is now Intermediate (from Expert).
- Changed: Using Flash Shift to collect the fan pickup in Burenia Hub to Dairon is now Advanced (from Beginner).
- Changed: All three fan skips are now classified as Movement instead of Infinite Bomb Jump.
- Changed: Convert most of the harder IBJ instances to new Diagonal Bomb Jump trick.
- Changed: Increase difficulty of the few harder IBJs that weren't changed to Diagonal Bomb Jumps. This should better reflect the fact that Intermediate IBJ is applied for performing Simple IBJ with Normal Bombs.
- Fixed: Correctly require Morph Ball in all cases where Power Bombs are used.
- Fixed: Replace some instances of Beginner Infinite Bomb Jump in Ferenia with the Simple Infinite Bomb Jump template. This ensures that the missing bomb or cross bomb item is required.
- Fixed: Reaching the upper tunnel in Ferenia - Speedboost Slopes Maze properly accounts for the ability to destroy the beamblocks using Wave Beam, Diffusion Beam, explosives, or Movement (Beginner)
- Fixed: Usage of Infinite Bomb Jump in Ferenia Separate Tunnels Room now correctly requires the respective Bomb type. The trick is now set at different difficulty depending on which bomb type is being used.
- Removed: Infinite Bomb Jump for reaching Wave Beam Tutorial from the cold rooms.
- Removed: Shinespark in Ghavoran Total Recharge Station North. This one requires either short boost or charging speed in the room to the left. Removing this for now.

## [5.3.0] - 2023-01-05

- Added: You can now open a tracker for other player's inventories in a multiworld session.
- Changed: LogbookNodes are now called HintNodes.

### Metroid Prime

#### Patcher Changes

- Fixed: Spring ball has been nerfed to prevent abusing steep terrain marked as standable.
- Fixed: Spring ball cooldown is now properly reset when morphing/unmorphing.
- Fixed: Vanilla blast shields not being removed in door lock randomizer.

### Metroid Prime 2: Echoes

- Changed: The Auto Tracker icon for Spider Ball now uses the Dark Suit model instead of the Prime 1 model.

#### Logic Database

- Changed: Sand Processing - Screw Attack clip to access the halfpipe from Main Reactor side without Missiles is now Intermediate and without Space Jump (from Expert).
- Fixed: Main Gyro now properly accounts for solving the puzzles.

### Metroid Dread

#### Patcher Changes

- Fixed: Incorrect color during animation of killing an EMMI.

#### Logic Database

- Added: Climbing Z-57 Arena with Spin Boost and Ice Missiles (Beginner).
- Changed: Major/Minor Item Location Updates: Energy Tanks -> Major, Energy Parts -> Minor, Drogyga -> Major, Missile+ Tanks -> Major
- Removed: Water Bomb Jump in Ghavoran - Map Station Access Secret.

## [5.2.1] - 2022-12-01

- Fixed: Exporting Metroid Prime 2 when converting Metroid Prime models now works.
- Fixed: Experimental Metroid Prime 2 patcher no longer errors with some settings.

## [5.2.0] - 2022-12-01

- Added: Help -> Dependencies window, to see all dependencies included in Randovania, including their versions and licenses.
- Added: A warning is now displayed when using presets with unsupported features enabled. These features are not present in the UI.
- Added: When the generated game fails due to the solver, you're now offered to retry, cancel or keep the generated game.
- Changed: Experimental games are no longer available on stable versions.
- Fixed: Solver debug now contains previously missing rollback instances.

### Cave Story

- Nothing.

### Metroid Dread
 
- Added: The Power Beam tiles in the Artaria EMMI Zone Speed Boost puzzle have been changed to Speed Boost tiles to prevent softlocks.
- Added: Entering Golzuna's arena without releasing the X displays a message explaining why the boss won't spawn.
- Added: All doors locked while fighting an EMMI now unlock immediately upon defeating it.
- Changed: Exporting for Ryujinx now also utilizes the Dread Depackager, for a smaller mod size. This requires an up to date Ryujinx.
- Fixed: You now retain Kraid's item if you reload checkpoint after defeating him. This eliminates a way of rendering a seed impossible to complete.

#### Logic Database

- Added: New Highly Dangerous Logic setting for enabling situations that may be unrecoverable upon saving.
- Added: Cross Bomb alternative for crossing Flash Gates.
- Added: Pseudo-wave beam trick for destroying the bottom blob in Cataris' Central Unit Access.
- Added: Traversal through Ghavoran Total Recharge Station North without Morph Ball, before pulling the grapple block, by destroying the left Enky.
- Changed: Cataris' Thermal Device Room North now forces picking the Energy Tank pickup and the Magnet Wall Thermal Device event before going to the Final Thermal Device, or uses Highly Dangerous Logic.
- Changed: Removed the Cataris EMMI Zone Door Trigger event now that the door remains unsealed.
- Fixed: Going to the red teleporter in Cataris no longer forces needing to use bombs.

### Metroid Prime

- Fixed: The infinite scanning bug has been fixed.

### Metroid Prime 2: Echoes

- Added: A new experimental option, Inverted Aether. In this mode, it's the Light Aether atmosphere that is dangerous! All safe zones are moved to Light Aether, but that's not enough so it's still extremely dangerous. This mode has no logic.

#### Logic Database

- Added: Intermediate Slope Jump and Intermediate Wall Boost to get next to the pickup in Communication Area.
- Added: Beginner Movement for crossing Hall of Combat Mastery from the Portal Side with NSJ Screw Attack after the tunnel is destroyed. 
- Changed: Standable Terrain to reach the upper Command Center Access door in Central Mining Station with Space Jump and Screw Attack has had its difficulty decreased from Intermediate to Beginner.

## [5.1.0] - 2022-10-01

- Added: You can now view past versions of the presets and revert your preset to it.
- Added: A Playthrough tab where you can run the validator has been added to the Game Details window.
- Added: Deleting a preset now has a confirmation dialog.
- Added: A development mode for permalinks, to help investigate issues.
- Changed: Discord slash command for FAQ has better usability on mobile.
- Changed: The parent for a preset is now stored in your preferences, instead of in the preset itself.
- Fixed: The solver can no longer consider collecting a location a requirement to collecting itself. This is a regression from 4.3.0.

### Discord Bot

- Added: `/website` command that gives instructions to where Randovania's website is.
- Changed: `/randovania-faq` is now just `/faq`.
- Changed: `/database-inspect` is now just `/database`.

### Cave Story

- Nothing.

### Metroid Dread
 
- Fixed: The target DNA count is no longer limited to 6 when modifying an existing preset, or changing tabs.
- Fixed: Exporting multiple games at once is not properly prevented with an error message. It was never possible and fail in unclear ways.

#### Logic Database

- Added: Event in Underlava Puzzle Room 2 for breaking the speed blocks so that going between the two parts can be accounted for
- Added: Event for the trigger that reopens the door to Central Unit Access, allowing it logical to go back through
- Added: Other various methods of going through rooms
- Added: New Diffusion Abuse trick for pushing Wide Beam blocks and activating the lava buttons in Cataris.
- Added: Cross Bomb Skip (Advanced) for Dairon's Cross Bomb Puzzle Room item
- Added: Power Bombs method for the Speedbooster Conservation for Dairon's Cross Bomb Puzzle Room item
- Changed: Separated the First Tunnel Blob event into two to account for Diffusion/Wave not needing to be in the tunnel
- Changed: Deleted some unnecessary tile nodes
- Changed: Various instances of Walljump (Beginner) to trivial
- Changed: Some Grapple options to include Grapple Movement
- Changed: Some Movement tricks to Climb Sloped Tunnels
- Changed: Some Movement tricks to Skip Cross Bomb
- Changed: Rotating the spinner in Ghavoran - Flipper Room now requires either pulling the grapple block in Right Entrance, or activating the Freezer in Dairon.
- Changed: Allow pickup in Ghavoran Elun Transport Access by charging speed via navigation room
- Changed: Help solver by adding Morph Ball requirment on connections to event to flip the spinner in Ghavoran Flipper Room
- Changed: Shooting occluded objects requires at least Intermediate Knowledge
- Fixed: Accounted for whether the player could have Varia or not when trudging through lava
- Fixed: Accounted for the upper parts of Thermal Device Room North being heated without pressing the lava button
- Fixed: Ghavoran Orange backdoor properly connects to Above Pulse Radar
- Fixed: Purple EMMI Arena properly accounting for Gravity Suit to climb the tower.
- Fixed: Ferenia - Space Jump Room Access properly requires a way of destroying the blocks to get to the lower door.
- Changed: Collecting the item in Burenia - Underneath Drogyga before flooding the room by defeating Drogyga now requires Highly Dangerous Logic to be enabled.

### Metroid Prime

- Fixed: Shuffle Item Position is now properly randomized, along with other things shuffled patcher-side.
- Added: You may now force all Save Station doors to be blue, improving QOL for both random start and door lock rando.

### Metroid Prime 2: Echoes

- Fixed: Exporting multiple games at once is not properly prevented with an error message. It was never possible and fail in unclear ways.
- Added: The winners of the Cross-Game Cup have been added to A-Kul's scan.

## [5.0.2] - 2022-09-19

### Metroid Dread

- Fixed: Exporting Metroid Dread games on the Linux builds no longer causes an error.
- Added: FAQ entry about Speed Booster/Phantom Cloak/Storm Missile not working.
- Added: FAQ entry about Golzuna and Experiment Z-57 spawn conditions.
- Added: FAQ entry about the Wide Beam door in Dairon - Teleport to Cataris.

## [5.0.1] - 2022-09-12

- Fixed: The README and front page now lists Metroid Dread as a supported game.

### Metroid Dread

- Fixed: The differences tab no longer mentions Kraid and Corpius checkpoints being removed, as that's not a thing.
- Fixed: Missing credits in Randovania itself for SkyTheLucario's new map icons.

## [5.0.0] - 2022-09-10

- **Major** - Added: Metroid Dread has been added with full single-player support.
- **Major** - Added: An installer is now provided for Windows. With it rdvgame files are associated to open with Randovania, for ease of use. A shortcut for opening just the auto tracker is also provided.
- **Major** - Changed: The UI has been significantly revamped, with each game having their own section and an easy to use selector.
- Changed: The multi-pickup placement, using the new weighting, is now the default mode. The old behavior has been removed.
- Changed: Error messages when a permalink is incompatible have been improved with more details.
- Changed: The Customize Preset dialog now creates each tab as you click then. This means the dialog is now faster to first open, but there's a short delay when opening certain tabs.
- Changed: Progressive items now have their proper count as the simplified shuffled option.
- Fixed: Hints can now once again be placed during generation.
- Fixed: Exceptions when exporting a game now use the improved error dialog.
- Fixed: Gracefully handle unsupported old versions of the preferences file.
- Fixed: Excluding all copies of a progressive item, or the non-progressive equivalent, no longer hides them from the editor.
- Fixed: Changing the selected backend while it's being used should no longer cause issues.
- Fixed: Unexpected exceptions during generation now properly display an error message.
- Fixed: Trick usage in preset summary now ignores tricks that are hidden from the UI.
- Fixed: /database-inspect command no longer shows EventPickup nodes.
- Fixed: Data Editor is now correctly named Data Editor instead of Data Visualizer.

### Cave Story

- The hints fix affects Cave Story.

### Metroid Prime

- **Major** - Added: Enemy Attribute Rando. Enemy stat values such as speed and scale can be randomized within a range you specify.

### Metroid Prime 2: Echoes

- The hints fix affects Metroid Prime 2: Echoes.

## [4.5.1] - 2022-08-03

- Fixed: The History and Audit Log are now properly updated when joining a game session.
- Fixed: Your connection state is properly updated when joining a game session.

## [4.5.0] - 2022-08-01

- Added: Preferences are now saved separately for each version. This means newer Randovania versions don't break the preferences of older versions. 
- Added: Exporting presets now fills in default file name.
- Added: Logging messages when receiving events from the server.
- Changed: Internal changes to server for hopefully less expired sessions.
- Fixed: The discord bot no longer includes the lock nodes.

### Cave Story

- Nothing.

#### Patcher Changes

- Nothing.

#### Logic Database

- Nothing.

### Metroid Prime

- **Major** - Added: Door lock rando. Door locks can now be randomized, with many options to fine-tune your experience. This feature is incompatible with multiworld.
- **Major** - Added: Option to show icons on the map for each uncollected item in the game under "Customize Cosmetic Options..."

#### Patcher Changes

- Fixed: Exporting with `QoL Cosmetic` disabled
- Fixed: Zoid's deadname appearing in credits
- Changed: Patches now consume fewer layers on average

#### Logic Database

- Fixed: Phazon Mining Tunnel now accounts only for Bombs when coming from Fungal Hall B
- Fixed: The Central Dynamo drone event is now accounted for to go through Dynamo Access
- Added: Beginner Wall Boost to lock onto the spider track in Metroid Quarantine A
- Added: Advancing through rooms containing Trooper Pirates now requires either the proper beam(s), basic defensive capabilities (varies slightly by room), or Combat (Intermediate) where appropriate
- Added: Advancing through rooms containing Scatter Bombus now requires Morph Ball, Wave Beam, Movement tricks, or basic defensive capabilities

### Metroid Prime 2: Echoes

- Nothing.

#### Patcher Changes

- Nothing.

#### Logic Database

- Nothing.

## [4.4.2] - 2022-06-05

- Fixed: Generating multiworld games where one Prime 1 player has item in every room while another Prime 1 player doesn't now works properly.
- Fixed: It's no longer possible to configure more than 99 shuffled copies of a major item, as that causes errors.
- Fixed: Using a trick to break a door lock is now properly displayed in the UI.
- Fixed: The description for expansions now mention they can be logical with multi-pickup placement.
- Fixed: The change log tab no longer causes the window to have absurd sizes on macOS.
- Removed: The broken option for enabling required mains for Metroid Prime 1. It was non-functional and incorrectly displayed.

## [4.4.1] - 2022-06-04

- **Major** - Added: When using multi-pickup placement, expansions are now considered for logic.
- Added: New experimental option for a different algorithm for how the generator weights locations for multi-pickup placement.
- Added: "Generate Game" tab now remembers which games and presets were expanded or collapsed.
- Added: The Game Session Window now has a counter for how many pickups it's currently trying to send to the server.
- Changed: Considerable more effort is made to keep hints relevant if there isn't enough things to be hinted in a game.
- Changed: Reduced the lag you get the first time you open the Games tab.
- Changed: Optimized the game generation. As example, Echoes' Starter Preset is 45% faster.
- Changed: Optimized the game validation. As example, Echoes' Starter Preset is 91% faster.
- Changed: The algorithm for how locations lose value over generation has changed. This should have bigger impact in big multiworlds.
- Changed: It's now possible to login again directly in the Game Session Window.
- Removed: The server and discord bot are entirely removed from the distributed executables, reducing its size.
- Removed: Metroid Dread is no longer available in releases, as it was never intended to be considered stable.
- Removed: All auto trackers based on pixel art style were removed by request of their artist.
- Fixed: The "Spoiler: Pickups" tab no longer shows locations that aren't present in the given preset.
- Fixed: The Game Session Window now better handles getting disconnected from the server.

### Cave Story

- Fixed: Hint Locations tab in Help no longer has an empty column named "2".

#### Patcher Changes

- Nothing.

#### Logic Database

- Nothing.

### Metroid Prime

- Added: "Cosmetic" option to force Fusion Suit
- Changed: Converting models from Echoes now always needs to be provided with an ISO.

#### Patcher Changes

- **Major** - Added: Models for Echoes' translators and split beam ammo are now also converted to Prime.
- Fixed: Spawning in Elite Quarters after killing OP no longer spawns the player OoB
- Fixed: Ridley boss random size on PAL/NTSC-J and Trilogy
- Fixed: Many rooms which, when submerged, the water box would be misaligned with the bounding box
- Fixed: Certain rooms where item position randomizer biased towards one side or OoB entirely
- Added: Results screen now shows Randovania version and seed hash

#### Logic Database

- Fixed: Gravityless SJ strat for Cargo Freight Lift to Deck Gamma is no longer dangerous
- Fixed: Main Plaza NSJ Grapple Ledge dash now correctly uses the Wasp damage boost method
- Fixed: Hall of the Elders Boost IUJ typos- BSJ is now IUJ and Combat is now Combat/Scan Dash
- Added: Thardus is now logical if you only have Thermal Visor with the Invisible Objects trick set to Intermediate
- Added: Flaghra now accounts for defeating it both before and after triggering the fight
- Added: Method to reach Main Quarry's crane platform with just Grapple Beam and Beginner Movement
- Added: Method to reach Main Quarry's crane platform with Expert Wall Boosts and Slope Jumps
- Added: Method of getting Crossway with only Boost Ball and Xxpert Movement
- Added: Method of climbing Connection Elevator to Deck Beta gravityless NSJ with Advanced Bomb Jump and Expert Slope Jump
- Added: NSJ/bombless strat of getting Gathering Hall's item with a Hypermode dash
- Added: Method of getting Crossway item with Advanced Bomb Jump and Expert BSJ, Scan Dash, and Standable Terrain
- Added: Method of climbing Reflecting Pool using the Stone Toad's wacky physics as Advanced Movement
- Added: Gravityless NSJ method of leaving Gravity Chamber with Advanced Wall Boost and Expert Slope Jumps and Underwater Movement
- Changed: Increased Elite Quarters BSJ to Advanced
- Changed: Increase lower Great Tree Hall Wall Boost to Hypermode
- Changed: Chozo Ruins Save Station 3 boostless/bombless strat to go through the tunnel has had its difficulty decreased to Advanced Movement and Intermediate Standable Terrain
- Changed: Hive Totem NSJ Slope Jump now uses Beginner Underwater Movement
- Changed: Monitor Station dash to Warrior Shrine is now Beginner with SJ

### Metroid Prime 2: Echoes

- Nothing.

#### Patcher Changes

- Nothing.

#### Logic Database

- Nothing.

## [4.4.0] - Not released

This release was skipped.

## [4.3.2] - 2022-05-13

### Metroid Prime

- Fixed: Lightshow during Chapel IS after Chapel item has been obtained and room has been reloaded

### Metroid Prime 2: Echoes

- Fixed: Significantly reduced lag spikes when loading a room containing Prime1 models.

## [4.3.1] - 2022-05-08

- Added: Phazon Suit hints are now included in the preset description.
- Fixed: Exporting Prime 1 games that have no Phazon Suit no longer fails if it's configured to have a hint.

## [4.3.0] - 2022-05-01

- Added: Destroying door locks is now properly tracked. In Echoes, this means removing a door lock from the back allows for logical access to where you were.
- Added: In Data Visualizer, it's now possible to set tricks to a certain level and simplify all visible connections based on that.
- Fixed: Maximum values for certain preset fields, such as Energy Tank capacity and Superheated Room Probability, can now properly be used.
- Fixed: A race condition with Randovania connected to Nintendont, where Randovania could incorrectly assume the game was idle if memory was read while it was executing the last sent task.
- Fixed: The map tracker now properly handles when multiple nodes gives the same resource/event.
- Changed: Online game list by default only shows 100 sessions, for performance reasons. Press "Refresh" to get all.

### Cave Story

- Nothing.

#### Patcher Changes

- Nothing.

#### Logic Database

- Nothing.

### Metroid Prime

- Added: Option to specify hint for Phazon Suit in Impact Crater (default=Show only area name)
- Added: April Fools Preset
- Added: Map images are now generated and written in the same folder as output ISO when generating room rando seeds and exporting them with spoilers enabled.
- Fixed: Random Superheated, Random Submerged and Dangerous Gravity Suit logic now trigger dialog warning in Multiword sessions
- Fixed: Adjusted min/max boss sizes to prevent softlocks
- Fixed: Default setting for screen Y offset now works
- Changed: The "Items in Every Room" Chaos Option now uses items from the Randovania pool (shows n/293 items when enabled). This means multiworld items can now appear at extra locations, and item text is now consistent with the rest of item placement.
- Changed: Two-way room rando now ensures that all rooms are part of the same network

#### Patcher Changes

- Fixed: Specifying custom heat-damage-per-second now properly affects non-vanilla superheated rooms
- Fixed: Some akward cutscene timing when playing skipped cutscenes in realtime
- Added: Random boss sizes now affects Flaahgra, Plated Beetle and Cloaked Drone
- Changed: Random boss sizes now affects bosses in cutscenes, additionally Omega Pirate's armor plates now scale properly
- Changed: When creating a new save file, the default selection is now "Normal" to help prevent accidentally starting the game on Hard mode
- Changed: Artifacts which do have no need to be collected are removed from the logbook

##### Room Rando
- Added: Include Square Frigate doors and morph ball tunnels during randomization
- Fixed: Crash when opening the map near certain rooms
- Fixed: Crashes due to two large rooms being connected.
- Fixed: Crash when rolling through some doors in morph ball
- Fixed: Central Dynamo reposition soft-lock
- Fixed: Inability to scan vertical doors
- Fixed: Incompatability with "No Doors" + "Room Rando"
- Changed: The door immediately behind the player is unlocked when teleporting to a new room. This gives the player one chance to backtrack before commiting to the warp.

#### Logic Database

- Nothing.

### Metroid Prime 2: Echoes

- Added: Preset descriptions now list custom beam ammo configuration.
- Changed: Optimized how long it takes to export a game that uses Prime 1 models.

#### Patcher Changes

- Nothing.

#### Logic Database

- Nothing.

## [4.2.1] - 2022-04-01

- Fixed: Popup for new changes fixed.

## [4.2.0] - 2022-04-01

- Added: Experimental option to force first progression to be local.
- Added: New pixel icons for the auto tracker.
- Changed: Standard tracker layouts for Prime, Echoes and Corruption now include a few more items.
- Changed: Auto tracker game icons for Echoes beams now use the HUD icons instead of the pickup models.
- Changed: Update to Qt 6.
- Changed: The import preset menu in game sessions now has the presets of a game sorted by name, with the default presets on top.
- Fixed: Randovania no longer hangs on start if there's a loop in the hierarchy of presets.
- Fixed: Generation no longer fails when one player has no pickups assigned during logic.

### Cave Story

- Nothing.

#### Patcher Changes

- Nothing.

#### Logic Database

- Nothing.

### Metroid Prime

- **Major** - Added: In multiworld, pickups from an Echoes player now uses the correct model from Echoes.
- **Major** - Added: **April Fool's Day Special!** New game modification category "Chaos Options" in "Other" tab. Chaos options are patcher-side only, and thus are not accounted for by the seed generator logic.
    - Enable Large Samus
    - Random Boss Sizes
    - Remove Doors
    - Random Superheated Rooms
    - Random Submerged Rooms
    - One-way Room Rando
- Added: Deterministic Maze RNG option for fairer racing
- Fixed: Echoes Combat Visor placed in a Prime player's world now uses the new Combat Visor model.
- Fixed: Deterministic Incinerator Drone RNG setting staying on even when checkbox was unchecked.

#### Patcher Changes

- Fixed: Soft-lock in Artifact Temple with Major Cutscene skips (players could leave during ghost cutscene and abort the layer change)
- Fixed: Items Anywhere could delete Artifact hints in rare cases
- Changed: Updated [Quality of Life documentation](https://github.com/toasterparty/randomprime/blob/randovania/doc/quality_of_life.md)
- Changed: Nerfed "Items in Every Room" (Extra items more likely to be missiles)

#### Logic Database

- Nothing.

### Metroid Prime 2: Echoes

- **Major** - Added: In multiworld, pickups from a Prime player now uses the correct model from Prime.

#### Patcher Changes

- Nothing.

#### Logic Database

- Nothing.

## [4.1.1] - 2022-03-12

- Added: The game details window now displays the Randovania version the game was generated with.
- Added: You can now import a game layout/spoiler file in multiworld sessions.
- Changed: A popup shows up while waiting for the game session list.
- Fixed: The error message when the client is incompatible is now properly displayed.
- Fixed: Player inventory is now properly sent to the server in multiworld sessions.


### Metroid Prime

#### Patcher Changes

- Fixed: Scan visor and X-Ray not displaying properly after taking an elevator when combat visor is shuffled.
- Fixed: Some users receiving OS error when exporting ISO with non-vanilla suit colors.


## [4.1.0] - 2022-03-01

- Added: /randovania-faq command was added to the Discord bot, which sends FAQ messages.
- Added: Randovania now checks if the entire database is strongly connected, allowing for manual exceptions.
- Added: You can now configure the priority given to each major item. Higher values are more likely show up earlier in the progression chain.
- Added: Generation failures now have a lot more details on what was missing for progression, facilitating finding issues with your preset.
- Added: The item pool screen now explicitly tells you expansions are not used for logic.
- Added: Implemented support for changing the title for a game session.
- Added: A button for duplicating a session, including the generated game and all rows.
- Added: Multiworld sessions can now be generated without spoilers.
- Added: Preset descriptions now include if some item has a different number of copies shuffled.
- Changed: Multiworld damage logic incompatibility warning now displays every time.
- Changed: On generation failure, a count of how many nodes are accessible is now displayed.
- Changed: Data Editor now lets you save non-experimental databases with integrity errors.
- Changed: Most command line arguments have been renamed.
- Changed: Simplified the item pool tab, with the usual case now having only a single line per item.
- Changed: Improved the text for quantities for ammo in the item pool tab.
- Changed: Experimental games are only shown in the menu if the option for experimental games is enabled.
- Changed: Only session admins are allowed to copy the permalink of a session.
- Changed: Modified how ConfigurableNodes (In Echoes, the Translator Gates) are handled in logic. This should have no visual differences, other than speeding up generation.
- Changed: Great internal changes were done to how hints are applied to the game. This should have no visible impact.
- Changed: The UI for 1HP Mode now only shows up for Echoes.
- Fixed: Map Tracker now properly handles multiple copies of pickups in all cases.
- Removed: The Database Editor can only be open when running from source. In releases, use `Open -> (Game) -> Data Visualizer` instead.
- Removed: All auto trackers based on pixel art style were removed over concerns about asset licensing.

### Cave Story

- Nothing.

#### Patcher Changes

- Nothing.

#### Logic Database

- Nothing.

### Metroid Prime 1

- Added: Option to use deterministic Incinerator Drone RNG for fairer racing
- Added: Spring Ball. Enable in preset configuration. Must have bombs in inventory to work.

#### Patcher Changes

- Added: QoL Game Breaking - Reserach Lab Aether Pirate now guaranteed to jump through glass when doing room backwards
- Fixed: Players could unmorph in Magmoor Workstation where they should not be able to
- Fixed: Abuse of QoL Game Breaking in Central Dynamo to skip the maze/drone
- Fixed: Exclude Phazon Elite Item from QoL Pickup Scans
- Fixed: Wavesun when playing with shuffled item positions
- Fixed: Main Plaza etank ledge door shield was slightly misaligned
- Fixed: Cannon remaining holstered after grapple when shuffling combat visor
- Fixed: Cannon remaining holstered after a specific type of R-Jump when shuffling combat visor
- Fixed: Unmorphing now returns you to your previous visor instead of default visor when shuffling combat visor for quality of life purposes

#### Logic Database

- Changed: Reduce difficulty of Monitor Station -> Warrior Shrine NSJ/No Bombs to intermediate dash and standable terrain (from advanced dash and expert standable) and included a video.

### Metroid Prime 2: Echoes

- When checking details for a game, the hint spoiler tab now includes the correct text for Dark Temple keys hints.

#### Patcher Changes

- Nothing.

#### Logic Database

- Added: Using Screw Attack as a trickless means to obtain Grand Windchamber item after seeker puzzles

## [4.0.1] - 2022-01-30

- Changed: The UI for 1HP Mode now only shows up for Echoes.
- Fixed: Support for non-NTSC Metroid Prime 1 ISOs restored.

## [4.0.0] - 2022-01-30

- **Major** - Added: Cave Story has been added with full single-player support.
- **Major** - Added: Data Visualizer/Editor now contains a visual representation of the nodes in the area.
This feature comes with plenty of quality of life functionality for editing the database.
- Added: A new tab has been added to the preset editor, Generation Settings, consolidating various settings such as minimal logic, multi-pickup placement, dangerous actions, etc.
- Added: The Logic Database can now have descriptions for nodes.
- Added: Game Details window can now spoil the item order, elevators, translator gates and hints.
- Added: Data Editor can now edit area names.
- Added: Data Editor can now view and edit resources.
- Added: Items now have tooltips in the Auto-Tracker.
- Added: One joke hint.
- Added: Descriptions for Minimal Logic for each game, with a better definition of what Minimal Logic is.
- Added: Randovania is now able to identify for what version of Randovania a given permalink is, if they're similar enough versions.
- Added: Permalinks now contain the seed hash, so Randovania can detect if there's a hash mismatch when importing.
- Changed: In the Game Session Window, the observers tab is now visible by default.
- Changed: The rdvgame file is now considerably more technical in order to require less game-specific code.
- Changed: Editing connections in the Data Editor now has an easier to use selector for non-item resources.
- Fixed: Data Visualizer no longer hides the comment for a single-element Or/And entry.
- Fixed: Data Editor now properly handles areas without nodes.
- Removed: It's no longer possible to delete a game session.
- Removed: It's no longer possible to leave the session when closing the window.

### Metroid Prime

- Added: Start in any (uncrashed) Frigate room
- Added: 1-way cycles and 1-way anywhere elevators can lead to (uncrashed) Frigate rooms
- Added: Essence Death and Frigate Escape Cutscene teleporter destinations can now be shuffled
- Added: Artifact hints can now be configured to show area and room name, just area name, or nothing at all
- Added: Cosmetic Option - Select HUD Color
- Added: Cosmetic Option - Rotate hue of all 4 suit textures and ball glow color
- Added: Cosmetic Option - Set default in-game options like Echoes
- Added: Experimental Option - Shuffle the coordinates of items within their respective rooms. Seeds may not be completable.
- Added: Experimental Option - Add random (non-logical) items to rooms which do not usually have items.
- Added: Shuffle Power Beam
- Added: Shuffle Combat Visor
- Added: New default preset: "Moderate Challenge".
- Changed: Minimal Logic no longer checks for Plasma Beam.
- Changed: Removed "Fewest Changes" preset.
- Changed: Updated "Starter Preset" to better match community preferences.

#### Known Issues:

- Nothing.

#### Patcher Changes

- Added: Support for NTSC-U 0-01, NTSC-J and NTSC-K (Gamecube)
- Added: List of tournament winners on lore scan in Artifact Temple
- Added: QoL Game Breaking now fixes several crashes on Frigate Orpheon
- Added: QoL Game Breaking now fixes the soft-lock in hive totem by making the blocks drop sooner
- Added: Option to disable item loss in Frigate (Enabled by default)
- Added: QoL Pickup Scans - Weeds by item in Landing Site now don't have scan point
- Added: Combat/Scan/Thermal/X-Ray all have unique custom models
- Fixed: Safeguard against blowing past layer limits.
- Fixed: On Major custscene skip, Elite Quarters now stays locked until the player picks up the item. The hudmemo is now tied to the item rather than the death animation.
- Fixed: Ruined fountain not always showing the right scan.
- Fixed: Phazon Suit Small Samus Morph Ball Glow
- Fixed: Vent shaft item not being scannable on QoL Pickup Scans
- Fixed: Automatic crash screen
- Fixed: Wavesun not collecting item/unlocking door
- Fixed: Locked door on Storage Depot B (NTSC 0-02)
- Fixed: Bug in Elite Quarters where game would crash during OP death cutscene if the player changed suit during the fight
- Changed: The vines in arboretum which cover the scan panel remain in the room on the ghost layer to help aid newer players.
- Changed: Exo and Essence stay dead permanently if traversing Impact Crater multiple times
- Changed: Increased Maximum Missile/Etank/Capacity for seeds with more expansion count than is available in vanilla

#### Logic Database

- Fixed: Magma Pool - Added missing suit or heated runs trick requirement for non-grapple methods of crossing the room
- Fixed: HAT - Updated spawn node
- Fixed: Quarantine Cave - Properly model when the fight is required and when it is not
- Fixed: Bug where Biohazard Containment didn't check Power Conduit Requirements if Super Missiles were available
- Fixed: Typo in Frozen Pike - Hunter Cave Access requires Slope Jump (Advanced), not Single-Room OoB (Advanced)
- Added: New Event - Gravity Chamber Item (Lower)
- Added: New Trick Category - Infinite Speed
- Added: Magma Pool - Added standable terrain method to cross the room with a video example
- Added: Main Plaza - Hypermode Dash to get Grapple Ledge
- Added: Elite Quarters - BSJ to skip scan visor
- Added: Reactor Core - NSJ Gravityless Bomb Jumps
- Added: Cargo Freight Lift - NSJ Gravityless Boost or Bombs climbs
- Added: Flick BSJ in watery hall OoB
- Added: NSJ Bombless Lower GTH Climb (Wallboost)
- Added: NSJ Bombless Quarantine Cave Elevator Spider Skip
- Added: NSJ Bombless Gravity Chamber Escape (Gravity Wallboost)
- Added: NSJ Bombless Lower Phen's Edge
- Added: NSJ Bombless Frozen Pike (Mid-Section)
- Added: NSJ Bombless Life Grove (Wallboost)
- Added: NSJ Bombless HOTE Climb (Boost IUJs)
- Added: NSJ Bombless Elite Control Access (Wallboost)
- Added: Elite Control Access Item (Damage Boost)
- Added: Central Dynamo Item w/ Infinite Speed
- Added: Bomb jump to skip grapple in Biotech Research Area 2
- Added: Great Tree Hall - Jump Off Enemies Bomb Jump (Advanced) to reach GTC NSJ
- Added: Wallboost FCS Climb
- Added: Logic for Traversing Twin Fires Tunnel to Workstation NSJ Gravity
- Added: Logic for Traversing Twin Fires Tunnel to Workstation NSJ Bombless
- Added: Logic for Traversing Twin Fires Tunnel to Workstation Missileless Grappless
- Added: Gravityless Grappless Morphless method for crossing FCS
- Added: Waste Disposal Wallboosts
- Added: Climb Connection Elevator to Deck Beta Gravityless
- Added: Combat Requirements for Essence fight
- Added: 2 Additional NSJ methods for reaching FCS item
- Added: Lava Lake Item NSJ Combat Dash
- Added: Triclops Pit Item SJ Beginner Standable
- Added: 3 new ways to climb Tower of Light (L-Jump, R-Jump, Slope Jump)
- Added: Underwater Movement (Beginner) to get to Tower Chamber with Space Jump
- Added: Underwater Movement (Intermediate) for NSJ Tower Chamber
- Added: Frigate Crash Site climb with Space Jump and L-Jump (Intermediate) and Standable Terrain (Beginner)
- Added: More logical paths for Ice Ruins West NSJ
- Added: Ice Ruins West Middle-Left Rooftop to Item Combat/Scan Dash
- Added: Beginner L-Jump to reach Main Quarry Save Station
- Added: Main Quarry Crane Platform to Waste Disposal NSJ Advanced Combat Dash
- Added: Main Quarry Crane Platform to Item Intermediate Scan Dash
- Added: Expert Gravity Wallboost to get to Tower Chamber
- Added: Beginner Gravity Wallboost to get to Watery Hall
- Added: Expert Trick for NSJ+Boost Crossway
- Added: Movement (Intermediate) to skip Spider Ball in Crossway
- Added: L-Jump to skip SJ on 3rd tier of ore processing puzzle
- Added: NSJ Ore Processing with Spider+Bombs (Expert)
- Added: Bombless Ore Processing Puzzle with Wallboost(Advanced)
- Added: Phendrana Canyon Hypermode Boost
- Added: NSJ Combat Dash (Expert) to Temple Entryway from lower part of room
- Added: Various tricks in Uncrashed Frigate
- Added: Ore Processing Door To Elevator Access A to Storage Depot B Standable L-Jump with Power Bombs
- Added: Combat logic for Dynamo Access and Elite Control Elite Pirate fights
- Added: Intermediate/Advanced Standables to enter/escape Elite Control after/without triggering Elite Pirate
- Added: Logic now can expect players to play in just scan visor, using bombs to open doors
- Added: Knowledge/Combat (Intermediate) trick to skip needing Power Beam for Exo fight
- Changed: Renamed Misc Logic Option to "Allow Dangerous Gravity Suit Logic"
- Changed: Increased difficulty of Connection Elevator to Deck Beta DBJs to Advanced
- Changed: HAT Wallboosts can be done using Gravity at the same difficulty
- Changed: Removed under-used "Complex Movement" trick category
- Changed: All Gravityless Slope Jumps are now categorized as "Underwater Movement without Gravity", as opposed to just NSJ ones
- Changed: Knowledge (Beginner) to Traverse Magmoor Workstation without Varia
- Changed: Magma Pool - Gravity Suit lava dive difficulty was reduced to L-Jump (Intermediate) and Standable Terrain (Beginner)
- Changed: Hall of the Elders - Now properly model needing to kill the 1 ghost to leave the room. Chargeless 1 ghost fight combat difficulty reduced to beginner.
- Changed: Added requirement for X-Ray Visor or Invisible Platforms to Triclops Pit Item NSJ tricks
- Changed: Monitor Station climb to Warrior Shrine Bomb Jump difficulty changed from Advanced to Intermediate
- Changed: Monitor Station NSJ Combat Dash to Warrior Shrine lowered difficulty from Advanced to Intermediate
- Changed: Increase the difficulty of Tower of Light climb with combat dash from 'Beginner' to 'Intermediate' lowered Standable Terrain from 'Intermediate' to 'Beginner'
- Changed: Frigate Crash Site Climb Space Jump Slope Jump Standable Terrain difficulty was reduced to Standable Terrain (Beginner)
- Changed: Removed Slope Jump and Standable requirement from Ice Ruins West NSJ
- Changed: Main Quarry Save Station NSJ Movement difficulty from Beginner to Intermediate
- Changed: Main Quarry Crane Platform to Waste Disposal Standable/Slope Jumpe no longer requires L-Jump
- Changed: Main Quarry Crane Platform to Waste Disposal NSJ Scan Dash difficiulty from Advanced to Intermediate
- Changed: Ore Processing Storage Depot B to Waste Disposal NSJ Standable difficulty from Intermediate to Beginner
- Changed: Ore Processing Storage Depot B to Waste Disposal R-Jump to L-Jump
- Changed: Elite Research Spinners without Boost from Advanced to Intermediate
- Changed: Ore Processing Door To Elevator Access A to Storage Depot B Standable difficulty from Intermediate to Advanced
- Changed: Sun Tower Early Wild now requires Intermediate Knowledge on all methods
- Changed: Less damage required for Watery Hall with Gravity Suit

### Metroid Prime 2: Echoes

- Changed: Minimal Logic no longer checks for Light Suit or Agon Keys.

#### Patcher Changes

- Fixed: Exporting an ISO when Randovania is in a read-only path now works properly.
- Added: Ability to set a custom HUD color

#### Logic Database

- Changed: Shrine Access Seeker Door without Seekers is now Hypermode (from Expert).


## [3.2.2] - 2022-01-17

- Fixed: Presets for unknown games (for example, from a dev version of Randovania) are now properly ignored.

## [3.2.1] - 2021-10-23

- Fixed: The spin box for starting Energy Tanks no longer goes above 14.
- Fixed: Errors from the Prime 1 patcher are now properly displayed in error messages.
- Fixed: Converting presets from previous games should no longer cause invalid expansion ammo count.
- Fixed: Converting presets with multiple major items that give ammo no longer cause incorrect per-expansion ammo count.
- Fixed: Changing the default beam in Echoes no longer throws an error with invalid included ammo.
- Fixed: Sky Temple Keys on Guardians/Sub-Guardians are now properly counted for the item pool size.
- Fixed: Sky Temple Keys on Guardians/Sub-Guardians now appears on the preset description.
- Fixed: Safety check that there's enough available locations for all non-progression at the end of generation has been re-added.
- Changed: Improved error message for certain kinds of invalid permalinks.
- Changed: Presets with negative ammo count for expansions are invalid.

### Metroid Prime

#### Patcher Changes

- Fixed: PAL ISOs now correctly work again.

## [3.2.0] - 2021-10-16

- **Major** - Added: The Logic Database can now have comments in requirements.
- **Major** - Changed: Expansions contents are now configured directly, instead of being calculated from a target.
- Added: Files in the "Previously generated games" folder now includes the name of the games used.
- Added: Custom names for Prime 1 elevators
- Added: Support for Minimal Logic has been added for Metroid Prime and Metroid Prime 3.
- Added: New auto tracker layouts for Metroid Prime 2, with two lines and three lines.
- Changed: Force one specific certificate root when connecting to the server.
- Changed: Custom elevator names across both games now used throughout the entire UI
- Changed: Data Editor now raises an error if two Pickup Nodes share the same index.
- Changed: When changing Echoes Goals, the slider of the number of keys is now hidden when "Collect Keys" goal is not selected.
- Changed: Customizing the item pool causes permalinks to not get as long as before.
- Changed: The Qt theme was changed, as the previous one had serious issues on certain platforms and certain elements.
- Fixed: Items that include ammo are now configurable to provide up to the ammo's capacity.
- Fixed: Certain invalid permalinks are now properly recognized as invalid.
- Fixed: In connections editor, changing a requirement to "And/Or" no longer places ui elements in the wrong place.
- Removed: Metroid Prime 2: Echoes FAQ entry about the weird hint categories, as the issue has been fixed.
- Removed: Menu option to open STB's Echoes item tracker in a new window.

### Metroid Prime - Patcher Changes

- Added: New Nothing model.
- Added: Missile Expansions for yourself has a 1 in 1024 of being shiny.
- Fixed: Mine security station softlock so that defeating the purple pirates first doesn't fail to switch the room to the non-cutscene layer.
- Fixed: Qol scan for Ice Ruins West pickup.
- Fixed: Warp-to-start crash.
- Changed: Fewer forced popup alert for multiworld purpose, and popups now lasts 3s instead of 5s.

#### Cutscene Skips

- Added: Cutscene skip for arboretum gate (competitive+).
- Added: Mine Security Station now longer force switches to Combat Visor.
- Changed: Shorelines Tower cutscene skip is now Minor.
- Changed: Workstation cutscene is now Competitive.
- Changed: Wave panel cutscene in Main Quarry is now Competitive.
- Changed: Elevator leaving cutscenes back are now Major.

### Metroid Prime 2: Echoes - Patcher Changes

- Added: Cosmetic option to customize hud color.
- Fixed: Scanning hints now displays the correct, edited categories.

### Metroid Prime - Logic Database

- Added: Method of reaching pickup in Root Cave from Arbor Chamber with a Dash (Intermediate and above).
- Added: Knowledge (Beginner) trick to leave Central Dynamo without completing the maze or fighting the drone.
- Added: Additional Lower Mines NSJ logic.
- Added: Movement tricks for logical forced damage in Magmoor Caverns, Phazon Mines, and Impact Crater.
- Added: Tricks for climbing Research Lab Aether NSJ
- Added: Tricks for traversing Magmoor Workstation bombless NSJ
- Added: More detailed boss/combat logic
- Fixed: Shorelines tower item being accessible from Ruins Entryway and not Temple Entryway.
- Fixed: Backwards Lower Mines logic
- Fixed: Ice Ruins West NSJ logic now accounts for adult sheegoth layer
- Fixed: Added missing requirements for releasing the metroid in Research Lab Aether

### Metroid Prime 2: Echoes - Logic Database

- Added: Method of climbing halfpipe in Meeting Grounds with Space Jump, Screw Attack, and Standable Terrain (Beginner and above)
- Added: Method of killing Quad MBs using Bombs or Power Bombs and Combat (Beginner)
- Added: Method of killing Quad MBs using Screw Attack (Space Jump) and Knowledge (Beginner)
- Added: Requirement to either kill the Quad MBs or defeat Spider Guardian in order to collect the item in Hall of Combat Mastery in the intended way
- Fixed: A few broken Dark Forgotten Bridge paths have now been fixed.
- Changed: Simplified Meeting Grounds logic slightly, by removing the redundant Top of Halfpipe node
- Changed: Killing Quad MBs now uses a template, as it's a complex set of requirements repeated in three separate rooms

### Discord Bot (Caretaker Class Drone)

- Changed: Room images uses two-way arrows if a connection is two-way, instead of two arrows.

## [3.1.4] - 2021-09-19

- Changed: Force one specific certificate root when connecting to the server.
- Fixed: Checking for updated versions will no longer close Randovania when no internet connectivity is present.
- Fixed: The server will properly reject clients with mismatched versions.

## [3.1.3] - 2021-09-19

- Added: Dialog that shows all enabled tricks in a preset and a list of all rooms that have some combination of tricks that ends up active in that preset.
  - This dialog can be accessed by right-clicking a preset on the "Generate Game" tab, or by pressing the "..." menu in the "Game Details" window.
- Added: Multiworld Help entry regarding maximum number of players.
- Added: Metroid Prime FAQ entry regarding the forced popup alert.
- Changed: Long lines of requirements (Check for all artifacts in Artifact Temple) are now word wrapped.
- Changed: When changing Echoes Goals, the slider of the number of keys is now hidden when "Collect Keys" goal is not selected.
- Changed: In the description of Prime 1 presets, Quality of Life now comes before Game Changes.
- Changed: Clarify that only "Two-way, between areas" guarantees that all areas are accessible.
- Changed: Progress bar when generating a game now reports how many actions were taken, instead of how many items are left.
- Fixed: Nodes with no outbound connections now clearly display this in the visualizer, instead of an error.
- Fixed: Updated multiworld damage warning to mention Magmoor Caverns as well.

### Discord Bot (Caretaker Class Drone)

- Added: The bot now responds to permalinks, presets and rdvgame files sent via direct messages.
- Added: Response for permalinks now offers the permalink's presets for download.
- Changed: `/database-inspect` area responses now has a node selection.

## [3.1.2] - 2021-09-15

- Fixed: In game session, pressing the "Generate game" button no longer errors.

### Discord Bot (Caretaker Class Drone)

- Changed: The response to `.rdvgame` files now include the seed hash and permalink.
- Changed: `/database-inspect` response now includes an image of the requested room layout.

## [3.1.1] - 2021-09-12

- Added: When importing a preset in a game session, there's now an option to import directly from a file.
- Added: In game session, it's now possible to export a preset directly to a file.
- Added: In game session, there's now a "Generate game (no retries)" button. This option attempts generation only a single
time, before giving the error message of why it failed. It's useful for investigating bad presets.
- Changed: When multiworld generation fails, the error message is now clearer on which players haven't reached the end.
- Changed: Preset summaries have been split better into categories.
- Removed: The "Never" option for dangerous actions has been removed from the UI, as it currently doesn't work.

### Discord Bot (Caretaker Class Drone)

- Changed: `/database-inspect` response is now more readable and includes the name of who requested it.

## [3.1.0] - 2021-09-05

- **Major** - Added: Setting for requiring a number of actions/progression before artifacts are placed, to prevent early artifacts.
  - Default Prime 1 presets now default to 6 minimum progression for artifacts.
- **Major** - Added: Setting for controlling how dangerous checks are handled in logic.
- Added: Setting for toggling the pickup scan QOL adjustments.
- Added: The seed hash label in Game Sessions is now selectable.
- Added: One joke hint, requested in 2019.
- Added: Data Visualizer now only shows target nodes for selection that are non-impossible.
- Added: Data Visualizer now highlights nodes that have a path to the selected node.
- Added: Improved the error message when the patcher executable is somehow missing.
- Added: New entries to the Multiworld Help for collecting items and cross game.
- Fixed: Randovania no longer errors when the last selected preset is for a hidden game.
- Fixed: Quality of Life page link in Metroid Prime preset customization is now fixed.
- Fixed: The tracker now properly restores states for games other than Echoes.
- Fixed: Fixed a crash that sometimes occurs when deleting presets.
- Fixed: Generator now directly accounts for events weighting actions.
- Changed: Removed customization of Qt theme for decreasing whitespace.
- Changed: Upgrades in the tracker fills an entire column first, instead of filling rows first.
- Changed: Tracker now properly saves the preset used when persisting the state.

### Metroid Prime - Patcher Changes

- Added `Pickup Scans` option to toggle the patching of item locations so that they can always be scanned.
- Magmoor Workstation item scannable through the purple door (QoL Pickup Scan)
- Fixed shorelines tower item custom scan sometimes showing the incorrect text for certain models
- Certain pickups now always have the popup alert on collection during multiworlds.
- If there are multiple pickups for other players next to each other, these pickups are forced to have a popup alert, so Randovania can properly detect they were picked up.
- Fixed PCA crash patch not being applied when playing small samus.

#### Cutscene Skips
- Added `Competitive` cutscene skip option.
- Moved Shorelines Tower cutscene to major (it sometimes has a reposition that is sometimes useful in routing)
- Removed Main Quarry Combat Visor switch
- Speed up opening of gate in ice temple
- Speed up opening of gate in sun tower
- Fixed Thardus cutscene skip softlock

### Metroid Prime - Logic Database

- Added: Method of reaching Ruins Entryway from Plaza Walkway in Phendrana Shorelines with a Dash (Intermediate).
- Added: Easier NSJ trick to climb Ruined Courtyard using the water puzzle platforms.
- Added: Charge Beam requirements were added to the following rooms with combat trick alternatives:
    - (Beginner) Elite research - Phazon Elite
    - (Beginner) Research Entrance
    - (Intermediate) Hall of the Elders - Wave and Ice bomb slots
    - (Intermediate) Sunchamber - Ghosts fight
    - (Intermediate) Mine Security Station with >= 200 energy
    - (Advanced) Mine Security Station
- Fixed: Main Plaza door to Plaza Access is now properly a normal door, instead of a permanently locked door.
- Fixed: Sun tower now requires Knowledge (Intermediate) to collect the Sunchamber layer change event without falling down.
- Fixed: Removed broken/redudant trick for reaching Temple Entryway ledge using cutscene reposition
- Fixed: Trivial logic for Plaza Walkway to Ruins Walkway
- Fixed: Replaced Bomb Jump (Intermediate) with Dash (Beginner) trick to cross the gap to reach the Courtyard Access door in Ice Ruins West.
- Fixed: NSJ logic now accounts for stalactite in Ice Ruins West.
- Fixed: Crossing the gap by Specimen Storage door no longer sometimes requires L-Jump (Intermediate) instead of Beginner.
- Changed: Improved readability of Ruined Courtyard logic.
- Changed: Reorganized Sunchamber logic to improve usage by generator/solver.
- Changed: Picking up Sunchamber Ghosts item NSJ is now L-Jump (Beginner) instead of Intermediate.
- Changed: Crossing TFT to TF with Gravity+SJ now requires Movement (Beginner)
- Changed: FCS Item Scan Dash method is now Intermediate without SJ.
- Added: FCS Grapple strat - Movement (Beginner)

### Metroid Prime 2: Echoes - Patcher Changes

- Added: A-Kul's scan in Sky Temple Gateway now displays a list of previous tournament winners.
- Changed: Echoes now uses a different game ID when saving ISOs with menu mod enabled, preventing issues from incompatible save files.
- Changed: The elevator sound effect is never removed when elevators are vanilla, ignoring the preference.

### Metroid Prime 2: Echoes - Logic Database
- Added: Method of reaching the pickup in Reactor Core with Space Jump, Bombs, Spider Ball, and Standable Terrain (Intermediate and above).
- Fixed: Lore Scan in Meeting Grounds no longer believes that Boost is required to scan it.
- Fixed: Reactor Core has been cleaned up slightly.
- Fixed: Spawn point in Accursed Lake is now correctly set.

### Discord Bot (Caretaker Class Drone)

- Added: The `/database-inspect` command to send the logic of a room to the channel.
- Added: Messages with rdvgame files also get a reply with a summary of the preset.
- Changed: Responses with preset descriptions no longer pings the original message.

## [3.0.4] - 2021-08-10

- Added: Game Sessions now have an accessible audit log, which includes whenever a player accesses the spoiler log.
- Added: Metroid Prime 1 racetime.gg rooms are now viewable in the racetime.gg browser, with filters for each game
- Fixed: Importing a permalink from the racetime.gg browser while a race is currently in progress now selects the correct racetime.gg room

## [3.0.3] - 2021-08-08

- Fixed: "Open FAQ" in the main window now works correctly.
- Fixed: Pressing Yes to ignore invalid configuration now works correctly.
- Changed: Randovania now silently handles some invalid configuration states.
- Changed: Improved handling of corrupted repository for old preset versions.

## [3.0.2] - 2021-08-05

- Added: In-game crashes in Metroid Prime now automatically show the error screen.

- Changed: Game Sessions - The window now uses docks for the different parts, meaning you can resize, reorder and even split off.

- Changed: Use different colors for artifact hints in Metroid Prime, for better readability on both scan box and logbook.

- Fixed: Exporting a Metroid Prime ISO with Warp to Start enabled and starting at certain elevator rooms no longer fails.

## [3.0.1] - 2021-08-01

- Changed: Disabled the option to stop exporting a Prime 1 ISO to avoid crashes.

- Fixed: Server will now re-authenticate with Discord, preventing users from logging with the incorrect account.

- Fixed: Game Sessions - History entries with invalid locations no longer cause error messages.

## [3.0.0] - 2021-07-30

-   **Major** - Metroid Prime 1 is now fully supported, including multiworld and auto tracker!

-   **Major** - Presets are now presented in a tree view, with custom presets being nested under another one. They're also saved separately from Randovania data.

-   **Major** - The auto tracker now have support for different layouts, with their own assets and game support. New themes with icons similar to the game were also added, provided by MaskedKirby.

-   Added: Credits in Metroid Prime 2 now contains a list of where all non-expansions were placed, including possibly other player's for a multiworld. The credits now takes 75 seconds instead of 60 to accomodate this.

-   Added: Button to export the presets used in a game file.

-   Added: Add text description to unusual items in the Item Pool tab.

-   Added: New Help tab with information on how to read the Data Visualizer.

-   Added: In the Map Tracker, it's now possible to right-click a location to see a path from last action to it.

-   Added: A menu option to open the logs folder.

-   Added: The timeout limit is now progressively more forgiving, the more timeouts that happen.

-   Added: Button to set all gates to "Random with Unlocked' for Prime 2.

-   Changed: The items in the starting items popup is now sorted.

-   Changed: Customizing Dark Aether damage is now considered by logic.

-   Changed: Pickup visibility method is now configured in the Item Pool tab.

-   Changed: Multiworld connection is slightly more conservative when giving items.

-   Changed: Updated the Multiworld Nintendont for hopefully more stability.

-   Changed: The session history in multiworld now has different columns for the players involved, pickup and where the pickup was. It's also possible to sort the table by any of these fields.

-   Changed: The ISO prompt dialog now remembers your last used vanilla ISO, for when you delete the internal copy. When opening the file pickers, these start now with the paths from the input fields.

-   Changed: Many Spin/Combo boxes no longer react to the mouse wheel when not focused.

-   Fixed: Closing the dangerous settings warning via the X button is now properly recognized as "don't continue".

-   Fixed: Hint Item Names no longer breaks if you swap games while the table is sorted.

-   Fixed: Hint Item Names now properly list Artifacts and Energy Cells.

-   Fixed: Map Tracker now properly handles unassigned elevators.

-   Fixed: Trick names in the preset are always sorted.

### Metroid Prime 2 - Logic Database Changes

-   **Major** - "Suitless Ingclaw/Ingstorm" trick added to cover traversing rooms with either Ingclaw Vapor or Ingstorm.

#### Added

-   Method of getting over the gate in Mining Station A in reverse with Space Jump and Screw Attack (Expert and above).

-   Method of bypassing the breakable glass in Sand Processing from Main Reactor with Space Jump and Screw Attack (Expert and above).

-   Method of climbing to the top level of Main Gyro Chamber with Space Jump, Screw Attack, and Bombs, and no Scan Visor (Advanced and above).

-   Method of climbing the Sand Processing bomb slot with a Slope Jump for Bombless Bomb Slots (Advanced and above).

-   Method of leaving Dark Agon Temple by opening the gate from OoB with Single Room OoB, Slope Jump, Standable Terrain, Bomb Space Jump, Space Jump, and the Agon Keys (Expert and above).

-   Great Bridge:
    - Method of reaching Abandoned Worksite door with Space Jump and Extended Dash (Advanced and above).
    - Method of reaching Abandoned Worksite and Torvus Map Station doors from Temple Access Dark door with Boost Ball and Boost Jump (Advanced and above).
    - Method of reaching the pickup with Screw Attack and Single Room Out of Bounds (Expert and above).

-   Method of Crossing Grand Windchamber (both ways) Without Space Jump using Extended Dash (Hypermode).

-   Method of reaching the pickup in Watch Station:
    - With Space Jump, Screw Attack, and Single Room OoB (Expert and above).
    - With only Space Jump and Single Room OoB (Hypermode)

-   Alpha Blogg now has proper requirements for multiple difficulties.

-   Method of Bomb Slots without Bombs in Sanctuary Fortress/Ing Hive - Controller Access/Hive Controller Access without Space Jump (Expert and above).

-   Methods of crossing Torvus Bog - Fortress Transport Access with Gravity Boost or Bombs (No Tricks/Advanced and above).

-   Method of traversing Vault without Space Jump or Screw Attack using Extended Dashes (Advanced and above).

-   Method of reaching Windchamber Gateway item with only Scan Visor using Extended Dashes (Expert and above).

-   Method of reaching Kinetic Orb Cannon in Gathering Hall using Extended Dashes (Expert and above).

-   Method of reaching the pickup in Accursed Lake with a dash (Advanced and above).

-   Method of reaching Temple Security Access from the portal in Aerial Training Site with an Extended Dash (Hypermode).

-   Method of reaching the pickup in Mining Plaza with an Extended Dash (Hypermode).

-   Method of completing the Main Gyro Puzzle with only Space Jump and Screw Attack (Advanced and above).

#### Changed

-   Reaching the pickup in Temple Transport B with a Wall Boost is now Hypermode (from Expert).

-   Reaching the pickup in Path of Roots with only Bombs is now Expert (from Hypermode).

-   Reaching the portal in Hydrodynamo Shaft with Air Underwater and Screw Attack is now Hypermode (from Expert).

-   Reaching the pickup in Dark Torvus Arena with a Roll Jump is now Hypermode (from Expert).

-   Trial Grounds, reaching the door:
    - From the portal with Space Jump and a Slope Jump is now Beginner (from Intermediate).
    - From the left safe zone with a Dash is now Intermediate (from Expert) and without anything is now Advanced (from Expert).

-   Opening the Seeker Lock without Seekers in Mine Shaft is now Advanced (From Expert)

-   Opening the Seeker Lock without Seekers in Plain of Dark Worship is now Expert (From Hypermode).

-   Reaching the Windchamber Gateway Door from Windchamber Tunnel with a Boost Jump is now Hypermode (From Expert).

-   Reaching the pickup in Medidation Vista with a Boost Jump is now Expert (From Advanced).

-   Quadraxis and Boost Guardian now have proper health and item requirements with tricks disabled.

-   Activating Controller Access rooms Bomb Slots without Bombs is now Advanced (from Expert).

-   Reaching the Abandoned Worksite/Brooding Ground door from the bridge in Dark/Forgotten Bridge with an Extended Dash is now Hypermode (from Expert).

-   The initial Terminal Fall Abuses in Vault from the scan portal are separate from the final and are now Advanced (from Expert).

-   Catacombs NSJ dash to Transit Tunnel South has been modified to account for Scan Visor, with the original difficulty being raised to Advanced (from Intermediate).

-   Undertemple Shaft NSJ dash from bottom to top of cannon is now Intermediate (from Advanced).

-   Morph Ball is no longer required to reach the portal from the Echo Gate in Profane Path Scan Dash method.

-   Various Standable Terrain tricks (Dark Agon - Portal Site, Temple Grounds - Sacred Path) have been lowered to Beginner/Intermediate (from Advanced). This is to
    attempt to fix an old database limitation from before tricks had their own difficulty levels.

-   The dashes in Gathering Hall from Transit Tunnel South/West to the Kinetic Orb Cannon are now Intermediate (from Advanced).

-   The Bomb Space Jump NSJ to reach Abandoned Worksite in Great Bridge is now Expert (from Hypermode).

-   The dash to reach the portal in Aerial Training Site from Central Hive Transport West is now Hypermode (from Expert).

-   The dash to leave Hive Temple after Quadraxis via Security Station is now Hypermode (from Expert).

-   The dashes in Command Center (top level) and Accursed Lake without Space Jump are now Beginner (from Intermediate).

-   The dash in Mining Station A to reach Temple Access without Space Jump or Missiles is now Advanced (from Intermediate).

-   The dashes in Trial Grounds to Dark Transit Station without Space Jump are now Advanced (from Intermediate).

-   The dashes in Undertemple Shaft to reach Sacrificial Chamber Tunnel (and back) are now Advanced (from Intermediate).

-   The dash in Hall of Combat Mastery to reach the upper area after the glass is now Advanced (from Intermediate).

-   Bomb Guardian now has proper logic when shuffling Power Beam.

## [2.6.1] - 2021-05-05

-   Changed: Invalid values for the Multiworld magic item are ignored when detecting if the game is properly connected.

-   Fixed: "One-way anywhere" no longer shows up twice in preset warnings for multiworld

-   Fixed: Changing starting location to Ship or Save Stations now works again.

-   Fixed: Torvus Gate elevator is now properly hidden instead of Dark Torvus Ammo Station.

## [2.6.0] - 2021-05-02

-   **Major** - Added: New elevator randomization settings:
    * New mode: *One-way, elevator room with replacement*. One way elevator, but loops aren't guaranteed.
    * Select which elevators can be randomized.
    * Select possible destinations for *One-way, anywhere*.
    * Randomize Sky Temple Gateway, Sky Temple Energy Controller, Aerie Transport Station and Aerie elevators. *Warning*: These rooms have some details you must consider. Please read the elevators tab for more information.

-   **Major** - Added: The Energy Controllers in Agon Wastes, Torvus Bog and Sanctuary Fortress are always visible in the map, regardless if map is revealed by default. All regions are also always available for selection. This allows the light beam warps after U-Mos 2 to always be used.

-   **Major** - Added: An user preference (in *Customize in-game settings*) for the map to display names of unvisited rooms.
    When randomizing elevators, the elevator rooms are excluded to prevent spoiling their destinations. An option were added to disallow displaying names entirely, since otherwise you can use a Map Station to find the names.

-   Added: An option to disable the elevator sound effect, preventing it from playing endlessly in certain cases.

-   Added: When a crash happens, the game now displays an error screen instead of just stopping.

-   Added: The *Hint Item Names* tab now supports switching between all 3 Prime games.

-   Added: An option to use an experimental new pickup placement logic, able to place multiple pickups at once.

-   Added: Two additional joke hints. (Thanks CZeke and Geoffistopheles)

-   Added: It's now possible to add Infinite Beam Ammo, Infinite Missiles and Double Damage to the item pool.

-   Added: Player names are now colored yellow in hints.

-   Changed: Elevator names in the tracker uses their customized names, not the vanilla ones.

-   Changed: Optimized Randovania startup time and extensive logging of what's being done during it.

-   Changed: Improve scan text for expansions.

-   Changed: Some hints in multiworld games now also include the player names.

-   Changed: Missiles, Power Bombs and Ship Missiles are now only in logic after their respective main launcher, even if it's not required in game.

-   Changed: You can add up to 99 of any expansion to the pool, up from 64.

-   Fixed: The *Logic damage strictness* multipliers are no longer applied twice.

-   Fixed: *Up to* relative hints are no longer converted into *exactly* if the actual distance matches the displayed number.

-   Fixed: Dark Torvus Bog - Portal Chamber is no longer silently ignored as a starting location.

-   Fixed: Charging your beam to shoot when out of ammo now works even when customizing the ammo type required.

-   Fixed: Having the maximum number allowed of an expansion in a preset no longer causes permalink errors.

-   Fixed: Fixed the game defaulting to Combat Visor after an elevator.

-   Fixed: Multiworld spoiler logs now use 1-indexed player names for locations.

-   Removed: Using Dark Visor as the starting visor is no longer supported. (Game crashes on unmorph for unknown reasons)

### Logic Database Changes

-   Added: Method of reaching the pickup in Hive Gyro Chamber with Space Jump, Boost Ball, and a Boost Jump (Expert and above).

-   Added: Method of climbing Torvus Grove with Space Jump, Screw Attack, and Standable Terrain (Advanced and above).

-   Added: Method of reaching cannon in Great Bridge with Boost Ball and a Boost Jump (Expert and above).

-   Added: Method of reaching the main part of Hall of Combat Mastery with a Scan Dash and after blowing up the glass (Intermediate and above).

-   Added: Method of activating the portal in Portal Terminal with Screw Attack, Slope Jump, and No Bombs or Space Jump (Expert and above).

-   Added: Method of climbing Sacred Bridge with Bombs and a Bomb Space Jump (Advanced and above).

-   Changed: Logic paths that require Screw Attack without Space Jump now make sure to not have Space Jump to be valid.

-   Fixed: Spawn point of Aerie Transport Station is now the door, making DS2 required to take the elevator there.

## [2.5.2] - 2021-02-28

-   Added: The number of items in the pool is now included in the summary.

-   Fixed: Shuffling Combat Visor with item acquisition popups enabled no longer errors.

## [2.5.1] - 2021-02-26

-   Added: Drag and dropping rdvgame and rdvpreset files into the main Randovania window now imports that game file and preset, respectively.

-   Added: Discord bot now posts summary whenever a preset is attached to a message.

## [2.5.0] - 2021-02-19

-   Changed: Preset summary now only include differences from vanilla game.

-   Changed: The relative hint using an item category has been replaced with a relative hint using an area, with up to distance.

### Logic Database Changes

#### Added

-   Method of climbing Sanctuary Temple from the bottom with Bombs and Spider Ball (Intermediate and above).

-   Method of climbing Sanctuary Temple from the bottom with Screw Attack and Single Room Out of Bounds (Expert and above).

-   Method of reaching Worker's Path from the top level in Sanctuary Temple with Scan Visor and an Extended Dash (Expert and above).

-   Method of reaching Windchamber Gateway from Windchamber Tunnel in Grand Windchamber with a Boost Jump (Expert and above).

-   Method of reaching Temple Access in Mining Station A with a Boost Jump (Advanced and above).

-   Method of reaching pickup in Temple Access (Sanctuary) with Space Jump, Screw Attack, and Standable Terrain (Intermediate and above).

-   Method of climbing Temple Access (Sanctuary) with Space Jump, standing on a Rezbit, and dashing off the other Rezbit (Expert and above).

#### Changed

-   Increased weight for Energy Tanks to be selected as progression.

-   Reaching the pickup in Path of Roots from Torvus Lagoon with Gravity Boost, Space Jump, and a Slope Jump is now Intermediate (from Beginner).

-   Reaching the pickup in Grand Windchamber with Space Jump, Screw Attack, Slope Jump, Standable Terrain is now Advanced (from Intermediate).

-   Bomb Jumping over the 2nd light block heading to Hall of Eyes is now Intermediate (from Beginner).

-   Energy Tank requirements for Chykka have been lowered.

#### Fixed

-   Reliquary Grounds now has proper requirements for reaching Ing Reliquary with Light Suit.


## [2.4.2] - 2021-02-08

-   Fixed: Randovania no longer crashes if the connected Dolphin stops emulation.

## [2.4.1] - 2021-02-06

-   Added: Detect if the internal game copy was modified by a future version of Randovania, prompting for the user to press "Delete internal copy".

-   Changed: An error popup now shows up when exporting an ISO fails.

-   Removed: "Automatically track inventory" toggle, as the functionality was already removed.

-   Fixed: Randovania now considers any inventory item with amount above capacity, or capacity above the strict maximum as the game not being connected.

-   Fixed: Error message when the server rejects your client version not being displayed.

-   Fixed: Setting beam ammo expansions to 0 pickups no longer hides the boxes.

## [2.4.0] - 2021-02-01

-   **Major** - Added: The visor and beam you start the game equipped with is now configurable.

-   **Major** - Changed: In multiworld, items are now delivered at the same time as the message. It should also no longer fail to send with Nintendont.

-   Added: Additional joke hints were added.

-   Added: Method to climb to the portal Base Access with just Screw Attack (Intermediate and above).

-   Added: Method to reach the pickup in Grand Windchamber with Space Jump, Screw Attack, and a Slope Jump (Intermediate and above).

-   Added: Method to traverse Ventilation Area B from Bionenergy Production without Bombs by Screw Attacking into the tunnel and destorying the barriers with Missiles (Advanced and above).

-   Added: Method to reach the pickup in Path of Roots from Torvus Lagoon without Morph Ball (Beginner and above).

-   Added: Method to enter the tunnel in Underground Tunnel to Torvus Temple from Torvus Grove with an Instant Morph (Advanced and above).

-   Added: Method to reach the halfpipe pickup in Dark Torvus Arena with Space Jump and a Roll Jump (Expert and above).

-   Added: Method to climb to the upper level in Biostorage Station with Bomb Space Jump (Advanced and above).

-   Added: Method to reach the pickup in Grand Windchamber with a Space Jump, Bomb Space Jump, and a Scan Dash (Expert and above).

-   Added: Method to climb Mining Station B with Space Jump and a Slope Jump (Expert and above).

-   Added: Method to reach the portal in Mining Station B with Space Jump, Scan Visor, and Dashing for Single Room OoB (Expert and above).

-   Added: Method to cross Bitter Well to Phazon Site with Wall Boosts (Hypermode).

-   Added: Method to reach the bomb slot in Training Chamber with Gravity Boost and Air Underwater (Advanced and above).

-   Added: Method to open activate the Bomb Slot in Training Chamber with Darkburst or Sonic Boom (Hypermode).

-   Changed: Auto tracker internally uses a configuration file for the item positions.

-   Changed: The item pool tab when customizing presets now can edit major items directly.

-   Changed: Defeating Quadraxis with Power Bombs is now Advanced (from Beginner).

-   Changed: Bypassing the statue in Training Chamber from the back with Screw Attack and a Bomb Space Jump is now Expert (from Advanced).

-   Changed: Escaping Hive Temple without Spider Ball is now Expert (from Hypermode).

-   Changed: Bomb Space Jump in Great Bridge/Venomous Pond to reach Abandonded Worksite/Brooding Ground is now Expert (from Hypermode).

-   Changed: Using Seeker Missiles now requires either Combat Visor or Dark Visor.

-   Changed: Bomb Slots without Bombs in Sand Processing, Main Gyro Chamber, and Vault are now Advanced (from Expert).

## [2.3.0] - 2021-01-08

-   Added: Method to enter tunnels in Transit Tunnel East/Undertransit One from Catacombs/Dungeon to Training Chamber/Sacrificial Chamber with an Instant Morph (Intermediate and above).

-   Added: Method to reach the pickup on the Screw Attack wall in Aerial Training Site with a Roll Jump (Expert and above).

-   Added: Method to reach the pickup in Abandoned Worksite from the tunnel with a Boost Jump (Advanced and above).

-   Added: Method to bypass the statue in Training Chamber from the back with Screw Attack and a Bomb Space Jump (Advanced and above).

-   Added: Methods to reach the pickup in Mining Station B with Space Jump, Screw Attack, and Standable Terrain or after the puzzle with a Bomb Jump (Advanced and above).

-   Changed: In multiworld, keybearer hints now tells the player and broad category instead of just player.

-   Changed: Dark Alpha Splinter no longer strictly requires Power Beam.

-   Changed: Crossing Main Gyro Chamber with Screw Attack before stopping the gyro is now Hypermode (from Expert).

-   Changed: Phazon Grounds and Transport to Agon Wastes (Torvus) Seeker Locks without Seekers are now Expert (from Hypermode).

-   Fixed: Properly handle invalid ammo configurations in preset editor.

-   Fixed: Randovania no longer instantly crashes on macOS.

-   Fixed: Logic properly considers the Transport A gate being gone after entering from that side in Random Elevators.

## [2.2.0] - 2020-12-20

-   Added: 1 HP Mode, where all Energy Tanks and Save Stations leave you at 1 HP instead of fully healing.

-   Added: Added a detailed report of the generator's state when a game fails to generate.

-   Fixed: Generator will no longer ignore players that have no locations left. This would likely cause multiworld generation to fail more often.

-   Fixed: Error messages are properly shown if a game fails to generate.

-   Fixed: Alerts are now properly saved as displayed.

-   Fixed: Errors in the default preset no longer prevent Randovania from starting.

-   Changed: Optimized game generation, it now takes roughly 2/3 of the time.

-   Changed: Optimized game validation, it now also takes roughly 2/3 of the time.

-   Changed: Relative hints no longer cross portals.

-   Changed: In multiworld, keybearer hints now instead tells the player the item is for, instead of a category.

-   Changed: Decreased the chance of Power Bombs being late in a game.

-   Changed: Account name are updated every time you login via Discord.

-   Changed: Warning about dangerous presets in Multiworld sessions now include the player name.

-   Changed: Roll Jump in Meditation Vista to reach the pickup is now Hypermode (from Expert).

## [2.1.2] - 2020-12-05

-   Added: The Item Pool size now displays a warning if it's above the maximum.

-   Changed: The minimum random starting items is now considered for checking the pool size.

-   Fixed: Being kicked from an online session would leave the window stuck there forever.

-   Fixed: Bulk selecting areas for starting location no longer includes areas that aren't valid starting locations.

## [2.1.1] - 2020-12-02

-   Added: A prompt is now shown asking the user to install the Visual C++ Redistributable if loading the Dolphin backend fails.

-   Fixed: Changing ammo configuration breaks everything.

-   Fixed: Patching ISOs should work again.

-   Fixed: Clean installations can select presets again.

## [2.1.0] - 2020-12-02

-   Changed: Multiworld session history now auto-scrolls to the bottom

-   Changed: The lowest level for a trick is now called "Disabled" instead of "No Tricks".

-   Changed: Minimum Varia Suit Dark Aether is now 0.1, as 0 crashes the game.

-   Changed: Permalinks are now entirely different for different games.

-   Changed: Preset summary now specifies if hidden model uses ETM or random item.

-   Added: A very basic visualization of the map to the tracker.

-   Added: Trick Details can now be used with all 3 games.

-   Fixed: Changing a trick level to No Tricks no longer cause inconsistent behavior with the permalinks.

-   Removed: Intermediate path for reaching item in Main Reactor from Security Station B door without Screw Attack since it was broken and impossible.

-   Changed: Renamed "Before Pickup" to "Next to Pickup" in various locations for more clarity


## [2.0.2] - 2020-11-21

-   Added: Starting locations tab has checkboxes to easily select all locations in an area

-   Added: The map tracker now supports random elevators, translator gates and starting location.

-   Changed: The pickup spoiler in game details is now sorted.

-   Fixed: Multiworld sessions should no longer occasionally duplicate messages.

-   Fixed: Custom safe zone healing should now work in multiworld sessions.

-   Fixed: Occasional error with switching an observer into a player.

## [2.0.1] - Skipped

## [2.0.0] - 2020-11-15

This version is dedicated to SpaghettiToastBook, a great member of our community who sadly lost her life this year.

Her contributions to Randovania were invaluable and she'll be missed.

---

-   **Major** - New game mode: Multiworld. In this co-op multiplayer mode, there's one different world for each player which is filled with items for specific players.

-   **Major** - Tricks are more organized and can be customized more precisely to a player's desire.

### General

-   Removed: Presets no longer have a global trick level. Each trick is now configured separately.

-   Added: Options for configuring usage of new tricks:
    - Bomb Jump (renamed from Difficult Bomb Jump)
    - Bomb Slot without Bombs
    - Boost Jump
    - Combat
    - Difficult Movement
    - Extended Dash
    - Knowledge
    - Open Gates from Behind
    - Respawn Abuse
    - Screw Attack into Tunnels
    - Seeker Locks without Seekers
    - Single Room Out of Bounds
    - Standable Terrain

-   Changed: The following trick level difficulties were renamed:
    - Trivial -> Beginner
    - Easy -> Intermediate
    - Normal -> Advanced
    - Hard -> Expert
    - Minimal Checking -> Minimal Logic

-   Changed: Replaced Beginner Friendly with Starter Preset, which is now the default preset.

-   Fixed: Energy Tanks can now properly be used as progression.

### Hints

-   Added: Relative hints, where an item is described as being some rooms away from another item or room.

-   Added: Guaranteed hints which tells in which areas (Agon Wastes, Ing Hive, etc) contains the keys for each of your dark temples.
    These hints are placed purely randomly, similarly to the guaranteed Temple Bosses hints.

-   Added: Free hint spots after generation now prefer items from late in progression instead of pure random.

-   Removed: Hints with green item names/joke item names have been removed.

-   Removed: Temple Keys are no longer hinted by progression-based Luminoth lore hints.

-   Changed: All games now have precisely 2 joke hints, which no longer randomly replace a progression hint.

-   Changed: Hints from keybearer corpses now uses a broader category, which leaves unclear if it's an expansion or not.

### GUI

-   Added: An automatic item tracker based on a Dolphin running on the same computer or a special Nintendont build on the same Wifi.

-   Added: A dark theme has been added. It can be toggled in the Advanced menu.

-   Added: Requirements in the logic database can now use templates of requirements, allowing for easy re-use.

-   Added: Data Editor can now edit all fields of a node, from type, name and all type specific fields.

-   Added: Data Visualizer and Editor now can operate in the included database for Prime 1 and 3.

-   Added: The Data Editor now displays a warning if you're closing with unsaved changes.

-   Added: Randovania can generate a game by importing permalinks directly from a race on racetime.gg.

-   Added: Some tricks now have a description on the Trick Details popup.

-   Fixed: Some complex combination of requirements with different depths now are displayed correctly.

-   Fixed: The Data Visualizer no longer opens behind the Customize Preset window when using the Trick Details popup.

-   Changed: After generating a game, the details shows up in a new window instead of in a new tab.

-   Changed: In game details, the permalink is now placed inside a line edit, so the window doesn't stretch with long permalinks.

-   Changed: All cosmetic game changes are now configured in the same dialog as the in-game options.

### Quality of Life

-   Added: A button in the Open menu now opens the folder where previously generated games are placed.

-   Added: Charge Beam and Scan Visor now use their respective models in game instead of Energy Transfer Module.

-   Added: The rate of healing for Safe Zones is now configurable.

-   Fixed: Removed Aerie Access and Credits from possible starting locations.

-   Changed: The Mission Final screen now includes the seed hash instead of Permalink, as many permalinks are bigger than the screen.

-   Changed: The elevator scan now includes the world of the connected area.

### Internals/Developer

-   Added: Energy Tanks have doubled weight for the generator.

-   Added: It's now possible to set the default spawn point of an area.

-   Fixed: Fixed solver when an event only connects to a pickup, but that pickup has connections from other nodes.

-   Fixed: The Data Editor no longer errors when saving after creating a new node.

-   Fixed: Certain combinations of item requirements with damage requirements weren't being processed correctly.

-   Fixed: Duplicated requirements are now properly removed when simplifying requirements.

-   Fixed: Exclude from Room Randomizer is now properly set, restoring many logic paths.

-   Changed: Better error messages when there are references to unknown resources in the database.

-   Changed: The `database` command is no longer a subcommand of `echoes`. It also has the `--game` argument to choose which database to use.

-   Changed: The `_locations_internal` field is no longer needed for .rdvgame files.

### Logic Database changes

#### Added

-   General:
    - Methods to open all Seeker Missile Doors with Screw Attack (Advanced and above).
    - Method to activate most Bomb Slots without Bombs (Advanced and above).
    - Dark/Light/Annihilator doors and Dark/Light portals require either ammo or Charge Beam.

-   Sanctum, method to fight Emperor Ing without Spider Ball (Hypermode).

-   Transport A Access, method of reaching Temple Transport A door with a Wall Boost (Advanced and above).

-   Abandoned Base, method of reaching portal with Space Jump and Screw Attack (Intermediate and above).

-   Accursed Lake, method of collecting the item and leaving with Morph Ball, Light Suit, Gravity Boost, and Reverse Air Underwater (Advanced and above).

-   Hall of Honored Dead, method of leaving through the Morph tunnel without Space Jump (Expert and above).

-   Industrial Site, method of opening the gate to Hive Access Tunnel from behind with just Charge Beam (Intermediate and above).

-   Ing Windchamber, method of completing the puzzle with Power Bombs instead of Bombs (Beginner and above).

-   Landing Site, method of reaching Service Access door:
    - With Bombs and Screw Attack (Intermediate and above).
    - With Space Jump and Bomb Space Jump (Intermediate and above).

-   Meeting Grounds, method of reaching the tunnel with Space Jump and a Bomb Space Jump (Intermediate and above).

-   Temple Assembly Site:
    - Methods of reaching Dynamo Chamber door with a Bomb Jump (Beginner and above), a Dash (Intermediate and above), or a Roll Jump (Advanced and above).
    - Methods of reaching the portal without moving the light block with Single Room Out of Bounds and either Screw Attack or Space Jump (Expert and above).
    - Method of leaving from the portal with Single Room Out of Bounds and Screw Attack (Expert and above).

-   Windchamber Gateway:
    - Method of reaching the item with a Boost Jump (Advanced and above) and returning with an Extended Dash (Expert and above).
    - Method of reaching Path of Eyes door from Grand Windchamber door with an Extended Dash (Advanced and above).

-   Bioenergy Production, method to reach Storage C door or item from top level with Extended Dash (Expert and above).

-   Central Station Access/Warrior's Walk, method of climbing the ledge with an Instant Unmorph Jump (Hypermode).

-   Crossroads, method to reach the item from the half pipe with just Screw Attack (Advanced and above).

-   Dark Transit Station, method to reach the ledge from Duelling Range with a Bomb Jump (Beginner and above).

-   Portal Access, method of crossing to Judgement Pit using Screw Attack without Z-Axis (Beginner and above).

-   Doomed Entry, method to climb room with Space Jump and Screw Attack (Beginner and above).

-   Feeding Pit:
    - Method of reaching Ing Cache 1 door with Space Jump and Screw Attack (No Tricks and above).
    - Method of climbing to Watering Hole door without any items (Expert and above).
    - Method of escaping the pool using Light Suit and a Bomb Space Jump no Space Jump or Gravity Boost (Hypermode)

-   Main Reactor, method of reaching Dark Samus 1 fight from Ventilation Area A door with Space Jump, Bombs, and a Bomb Space Jump (Intermediate and above).

-   Mining Station B:
    - Method to climb to the Seeker door without Morph Ball and with Space Jump (Beginner and above).
    - Method to reach the portal without breaking the rock with Single Room Out of Bounds and Screw Attack (Expert and above).

-   Sandcanyon, method to reach the item with Space Jump and Single Room Out of Bounds (Expert and above).

-   Transport Center/Crossroads, method to climb the halfpipe with Space Jump (Advanced and above).

-   Abandoned Worksite:
    - Method of reaching the item with a Bomb Space Jump without Space Jump (Advanced and above).
    - Method of reaching the tunnel from Forgotten Bridge with a Slope Jump (Intermediate and above).

-   Catacombs:
    - Method to reach the Bomb Slot with Air Underwater and Screw Attack (Advanced and above).
    - Method to reach Transit Tunnel East with a Combat/Scan Dash (Advanced and above).
    - Method to reach the portal with Screw Attack (Intermediate and above).
    - Method to reach Transit Tunnel East/South with Morph Ball, Gravity Boost, and Reverse Air Underwater (Advanced and above).
    - Method to reach Transit Tunnel South with Jump Off Enemy (Advanced and above).

-   Dark Arena Tunnel, method of reaching either door with Screw Attack and Single Room Out of Bounds (Advanced and above).

-   Dark Forgotten Bridge:
    - Method to perform the gate clip to Dark Falls/Dark Arena Tunnel with a Ledge Clip Jump (Hypermode).
    - Method to reach Bridge Center from Putrid Alcove door with only Scan Visor (Advanced and above).
    - Method to reach Brooding Ground door from the bridge before rotating and with an Extended Dash (Expert and above).

-   Forgotten Bridge:
    - Method to reach Abandoned Worksite door from the bridge before rotating and with an Extended Dash (Expert and above).
    - Method to reach Bridge Center with Morph Ball, Gravity Boost, and Reverse Air Underwater (Advanced and above).

-   Gathering Hall:
    - Method to reach the Kinetic Orb Cannon with Gravity Boost and Bombs (Expert and above) or Gravity Boost and Space Jump (Beginner and above).
    - Method to reach Transit Tunnel South from Transit Tunnel West with Morph Ball, Gravity Boost, and Reverse Air Underwater (Advanced and above).
    - Method to reach the Spider Ball tracks with Morph Ball, Gravity Boost, and Reverse Air Underwater (Advanced and above).
    - Methods to escape the halfpipe after draining the water with Space Jump and Bomb Space Jump or Space Jump and Screw Attack (Advanced and above).

-   Great Bridge, method of reaching the lower Temple Access door from Path of Roots door with Screw Attack and Slope Jump (Intermediate and above).

-   Main Hydrochamber/Hydrodynamo Station, methods to climb rooms without Gravity Boost and with Air Underwater (Advanced and above), Space Jump, and Screw Attack (Hypermode).

-   Meditation Vista, methods of reaching the item with a Boost Jump (Advanced and above), Roll Jump (Expert and above), or Extended Dash (Hypermode).

-   Path of Roots, method of reaching the item using:
    - Morph Ball, Bombs and Space Jump (Advanced and above).
    - Morph Ball, Gravity Boost, and Reverse Air Underwater (Advanced and above).
    - Morph Ball, Bombs, and Standable Terrain (Hypermode).

-   Plaza Access, method of reaching the doors and the item with Screw Attack and Single Room Out of Bounds (Advanced and above).

-   Portal Chamber (Light World), method of reaching the portal from Torvus Lagoon door with Screw Attack and Single Room Out of Bounds (Advanced and above).

-   Putrid Alcove, method of getting the item and leaving without any items (Expert and above).

-   Sacrificial Chamber, method of crossing gap to Sacrificial Chamber Tunnel with Extended Dash (Expert and above).

-   Torvus Grove, method of climbing the room without Boost Ball (Expert and above).

-   Torvus Plaza:
    - Method of getting the item without Boost Ball and/or Spider Ball (Advanced and above).
    - Method of leaving the room with Space Jump and Bombs (Advanced and above).

-   Torvus Temple, method of reaching the pirate fight from the lower level with Screw Attack and Single Room Out of Bounds (Advanced and above).

-   Training Chamber:
    - Method to exit the spinner with Power Bombs instead of Bombs (Beginner and above).
    - Method to climb to the top of the statue with Gravity Boost and Bombs (Intermediate and above).
    - Method to climb to the top of the statue with Space Jump, Scan Dash, and Underwater Dash (Advanced and above).
    - Method to climb to the top of the statue with Space Jump and Extended Dash (Expert and Above).

-   Underground Tunnel, method to access Torvus Temple from Torvus Grove with Screw Attack (Expert and above).

-   Undertemple, method to have PB Guardian break PB door using bombs (Advanced and above).

-   Undertemple Access, method of reaching the item using Screw Attack and Jump Off Enemy (Hypermode).

-   Venomous Pond, method to reach the key from the Save Station with Screw Attack and Standable Terrain (Beginner and above).

-   Aerial Training Site, methods to cross the room from various nodes with Dashes, Roll Jumps, and Extended Dashes (Intermediate/Expert and above).

-   Aerie, method of collecting the item:
    - Without entering the Dark World (Expert and above).
    - With only Screw Attack (Beginner and above).

-   Dynamo Access, method to cross over the Spider Track with Space Jump and Standable Terrain (Beginner and above).

-   Dynamo Works:
    - Method of collecting the item with a Roll Jump and Instant Morph (Expert and above).
    - Method of reaching the upper door with a Bomb Space Jump (Beginnner and above).

-   Grand Abyss, methods of crossing the gap with Boost Jump (Advanced and above) or Extended Dash (Expert and above).

-   Hall of Combat Mastery:
    - Method of collecting the item with a Wall Boost (Expert and above).
    - Methods of reaching the item, and skipping the Spider Track to and from Central Area Transport East with Screw Attack (Intermediate and above).

-   Hive Entrance, method of reaching the Flying Ing Cache with Screw Attack and Single Room Out of Bounds (Hypermode).

-   Hive Dynamo Works:
    - Method of collecting the Flying Ing Cache item and leaving with Space Jump and Scan Visor (Advanced and above).
    - Method of reaching the Flying Ing Cache from portal side and vice versa with Screw Attack and Single Room Out of Bounds (Expert and above).

-   Hive Summit, method of reaching the portal:
    - With Space Jump and Standable Terrain (Intermediate and above).
    - With Space Jump, Boost Ball, Boost Jump, and Out of Bounds (Expert and above).

-   Hive Temple:
    - Method of fighting Quadraxis with Power Bombs instead of Bombs (Beginner and above).
    - Methods of leaving the room without Spider Ball after Quadraxis with Boost Ball or Space Jump (Hypermode).

-   Judgment Drop, method of reaching the portal with Space Jump and Single Room Out of Bounds (Expert and above).

-   Main Research, method of fighting Caretaker Drone without Bombs (Expert and above).

-   Reactor Core, method of reaching the item with only Space Jump (Expert and above).

-   Sanctuary Entrance, method to reach the cannon to the item with only Morph Ball, Spider Ball, and Power Bombs (Advanced and above).

-   Vault Attack Portal, method to cross either direction with just Screw Attack (Expert and above).

-   Watch Station, method of accessing the Spider Ball track to Watch Station Access door and Sentinel's Path door and back with an Instant Morph (Intermediate and above).

-   Watch Station Access, methods to cross the pit in either direction using:
    - Boost Ball and Boost Jump (Advanced and above).
    - Space Jump, Scan Visor, and Scan Dash (Advanced and above).

-   Workers Path, method of crossing the room from Sanctuary Temple with a Boost Jump (Advanced and above).

#### Fixed

-   Scan Visor Requirements:
    - Dash Requirements in many rooms
    - Grand Abyss Bridge terminal
    - Sand Processing item
    - Staging Area terminal
    - Torvus Lagoon terminal
    - Trooper Security Station Event coming from Communication Area
    - Various Dash Requirements

-   Dark Aether Damage Requirements have been added to every room in the Dark World.

-   Morph Ball requirements added to Morph Ball Doors and various rooms.

-   Invisible Objects and Dark Visor Requirements:
    - Screw Attack without Space Jump in Unseen Way (Intermediate and above)
    - Screw Attack without Space Jump in Phazon Grounds (Advanced and above)

-   Entrance to Agon Map Station now requires Bombs, Power Bombs, or Boost Ball if coming from either direction, or Screw Attack and Space Jump as well if coming from Mining Plaza.

-   Added Charge Beam and Beam Ammo Requirements to Profane Path and Sentinel's Path.

-   Sand Processing:
    - Now requires items to climb the room before draining the sand: Space Jump, with a Bomb Jump (Beginner and above) or with Screw Attack (Intermediate and above)
    - Screw Attacking into the tunnel is now Expert (from Hypermode).

-   Portal Site:
    - Now does not require the gate open to enter from Portal Access.
    - Now does not require the gate closed to enter from Crossroads.

-   Service Access now properly includes Wall Boost to Meeting Grounds from Landing Site on Advanced.

#### Changed

-   Many nodes with missing requirements have been updated/cleaned up.

-   Simplified nodes in many rooms for ease of logic navigation.

-   Various tricks have been changed to more accurately represent the required method.

-   Abandoned Base, Bomb Jump to transport is now Advanced (from Intermediate).

-   Accursed Lake, Dash to Safe Zone from Flying Ing Cache is now Intermediate (from Beginner).

-   Communication Area:
    - Standable Terrain to reach the item is now Beginner (from Intermediate).
    - Screw Attack without Space Jump to reach Storage Cavern A is now Beginner (from Intermediate).
    - Double Bomb Jump up Standable Terrain is now Intermediate (from Advanced).

-   GFMC Compound, Extended Dash to reach the item on the Ship without Space Jump is now Expert (from Hypermode).

-   Grand Windchamber, reaching the pickup with Terminal Fall Abuse after solving the Ing Windchamber puzzle is now Beginner (from Intermediate).

-   Path of Eyes, Bomb Jumps to get over Light blocks are now Beginner (from Intermediate).

-   Service Access, crossing upper tunnel without Boost Ball is now Advanced (from Intermediate).

-   Temple Assembly Site, method to reach the item with Screw Attack is now Beginner (from Intermediate).

-   Agon Temple, Slope Jumps to skip the fight barriers are now Beginner (from Advanced).

-   Battleground, climbing to top safe zone via Standable Terrain is now Beginner (from Intermediate).

-   Central Mining Station, Scan Dash to upper level from Central Station Access is now Expert (from Advanced).

-   Command Center Access, exiting tunnel without Space Jump is now Beginner (from Intermediate).

-   Doomed Entry, Slope Jump to reach the upper level from the portal is now Beginner (from Intermediate).

-   Double Path, crossing lower path without Space Jump is now Beginner (from Intermediate).

-   Feeding Pit, method to climb to Watering Hole with just Screw Attack is now Beginner (from Intermediate).

-   Mining Plaza, climbing the room with Screw Attack is now Beginner (from Intermediate).

-   Mining Station A, reaching Front of Lore Scan from Room Center with a Bomb Jump is now Intermediate (from Advanced).

-   Mining Station B:
    - Reaching Transit Station door from room center with Screw Attack after opening the portal is now Intermediate (from Hypermode).
    - Reaching the bomb slot to open the portal with Standable Terrain and Screw Attack is now Intermediate (from Advanced).
    - Reaching the bomb slot to open the portal with Slope Jump and Space Jump is now Advanced (from Expert).

-   Portal Access, returning from Judgment Pit without Space Jump is now Beginner (from Intermediate).

-   Trial Grounds, Standable Terrain to reach the door from the portal is now Beginner (from Intermediate).

-   Catacombs, reaching the portal with Morph Ball and Reverse Air Underwater is now Advanced (from Expert).

-   Crypt, Bomb Jump to Laser Platfrom from bottom Safe Zone is now Beginner (from Intermediate).

-   Forgotten Bridge, reaching Bridge Center with Bombs and Screw Attack is now Intermediate (from Advanced).

-   Gathering Hall:
    - Reaching Transit Tunnel South/West Doors from top door with Morph Ball and Roll Jump is now Expert (from Advanced).
    - Reaching Transit Tunnel East with Spider Ball and Boost Ball is now Beginner (from Intermediate).

-   Great Bridge:
    - Slope Jumps to reach Map Station from Bottom Level and from Map Station to Upper Level are now Beginner and Intermediate (from Intermediate and Advanced, respectively).
    - Bomb Space Jump with Space Jump to reach the Translator Gate is now Advanced (from Expert).

-   Poisoned Bog, reaching Portal Chamber door with just Screw Attack is now Advanced (from Intermediate).

-   Torvus Lagoon, reaching Portal Chamber from Temple Transport Access is now Intermediate (from Advanced).

-   Training Chamber, Standable Terrain to reach Fortress Transport Access from Top of Statue and back is now Beginner (from Intermediate).

-   Venomous Pond, reaching the key from the Save Station with Screw Attack is now Beginner (from Intermediate).

-   Aerial Training Site, Screw Attack at Z-Axis from Central Hive Area West door to the portal or Temple Security Access door is now Intermediate (from Advanced).

-   Dynamo Access, crossing over the Spider Track with a Slope Jump is now Beginner (from Intermediate).

-   Hall of Combat Mastery, Instant Morph tricks to the item and Central Area Transport East and back are now Advanced (from Intermediate).

-   Hive Dynamo Access, opening Echo Gate from behind is now Beginner (from Intermediate).

-   Hive Dynamo Works:
    - Reaching the Seeker Lock Safe Zone from Hive Dynamo Access door with Terminal Fall Abuse is now Beginner (from Intermediate).
    - Reaching the Flying Ing Cache from the tunnel with Screw Attack is now Beginner (from Intermediate).
    - Reaching the Flying Ing Cache from the tunnel and back with Standable Terrain is now Intermediate (from Advanced).
    - Opening the Seeker Lock from behind is now Beginner (from Intermediate).

-   Hive Summit, Standable Terrain to reach portal inside glass area is now Beginner (from Intermediate).

-   Hive/Temple Access, reaching the upper door with Screw Attack at Z-Axis is now Beginenr (from Intermediate).

-   Transit Station, reaching the top portal with Screw Attack is now Beginner (from Intermediate).

-   Vault:
    - Terminal Fall abuse to reach Grand Abyss door from bridge portal with Space Jump is now Beginner (from Intermediate).
    - Reaching the Bomb Slot with Screw Attack from the bridge portal is now Beginner (from Intermediate).

-   Watch Station, Screw Attack at Z-Axis from Watch Station door to Sentinel's Path door is now Beginner (from Intermediate).

-   Watch Station Access, reaching the Watch Station door from the pickup with just Screw Attack is now Beginner (from Intermediate).

## [1.2.2] - 2020-06-06

-   Changed: Re-organized the tabs in the preset customization window

-   Changed: The reset map tracker menu action is now visible on non-windows platforms.

-   Fixed: Exporting ISOs with Menu Mod should now work on macOS.

## [1.2.1] - 2020-05-30

-   Added: Randovania releases now includes a packages for macOS.

## [1.2.0] - 2020-05-25

-   *Major* - Added: The text of the scan that unlocks an elevator now includes the
    elevators destination.

-   *Major* - Added: Translator gates can be configured as Unlocked: the hologram will be invisible and can be scanned
    without any translator.

-   *Major* - Added: The default in-game options can now be configured from Randovania.

-   *Major* - Added: How much ammo each beam uses to shoot uncharged, charged and charge combos is now configurable,
    along with the ammo it uses.

-   *Major* - Changed: The database now uses a new format which allows for any combination of "Or"/"And" statements.
    The Data Visualizer and Editor were both updated to take advantage of this.

-   Added: An option to connect Sky Temple Gateway directly to the credits, skipping the final bosses.

-   Added: How much energy you get for each Energy Tank is now configurable.

-   Added: The in-game Hint System has been removed. The option for it remains, but does nothing.

-   Changed: The spoiler log now lists the order in which items where placed, with their location and hints,
    instead of a detailed playthrough for completion.

-   Changed: The logbook entries that contains hints are now named after the room they're in, with the categories
    being about which kind of hint they are.
    KNOWN ISSUE: While scanning something, the categories that show up are incorrect.

-   Added: Open -> Trick Details menu entry, similar to what's available in the
    Trick Level tab when customizing a preset.

-   Added: Play -> Import game file, to load spoiler logs.

-   Added: The "Heals?" checkbox in the database editor now works.

-   Added: The permalink import dialog now shows an error message for invalid permalinks.

-   Changed: One-way elevators now have a chance of warping to credits.

-   Changed: Clarified that the item from Space Jump Guardian and Power Bomb Guardian
    must be collected for the appropriate events to be triggered.

-   Changed: In Menu Mod, the list of rooms to warp to is now sorted.

-   Changed: The export-areas command line option now outputs details about requirements for each area.

-   Internal: A human-readable copy of the database is now kept next to the database file, for easier diffs.

-   Fixed: Debug logs can no longer be enabled for non-spoiler permalinks.

-   Added: Missile Expansions have a 1/8192 chance of using Dark Missile Trooper model.

-   Fixed: Progress bar no longer goes to an indefinite status when generation fails.

-   Added: Checkbox for automatically exporting a spoiler log next to the ISO.

-   Fixed: Only the last digit of the game id is changed, instead of the full game id.

### Logic Database changes

-   Fixed: Staging Area is now correctly considered a dark world room.

-   Fixed: The Ing Cache in Dark Oasis now requires Power Bombs.

-   Fixed: Bioenergy Production correctly requires Scan Visor for connections using the racks.

-   Added: In Bioenergy Production, method of reaching the Storage C door with Space Jump and Screw Attack (Easy and above)

-   Added: In Bioenergy Production, method of reaching the Storage C door using a roll jump (Normal and above).

-   Added: In Bioenergy Production, method of reaching the Ventilation Area B door using Screw Attack without Space Jump (Normal and above).

-   Added: In Bioenergy Production, additional upper level connections using Space Jump and Screw Attack.

-   Added: In Sandcanyon, method of reaching the center platform using a roll jump and boost ball (Hard and above).

-   Changed: In Command Center Access, the wall boosts to reach the lower Central Mining Station and Command Center doors from the morph ball tunnel are now Normal difficulty (from Hard).

-   Changed: In Portal Chamber (both light and dark Torvus) , all wall boosts are now Normal difficulty (from Hard).

-   Changed: In Undertransit Two, all wall boosts are now Easy difficulty (from Hard).

-   Changed: In Temple Security Access, all wall boosts are now Normal difficulty (from Hard).

-   Changed: In Watch Station, all wall boosts are now Normal difficulty (from Hard).

-   Added: In Watch Station, a wall boost method of reaching the Watch Station Access door from the Sentinel's Path door using Spider Ball and Boost Ball (Normal and above).

-   Changed: In Service Access, methods using a wall boost to reach the Meeting Grounds door from the upper Morph Ball tunnel are now Normal difficulty (from Hard).

-   Changed: In Great Bridge, the wall boost to reach the lower Temple Access Door from the Path of Roots door is now Easy difficulty (from Hard).

-   Changed: In Transit Tunnel East, the wall boost to reach the Training Chamber door from the Catacombs door is now Easy dififculty (from Hard).

-   Changed: In Transit Tunnel South, all wall boosts are now Easy difficulty (from Hard).

-   Added: In Hall of Honored Dead, a method of obtaining the item with Power Bombs (Trivial and above).

-   Added: Many Light Ammo/Dark Ammo/Morph Ball/Charge Beam requirements.

-   Added: In Bioenergy Production, methods of reaching the item and the door to Ventilation Area B using a Bomb Space Jump and Screw Attack without Space Jump (Hypermode).

-   Fixed: Biostorage Station now requires Space Jump or Scan Visor to reach the upper level (No Tricks and above).

-   Changed: In Sand Processing, the method of reaching the item without Boost Ball requires the Bomb Space Jump trick, and no longer requires Screw Attack.

-   Added: In GFMC Compound, a method of reaching the ship item with Screw Attack (Normal and above).

-   Added: In Main Gyro Chamber, a method of reaching the bottom of the gyro area from the middle of the room with Screw Attack (Easy and above).

-   Changed: In Workers Path, Morph Ball Bomb is no longer required.

-   Changed: In Main Reactor, unlocking the gate no longer requires Space Jump, and is now Trivial difficulty (from Easy).

-   Added: In Landing Site, a method of reaching the door to Service Access using Morph Ball Bomb and a Slope Jump (Normal and above).

-   Added: Methods of climbing Central Station Access and Warrior's Walk using Screw Attack (Hard and above) and a wall boost (Hypermode).

-   Added: A method of opening the echo gate in Hive Dynamo Access from the Hive Gyro chamber side using Sonic Boom or Darkburst (Easy and above).

-   Changed: In Reliquary Grounds, the method of reaching the door to Ing Reliquary using Screw Attack is now Normal difficulty (from Hard).

-   Added: In Reliquary Grounds, a method of reaching the door to Ing Reliquary using Morph Ball Bomb and Screw Attack without Space Jump (Easy and above).

-   Added: In Phazon Pit, a method of reaching the door to Phazon Grounds using a roll jump and boost ball (Hard and above).

-   Changed: Climbing Hall of Stairs with Space Jump is now Trivial difficulty (from Easy).

-   Added: In Transport Center, a method of reaching the elevator door from the portal using Screw Attack without Space Jump (Trivial and above).

-   Added: In Mining Station A, a method to reach the Temple Access door using Screw Attack (Trivial and above).

-   Added: In Gathering Hall, a method to reach the Transit Tunnel South from the Gathering Access door using Space Jump (Easy and above).

-   Added: In Industrial Site, a method of opening the Industrial Site gate from the wrong side using a missile (Trivial and above).

-   Fixed: Removing the Aerial Training Site barrier requires Scan Visor.



## [1.1.1] - 2020-03-11

-   Added: The preset summary now includes if menu mod is enabled.

-   Fixed: The cursor no longer snaps to the end on all changes, in the permalink
    input field.

-   Fixed: "Starting Items" is now properly implemented in the preset summary.

-   Changed: "Custom Items" is now "Item Pool" in the preset summary, and lists all
    deviations from the standard item pool.

## [1.1.0] - 2020-03-10

-   Added: The pickup notice for a locked expansion is more clear of what's going on.

-   Added: The "Save ISO" dialog now remembers the last output directory used.

-   Added: A copy of the game file is automatically saved to
    `%LOCALAPPDATA%\Randovania\game_history` whenever a game is generated. There's no
    interface in Randovania to view this history.

-   Changed: The "Save Spoiler" button now provides a default name for the game file.

-   Changed: Shortened permalinks with customized starting locations.

-   Changed: Preset are now exported to `.rdvpreset` files, to avoid Discord truncating the
    file names.

-   Fixed: When changing a preset name, the cursor no longer moves to end after any change.

### Logic Database changes

-   Fixed: The pickup in Undertransit One now requires Power Bombs, to avoid soft locks.

-   Fixed: The second Portal Chamber is now correctly considered a Dark Torvus Bog room.

## [1.0.0] - 2020-02-09

-   *Major* - Added: Support for multiple presets of options, as well as saving your own presets.

-   *Major* - Changed: The user experience for creating a new game has been changed completely.

-   Added: Three new methods of shuffling elevators: *Two-way, unchecked*, *One-way, elevator room*
    and *One-way, anywhere*. The elevators tab has more details of how these work.

-   Added: Add a setting for how strict the damage requirements are.

-   Added: It's now possible to exclude locations from having any progression on them.

-   Added: You can choose an arbitrary number of locations to choose randomly from for starting location.

-   Changed: A Luminoth Lore scan is less likely to have hints for what was already accessible
    when that scan was found.

-   Changed: Power Bombs and Progressive Grapple are now slightly more likely to appear earlier.

-   Changed: The hints randomly assigned at the end of generation are less likely to be repeats.

-   Changed: Loading a new game will automatically clear any existing one.

-   Changed: Minimal Checking now also checks of Dark Agon Temple Keys and Dark Torvus Temple Keys.

-   Removed: The Progressive Launcher has been removed.

-   Removed: The settings for fixing the translator gates have been removed for now, to be re-added
    on a future "Advanced" tab.

-   Removed: The create-permalink command line argument has been removed.

### Logic Database changes

-   Fixed: Spider Guardian fight now requires Dynamo Works Quads Gone to be triggered.

-   Fixed: Boost Guardian now properly requires Bombs.

-   Added: Escaping Dark Torvus Arena with a BSJ, for Normal. (See #581).

-   Added: Activating the Industrial Site gate backwards, using charged Annihilator Beam, for Trivial. (See #582).

## [0.29.1] - 2019-10-01

-   Fixed: Fix AttributeError preventing major/minor randomization from working.

-   Fixed: Seeds where no progression is needed to finish should no longer fail to generate.

## [0.29.0] - 2019-10-01

-   *Major* - There is now an option for a major/minor split randomization mode, in which expansions and
    non-expansion items are shuffled separately.

-   *Major* - Changed: Item hints and Sky Temple Key hints now distinguish between the light and dark worlds.
    For example, the room in which Quadraxis resides will be shown as "Ing Hive - Hive Temple" rather than
    "Sanctuary Fortress - Hive Temple".

-   *Major* - Added: the "Invisible Objects" trick in places where a visor would otherwise be used to be able to see
    something (such as an invisible platform).

-   *Major* - Added: Title screen now shows a three-word representation of the seed hash.

-   Added: As an experimental feature, it is now possible to shuffle Power Beam, Charge Beam, Scan Visor and Morph Ball.
    These items use Energy Transfer Module model in game.

-   Added: You can now place a pickup that temporarily gives Cannon Ball when collected. It uses Boost Ball's model.

-   Changed: Some item categories were given clearer names:
    - Dark Agon Keys, Dark Torvus Keys, and Ing Hive Keys are now referred to as "red Temple Keys" instead of
    "Temple Keys".
    - Items that aren't keys or expansions are collectively referred to as "major upgrades" instead of "major items".
    - Red Temple Keys and Sky Temple Keys are now collectively referred to as "Dark Temple Keys" instead of "keys".

-   Fixed: "Beam combos" are now called "charge combos".

-   Changed: The hints acquired from keybearer corpses now clarify that the item is the one contained in a Flying
    Ing Cache.

-   Changed: Each hint for the items guarded by Amorbis, Chykka, and Quadraxis now contains the corresponding
    Guardian's name.

-   Changed: The hint for the vanilla Light Suit location now has special text.

-   Changed: Item names in hints are now colored orange instead of red.

-   Changed: Some hints were added, some removed, and some modified.

-   Changed: Item scans were slightly edited.

-   Changed: The Sky Temple Key hints no longer use ordinal numbers.

-   Added: The seed hash is shown in Randovania's GUI after patching is done.

-   Changed: Generation will now be retried more times before giving up.

-   Changed: Joke hints are now used at most once each when placing hints.

-   Changed: The generator is now more likely to fill the worlds evenly.

-   Fixed: Added proper default nodes for rooms that were missing one, allowing those rooms to be selected as the
    starting room.

-   Fixed: Minimal Checking now correctly handles progressive suit and grapple.

-   Fixed: Config files with invalid JSON are now correctly dealt with.

-   Changed: Improved the performance of the resolver considerably.

-   Added: In the data visualizer, the damage requirements now have more descriptive names.

-   Added: In the data visualizer, requirements are now described with simpler to understand terms.

-   Changed: Windows releases are now created with PyInstaller 3.5.

-   Changed: The generator is now more likely to fill the worlds evenly.

### Logic Database changes

-   Changed: All NTSC-specific tricks are now in logic. These are always in logic, since the fixes from other versions
    are patched out.

-   Changed: Screw Attacking without Space Jump Boots in Hive Temple is no longer required on No Tricks.

-   Changed: In Hive Temple, scan dashing to the door to Temple Security Access is now Hypermode difficulty,
    from Hard and above.

-   Changed: The method to get the Main Research item with only Spider Ball was removed.

-   Fixed: Using charged Light Beam shots to get the item in Hazing Cliff now requires 5 or more Light Ammo.

-   Added: Method to open the gate in Main Reactor with Space Jump Boots and Screw Attack.

-   Changed: Opening the barrier in Crypt with Screw Attack is now always Easy and above.

-   Added: Method to climb to the door to Crypt Tunnel in Crypt via a Bomb Space Jump (Normal and above).

-   Added: Method to open Seeker Launcher blast shields with four missiles, Seeker Launcher, and Screw Attack (Easy
    and above). Underwater, the trick Air Underwater is also required, and the difficulty is Normal and above.

-   Fixed: Dark world damage during the Quadraxis fight is now correctly calculated.

-   Fixed: Requirements for crossing Sacred Path were added.

-   Added: Method to cross gap in the upper level of Command Center using Screw Attack without Space Jump Boots
    (Trivial and above).

-   Added: In Central Mining Station, a method to get to upper door to Command Center Access using a
    Bomb Space Jump (Easy and above) and another using Space Jump Boots and Screw Attack (Easy and above).

-   Added: Methods to climb Mining Plaza using the Morph Ball Bomb (Trivial and above) and using Screw Attack
    without Space Jump Boots (Easy and above).

-   Changed: In Forgotten Bridge, the difficulty of scan dashing to the door to Abandoned Worksite or the portal to
    Dark Forgotten Bridge was lowered to Easy, from Normal.

-   Added: In Forgotten Bridge, a method to get to the door to Grove Access from the portal to Dark Forgotten Bridge
    using only Screw Attack (Easy and above).

-   Added: In Forgotten Bridge, a method to get to the door to Abandoned Worksite via a roll jump (Easy and above).

-   Added: In Forgotten Bridge, a method to get to the bridge center from the door to Grove Access via a scan dash
    (Easy and above).

-   Added: In Hydrodynamo Station, a method to get from the room's top to the door to Save Station B with Screw Attack
    without Space Jump Boots (Trivial and above).

-   Changed: Climbing Hydrodynamo Station with only Gravity Boost and before all three locks are unlocked is now
    Trivial difficulty (from No Tricks).

-   Changed: Getting to the three doors in the middle section of Hydrodynamo Station using Air Underwater is now
    Normal difficulty (from Hard).

-   Fixed: A method to get the item in the Sunburst location by abusing terminal fall now has a damage requirement.

-   Added: A method to get to the turret in Sanctuary Entrance with only Space Jump Boots and Screw Attack, even
    after the bridge is destroyed.

-   Fixed: Lowering the portal barrier in Hive Dynamo Works now requires five missiles.

-   Added: Methods to cross Hive Dynamo Works using a roll jump (Easy and above) and using Space Jump Boots and
    Screw Attack (No Tricks).

-   Added: In Hive Dynamo Works, a method to cross the gap from the door to Hive Dynamo Access by abusing terminal
    fall (Easy and above).

-   Changed: In Hive Dynamo Works, returning from the Flying Ing Cache location using Space Jump Boots and
    Screw Attack is now Trivial difficulty (from Easy).

-   Added: Method to cross Watch Station Access from the door to Main Gyro Chamber using a Bomb Space Jump and
    Screw Attack without Space Jump Boots (Normal and above).

-   Added: In Watch Station Access, method to get from the scan post to the door to Watch Station by bomb jumping
    (Trivial and above) and by using Screw Attack without Space Jump Boots (Easy and above).

-   Fixed: The instant morph into the Morph Ball tunnel in Hall of Honored Dead now lists the Instant Morph trick.

-   Added: Method to get into the Morph Ball tunnel in Hall of Honored Dead using Space Jump Boots and Screw Attack
    (Easy and above).

-   Added: In Phazon Site, methods to get to the door to Bitter Well and to remove the barrier using Screw Attack
    without Space Jump Boots (both Easy difficulty).

-   Changed: The method to go over the Training Chamber statue from the back using Boost Ball and Spider Ball is
    now Normal difficulty (from Hard).

-   Added: In Phazon Site, a method to get to the door to Bitter Well by bomb jumping (Trivial and above).

-   Added: Many connections in Sacrificial Chamber.

-   Added: A method to get to the door to Fortress Transport Access from the top of the statue in Training Chamber
    using only Space Jump Boots (Easy and above). Morph Ball is also required if the statue hasn't been moved.

-   Added: A method to get to the doors to Transit Tunnel West/East in Training Chamber using Air Underwater (Normal
    and above).

-   Fixed: The method to get to the top of the Training Chamber statue using Gravity Boost and Spider Ball now lists
    the Instant Morph trick.

-   Added: In Training Chamber, a method of getting to the top of the statue from the door to Fortress Transport Access
    using just Space Jump Boots (Easy and above).

-   Added: Many connections in Windchamber Gateway.

-   Added: Method to get from the Kinetic Orb Cannon to the door to Transit Tunnel West via Grapple Beam in
    Gathering Hall.

-   Fixed: The slope jump in Abandoned Base now has a damage requirement.

-   Added: Method of getting the Temple Assembly Site item with Screw Attack and without Space Jump Boots.

-   Changed: The slope jump to get to the item in Temple Assembly Site is now Normal difficulty (from Hard).

-   Fixed: Requirements for crossing Dynamo Access were added.

-   Added: In Landing Site, method of reaching the door to Service Access from the Save Station using Space Jump and
    Screw Attack (No Tricks and above).

-   Fixed: The Culling Chamber item now has a damage requirement.

-   Changed: The trick to shoot the Seeker targets in Hive Dynamo Works from the wrong side is now Easy (from Trivial).

-   Fixed: The Watch Station Access roll jump now has a damage requirement.

-   Changed: The Watch Station Access roll jump is now Normal (from Easy).

-   Fixed: Added missing Space Jump Boots requirement for a Bomb Space Jump in Mining Station B.

-   Added: Method to unblock the portal in Mining Station B without Scan Visor (Normal and above).

-   Added: Method to get to the Darkburst location in Mining Station B with just Space Jump Boots and Screw Attack,
    and without using slope jumps or bomb space jumps (Hypermode difficulty).

-   Added: Method to manipulate Power Bomb Guardian into opening the Power Bomb Blast Shield on the door to
    Undertemple Access, using Boost Ball (Normal and above).

-   Fixed: The method to open the Hydrodynamo Station Seeker door using Screw Attack without Seeker Launcher now
    requires Gravity Boost to not have been collected.

-   Added: Method to get to the portal in Mining Station B with Space Jump Boots and Screw Attack (Trivial and above).

-   Fixed: Transport A Access, Collapsed Tunnel, Dynamo Chamber, Trooper Security Station, Mining Station Access, and
    Portal Access A now correctly require Morph Ball.

-   Fixed: Elevator rooms with missing Scan Visor requirements now have them.

-   Fixed: Removed erroneously added method to cross Sanctuary Entrance with Screw Attack without Space Jump Boots.

-   Fixed: Going through Sacred Bridge on No Tricks now requires Scan Visor and Morph Ball when coming from GFMC
    Compound.

-   Added: Method to skip Scan Visor and Morph Ball using Space Jump Boots in Sacred Bridge, when coming from GFMC
    Compound (Easy and above).

-   Fixed: Added Scan Visor requirement in Temple Transport Access (Sanctuary).

-   Changed: Connections in Venomous Pond were redone.

-   Changed: Getting to the door to Dark Transit Station in Trial Grounds with no items is now Hard difficulty, from
    Easy.

-   Added: Methods to get to the door to Dark Transit Station in Trial Grounds with Screw Attack without Space Jump
    Boots (Easy and above) and with a Bomb Space Jump (Normal and above).

-   Fixed: Added missing requirements for the Dark Samus 3 and 4 fight.

-   Changed: Fighting Dark Samus 2 with only Echo Visor is now Trivial difficulty, from Easy.

-   Fixed: Power Bomb doors now require Morph Ball, and Super Missile doors now require Power Beam and Charge Beam.

-   Added: Method to destroy the second web in Hive Tunnel when going through the room backwards using Sonic Boom
    (Easy and above).

## [0.28.1] - 2019-06-14

-   Fixed: Resetting settings would leave the launchers' configuration in an invalid state.

## [0.28.0] - 2019-06-12

-   *Major* - Changed: The resolver now keeps track of current energy during resolution.
    This ensures you'll always have enough Energy Tanks for trips to Dark Aether.

-   *Major* - Added: Scanning a keybearer corpse provides a hint of what is in the matching Flying
    Ing Cache.

-   Added: The tracker now persists the current state.

-   Added: Some generation failures are now automatically retried, using the same permalink.

-   Added: Buttons to see what a difficulty unlocks that doesn't involve tricks at all.

-   Changed: Increased Hint Scan value for logic to the intended value from the previous
    change.

-   Changed: There's no more hints with joke locations.

-   Changed: The lore hint in Mining Station A is now able to be scanned from the room center.

-   Added: A warning is now displayed when trying to disable validation.

-   Fixed: Seeker Missile's included missiles now respect the "needs Missile Launcher"
    option.

-   Changed: Progressive Launcher is now disabled by default.

-   Fixed: Clicking the connection's link in the Data Visualizer should now always work.

-   Changed: Hint Locations page now has a more usable UI.

-   Changed: On No Tricks, the logic will ensure that you can get Missiles, Seeker Launcher, and either
    Grapple Beam or both Space Jump Boots and Screw Attack before fighting Chykka.

-   Added: Methods to cross Workers Path with Screw Attack.

## [0.27.1] - 2019-05-30

-   Fixed: Specific trick levels are now persisted correctly across multiple sessions.

## [0.27.0] - 2019-05-28

-   *Major* - Changed: Optimized the seed generation step. It should now take roughly
    half as long or even faster.

-   *Major* - Added: It's now possible to configure the difficulty on a per-trick basis.

-   *Major* - Added: It's now possible to check where a certain trick is used on each
    difficulty.

-   Added: Hint Scans are valued more by the logic, making Translators more likely.

-   Changed: Joke item and locations now have a `(?)` added to make then slightly more
    obvious they're not serious.

-   Changed: Average ammo provided per expansion is now shown with more precision.

-   Added: `randovania echoes database list-dangerous-usage` command to list all
    paths that require a resource to not be collected.

-   Added: Methods to get to Sunburst location by reaching the platform with the cannon
    with a scan dash (Normal and above) or with just Space Jump Boots (Easy and above).

-   Added: Method to leave and enter the arena in Agon Temple with only Space Jump Boots
    (Trivial and above to enter; Easy and above to leave).

-   Added: Method to get to Darkburst location in Mining Station B via a Bomb Space Jump
    and without Screw Attack (Easy and above).

-   Fixed: In Hydrodynamo Station, going from the door to Hydrodynamo Shaft to the door to
    Save Station B now always requires all three locks in Hydrodynamo Station to be unlocked.

-   Added: Method to cross Phazon Pit using a Bomb Space Jump (Easy and above).

-   Added: Method to open the Seeker door in Hydrodynamo Station without the Seeker Launcher,
    using Screw Attack and one missile (Hard and Above).

-   Changed: The Ing Windchamber puzzle now only requires four missiles instead of five.

-   Changed: The cannon in Sanctuary Temple Access now only requires four missiles to
    activate instead of five.

-   Changed: Sanctuary Temple Access now requires a way to defeat the Quad to get through.

-   Added: Support for damage requirements without exactly one damage reduction item.

-   Changed: Seed validation should run faster and with fewer errors now.

-   Added: Another joke hint.

-   Changed: Updated credits.

-   Fixed: Crossing Sanctuary Entrance via the Spider Ball Track now requires Boost Ball.

-   Added: Method to cross Sanctuary Entrance with Screw Attack and without Space Jump Boots
    (Trivial and above).

-   Added: Method to cross Sanctuary Entrance, from the door to Power Junction to the door to
    Temple Transport Access, with Spider Ball and Power Bombs (Easy and above).

-   Fixed: The method to get the Sanctuary Entrance item without Spider Ball now requires
    Spider Guardian to not have been defeated.

-   Added: Method to get to and use the Vigilance Class Turret in Sanctuary Entrance using
    Space Jump Boots, Screw Attack, and Spider Ball. Spider Ball isn't required if Spider
    Guardian hasn't been defeated.

-   Fixed: In Sanctuary Entrance, going up the Spider Ball Track near the lore scan via the
    intended method now requires Boost Ball and the Morph Ball Bomb.

-   Added: Methods to go up the Spider Ball Track near the lore scan in Sanctuary Entrance
    with Spider Ball and only one of the following items:
    - Morph Ball Bomb (Trivial and above);
    - Boost Ball (Trivial and above);
    - Space Jump Boots (Easy and above).

-   Changed: In Sanctuary Temple, getting to the door to Controller Access via scan dashing
    is now Hard and above, from Normal and above.

-   Added: A tab with all change logs.

## [0.26.3] - 2019-05-10

-   Changed: Tracker now raises an error if the current configuration is unsupported.

-   Fixed: Tracker no longer shows an error when opening.

## [0.26.2] - 2019-05-07

-   Fixed: An empty box no longer shows up when starting a game with no
    extra starting items.

-   Fixed: A potential crash involving HUD Memos when a game is randomized
    multiple times.


## [0.26.1] - 2019-05-05

-   Fixed: The in-app changelog and new version checker now works again.

-   Fixed: Patching with HUD text on and using expansions locked by major item now works.

-   Changed: Missile target default is now 175, since Seeker Launcher now defaults to
    giving 5 missiles.


## [0.26.0] - 2019-05-05

-   **MAJOR** - Added: Option to require Missile Launcher and main Power Bombs for the
    respective expansions to work.

-   **MAJOR** - Added: Option to change which translator each translator gate in the
    game needs, including choosing a random one.

-   **MAJOR** - Added: Luminoth Lore scans now includes hints for where major items
    are located, as well as what the Temple Guardians bosses drop and vanilla Light Suit.

-   Added: Welcome tab, with instructions on how to use Randovania.

-   Added: Option to specify how many items Randovania will randomly place on your
    starting inventory.

-   Added: Option to change how much damage you take from Dark Aether when using
    Varia Suit and Dark Suit.

-   Added: Progressive Launcher: a progression between Missile Launcher and Seeker Launcher.

-   Changed: Logic considers the Translator Gates in GFMC Compound and Torvus Temple
    to be up from the start, preventing potential softlocks.

-   Changed: Escaping Main Hydrochamber after the Alpha Blogg with a Roll Jump is
    now Hard and above, from Easy and above.

-   Changed: The no-Boost return method in Dark Arena Tunnel is now Normal and above only.

-   Changed: The Slope Jump method in Great Bridge for Abandoned Worksite is now Hard
    and above, from Normal.

-   Changed: Crossing the statue in Training Chamber before it's moved with Boost and
    Spider is now Hard and above, from Hypermode.

-   Added: Option to disable the Sky Temple Key hints or to hide the Area name.

-   Changed: The location in the Sky Temple Key hint is now colored.

-   Changed: There can now be a total of 99 of any single Major Item, up from 9.

-   Changed: Improved elevator room names. There's now a short and clear name for all
    elevators.

-   Changed: The changed room names now apply for when elevators are vanilla as well.

-   Fixed: Going from randomized elevators to vanilla elevators no longer requires a
    clean unpack.

-   Added: `randovania echoes database list-resource-usage` now supports all types of
    resources.

-   Added: `list-resource-usage` and `list-difficulty-usage` now has the `--print-only-area`
    argument.

-   Changed: Areas with names starting with !! are now hidden in the Data Visualizer.

-   Added: Docks and Elevators now have usable links in the Data Visualizer. These links
    brings you to the matching node.

-   Added: The message when collecting the item in Mining Station B now displays when in
    the wrong layer.

-   Added: A warning now shows when going on top of the ship in GFMC Compound before
    beating Jump Guardian.

## [0.25.0] - 2019-03-24

-   Changed: Reworked requirements for getting the Missile in Crossroads from the doors. You can:
    - On Normal and above, with Boost, Bombs, Space Jump and Screw Attack
    - On Hard and above, with Bombs, Space Jump and Screw Attack
    - On Hypermode, with Bombs and Space Jump

-   Changed: Logic requirements for Dark Samus 2 fight are now the following:
    - On all trick levels, Dark Visor
    - On Easy and above, Echo Visor
    - On Normal and above, no items

-   Changed: The Slope Jump in Temple Assembly Site is now Hard and above, from Normal and above.

-   Changed: All occurrences of Wall Boost are now locked behind Hard or above.

-   Added: Added method to get the Power Bomb in Sanctuary Entrance with just Space Jump
    and Screw Attack. (See [#29](https://github.com/randovania/randovania/issues/29))

-   Added: Added method to cross Dark Arena Tunnel in the other direction without Boost.
    (See [#47](https://github.com/randovania/randovania/issues/47))

-   Added: Basic support for running Randovania on non-Windows platforms.

-   Added: You can now create Generic Nodes in the Data Editor.

-   Changed: Drop down selection of resources are now sorted in the Data Editor.

-   Changed: Shareable hash is now based only on the game modifications part of the seed log.

-   Fixed: Python wheel wasn't including required files due to mising \_\_init__.py

-   Fixed: error when shuffling more than 2 copies of any Major Item

-   Fixed: permalinks were using the the ammo id instead of the configured

## [0.24.1] - 2019-03-22

-    **MAJOR**: New configuration GUI for Major Items:
     - For each item, you can now choose between:
        - You start with it
        - It's in the vanilla location
        - It's shuffled and how many copies there are
        - It's missing
     - Configure how much beam ammo Light Beam, Dark Beam and Annihilator Beam gives when picked.
        - The same for Seeker Launcher and missiles.

-    **MAJOR**: New configuration GUI for Ammo:
     - For each ammo type, you choose a target total count and how many pickups there will be.

        Randovania will ensure if you collect every single pickup and every major item that gives
        that ammo, you'll have the target total count.

-    **MAJOR**: Added progressive items. These items gives different items when you collect then,
        based on how many you've already collected. There are two:
     - Progressive Suit: Gives Dark Suit and then Light Suit.
     - Progressive Grapple: Gives Grapple Beam and then Screw Attack.

-    **MAJOR**: Add option to split the Beam Ammo Expansion into a Dark Ammo Expansion and
        Light Ammo Expansion.

        By default there's 10 of each, with less missiles instead.


-    **MAJOR**: Improvements for accessibility:
     - All translator gates are now colored with the correct translator gate color they need.
     - Translators you have now show up under "Visors" in the inventory menu.
     - An option to start the game with all maps open, as if you used all map stations.
     - An option to add pickup markers on the map, that identifies where items are and if
        you've collected them already.
     - When elevators are randomized, the room name in the map now says where that elevator goes.
     - Changed the model for the Translator pickups: now the translator color is very prominent and easy to identify.

-    Added: Option to choose where you start the game

-    Added: Option to hide what items are, going from just changing the model, to including the
    scan and even the pickup text.

     You can choose to replace the model with ETM or with a random other item, for even more troll.

-    Added: Configure how many count of how many Sky Temple Keys you need to finish the game

-    Changed: Choosing "All Guardians" only 3 keys now

-    Changed: Timeout for generating a seed is now 5 minutes, up from 2.

0.24.0 was a beta only version.

## [0.23.0] - 2019-02-10

-   Added: New option to enable the "Warp to Start" feature.
-   Added: A "What's new" popup is displayed when launching a new version for the first time.
-   Fixed: changed text in Logic Settings to mention there _are_ hints for Sky Temple Keys.
-   Changed: Updated Claris' Randomizer, for the following fixes:
    -   Added the ability to warp to the starting room from save stations (-t).
    -   Major bug fix: The game will no longer immediately crash when not playing with Menu Mod.

## [0.22.0] - 2019-02-06

-   Changed: "Faster credits" and "Skip item acquisitions popups" are no longer included in permalinks.
-   Changed: Updated Claris' Randomizer, for the following fixes:
    -   Fixed an issue with two of the Sky Temple Key hints being accidentally switched.
    -   FrontEnd editing now works properly for PAL and Japanese versions.
    -   Attract video removal is now integrated directly into the Randomizer.
    -   Getting the Torvus Energy Controller item will no longer block you from getting the Torvus Temple item.

## [0.21.0] - 2019-01-31

-   **Major**: now using Claris' Randomizer version 4.0. See [Changelog](https://pastebin.com/HdK9jdps).

-   Added: Randovania now changes the game id to G2ME0R, ensuring it has different saves.
-   Added: Game name is now changed to 'Metroid Prime 2: Randomizer - SEEDHASH'. Seed hash is a 8 letter/number
      combination that identifies the seed being played.
-   Changed: the ISO name now uses the seed hash instead of the permalink. This avoids issues with the permalink containing /
-   Changed: Removed Agon Temple door lock after fighting Bomb Guardian, since this has been fixed in the Randomizer.
-   Fixed: Selecting an non-existent directory for Output Directory had inconsistent results

## [0.20.2] - 2019-01-26

-   Fixed: changed release zip to not use BZIP2. This fixes the native windows zip client being unable to extract.

0.20.1 was skipped due to technical issues.

## [0.20.0] - 2019-01-13

-   Added: an icon! Thanks to Dyceron for the icon.
-   Added: a simple Tracker to allow knowing where you can go with a given item state
-   Changed: Don't consider that Seeker Launcher give missiles for logic, so it's never
      considered a missile source.

## [0.19.1] - 2019-01-06

-   Fixed: Hydrodynamo Station's Door to Training Access now correctly needs Seekers
-   Added: New alternatives with tricks to get the pickup in Mining Plaza A.
-   Added: Trick to cross the Mining Plaza A backwards while it's closed.
-   Changed: Added a chance for Temple Keys not being always placed last.
-   Changed: Light Suit now has a decreased chance of being placed early.

0.19.0 was skipped due to technical issues.

## [0.18.0] - 2019-01-02

-   Added: Editor for Randovania's database. This allows for modifications and contributions to be made easily.
      There's currently no way to use the modified database directly.
-   Added: Options to place the Sky Temple Keys on Guardians + Sub-Guardians or just on Guardians.
-   Changed: Removed Space Jump method from Training Chamber.
-   Changed: Added Power Bomb as option for pickup in Hive Chamber B.
-   Changed: Shortened Permalinks when pickup quantities aren't customized.
-   Added: Permalinks now include the database version they were created for.
-   Fixed: Logic mistake in item distribution that made some impossible seeds.
-   Changed: For now, don't consider Chykka a "can only do once" event, since Floaty is not used.
-   Fixed: Permalinks now properly ignore the Energy Transfer Module.

## [0.17.2] - 2018-12-27

-   Fixed: 'Clear loaded game' now properly does its job.
-   Changed: Add an error message to capture potential Randomizer failures.
-   Changed: Improved README.

## [0.17.1] - 2018-12-24

-   Fixed: stray tooltips in GUI elements were removed.
-   Fixed: multiple typos in GUI elements.

## [0.17.0] - 2018-12-23

-   New: Reorganized GUI!
    -   Seed Details and Data Visualizer are now different windows opened via the menu bar.
    -   There are now three tabs: ROM Settings, Logic Settings and Item Quantities.
-   New: Option to disable generating an spoiler.
-   New: All options can now be exported and imported via a permalink.
-   Changed: Renamed "Logic" to "Trick Level" and "No Glitches" to "No Tricks". Appropriate labels in the GUI and files
    changed to match.
-   Internal: no longer using the py.path and dataset libraries

## [0.16.2] - 2018-12-01

-   Fixed: adding multiples of an item now works properly.

## [0.16.1] - 2018-11-25

-   Fixed: pressing the Reset button in the Item Quantity works properly.
-   Fixed: hiding help in Layout Generation will no longer hide the item names in Item Quantity.

## [0.16.0] - 2018-11-20

-   Updated item distribution: seeds are now less likely to have all items in the beginning, and some items less likely to appear in vanilla locations.
-   Item Mode (Standard/Major Items) removed for now.

## [0.15.0] - 2018-10-27

-   Added a timeout of 2 minutes to seed generation.
-   Added two new difficulties:
    -   Trivial: An expansion of No Glitches, where no tricks are used but some clever abuse of room layouts are used.
    -   Hypermode: The highest difficulty tricks, mostly including ways to skip Space Jump, are now exclusive to this difficulty.
-   Removed Controller Reset tricks. This trick doesn't work with Nintendont. This will return later as an additional configuration.

## [0.14.0] - 2018-10-07

-   **Major**: Added support for randomizing elevators.
-   Fixed spin boxes for item quantities changing while user scrolled the window.
    It is now needed to click on them before using the mouse wheel to change their values.
-   Fixed some texts being truncated in the Layout Generation window.
-   Fixed generation failing when adding multiple of some items.
-   Added links to where to find the Menu Mod.
-   Changed the order of some fields in the Seed Log.

## [0.13.2] - 2018-06-28

-   Fixed logic missing Amber Translator being required to pass by Path of Eyes.

## [0.13.1] - 2018-06-27

-   Fixed logic errors due to inability to reload Main Reactor after defeating Dark Samus 1.
-   Added prefix when loading resources based on type, improving logs and Data Visualizer.

## [0.13.0] - 2018-06-26

-   Added new logic: "Minimal Validation". This logic only checks if Dark Visor, Light Suit and Screw Attack won't lock each other.
-   Added option to include the Claris' Menu Mod to the ISO.
-   Added option to control how many of each item is added to the game.

## [0.12.0] - 2018-09-23

-   Improved GUI usability
-   Fixed Workers Path not requiring Cobalt Translator to enter

## [0.11.0] - 2018-07-30

-   Randovania should no longe create invalid ISOs when the game files are bigger than the maximum ISO size: an error is properly reported in that case.
-   When exporting a Metroid Prime 2: Echoes ISO if the maximum size is reached there's is now an automatic attempt to fix the issue by running Claris' "Disable Echoes Attract Videos" tool from the Menu Mod.
-   The layout log is automatically added to the game's files when randomizing.
-   Simplified ISO patching: by default, Randovania now asks for an input ISO and an output path and does everything else automatically.

## [0.10.0] - 2018-07-15

-   This release includes the capability to generate layouts from scratch and these to the game, skipping the entire searching step!

## [0.9.2] - 2018-07-10

-   Added: After killing Bomb Guardian, collecting the pickup from Agon Energy Controller is necessary to unlock the Agon Temple door to Temple Access.
-   Added a version check. Once a day, the application will check GitHub if there's a new version.
-   Preview feature: option to create item layouts, instead of searching for seeds. This is much more CPU friendly and faster than searching for seeds, but is currently experimental: generation is prone to errors and items concentrated in early locations. To use, open with randovania.exe gui --preview from a terminal. Even though there are many configuration options, only the Item Loss makes any difference.

## [0.9.1] - 2018-07-21

-   Fixed the Ing Cache in Accursed Lake didn't need Dark Visor.

## [0.9.0] - 2018-05-31

-   Added a fully featured GUI.

## [0.8.2] - 2017-10-19

-   Stupid mistake.

## [0.8.1] - 2017-10-19

-   Fix previous release.

## [0.8.0] - 2017-10-19

-   Save preferences.
-   Added Claris Randomizer to the binary release.

## [0.7.1] - 2017-10-17

-   Fixed the interactive .bat

## [0.7.0] - 2017-10-14

-   Added an interactive shell.
-   Releases now include the README.

## [0.5.0] - 2017-10-10

-   Releases now include standalone windows binaries<|MERGE_RESOLUTION|>--- conflicted
+++ resolved
@@ -12,11 +12,8 @@
 ### Metroid Dread
 
 - **Major** - Added: Random Starting Locations is now supported. This enables all Save Stations, Navigation Stations, and Map Stations as possible starting options.
-<<<<<<< HEAD
 - Added: New cosmetic option to display Randovania's area names on the HUD, either always or after room transitions
-=======
 - Added: Ice Missile Cover and Diffusion Beam Cover can now be added to door lock randomizer
->>>>>>> a65b69eb
 - Fixed: Using Morph Ball in Proto Emmi sequence no longer crashes the game
 
 #### Logic Database
