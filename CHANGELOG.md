# Change Log

All notable changes to this project will be documented in this file.

The format is based on [Keep a Changelog](https://keepachangelog.com/en/1.0.0/)
and this project adheres to [Semantic Versioning](https://semver.org/spec/v2.0.0.html).

## [10.1.0] - 2025-09-0?

<<<<<<< HEAD
### Metroid Prime 2 Echoes

#### Logic Database

##### Dark Agon Wastes

- Changed: Minor adjustment aimed at making Amorbis safer for the generator, no changes to requirements in practice.
=======
### Metroid Dread

#### Logic Database

##### Artaria

- Fixed: It is now logical to get back to the lower door in Grapple Beam Room without Grapple Beam, making it logical to escape without Grapple Beam when doors are randomized.

##### Burenia

- Added: A video for breaking the uppermost blob in Burenia Hub to Dairon with a pseudo-wave.

##### Ghavoran

- Changed: Flipper Room: The Morph Ball Launcher now connects to the door to Navigation Station and is trivial, instead ot connecting to the door to Elun Transport Access and requiring that the Flipper has been rotated.
- Changed: Flipper Room: Spinning the Flipper with the ledge warp from below now connects from the door to Elun Transport Access instead of from the Tunnel to Spider Magnet Elevator. It is now also logical to perform the ledge warp from below when Transport Randomizer is disabled.

### Metroid Fusion

#### Logic Database

##### Sector 4 (AQA)

- Fixed: Security Access - Fixed a trick video appearing incorrectly on the website.

### Metroid Prime

#### Logic Database

##### Tallon Overworld

- Changed: Climbing Reactor Core with Bomb Jumps is now classified as Complex Bomb Jump(s) (Ludicrous).

## [10.0.1] - 2025-08-03

### Generator

- Fixed: Random transports in mode "One-way, anywhere", only supported in Metroid Prime and Metroid Prime 2 Echoes, being unable to generate.
>>>>>>> 7ef094f5

## [10.0.0] - 2025-08-01

- **Major** - Added: Metroid Fusion has been added with full single player support. Includes random starting locations, some toggleable patches, and more.
- Added: 10 more joke hints.
- Changed: In the Multiworld Session window, renamed "Generate without spoiler" to "Generate for Race".
- Fixed: An error when the computer shuts down unexpectedly or crashes during a multiworld that corrupts some files and prevents Randovania from starting.

### Generator
- Added: The generator will now check for the count of major pickups when major/minor split is enabled.

### Metroid Dread
- Fixed: A crash when attempting to fire Proto EMMI's Omega Blaster while having 0 maximum missiles.

### Metroid: Samus Returns

- Added: 10 more joke hints.
- Fixed: Starting with extra Metroid DNA now counts toward the goal.
- Fixed: Exported games will now take up to 80% less storage space when music shuffle is enabled.
- Fixed: Shuffled music tracks now play at the correct volume in game.

## [9.3.1] - 2025-07-05

### AM2R

- Fixed: Exporting games now work.

## [9.3.0] - 2025-07-02

### Generator

- Fixed: Some cases where weights from certain actions would not be calculated correctly.
- Fixed: Pre placed pickups now avoid using locations configured as non-progression.

### Metroid Dread

#### Logic Database

##### Ghavoran

- Fixed: The door between EMMI Zone Exit Southeast and Blue EMMI Introduction is now considered as a Plasma Beam Door on both sides.

### Metroid Prime

- Added: Experimental option to pre-place Artifacts and/or Phazon Suit before generation.

### Metroid Prime 2: Echoes

- Added: "Captain" is now included as a possible word for the seed hash.

#### Logic Database

##### Agon Wastes

- Added: In Transport Center, added an Instant Morph + Bomb Space Jump (Advanced) method of climbing the half-pipe.

## [9.2.0] - 2025-06-02

- Added: 1 more Joke hint.
- Fixed: A rare division-by-zero error during generation when placing hints.
- Fixed: An error where turning off specific location hints would still consume that locations pickup as a viable hint target for regular hints.
- Fixed: The experimental option called Logical Pickup Placement is now respected by the resolver. It also now checks for items configured to be placed in their vanilla location.
- Added: The preset summary now displays a count of excluded locations, if there are any.

### Resolver

- Fixed: Bug that could lead to timeouts or longer resolving time in some cases.

### Metroid Dread

- Added: A 4 line non-progressive tracker layout.

#### Logic Database

- Changed: All instances of the Cross Bomb Skip trick that were previously rated as Beginner or Intermediate are now rated one level higher.
- Changed: All instances of the Single Wall Jump trick are now rated one level higher.

##### Artaria

- Changed: A small adjustment that should decrease the frequency of placing Morph Ball in the first accessible location in standard presets.

### Metroid Prime

- Added: Blast Shield Lock-On preset option.
- Added: Patch to fix Kerry Ann Odem's name in the credits on game version(s) where it is incorrectly spelled.
- Fixed: Main Plaza vault ledge door is now affected by door lock rando.
- Fixed: Elite Research Phazon Elite getting stuck on frame perfect cutscene skip.
- Fixed: Minor music transition fixes.
- Fixed: Chaos option export error when submerging rooms.
- Changed: [PAL] Remove extra door lock in Central Dynamo.
- Changed: [PAL] Load Hunter Metroid in Frost Cave.

### Metroid Prime 2: Echoes

- Changed: "Cheater's delight" pickups are now less likely to be hinted.

#### Logic Database

##### Sky Temple Grounds

- Added: Half pipe hint feature on War Ritual Grounds.

### Metroid: Samus Returns

- Changed: Display the number of remaining DNA in the DNA message before entering the final boss.
- Fixed: If Metroid Queen is the final boss and you don't have all DNA, the DNA message now appears.
- Fixed: For tanks with non required main option, the jingle of the tank item is played instead of the jingle of the main object.

## [9.1.1] - 2025-05-03

- Fixed: Duplicating a session now also duplicates the admin settings for Co-op and "Everyone can claim worlds".

### Cave Story

- Fixed: A regression introduced in 9.1.0 that made all received pickups in multiworld behave as Nothings.

## [9.1.0] - 2025-05-01

- Added: After clicking the "Login with Discord" button, a link and a QR Code are displayed instead of opening the default browser directly.
- Changed: The relative time to start/finish in Async Race rooms now update as time passes, and the window reacts appropriately when the race starts and finishes.
- Changed: The default and minimum size for the area view in the data visualizer has been increased.
- Fixed: A server issue that caused async race exporting of AM2R and MSR to let you easily view the spoiler.
- Fixed: When submitting proof for an async race, it is now clearer that it's only providing a proof URL is not required if submission notes were given.
- Fixed: Clicking links to the Data Visualizer should now open all links succesfully.
- Removed: The initial Randovania screen no longer contains the list of supported games.

### Generator

- Fixed: Bugs where the generator would collect dangerous resources too early, leading to generation failure in some cases.
- Fixed: Bug where the requirements that apply beyond a point of no return weren't considered correctly.
- Improved: Try a little harder to check if seemingly unsafe options are actually safe.

### AM2R

- Fixed: Long Beam, Infinite Bomb Propulsion and Walljump Boots now show up in the credits spoiler log.

### Cave Story

- Changed: Outer Wall is now a separate region.

### Factorio

- Fixed: Random recipes can no longer have multiples of Modular Armor, Power Armor and Power Armor Mk2 as ingredients, as the game doesn't allow these to stack even on the assembler input.

### Metroid Dread

- Changed: The maximum number of Speed Booster Upgrade items that will have an effect is now 4 instead of 5 (any further upgrades have no effect). This is to prevent a quirk with inconsistent Speed Booster activation with very short charge times.
- Fixed: The patching data being exported on race seeds.
- Fixed: Speed Booster Upgrade items will no longer be hinted or included in the credits.

#### Logic Database

##### Artaria

- Added: In EMMI Zone Hub, it's now logical to climb to the Dock to EMMI Zone Exit South by using Flash Shift.

### Metroid Prime

#### Logic Database

- Fixed: Fix the Door Lock Rando misc resource being called Dock Rando.

##### Phendrana Drifts

- Fixed: Observatory: Logic will now properly reflect the fact that you can activate the Observatory even after collecting the item in Research Core.

### Metroid Prime 2: Echoes

- Changed: The Light and Dark regions are now properly different regions for Randovania.
- Fixed: Booting the game using the included Nintendont should no longer hang with a black screen.

### Metroid: Samus Returns

- Fixed: The patching data being exported on race seeds.

## [9.0.0] - 2025-04-01

- **Major** - Added: Factorio has been added. Shuffle the tech tree, recipes for science packs. The native multiplayer is fully supported, while Multiworld isnt'.
- **Major** - Added: Featural Hints. Echoes and Cave Story now use a brand new hint system, where hints may refer to various Features of a pickup or of a location. Read the Hints section for more details.
- **Major** - Added: Co-op as an additional Multiworld Mode. In Co-op, multiple people can share Worlds together, which means that they will share their inventory. This works for all games that support Multiworld.
- **Major** - Changed: The trick level "Hypermode" has been renamed to "Ludicrous". This new name is game agnostic and more properly describes the difficulty of this category.
- Added: Async Races can now be hosted and joined directly from Randovania.
- Changed: Updated included Nintendont to a newer version that includes the latest changes from the official Nintendont. This also means that the Nintendont configuration was reset to what it is by default.
- Changed: The "Spoiler: Playthrough" tab is significantly easier to read and follow along with.
- Fixed: The "Spoiler: Playthrough" tab is much faster when calculating the playthrough.
- Fixed: Typo in dialog about generated game hash being different from expected.
- Fixed: The map tracker now correctly accounts for door locks that have been modified statically by settings such as unlocked Save Station doors.

### Door Lock Randomizer

- Added: Hint placement for seeds with individual door lock randomization now uses the resolver to help determine what to hint. This should result in significantly more useful hints in these seeds.
- Changed: When checking doors that are completely unreachable (such as uncrashed Frigate in most Metroid Prime presets), the resolver is no longer run. This should improve generation time slightly.
- Changed: The lists of weaknesses in the Door Locks preset settings tab are now sorted more naturally, and aligned with each other.
- Fixed: Bug in the revised door solver that would result in permanently locked doors being placed when they shouldn't.
- Fixed: Minor edge case where damage wasn't considered when placing permanently locked doors.

### Generator

- Added: Experimental option under Generation -> Logic Settings that improves the results of generation but increases generation time.
- Fixed: Generator action weights were being incorrectly calculated.
- Fixed: When calculating reach with unsafe resources, the generator no longer ignores some valid options.

### Hints

- **Major** - Changed: Hints are now placed after pickup placement, rather than during. This should result in more interesting hints in all games.
- Added: Games with hints now share a unified Hints tab in the preset editor window. New settings have been added to disable various kinds of hints.
- Added: Every game now has a "Pickup Hint Features" tab where you can view which Features apply to which pickups.
- Added: Cave Story and Echoes now have a "Pickup Location Features" tab where you can view which Features apply to which locations.
- Added: Location Features can be viewed in the Database Viewer.
- Added: 3 more generic joke hints.
- Added: The Hints Spoiler tab now indicates which location a hint is pointing to.
- Changed: The Hints Spoiler tab sorts its entries in a more helpful manner.
- Changed: Some joke hints are now shared between all games that use them.
- Changed: Hints now prioritize non-progression major items rather than progression minor items.
- Fixed: It is now properly impossible for multiple hints to point to the same location.

### Resolver

- Fixed: Some seeds being considered impossible when finding a progressive item in an area where a later item in the progressive chain is required to leave.
- Fixed: Minor edge case where a seed might be considered impossible due to missing consideration of damage.
- Fixed: Some seeds being considered impossible in cases where damage requirements are spread between multiple connections.
- Fixed: A recent regression in the resolver that made it significantly slower has been fixed.

### Metroid Dread

- Fixed: GUI formatting on the game page.
- Fixed: Starter Preset now has a proper description.

#### Logic Database

- Changed: The Silver Robot fight now have higher health requirements when doing the fights without Power Bomb or Screw Attack
  - This list replaces `Flash Shift or Combat (Beginner)` from the previous set of requirements
  - Without Combat tricks: Requires Flash Shift or Spin Boost, and 499HP
  - On Combat Beginner: Either Flash Shift or Spin Boost, and 399HP; Or 299HP
  - On Combat Intermediate: 199HP
  - Or simply Combat Advanced
- Changed: The Gold Robot fight have the same upgrade to the requirements as the Silver version, except all HP requirements are 100 higher.
- Changed: The Twin Robot fights have the same upgrade to the requirements as the Gold version, except all HP requirements are 100 higher again.

##### Artaria

- Added: Accessing the top pickup in Screw Attack Room with a Shinespark by going down through the water basin. Requires either Screw Attack or Morph Ball and Gravity Suit.
- Added: Logically flipping the Screw Attack Room Spinner and using Shinespark to immediately reach the left side platform. Requires Highly Dangerous Logic or Screw Attack.
- Added: Accessing Start Point 2 in Screw Attack Room using a Shinespark. Requires either Screw Attack or Morph Ball and Slide.
- Added: Damage Boost with Spin Boost to get Missile Tank 1 in Melee Tutorial Room, before X are released, using Highly Dangerous Logic.
- Changed: Flipping the spinner in Screw Attack Room when by going from the door to the transport is now logically possible also after having flipped the spinner, unless Highly Dangerous Logic is enabled.
- Changed: All other connections in Screw Attack Room that are only open before flipping the spinner are now only logical when Highly Dangerous Logic is enabled.
- Changed: The conditions that depends on not having blown up the blob in Screw Attack Room are now only logical when Highly Dangerous Logic is enabled.
- Changed: In White EMMI Arena: Reaching Door to EMMI Zone Spinner (Middle) from Door to Central Unit Access (Charge) with Spin Boost now requires Wall Jump (Beginner).
- Changed: In EMMI First Chase End: Reaching Door to Teleport to Dairon (Top) with Spin Boost now requires Wall Jump (Beginner).
- Changed: In Screw Attack Room: Reaching Next to Upper Tank from Total Recharge with Spin Boost no longer requires a Wall Jump trick.
- Changed: It is now logical to access the Chain Reaction Device after ending the Chain Reaction sequence. This also means climbing the Chain Reaction Room later has slightly fewer requirements.
- Changed: Using the Stand On Frozen Enemies trick to get Missile Tank 1 in Melee Tutorial Room now requires Highly Dangerous Logic.
- Changed: Fighting Corpius without tricks now requires 198 damage, down from 199. This makes the fight logical on Strict Damage strictness with 1 Energy Tank.
- Changed: The connection in Arbitrary Enky Room directly from Start Point to Dock to Teleport to Dairon is now always logical when having Morph Ball.
- Changed: The two Blobs in Arbitrary Enky Room now use the same event for logical purposes.
- Fixed: Using Speed Booster to Shinespark to the top pickup in Screw Attack Room now requires Door Lock Rando to be Disabled.

##### Burenia

- Added: In Main Hub Tower Bottom: Reach from Alcove Across Grapple Block to Ledge above Grapple Block using Spin Boost.
- Added: In Main Hub Tower Bottom: Reach from Water Space Jump Platform to Door to Save Station South Access (Lower) using Gravity Suit, Spin Boost and Movement (Beginner).
- Changed: In Main Hub Tower Bottom: Reaching Door to Save Station South Access (Lower) from Above Screw Attack Blocks with Spin Boost now requires Wall Jump (Beginner).
- Changed: In Main Hub Tower Bottom: Reaching Ledge above Grapple Block from Water Space Jump Platform using Spin Boost now requires either the Grapple Block Event or Wall Jump (Beginner).

##### Cataris

- Added: The pillar in Moving Magnet Walls (Small) can now be crossed with Spin Boost and Wall Jump (Intermediate).
- Changed: The Energy Part pickup in Thermal Device Room North no longer requires the Varia Suit if the "Cataris - Lower Lava Button" event has been triggered.
- Changed: The blob in Z-57 Heat Room West (Right) now requires the Varia Suit to be destroyed.
- Changed: Using Spin Boost in conjunction with the Slide Jump to reach the upper part of the Experiment-Z57 room now requires Wall Jump (Intermediate).
- Changed: Using Spin Boost to do the First Blob event in Z-57 Heat Room West (Left) now requires Movement (Beginner).

##### Dairon

- Changed: Reaching the tunnel at the top of Central Unit Access with Spin Boost now requires Movement (Beginner), but remains trickless with Space Jump.

##### Elun

- Changed: Using Cross Bombs to get past the Fan in Fan Room left to right has been increased from Movement Beginner to Intermediate, and a video has been added to the database.

##### Ferenia

- Changed: Using Cross Bombs to get past the Fan in Fan Room right to left has been increased from Movement Beginner to Intermediate, and a video has been added to the database.

##### Ghavoran

- Fixed: The connections to fight the Golden Robot no longer require the X to not be released when doing the fight normally. This doesn't change what is logical, but makes it easier for the generator and resolver to release the X.

### Metroid Prime

- Fixed: A very precise situation that could lead to pickups not being sent properly.

#### Logic Database

##### Phazon Mines

- Fixed: Metroid Quarantine A: Getting the Missile Expansion via using the Spider Ball Track now requires Morph Ball.
- Fixed: Ore Processing: Getting from Door to Elevator Access A to Door to Storage Depot B via Power Bombs, Space Jump and L-Jumps now requires Morph Ball.

### Metroid Prime 2: Echoes

- Removed: Relative hints will no longer be placed.
- Changed: Legacy multiworld sessions where an Echoes hint points to a Cave Story item may have very slightly altered wording.
- Changed: A legacy relative hint pointing to a Nothing will now always refer to it by name.
- Changed: Keybearer hints may refer to pickups using different categories than before.
- Fixed: Seeds with individual Door Lock Randomizer enabled should see more door variety in the lategame.
- Fixed: When using the new experimental generator setting to consider possible unsafe resources, the Starter Preset can once again see Missile Launcher placed in the GFMC Compound crate.
- Fixed: Translators will no longer be hinted by hints of their own color.
- Fixed: Cannon Ball and the multiplayer pickups can no longer be selected as starting pickups, since they did not work in-game when doing so.
- Fixed: A very precise situation that could lead to pickups not being sent properly.

#### Logic Database

##### Agon Wastes

- Changed: Mining Plaza: Climbing the room with Screw Attack and no Space Jump bumped up to intermediate movement.
- Changed: Trial Grounds: Climbing the room with Screw Attack and no Space Jump bumped up to intermediate movement.

##### Temple Grounds

- Changed: Temple Assembly Site: Reaching the pickup location with Screw Attack and no Space Jump lowered to beginner movement.

### Metroid: Samus Returns

- Fixed: One Area 8 theme from not being included in music shuffle.
- Removed: Enabling the automatic item tracker is no longer a cosmetic option, as it is now forced to always be enabled.

#### Logic Database

#### Area 4 Central Caves

- Fixed: Starting in Spazer Beam Chamber now places Samus in the correct room.

#### Area 4 Crystal Mines

- Fixed: Renamed the room "Gamma Arena" to "Gamma+ Arena".
- Fixed: The Gamma+ Metroid being classified as a Gamma Metroid, thus having the wrong requirements.

#### Area 5 Tower Exterior

- Fixed: Starting in Screw Attack Chamber or Zeta Arena Access now places Samus in the correct room.

##### Area 5 Tower Interior

- Fixed: Grapple Shuffler - Coming back up from the pickup if it was reached via a Melee Clip.

## [8.9.0] - 2025-02-02

- Added: It is now possible to focus the game images in the "Games" tab via a Keyboard.
- Added: Experimental option under Generation -> Logic Settings that makes an early check if the game is unbeatable due to options such as starting location, transports etc.
- Changed: Wording on the Door Locks preset tab to be clearer.
- Changed: The main Randovania window now doesn't have an unnecessary border.
- Changed: The highlighted button in the cosmetic options is now `Accept` instead of `Reset to Defaults`.
- Changed: Node details in the Data Visualizer now have word wrap.

### AM2R

#### Logic Database

##### Main Caves

- Added: Mining Facility Alpha Nest Access now has a Spider Ball method of crossing the room from either side.
- Added: Mining Facility Gamma Nest Access now has a Spider Ball method of crossing the room from either side.

### Metroid Dread

- Added: There is now a preset option for each region that will remove all of its light sources when enabled, making the game very dark.

#### Logic Database

- Fixed: A typo in the event name Artaria - Prepare Speedboost in Map Station has been changed from Prepare Speeboost in Map Station.
- Changed: Various locations listed below are altered in ways that improve the quality of generation and resolution. What is and isn't in logic should remain unchanged.

##### Artaria

- Added: In White EMMI Introduction: Climb from  Door to Teleport to Dairon (Lower) to Door to Teleport to Dairon (Thermal) by grapple-jumping on the falling magnet platform.
- Added: It is now logical to blow up the Proto EMMI blob in Melee tutorial from the right, with Wave Beam, Diffusion beam or a Pseudo Wave Beam (Intermediate) using Morph Ball, Wide Beam and Charge Beam.
- Changed: The logic surrounding the Single Use Slide in EMMI Zone Dome now makes it so that the event nodes remain logically accessible after collecting the event.
- Changed: It is now logical to go back to the event node for blowing up the Proto EMMI Blob from the right.

##### Cataris

- Changed: It is now considered logical to go back into Kraid's area using the normal entrance after defeating Kraid, if all the blobs necessary to go around have been blown up.

##### Dairon

- Changed: The logic in the Freezer is changed so that traversing the right part of the room ignores the dangerousness of turning on the Freezer generator. Meanwhile, all connections in the left part of the room that can be used before turning on the generator now require Highly Dangerous Logic.

##### Ghavoran

- Changed: It is now logical to go back to the event node for flipping the Super Missile Rotatable from the tunnel under it.
- Changed: It is now logical to go back to the event node for lowering the Super Missile Spider Magnet from the tunnel under it.

### Metroid Prime 2: Echoes

- Changed: Double Damage is now classified as a Beam instead of a Suit.
- Fixed: Typo in the Differences tab.
- Added: FAQ entry for light beam transport requirements.

#### Logic Database

##### Agon Wastes

- Added: Mining Station B: Hypermode method to open the portal without Space Jump Boots or Morph Ball Bombs.

##### Torvus Bog

- Added: Torvus Grove: Two expert difficulty methods to cross the upper part of this room without Space Jump Boots.
- Added: Torvus Plaza: Using Boost Ball and standables to reach the pickup without Spider or Screw Attack.

##### Sanctuary Fortress

- Added: Worker's Path: Advanced bomb jumps to get to the cannon platforms NSJ.
- Added: Grand Abyss: Expert extended dashes and standables to cross from the Vault side to the Watch Station side.

##### Ing Hive

- Added: Hive Dynamo Works: Advanced/Expert NSJ Extended Dashes to go across the gap with the grapple point.
- Added: Hive Entrance: Expert inbounds method to get to the item without Light Suit.
- Changed: Temple Security Access: Crossing the room after the gates have been triggered with only Screw Attack no longer requires Screw Attack at Z-Axis.

### Metroid: Samus Returns

- **Major** - Added: Split beams and suits. When playing with non-progressive beams or suits, each individual upgrade provides a unique effect instead of providing the effects of all previous upgrades. For suits, protection against lava requires having both suits, whereas Gravity on its own just provides reduced damage and free movement.
- Changed: The hinted item after collecting the last required DNA is now dependent on the final boss. The Baby Metroid is hinted for Proteus Ridley, the Ice Beam for Metroid Queen and the Bomb for Diggernaut.
- Fixed: Prevented the block with a hidden item in Area 4 Central Caves - Transit Tunnel from being destroyed from another area, causing the item disappear.
- Fixed: Incorrect rotation of a progressive item if the previous stage of the progressive item was received without leaving the area.
- Fixed: Once you have collected all Metroid DNA, when traveling from Surface West to Surface East, a message will always appear asking if you want to fight Proteus Ridley or not. Canceling the message will load Surface East like normal. This is to prevent Surface East from being potentially inaccessible if the only entry point is from Surface West.
- Fixed: Issue where reloading an area would retain the disconnected status regardless if the disconnect message was displayed or not.

#### Logic Database

##### Area 4 Central Caverns

- Added: Transport to Area 3 and Crystal Mines: A beginner Spider Ball Clip to reach the elevator to Crystal Mines from the bottom Chozo Seal with Space Jump.

##### Area 5 Tower Exterior

- Added: Tower Exterior Spider Ball Clip added to traverse from Next to Teleporter to Pickup (Super Missile Tank Bottom).

## [8.8.0] - 2025-01-02

- Added: Experimental preset option to place all majors or pickups logically. This makes sure pickups that are not required can be collected.
- Fixed: The map tracker no longer opens if the starting location prompt was cancelled.

### Metroid Prime

- Changed: The refill pickups don't show the irrelevant explanation about how much underlying ammo will be provided.

#### Logic Database

##### Tallon Overworld

- Fixed: Artifact Temple - Using the Artifact Temple Transport now expects Ridley to be defeated first.

### Metroid Prime 2: Echoes

- Fixed: Error when splitting or unsplitting Beam Ammo Expansions when there are a total 0 Beam Ammo expansions.

### Metroid: Samus Returns

#### Logic Database

##### Area 2 Dam Exterior

- Added: Spike Ravine - Collecting the pickup from below with High Jump Boots, Super Jump (Expert), and Unmorph Extend (Advanced).

##### Area 5 Tower Exterior

- Fixed: Starting in Screw Attack Chamber now places Samus in the correct room.

## [8.7.1] - 2024-12-05

### Cave Story

- Fixed: Curly's item in Plantation is now always sent in multiworld
- Changed: Loading a save in Jail no. 1 will now remove the block if the chest has been opened
- Changed: The helper block in Grasstown to return from east to west has been lowered by one block to make the jump easier
- Fixed: The helper block in Grasstown always spawns when it is supposed to
- Fixed: Freeware no longer crashes when alt-tabbing in fullscreen mode
- Fixed: Teleporter icons in Arthur's House now always appear in the correct order
- Fixed: Music randomization in Outer Wall now works regardless of which way you entered the room
- Added: Ikuyo and kl3cks7r have been added to the ingame credits

## [8.7.0] - 2024-12-02

- Added: When exporting a game fails, for certain cases Randovania will now verify your input files for bad files. This is supported by Metroid Prime and Metroid Prime 2: Echoes.
- Added: Drag and dropping a preset file into the main window now imports it.
- Added: Options to alert the user via flashing the taskbar/playing a sound when generation completes in the Preferences menu.
- Added: Show confirmation dialog when deleting a world in Multiworld.
- Added: Show confirmation dialog when closing the main window or multiplayer session window while generation is in progress.
- Fixed: When editing the preset description after another change in a preset, the cursor position is now retained.
- Fixed: Closing the multiplayer session window while generation is in progress will now abort the generation.

### Door Lock Randomizer

- Added: Experimental option that changes Door Lock Rando so that when determining which types a door can be randomized into, the algorithm searches for either side of the door using the resolver. This means some doors are more likely to have locks on them. Generation will also be faster.

### AM2R

- Changed: DNA hints are now sorted. If the DNA is for your own world, it is sorted based on the region, otherwise alphabetically based on the World name.

### Metroid Dread

#### Logic Database

##### Burenia

- Added: In Main Hub Tower Bottom: Get from Water Space Jump Platform to Alcove Across Grapple Block with just Gravity Suit and Movement (Beginner).
- Added: In Main Hub Tower Bottom: Get from Alcove Across Grapple Block to Door to Energy Recharge South with Gravity Suit, Morph Ball and Single-wall Wall Jump (Intermediate).

##### Dairon

- Changed: In Early Grapple Room: The second Slide Jump has been upgraded from Beginner to Advanced.
- Changed: In Early Grapple Room: Using Cross Bomb to cross the right gap is now under Movement (Beginner).
- Changed: In Early Grapple Room: It is now logical to get from the Door to Transport to Artaria to Door to Early Grapple Access by using just Movement (Beginner) to jump off the slope and into the tunnel, then jump into the tunnel at the end.

##### Ferenia

- Added: Wall Jump (Beginner) to get from Cold Room (Storm Missile Gate) to Wave Beam Tutorial.
- Changed: Opening the Storm Missile Gate in Cold Room now requires Screw Attack.
- Changed: Getting back to the door to Energy Recharge Station after opening the Storm missile Gate now accounts for needing two units of Power Bomb ammo.

### Metroid Prime

- Added: A feature that removes the Boost Ball bars obstacle in Tallon Overworld's Great Tree Hall, allowing free movement between the lower and upper levels of the room.
- Changed: Damage Reduction for Starter Preset and Moderate Challenge is now set to Additive.
- Changed: Missile Blast Shields have received some Quality of Life changes: they now automatically open the door when broken, even from behind, as well as being two-way if the opposite side was a normal door.
- Fixed: Setting Screen Brightness in the cosmetic settings mismatching with what appears in-game.

#### Logic Database

- Changed: The Varia-only heat reduction is now done via a miscellaneous resource rather than being patched at runtime.
- Changed: Going through Morph Ball Doors doesn't require the ability to shoot a beam anymore.

##### Tallon Overworld

- Added: Reverse Frigate now requires Knowledge (Beginner) in every room where the door usually requires activating Thermal Conduits from the other side.

### Metroid Prime 2: Echoes

- Removed: The "Fewest Changes" preset was removed.

#### Logic Database

- Fixed: All Seeker Doors without Seekers tricks have been moved into the dock override section thus allowing the corresponding doors to get shuffled in door type rando. To find the requirements of a seeker skip, look in the description of the corresponding dock node in the data visualiser.

### Metroid: Samus Returns

- Fixed: When Arachnus is configured to be the final boss, logic now requires collecting all DNA.

## [8.6.1] - 2024-11-03

- Fixed: Exporting Metroid Prime 2: Echoes games when the "Coin Chest" model is used now works.

## [8.6.0] - 2024-11-01

- Changed: The "Customize Preset" window has been given a visual overhaul.
- Changed: Filtering in the Generation Order tab is now case-insensitive.
- Changed: The Area View of the Data Visualizer now always has a dark gray background to help with readability.
- Changed: The progress bar in the Main Window and Game Details window is now in a status bar and only displayed when relevant.
- Fixed: When an error during exporting occurs, the progress bar will now reset.

### Resolver

- Fixed: Some seeds being considered impossible when finding a progressive item in an area where a later item in the progressive chain is required to leave.

### AM2R

- Changed: Adjusted the spacing of the Hints and Goal entries to be more consistent with other entries.
- Fixed: An error appearing when going to the Pipe rando preset page with the Depths pipes disabled.

#### Logic Database

- Fixed: The Hideout<->Bubble lair Depths pipes being on the wrong layer.

##### Golden Temple

- Fixed: Guardian Arena: IBJing up to Guardian Storage now requires Morph Ball.

##### Hydro Station

- Fixed: Breeding Grounds Entrance: Using Mid Air Morph to get to the upper part now requires Morph Ball.

##### Industrial Complex

- Fixed: Senjoo Settlement: Using Morph Glides to go from the Gamma Nest to the exterior now requires Morph Ball.

##### The Tower

- Fixed: Tower Exterior South East: Getting to the upper Gamma Nest ledge with Shinesparking and Morph Ball now requires a Beginner Morph Glide instead of an Intermediate Mid Air Morph and also requires Morph Ball.
- Fixed: Tower Exterior North East: Getting to the Plasma Beam Chamber Access door from below with Morph is now correctly classified as a Morph Glide instead of a Mid Air Morph and also requires Morph Ball.
- Fixed: Tower Exterior North East: Getting to the Save Station from the Zeta tunnel with Morph is now correctly classified as a Morph Glide instead of a Mid Air Morph and also requires Morph Ball.
- Fixed: Exterior Zeta Nest East Access: IBJing to the ceiling to get across from the Zeta Nest to the Exterior requires Infinite Bomb Propulsion.

##### Distribution Center

- Fixed: Distribution Center Exterior East: Climbing the room with High Jump and Morph Gliding now requires Morph Ball.
- Fixed: Distribution Facility Tower East: Morph Gliding over the little gap at the top now requires Morph Ball.
- Fixed: Distribution Facility Tower East: Walljumping and Morph Gliding from the bottom pipe to the middle pipe now requires Morph Ball.
- Fixed: Ice Beam Chamber Access: Mid Air Morphing into the pipe now requires Morph Ball.

##### The Depths

- Fixed: Bubble Lair Shinespark Cave: Climbing the upper part of the room with Walljumps and Morph Glides now requires Morph Ball.

##### Genetics Laboratory

- Fixed: Laboratory Entrance: Climbing the room with Walljumps and Morph Glides now requires Morph Ball.
- Fixed: Laboratory Spiked Hall: Morph Gliding across the room now requires Morph Ball.

### Cave Story

- Changed: The Objective preset entry doesn't enforce a minimum size anymore.
- Changed: Adjust spacing on the HP preset entry.

### Metroid Dread

- Fixed: Common case where an invalid input RomFS was considered valid.

### Metroid Dread

#### Logic Database

##### Ferenia

- Changed: The trick to pull the Grapple Block in Energy Recharge Station (Gate) using only Power Bombs to break the Bomb Blocks has been upgraded to Movement (Intermediate).
- Changed: The trick to pull the Grapple Block in Energy Recharge Station (Gate) using only Normal Bombs to break the Bomb Blocks has been upgraded to Movement (Advanced).

### Metroid Prime
- Added: The Data Visualizer now shows an Area View.
- Changed: Artifact, Phazon Suit, and Missile Expansion generation weights adjusted resulting in more even item-location probability distribution.

#### Logic Database

- Added: 3 Videos added to the logic database.

##### Chozo Ruins

- Added: In Furnace: Add comments that the standable climb up the spider track does not work on PAL.
- Added: In Furnace: Add Bomb Space Jump method for climbing the spider track on the West Furnace side.

##### Impact Crater

- Added: In Metroid Prime Lair: Require Combat Visor for Essence fight unless Invisible Objects is set to Advanced.

##### Tallon Overworld

- Added: In Tallon Canyon: Climb to the top of the half-pipe via one of the following: Intermediate Standable, Beginner BSJ, Intermediate Dash, or Intermediate Slope Jump.
- Added: In Tallon Canyon: Beginner Knowledge to break blocks with Power Bombs.
- Added: In Tallon Canyon: Advanced Wall Boost to climb the room from Gully.
- Added: In Gully: Beginner Standables to climb the room.

### Metroid Prime 2: Echoes

- Added: Colorblind-friendly textures for Main Gyro Chamber.
- Changed: Updated tournament winners scan text for Echoes 2024.

### Metroid: Samus Returns

- Added: Multiworld and item tracker support for console.
- Fixed: Rare case of the connector not being able to reconnect until Randovania is restarted.
- Fixed: Speed Booster offworld not displaying correctly for Metroid Dread.
- Fixed: Map tracker could not be opened if the final boss is Ridley.
- Changed: The preset entry for Aeion and Energy are now combined into one.
- Changed: The preset entries for the Goal and Hints don't enforce a minimum size anymore.
- Changed: Adjust spacing on the Elevator preset entry.
- Changed: Instead of a path to the RomFS, you now need to provide a decrypted 3ds, cia, cxi or app rom file.
- Removed: Requirement to provide the ExHeader for multiworld.
- Removed: Selection of PAL or NTSC region. This is automatically determined by the provided rom file.

## [8.5.0] - 2024-10-01

- Fixed: Improved server performance when importing/generating games with a huge number of worlds.

### AM2R

- Added: 1 more joke hint
- Fixed: A joke hint showing as two joke hints.

### Metroid Dread

#### Logic Database

##### Artaria

- Added: Various individual means of using Speed Booster to climb EMMI Zone Spinner from the Tunnel to White EMMI Area, using Speed Booster Conservation, and a choice between Normal Bombs, Cross Bombs and Spin Boost.
- Fixed: Logic now accounts for the need to escape through the doors after pulling open the EMMI Zone Spinner with Grapple Beam.
- Removed: Using Speed Booster to climb the EMMI Zone Spinner Room from the Door to White EMMI Arena (Power).

##### Ghavoran

- Added: In Super Missile Room: Intermediate Single-wall Wall Jump to reach Tunnel to Super Missile Room Access.

### Metroid: Samus Returns

- Added: Option to change the final boss to be Arachnus, Diggernaut, Metroid Queen, or Proteus Ridley (default).
- Changed: The DNA counter on the HUD now counts down to 0 from the amount DNA that is required to access the final boss instead of counting up to 39.
- Changed: The automatic item tracker now shows the collected DNA out of the required DNA.

## [8.4.0] - 2024-09-04

- Changed: When replacing a preset in a multiworld session, the user playing the world will now be unmarked from being ready.
- Fixed: The "Last Activity" text on the Multiplayer Session window is not aligned properly.

### AM2R

- Changed: The preset settings have been reordered to be more sensible.
- Changed: Flipping the game horizontally/vertically is not an unsupported option anymore.
- Fixed: Damage Reduction now functions correctly when more than 1 copy of a suit or more than 2 progressive suits are shuffled in the pool.
- Fixed: The seed hash on the ending screen will not clip anymore

### Cave Story

- Fixed: The explanation text in the objective tab no longer refers to a 100% objective that does not exist.

### Metroid Dread

- Added: Freesink can be enabled in a preset's Game Modifications -> Other tab. A more detailed description of this change can be found in the description. This option is **not** accounted for in logic.

#### Logic Database

##### Artaria

- Changed: The door that is locked by both Super Missile and Charge Beam is now using lock overrides. This ensures that the requirements of these locks are both respected by logic when randomizing Doors and this door is unchanged.

##### Cataris

- Added: Pseudo Wave Beam (Intermediate) to break the Blob above Blue Teleportal with Diffusion Beam.
- Added: Breaking the Blob above Blue Teleportal from the bottom of the lava, Knowledge (Beginner)
- Fixed: The Power Bomb requirement to reach the Blue Teleportal from above was circumvented when breaking the Blob from the left side of the wall.

##### Ferenia

- Removed: Getting the Missile Tank Pickup in Space Jump Room using Normal Bombs and Speed Booster.

### Metroid Prime

- Fixed: Underwater screen effect persisting after traversing backwards through Biotech Research Area 1
- Fixed: [JP/PAL] Reverse Lower Mines setting impassible at Metroid Quarantine B
- Fixed: [Experimental] Item Position Rando fixes: Scan visibility through walls and Artifact Temple/Burn Dome positions
- Changed: Cosmetic improvements to Impact Crater's dead bosses 2nd pass layer

### Metroid: Samus Returns

- Added: Changing the volume of the music and background ambience is now possible via cosmetic options.
- Added: Option to have more Metroid DNA placed than required.
- Changed: Area 6 - The Door to Chozo Seal West Intersection Terminal from Crumbling Stairwell is excluded from Door Lock Rando.
- Changed: The Gullugg next to the DNA Chozo Seal in Area 6 - Crumbling Stairwell has been removed.
- Fixed: The spawn point in Area 1 - Spider Ball chamber not working correctly.

#### Area 3 Metroid Caverns

- Fixed: The Grapple block between Letum Shrine and Gravitt Garden can now be removed from both sides.

## [8.3.0] - 2024-08-02

- Changed: Reduced some visual noise in the main window and customize preset window.
- Changed: Don't show unnecessary lines on Door Lock and Teleporter rando customization tabs.
- Changed: Clarified the description for the "Two way, between regions" transporter mode.
- Fixed: In multiworld sessions, creating a new world with a preset with unsupported features is now properly rejected.
- Fixed: The "Users and Worlds" tab on the Multiworld Session window is now easier to select.

### AM2R

- Added: 10 more joke hints have been added.
- Added: Progressive pickups can now be configured to be placed vanilla.
- Added: The first log entry in the game now displays a history of the collected items.
- Added: Multiworld generation now warns when chaos settings are enabled.
- Added: Cosmetic option to randomly color shift tilesets or backgrounds.
- Added: Configurable Damage Reduction for suits.
- Added: The seed hash will be displayed on the clear screen as well.
- Added: Options for flipping the gameplay vertically and horizontally.
- Added: The following offworld sprites have been added: Charge Beam, Energy Tank and Missile Expansion for Prime 1, Missile Launcher for Samus Returns.
- Changed: The offworld sprite for Prime 1 Bombs has been changed to better fit with the existing artstyle.
- Changed: When "Skip Gameplay cutscenes" is on, the Tower activation cutscene will also be skipped.
- Changed: On the Starter Preset, Screw Attack's priority has been changed to be `Low`.
- Changed: The Septogg in Breeding Grounds 3 South Gamma will now spawn instantly after defeating the Gamma.
- Changed: A warning will be shown when having Queen Metroid-Locked Doors as a target in Multiworlds.
- Changed: In a generated game, every joke hint will now be unique.
- Changed: When the DNA hint setting is set to `No hints`, joke hints will now also be shown, instead of the same generic text.
- Fixed: The Tower - Dark Maze now has the correct light level.
- Fixed: Industrial Complex - Breeding Grounds Fly Stadium Access now has the correct light level.
- Fixed: Exporting a game after a Music Rando game now properly deletes all randomized songs.
- Fixed: The Baby now requires all DNA in order to be collected again.
- Fixed: When using Door Lock rando, doors in boss rooms will not close instantly when stepping into the room, but instead stay open until the proper event starts.
- Fixed: Doors in boss rooms will not lock again when reentering the boss room after the boss was defeated.
- Fixed: In Door Lock Rando, when doors unlock in Genetic Laboratory rooms, they will now properly switch to ammo doors rather than switching to blue doors.
- Fixed: The softlock prevention in Super Missile Chamber now doesn't have a shot block overlapping with a crumble block.
- Fixed: In Door Lock Rando, if another Water Turbine has been destroyed, it will now not cause the original Water Turbine in Hydro Station to get destroyed.

#### Logic Database

##### The Tower

- Added: Ext. Zeta Nest East Access now has an IBJ (intermediate) + Knowledge (Beginner) + Spider method of crossing the room from the right.
- Added: Gamma Nest West Access now has an IBJ (intermediate) + Knowledge (Beginner) + Spider method of crossing the room from center to right.
- Fixed: Ext. Zeta Nest East Access now has corrected Morph Ball requirements and trick types.
- Fixed: Ext. Zeta Nest West Access now has corrected Morph Ball requirements and trick types.
- Fixed: Ext. Gamma Nest NE Access now has corrected Morph Ball requirements and trick types.
- Fixed: Ext. Zeta Nest West Access now has corrected Morph Ball requirements and trick types.

### Metroid Dread

- Fixed: The option to hide scans with Nothing data now behaves as expected.
- Fixed: Seeds with more than 3 starting Energy Parts can be exported and played.
- Fixed: The "start the game with the X released" option now also mentions Experiment Z-57.

#### Logic Database

##### Burenia

- Added: Use Pseudo Wave Beam (Intermediate) with Diffusion Beam to break the Early Gravity Blob through the wall.
- Fixed: The Early Gravity Speed Booster puzzle now correctly requires Speed Booster Conservation set to Beginner.
- Removed: Using Water Bomb Jumps to reach the Blob Alcove in Gravity Suit Tower.

##### Cataris

- Changed: The fight with Experiment Z-57 now requires more resources
  - Charge Beam changes
    - Using just Charge Beam has been upgraded to Combat (Intermediate)
    - Using Charge Beam with beams dealing at least 75 damage satisfies Combat (Beginner)
    - Using Charge Beams with beams dealing at least 120 damage is in logic with no tricks.
  - Health changes
    - When dodging the later attack without Flash Shift or a Spin Jump, 250 Energy is required
    - The fan phase requires a Spin Jump or Combat (Intermediate) with 300 Energy.

### Metroid Prime

- Changed: Updated tournament winners scan text
- Fixed: Crash in Central Dynamo/Quarantine Access A due to the memory from extra blast shields
- Fixed: Crash in Deck Beta Security Hall due to the memory from extra blast shields and auto-loads
- Fixed: Non-NTSC 0-00 Ruined Courtyard thermal conduit patch exploit where Super Missiles could be skipped
- Fixed: Upper Research Core door forcefield having the wrong color/vulnerability when a custom blast shield is placed
- Fixed: Upper Research Core door opening if a custom blast shield is destroyed while the door is unpowered
- Fixed: Export error when using (deprecated) Major cutscene skips
- Fixed: Shorelines lighthouse cutscene skip not working if the player had visited the save station
- Fixed: Missing black bars in the Elite Research bottom platform activation cutscene
- Fixed: Black bars sometimes disappearing prematurely in the Chozo Ice Temple cutscene
- Fixed: Missing screen fade-in from Arrival cutscenes in Transport to Chozo Ruins East and Transport to Tallon Overworld South when skipped
- Fixed: Ghost music in Furnace not playing when coming from Energy Core

#### Logic Database

- Fixed: When elevators are shuffled one-way (cycles/replacement/anywhere), and an elevator leads into the Ship on uncrashed Frigate Orpheon, coming back now properly needs Parasite Queen defeated.

##### Chozo Ruins

- Added: Ruined Shrine NSJ climb now has both NTSC and non-NTSC versions documented.

##### Phazon Mines

- Fixed: Added back the item requirements to Mines Security Station Barrier after they were accidentally removed.

### Metroid Prime 2: Echoes

- Added: FAQ for Sanctuary Entrance Kinetic Orb Cannon.

#### Logic Database

##### Temple Grounds

- Added: Great Wind Chamber terminal fall to the morph cannon now has standable terrain (beginner) and is documented.

##### Torvus Bog

- Fixed: Transit Tunnel East: Getting from Door to Training Chamber to Door to Catacombs without Gravity Boost now requires Morph Ball.

### Metroid: Samus Returns

- Added: Cosmetic option to shuffle music either by song type or full shuffle.
- Added: More starting locations have been added for all areas.
- Added: Progressive pickups can now be configured to be placed vanilla.
- Added: New generic offworld items for Missiles, Beams, and Suits in multiworld.
- Added: A unique icon for major items on the map.
- Changed: Room Names on the HUD are now enabled by default.
- Changed: Power Bomb drop rates have been bumped to 20% from 10-15% for nearly all enemies.
- Changed: The music in Surface West now plays the Surface East - Landing Site theme if you do not have the Baby and all DNA collected.
- Changed: The Aeion orbs after collecting major upgrades has been restored.
- Changed: Beams have been rebalanced against Diggernaut.
- Fixed: The hidden area in Area 7 - Spider Boost Tunnel South not being removed fully.
- Fixed: Negative Metroid count if defeating the Larva Metroids in reverse.
- Fixed: Visual bug where Samus would display incorrectly after reloading to checkpoint from a boss fight.
- Fixed: The pickup from Arachnus no longer faces the screen when it spawns.

#### Logic Database

##### Area 1

- Added: Destroyed Armory - Reach the pickup by doing a Damage Boost (Advanced) off the Gullugg, along with Precise Aiming (Beginner), Single-Wall Wall Jump (Intermediate), and Unmorph Extend (Advanced).
- Added: Temple Exterior
    - Video for the Melee Clip to access Exterior Alpha Arena from the tunnel.
    - Methods to climb the right side of the room to the door and to the top:
        - High Jump Boots, Damage Boost (Advanced), Super Jump (Hypermode).
        - High Jump Boots, Super Jump (Expert), Unmorph Extend (Advanced).
        - Single-Wall Wall Jump/Wall Jump (Intermediate) and either High Jump Boots, Ice Beam (Intermediate), or Damage Boosts (Advanced).
- Fixed: Inner Temple West Hall - Reaching Door to Inner Temple Save Station properly requires Morph Ball on the Unmorph Extend paths.

##### Area 4 Central Caves

- Added: Amethyst Altars - Reach the pickup with Spider Ball, Single-Wall Wall Jumps (Expert), and Movement (Advanced).

##### Area 5 Tower Exterior

- Added: Tower Exterior
    - Reach the door to Zeta Arena Access with High Jump Boots, Single-Wall Wall Jumps (Beginner) and either Super Jump (Intermediate) or Unmorph Extend (Intermediate).
    - Reach the center top of the tower with High Jump Boots, Single-Wall Wall Jump (Intermediate), Super Jump (Advanced), Unmorph Extend (Advanced), and Movement (Advanced).
    - Reach the top ledge to Gamma+ Arena Access with High Jump Boots and Ice Beam, and either Charge Beam (Intermediate), Phase Drift (Advanced), or nothing extra (Expert).

##### Area 7

- Added: Omega Arena South Access
    - Reach the pickup with Bombs and a Bomb Launch (Diagonal Bomb Jump (Advanced)).
    - Reach the door to Omega Arena South by freezing the Gullugg and using High Jump Boots or Super Jump (Advanced).

## [8.2.1] - 2024-07-05

### AM2R

- Fixed: The Tower is now properly unlit when it hasn't been activated, and lit when it has been activated.

### Metroid Dread

- Fixed: Added missing dependency for Storm Missile Doors, which could crash the game when visiting a region where there was no other door that used the Super Missile Door as a base.

### Metroid: Samus Returns

- Changed: The hidden area obstruction before Diggernaut in Area 6 has been removed.
- Fixed: Hidden area obstructions not being properly removed.
- Fixed: An issue where items collected in Surface West weren't being sent in Multiworld.

## [8.2.0] - 2024-07-03

- Added: When generating for a multiworld, certain error messages now mention the names of relevant worlds.
- Added: When generating for a multiworld, all mentions of a world now use the world's name.
- Added: "Export all presets" option under multiworld session Advanced Options.
- Added: Credits spoiler log now mention if one of the items was randomly placed as a starting item.
- Added: Warn when generating a game with Door Lock Randomizer in Types Mode and Permanently Locked doors are set as a valid option.
- Added: Rdvgame files now contain a checksum, in order to detect if invalid files were user-modified.
- Added: Metroid Samus Returns racetime.gg rooms are now viewable in the racetime.gg browser.
- Changed: Significantly improved the performance of uploading a game to multiworld session, as well as downloading the spoiler.
- Changed: The Receiver/Provider world selector in the History tab is now sorted.
- Changed: The dropdown to select a connector is now sorted alphabetically.
- Fixed: When opening the window to select a preset for Multiworld sessions, it will not show placeholder text anymore.

### AM2R

- Added: Chaos Options to randomly make a room dark, submerged in water or submerged in lava.
- Added: 10 Videos added to the logic database.
- Fixed: Dread's Wide Beam will now show as a Wide Beam sprite instead of a Spazer Beam sprite.
- Fixed: A crash when in Door Lock Rando, a Research Site Hatch was shuffled to become a Research Site Hatch.

#### Logic Database

##### Distribution Center

- Added: Facility Storage Spiked Path: It is now possible to cross the rooms with Wall Jumps and Intermediate Zips.
- Fixed: Pipe Hub Access: Solving the EMP Puzzle is not possible to do with Power Bombs anymore.
- Fixed: Zipping across in Serris Arena now requires Morph Ball.

##### Hydro Station

- Changed: Breeding Grounds Entrance: The Walljump that's used to get to Breeding Grounds Save Station with a Damage Boost is now Intermediate instead of Expert.

##### Industrial Complex

- Fixed: Spiky Shaft: It is now not trivial anymore to go between the top left door and the top right door.

##### The Depths

- Added: Bubble Lair Shinespark Cave: Expert Walljump and Intermediate Morph Glide option to climb the room as well as a video demonstration.
- Changed: Hideout Omega Nest: Getting past the Omega is now Movement Intermediate with Space Jump, and Movement Advanced with Spider Ball.

### Metroid Dread

- Added: Progressive pickups can now be configured to be placed vanilla.
- Changed: The water in Early Cloak Room in Artaria will disappear after the blob is broken, instead of flooding the lower section with the tunnel.
- Changed: Water will no longer appear in First Tutorial after using the water device in EMMI Zone Hub in Artaria.
- Changed: Prime 1's Missile Launcher now shows up as a Missile Tank.
- Fixed: Entering Intro Room in Artaria will no longer cause long loads or crash the game.
- Fixed: The Navigation Station in Itorash now has a map icon.
- Fixed: The Thermal Gate blocking the Morph Launcher to Experiment Z-57 now has a map icon.
- Fixed: The transport in Ghavoran - Flipper now shows the destination on the minimap icon.

#### Logic Database

##### Cataris

- Fixed: Moving Magnet Walls (Tall) now uses the correct lava button event for the magnet surfaces.

##### Hanubia

- Changed: The Door to Orange EMMI Introduction is excluded from Door Lock Rando.

### Metroid Prime

- Fixed: Typo on the Quality of Life preset tab.
- Changed: Open Map can be used with Elevator Randomization (Unvisited rooms do not reveal their name. Unvisited Elevators do not reveal their destination.)

#### Logic Database

##### Chozo Ruins

- Fixed: Removed redundant connection to Hive Totem.

##### Tallon Overworld

- Fixed: Overgrown Cavern now has the correct node marked as player spawn.

### Metroid Prime 2: Echoes

- Added: Progressive pickups can now be configured to be placed vanilla.

### Metroid: Samus Returns

- **Major** - Added: Multiworld and automatic item tracker support for Citra.
- Added: New door types: `Access Open` and `Lightning Armor`. Access Open adds new doors to most 3-Tile high open transitions, which can then be shuffled. Lightning Armor doors can be opened with a Melee while having Lightning Armor enabled.
- Added: Option to configure if heated rooms or lava deals constant instead of scaled damage.
- Added: If you don't have the Baby Metroid, a configurable hint is now displayed in the textbox after collecting all DNA.
- Changed: The popup when collecting an item has been removed, and has been replaced with a message that does not interrupt gameplay.
- Changed: Item icons on the map will now show the icon of the pickup instead of the open circles. Powerups and Nothings currently share the same icon. Hidden Pickups will still show up as open circles.
- Changed: When collecting a Reserve Tank, the HUD will now properly update instead of disabling the bottom screen.
- Changed: Some "hidden area" obstructions have been removed in the following areas to improve visibility in certain sections: Area 1, Area 3 Factory Exterior, Area 4 Central Caves, Area 7.
- Changed: Area 1 - Inner Temple East Hall: The top crumble block no longer respawns to help prevent a possible softlock in Door Lock Rando.
- Changed: Area 4 Crystal Mines: The upper door in Mines Entrance can now be shuffled in Door Lock Rando.
- Changed: The description for the `Missile Reserve Tank` is now more explicit about when it can be used.
- Fixed: When exporting a new seed, any leftover data from previous seeds will be deleted.
- Fixed: If progressives are enabled, the models for Wave Beam and High Jump Boots now face right to be more recognizable.
- Fixed: Beam Doors are no longer mismatched with the door they are attached to, which would prevent certain doors from being opened.
- Fixed: Crash when defeating the Larva Metroids in reverse.
- Fixed: Typos in `Patches` tab regarding area names.

#### Logic Database

##### Area 5 Tower Exterior

- Fixed: Picking up `Missile Tank (Top)` from the top of the room now requires Bombs.

## [8.1.1] - 2024-06-08

### Metroid Prime

- Fixed: Arboretum - Gate not staying open on room reload if the gate cutscene was skipped
- Fixed: Sunchamber - Artifact unveil cutscene black bars not going away

## [8.1.0] - 2024-06-04

- Changed: In Item Pool tab, improved the presentation for configuring ammo.
- Changed: Error messages have been made more detailed if Randovania is unable to connect to Dolphin.
- Fixed: Events followed by pickups are now better weighted during generation.
- Fixed: During generation, the starting health is now properly accounted for when deciding how many Energy Tanks (and similar) are needed for a requirement.
- Fixed: Text in the Customize Preset window's Randomizer Logic > Generation tab is now game-neutral.
- Fixed: Items placed before standard generation now respect vanilla item placement settings to not assign two items to one location.
- Fixed: The Spoiler Playthrough tab is now hidden when creating a game with minimal logic, as it's not a reliable source on determining whether a seed is beatable.
- Fixed: Locked/Disabled Doors will, in addition to checking if you can reach the backside of the door, also check if you can leave from there.
- Fixed: Games that support randomisation of any type of transport with the "Two-way, between regions" mode now ensure that all regions are reachable.

### AM2R

- **Major** - Added: Transport Pipe randomizer. If enabled, it will change where Transport Pipes lead to.
- **Major** - Added: Long Beam, Walljump Boots and Infinite Bomb Propulsion have been added as items.
- Added: It is now possible to have a seperate shuffled amount and required amount of DNA.
- Added: Exposed Metroid Queen-Locked doors for Door Lock Rando.
- Added: Exposed Open Transitions for Door Lock Rando. Shuffling these in, will place Doors on all 4-Tile high transitions.
- Added: All Bosses now drop Power Bombs.
- Added: The following sprites have been added: Spider Ball for Prime 1, Missile Launcher, Speed Booster Upgrades and Super Missile Launcher for Dread.
- Changed: The following sprites were changed in order to fit more with AM2R's art style: Ice Missiles and Storm Missiles for Dread, Annihilator Beam, Dark Suit, Dark Visor, Echo Visor, Light Suit and Progressive Suit for Echoes, Gravity Suit, Phazon Suit and Varia Suit for Prime 1.
- Changed: The hints are now in color.
- Changed: The sprites for the EMP doors have been changed to be more distinct.
- Changed: When Doors are shuffled over Research Site Hatches, they are now not obscured by the rock background.
- Changed: The Starter Preset now has `Unlock Genetics Laboratory Doors` enabled.
- Changed: The Starter Preset now has Progressive Jumps and Progressive Suits enabled.
- Fixed: When Research Site Hatches are shuffled to Ammo doors (Missile, Super Missile, Power Bomb), they will now get unlocked automatically when going through them.

#### Logic Database

##### Distribution Center

- Changed: Dual Gammas: Fighting them without Gravity Suit now requires intermediate combat instead of beginner.
- Changed: Dual Gammas: Fighting them with Charge Beam now requires you to be able to climb the platforms in the room.
- Fixed: Gravity Area Trapdoor: Shinesparking up is now impossible on Door Lock Rando.
- Fixed: Gravity Area Shaft: Shinesparking up is now impossible on Door Lock Rando and also properly accounts for Missiles.

##### Genetics Laboratory

- Added: Waterfalls Exterior: Hypermode option of climbing the room with Walljumps and Morph Glides.
- Fixed: Hatchling Room Underside: Shinesparking up is now impossible on Door Lock Rando.

##### Industrial Complex

- Changed: Upper Factory Gamma Nest: Leaving to the top with Spider Ball or IBJ now requires the Gamma to be dead first.
- Changed: Upper Factory Gamma Nest: Leaving to the top with only Walljump is now an Expert Walljump instead of Advanced.
- Changed: Upper Factory Gamma Nest: Leaving to the top with Walljumps and the Septoggs is now an Intermediate Walljump instead of Beginner.
- Changed: Fighting Torizo without any Beam Upgrades is now Advanced Combat.

##### GFS Thoth

- Changed: Fighting Genesis without any Beam Upgrades is now Expert Combat.

##### Golden Temple

- Added: Golden Temple Exterior: A video for the Walljump to Exterior Alpha Nest.

##### The Tower

- Changed: Tower Exterior South East: Shinesparking up to the cliff near the Gamma Nest has been changed from a beginner shinespark to an intermediate one.

### Cave Story

- Added: 60fps can be enabled for Freeware by setting the appropriate value in the `settings.ini` file next to the executable after an export.
- Changed: When playing a Multiworld, Windows will not show a Firewall prompt anymore to allow the game.
- Fixed: Cave Story Tweaked now runs on the Steam Deck.

### Discord Bot

- Changed: The website command now points to `https://randovania.org` rather than `https://randovania.github.io`.

### Metroid Dread

- Changed: The Morph Launcher leading to Experiment Z-57 will no longer cause Thermal Doors to temporarily be closed.
- Changed: The exporting dialog now links to a guide that explains how to dump the RomFS.
- Changed: In the preset energy tab, the explanation of environmental damage being non-logical is now less misleading.
- Changed: When transports are randomized, the room names will now always be displayed on the HUD for rooms containing transports, regardless of cosmetic settings.
- Fixed: Typo on the exporting dialog.
- Removed: The `Ryujinx (Legacy)` option for exporting has been removed. The `Ryujinx` option should be used instead.

#### Logic database

- Added: New trick: Climb Sloped Surfaces.

#### Artaria

- Added: Wall Jump (Beginner) is now an option for reaching the bottom part of the slope in EMMI Zone Spinner.
- Added: In Waterfall: Getting from Tower Middle to Door to Behind Waterfall with Phantom Cloak and Climb Sloped Surfaces (Advanced).
- Changed: Climbing the slope in EMMI Zone Spinner with Spin Boost has been reclassified from Movement to Climb Sloped Surfaces.
- Changed: Using Speed Booster to climb the slope in EMMI Zone Spinner has been reclassified to Speed Booster Conservation.
- Changed: In Waterfall: Getting from Tower Middle to Door to Behind Waterfall with no items has been reclassified from Movement (Advanced) to Climb Sloped Surfaces (Expert).
- Changed: In Waterfall: Getting from Right of Rotatable to Tower Middle  with Spin Boost now requires Climb Sloped Surfaces (Beginner).

#### Burenia

- Changed: Using Flash Shift to get the Missile Tank Pickup in Main Hub Tower Top now requires tricks, either Movement (Beginner) with 3 Flash charges, Climb Sloped Surfaces (Intermediate) with 2 Flash chargers, or Wall Jump (Beginner) and Climb Sloped Surfaces (Beginner) with 1 Flash Charge.

##### Dairon

- Added: Door Types for the two Dairon Power Events for future-proofing (not the Missile or Wide doors) and updated the relevant connections.
- Added: Using Stand on Frozen Enemies trick to get the item in Big Hub, using either Flash Shift or Spin Boost.

##### Ferenia

- Added: Climb Sloped Surfaces (Intermediate) with Flash Shift to reach the pickup in Pitfall Puzzle Room, with 2 Flash Charges.
- Added: Climb Sloped Surfaces (Beginner) with Flash Shift to climb the slope at the bottom of Speedboost Slopes Maze, with 1 Flach Charge.

##### Ghavoran

- Changed: Climbing to the pickup at the top of Spin Boost Tower using Flash Shift has been reclassified from Climb Sloped Tunnels to Climb Sloped Surfaces.
- Changed: Climbing to the pickup at the top of Spin Boost Tower Using Flash Shit, the Wall Jump has been reduced from Advanced to Intermediate.

### Metroid Prime

- Fixed: The artifact totems now break during the Meta-Ridley fight if less artifacts were required than shuffled
- Fixed: Crashes in several rooms when pressing start to skip cutscene exactly 1 second from the end of cutscene
- Fixed: Crash in certain elevator rooms when warping the moment connecting room(s) finish loading
- Fixed: Incorrect shield texture for vertical **Power Beam Only** doors
- Fixed: Elite Research - Stuttering when loading the room
- Fixed: Mine Security Station - Wave Pirates not dropping down if the player didn't skip the cutscene immediately
- Fixed: Reactor Core - Escape music restarting when leaving the room after Parasite Queen has been killed
- Fixed: Furnace - Ghost elements re-appearing when re-entering the room from East Furnace Access
- Fixed: Main Plaza - Door background texture not rendering on the correct side
- Fixed: Hive Totem - Skipping the cutscene now behaves more accurately as if the cutscene wasn't skipped
- Fixed: Ruined Courtyard - Skipping the cutscene now behaves more accurately as if the cutscene wasn't skipped
- Fixed: Phendrana Shorelines - The item behind the ice can now be collected again with Infinite Speed
- Fixed: Control Tower - Flying Pirates incorrectly flying away from the player when skipping the cutscene
- Fixed: Research Core - Combat Visor being forced after grabbing the pickup on Competitive Cutscene mode
- Fixed: Research Entrance - Softlock if the player kills the pirates before touching the cutscene trigger
- Fixed: Research Entrance - Fog disappearing after clearing the 1st Pass Pirates and before the 2nd Pass Shadow Pirates
- Fixed: Energy Core - Underwater sound incorrectly playing when the player was not underwater
- Fixed: Energy Core - Puzzle music not playing again if the player re-enters the room during the countdown
- Fixed: Ruined Shrine - Beetle music incorrectly continues playing after leaving towards Main Plaza
- Fixed: Save Station B - Incorrectly playing save station music instead of Phendrana music if the player leaves too quickly
- Fixed: Observatory - Projector activation cutscene skip activating the projector twice if the cutscene was skipped late
- Fixed: Observatory - Fixed incorrect music playing when the projector is active
- Fixed: Observatory - Panel activation cutscene incorrectly playing on 2nd Pass when the projector is already active
- Added: New option for suit damage reduction: "Additive", where each suit provides a specific amount of damage reduction
- Changed: The map tracker uses the same names for elevators as when editing a preset
- Changed: Updated tournament winners scan
- Changed: Ventilation Shaft: Cutscene skip no longer waits for nearby rooms to load
- Changed: Mine Security Station: The Wave Pirates now get activated with the same timing, regardless of what death animation the Shadow Pirates play
- Changed: Mine Security Station: Adjusted cutscene trigger so it can't be accidentally skipped
- Changed: Ruined Shrine - Adjusted position of the cutscene skip lock-on point
- Changed: Control Tower - "Doors Unlocked" HUD Memo now shows in Control Tower once the fight is done on Competitive Cutscene mode
- Changed: Ruined Fountain - Morph Ball can no longer get stuck at the bend on the Spider Track
- Changed: Energy Core - Increased the size of the Load Trigger to Furnace Access
- Changed: Hive Totem - Adjusted the Hive Totem scan position to match how it is on PAL
- Changed: Sun Tower Elevator - Cutscene now shows Samus facing the correct direction
- Changed: Observatory - Restored an unused particle effect for the projector
- Changed: Observatory - The projector is now activated on room load, instead of activating immediately after the room loaded
- Changed: Research Entrance - 2nd Pass Shadow Pirates can longer interrupt 1st Pass fight music if they die too slowly
- Changed: Omega Research - Ambient music now resumes when the pirates die instead of when they fully despawn
- Changed: Geothermal Core - The previously invisible ledge connected to Plasma Processing is now always visible

#### Logic Database

##### Magmoor Caverns

- Fixed: Geothermal Core: Various Puddle Spore requirements now require Before Storage Depot B instead of After.

##### Phazon Mines

- Changed: Central Dynamo: Infinite Speed trick no longer requires Knowledge (Advanced)
- Changed: Fungal Hall Access now appropriately requires Plasma
- Added: Mine Security Station: Combat logic for getting Storage Depot A
- Changed: Mine Security Station: Adjusted combat logic to have stricter requirements

##### Phendrana Drifts

- Changed: Temple Entryway: Breaking ice properly requires Plasma/Wave/Power

##### Tallon Overworld

- Changed: Root Cave: NSJ climb connects to a skybox which connects to the item and Arbor Chamber
- Changed: Root Cave: NSJ climb to item no longer needs Standable Terrain and Invisible Objects has been nerfed to Beginner for the item
- Changed: Root Cave: NSJ climb now appropriately requires Door Lock Rando to be off
- Changed: Root Cave: Combat Dash from Arbor Chamber to item no longer requires X-Ray/Invisible Objects
- Added: Root Cave: NSJ climb now has comments to explain methodology
- Added: Root Cave: Advanced Combat Dash to Arbor Chamber from item that does not need X-Ray/Invisible Objects

### Metroid Prime 2: Echoes

- Fixed: A small typo with "immune" in the energy preset tab.
- Fixed: Seeker Locks without Seeker now properly show all usages when asked for.

### Metroid: Samus Returns

- **Major** - Added: Door Lock randomizer has been added, along with new door types.
- **Major** - Added: Elevator randomizer has been added.
- Changed: DNA hints now just say "DNA" instead of "Metroid DNA".
- Fixed: If no seed was exported at a previous start of Randovania, the export window now shows the correct title ID in the output path for NTSC without having to switch to PAL and back to NTSC.
- Fixed: Removed an incorrect start location from Area 4 Central Caves, which failed when exporting the game.
- Fixed: Typo on the exporting dialog.
- Fixed: Common case where a modified input RomFS was considered being unmodified.
- Fixed: Starting at Area 3 Factory Exterior - Beam Burst Chamber & Tsumuri Station no longer spawns Samus out of bounds.
- Fixed: The Laser Aim cosmetic options UI no longer exports the wrong colors and has been simplified.
- Fixed: The item in Area 7 - Omega Arena South Access no longer disappears after defeating the Omega in Area 7 - Omega Arena South.
- Fixed: Case where Power Bombs would not be disabled when fighting Diggernaut.

#### Logic Database

##### Area 1

- Fixed: Metroid Caverns Hub: Dock to Metroid Caverns Save Station -> Tunnel to Metroid Caverns Save Station now has the correct grouping for the logical paths.

##### Area 3 Metroid Caverns

- Added: Caverns Teleporter East - Reaching the pickup now has correct requirements with High Jump Boots, requiring either a Super Jump (Advanced), Unmorph Extend (Intermediate), or Freezing the Moheek (Intermediate).

## [8.0.0] - 2024-05-01

- **Major** - Added: Metroid Samus Returns has been added with full single player support. Includes random starting locations, some toggleable patches, and more.
- Added: Highlighting nodes in the Map view of the Map tracker will now update the current location.
- Changed: The output after verifying the installation has been made less misleading.
- Changed: Show better errors on Linux and macOS when something goes wrong while trying to open a directory.
- Changed: Improve error handling when exporting presets.
- Fixed: The Map view on the Map tracker will not show doors and generic nodes as being inaccessible if only resources were shown on the Text Map view.

### Resolver

- Fixed: Some cases of seeds being wrongly considered as impossible.

### Discord Bot

- Added: The Discord bot now mentions the game when describing a preset.
- Changed: Experimental games are now only available in the development bot.

### AM2R

- Added: 1 joke hint.
- Changed: All ammo tanks are now consistently being referred to as "Tanks" rather than "Expansions".

#### Logic Database

- Changed: Zipping from destroyable objects with Missiles is now rated as Expert.

##### Hydro Station

- Fixed: Varia Chamber Access: Logic will not expect you to Infinite Bomb Jump with only Power Bombs to get to the item anymore.
- Fixed: Inner Alpha Nest South: It's not logical anymore to get the Missile tank with only Walljumps and Mid-Air Morphs.
- Added: Inner Alpha Nest South: A video link to get the Missile Tank with a Morph Glide.

### Cave Story

- Fixed: If the objective has been set to the bad ending, then the Explosive will be in its vanilla location, rather than not being shuffled at all.
- Fixed: King does not have a third ear anymore when using him as a player sprite.

##### Sand Zone

- Fixed: Sand Zone: Breaking the blocks now properly accounts for having either Missile Launcher or Super Missile Launcher.
- Fixed: Sand Zone: Breaking the blocks to go from the Sunstones to before the omega fight now properly accounts for killing enemies to farm Missiles.
- Fixed: Sand Zone: Reaching the Storehouse now expects you to have a weapon on trickless instead of the ability to fly.
- Added: Sand Zone: Breaking the blocks near the Storehouse is now accounted for with Missiles/Bubbler.
- Added: Sand Zone: Collecting the running puppy now expects you to either kill the Armadillos, or avoid them via intermediate Pacifist strats.

### Metroid Dread

- Added: Linux and macOS now have the Ryujinx exporting option available.
- Changed: The Missile Tank pickup in Invisible Corpius Room in Artaria has been moved to the left so that it won't overlap with the door in Door Lock Rando.
- Changed: There is now a thermal gate preventing players from entering the Experiment Z-57 fight without activating the nearby thermal first.
- Fixed: The `Hints Location` tab no longer refers to Prime 2 when describing where the hints are placed.
- Fixed: Customizing a preset where EMMI and Bosses were turned off for DNA placement won't have the DNA slider be initially enabled.
- Fixed: A `drive letter` typo in the exporting window.
- Removed: The FAQ entry stating that only the English language is supported has been removed, as all languages are patched since version 7.4.0.

#### Logic database

##### Cataris

- Added: Pseudo Wave Beam (Beginner) to break the blob above Blue Teleportal to Artaria, from the left side of the wall.

### Metroid Prime

- Added: FAQ Entry about non-Superheated rooms
- Added: Exposed "Power Beam Only"-Doors for Door Lock Rando.

#### Logic Database

##### Chozo Ruins

- Changed: Main Plaza: The R-Jump and L-Jump to reach the Grapple Ledge Missile Expansion have been lowered to beginner.

##### Frigate Orpheon

- Added: Biotech Research Area 2 can now be crossed with a Hypermode Wall Boost

##### Magmoor Caverns

- Added: The Sloped R-Jump in Geothermal Core to get to the door to Plasma Processing (commonly referred to as Eagle Jump) is now in logic.

##### Phendrana Drifts

- Added: The jump to the upper pickup in Gravity Chamber now requires an intermediate R-Jump or an Advanced L-Jump alongside the Advanced Slope Jump requirement.

### Metroid Prime 2: Echoes

#### Logic Database

- Fixed: Normal Doors now account for having a beam or Morph Ball Bombs to open.

##### Agon Wastes

- Added: Movement (Intermediate) to get from the center platforms in Central Mining Station to the cannons using Space Jump Boots.
- Added: Screw Attack from the cannons to get the item in Central Mining Station before the Pirate fight.
- Added: Mining Station B - Room Center to Transit Station with Boost Ball, Bombs, BSJ (Intermediate), and Standable Terrain (Intermediate).
- Fixed: The video link for the Expert Slope Jump in Central Mining Station now links to a working video.
- Fixed: Mining Station B - Room Center to Transit Station now properly requires Boost Ball and Standable Terrain (Intermediate) for the No Space Jump Post-Puzzle path.

## [7.5.0] - 2024-04-01

- Added: Command line arguments for exporting games. These commands are intended for advanced uses only.
- Fixed: During generation, actions that involves multiple progressive pickups are now properly considered.

### AM2R

- Fixed: Hitting Zetas with Charge Beam works again.

#### Logic Database

##### Distribution Center

- Added: Gravity Area Corridor: Getting the item is now logical via a Charge Bomb Spread. This requires Knowledge Beginner and Movement Intermediate.
- Fixed: Gravity Chamber Access: Going from right to left is now logical with Gravity and Bombs.
- Fixed: Gravity Chamber Access: Going from right to left is not logical anymore with walljumping.

##### Hydro Station

- Changed: Shinesparking from Breeding Grounds Alpha Nest West to Breeding Grounds Overgrown Alley now requires an intermediate Shinespark.
- Fixed: Hydro Station Exterior: It's now impossible for the Water Turbine to shuffle to a Spider Ball door or a Screw Attack door.

##### Industrial Complex

- Added: Industrial Complex Exterior: It is now possible to get from the right building to the left building. It's an Intermediate Morph Glide with High Jump, and an Advanced without.

##### Main Caves

- Fixed: Drill Excavation: Logic does not expect you to need bombs anymore to break the crystal if Cutscene Skips are enabled.

##### The Tower

- Fixed: Plasma Chamber: It is now logical to escape the room through the left tunnel if the Softlock Prevention option is enabled.

### Cave Story

- Fixed: Cave Story exports with CS:Tweaked now prioritize the mod-specific files over Freeware's. This solves several issues with missing graphics when exporting over a Freeeware game.
- Fixed: Missing graphical assets for rando-exclusive inventory entries in Cave Story: Tweaked exports

#### Logic Database

##### Ruined Egg Corridor

- Added: Health requirements to the Sisters.
- Fixed: Breaking the blocks in `Cthulhu's Abode?` now properly accounts for Super Missile Launcher

### Metroid Dread

- Fixed: DNA placement respects vanilla item placement settings to not assign two items to one location

#### Logic Database

- Added: New trick, Cross Bomb Launch.
- Changed: The Shinesink Clip and Aim Down Clip tricks are now a single Floor Clip trick.

##### Artaria

- Added: Video: Ballsparking into Speed Hallway from the right, charging speed from Energy Recharge Station South.

##### Burenia

- Added: Crossing the gap in Underneath Drogyga with Cross Bomb Launch; Intermediate with Spin Boost, Advanced without.
- Added: Reaching the Missile Tank Pickup in Main Hub Tower Top using Cross Bomb Launch (Advanced).
- Added: Video: Morph Ball Movement Jump in Main Hub Tower Middle.

##### Cataris

- Added: Reaching the Pickup in EMMI Zone Item Tunnel using Cross Bomb Launch (Advanced).
- Changed: The Cross Bomb Skip to reach the Pickup in EMMI Zone Item Tunnel has been reduced from HyperMode to Expert.

##### Dairon

- Added: Getting across the right gap in Early Grapple Room with Cross Bomb.

##### Elun

- Changed: Releasing the X without Bombs or Cross Bombs now requires Knowledge (Beginner).

##### Ferenia

- Changed: Getting across the water in EMMI Zone Exit East with Cross Bombs now additionally requires Cross Bomb Launch (Advanced).
- Changed: Path to Escue: Getting from Door to Save Station Southeast to Dock to EMMI Zone Exit East is now trivial.

##### Ghavoran

- Added: Cross Bomb Launch (Advanced) to get to the Save Station Door in Golzuna Tower from the Missile Tank Pickup.
- Added: Cross Bomb Launch (Beginner) to get the Missile Tank Pickup in Golzuna Tower.
- Added: Video showing the Climb Sloped Tunnels trick to get from the Missile Tank Pickup to the Save Station Door in Golzuna Tower.
- Added: Wall Jump using Spin Boost in Left Entrance.
- Added: Water Space Jump (Intermediate) in Energy Recharge Station, getting up through the Screw Attack Blocks.
- Changed: Using Cross Bomb to get the Missile Tank Pickup in Golzuna Tower now requires Movement (Beginner).
- Changed: The Floor Clip into Golzuna Arena has been reduced from Expert to Intermediate.
- Changed: The Cross Bomb Skip to get across the Pitfall blocks in Cross Bomb Tutorial has been reduced from Expert to Advanced.

### Metroid Prime

#### Logic Database

##### Phendrana Drifts

- Added: Ruined Courtyard: Scan/X-Ray Beginner dash to and from Specimen Storage

##### Tallon Overworld

- Changed: Frigate Crash Site: Overgrown Cavern Climb L-Jump adjusted to Beginner

### Metroid Prime 2: Echoes

- Added: Updated A-Kul's scan with the 2023 CGC Tournament winners.

#### Logic Database

##### Torvus Bog

- Added: The reverse air underwater in Training Chamber now has a method with and without Space Jump (Advanced and Expert respectively). This can be used to get to the bomb slot as well as the door to Fortress Transport Access.

## [7.4.2] - 2024-03-13

This release is identical to 7.4.0 and was released to revert 7.4.1.

## [7.4.1] - 2024-03-13

### AM2R
- Fixed: Hitting Zetas with Charge Beam works again.

### Cave Story
- Fixed: Cave Story exports with CS:Tweaked now prioritize the mod-specific files over Freeware's. This solves several issues with missing graphics when exporting over a Freeeware game.
- Fixed: Missing graphical assets for rando-exclusive inventory entries in Cave Story: Tweaked exports


## [7.4.0] - 2024-03-08

- Added: A warning will be shown when trying to generate a game where more items are in the pool than the maximum amount of items.
- Added: When a game is exported via ftp, a message is displayed indicating that an attempt is being made to connect to the ftp server instead of the patcher's misleading "Done" message.
- Changed: Improved how requirement templates are simplified, improving generation and resolver performance.
- Fixed: Generating a game after customizing a preset will not completely freeze Randovania anymore.
- Fixed: The collection text displayed when mixing Hide All model style with Random models and a cross-game multiworld is now always a generic message when your own pickup is disguised as a pickup of another game.
- Fixed: In the Item Pool tab, selecting Shuffled now works properly for non-progressive entries with multiple copies and certain other items.
- Fixed: Changelog window properly displays images.
- Fixed: Cancelling connecting to the server is better handled now.

### Resolver

- Fixed: Some cases of resolver timeout.

### AM2R
- Added: A popup helping the player to inform how Missile-less Metroid combat works
- Added: The following sprites were added for Dread Multiworld: Energy Tanks, Missile Tanks, Missile Tank+, Power Bomb Launcher, Power Bomb Tank, Varia Suit
- Changed: The following Multiworld sprites were changed in order to fit more with AM2R's art style: Dread's Energy Part, Dread's Wide Beam, Echoes' Amber Translator, Echoes' Cobalt Translator, Echoes' Dark Agon Key, Echoes' Darkburst, Echoes' Dark Torvus Key, Echoes' Emerald Translator, Echoes' Ing Hive Key, Echoes' Sky Temple Key, Echoes' Super Missiles, Echoes' Violet Translator
- Fixed: Rare crash when receiving a flashlight/blindfold in a Multiworld session.
- Fixed: AM2R Speed Booster Upgrades now show properly instead of using the default offworld model.

### Cave Story
- **Major** - Cave Story: Tweaked is now supported as an export platform and included with Randovania.

#### Logic Database

##### Egg Corridor

- Added: Health requirements for the Igor boss fight.

##### Grasstown

- Fixed: Grasstown: Accessing the Jellyfish field from the east side of Chaco's House now properly accounts for weapons/pacifist strats instead of being trivial.
- Added: Health requirements for the Balrog 2 boss fight.
- Added: Health requirements for the Balfrog boss fight.
- Changed: Shelter: Accessing the Save Point and Refill is now logically possible when entering from the teleporter.

##### Mimiga Village

- Added: Health requirements for the Balrog 1 boss fight.

### Metroid Dread

- Added: "Access Permanently Closed" doors can be used in Door Lock Randomizer. This includes new default and alternate textures in cosmetic options.
- Added: New Missile Launcher model for Prime, Echoes, and AM2R multiworld pickups.
- Added: New Super Missile Expansion model for AM2R multiworld pickups.
- Fixed: Wide Beam shields now require the Wide Beam to break, and cannot be cheesed with Wave or Plasma beam.
- Fixed: Saves from a different world in the same multiworld session are correctly handled as incompatible.
- Fixed: Text is patched in all languages, not just English.

#### Logic Database

##### Ghavoran

- Added: In Spin Boost Tower: Expert Speed Booster Conservation from Ledge Below PB Tank to Pickup (PB Tank), as well as a video for this trick.

### Metroid Prime

#### Logic Database

- Added: 35 new Videos to the Database

##### Chozo Ruins

- Changed: Vault: NSJ Bombless Wall Boost lowered to Expert
- Changed: Ruined Nursery: bombless Standable Terrain NSJ lowered to Advanced and w/ SJ lowered to Intermediate
- Changed: Hive Mecha: Fight skip via walkway lowered to Intermediate Movement
- Added: Hive Mecha: Fight skip NSJ Advanced Movement bunny hop
- Added: Furnace: Spider track climb trick description
- Added: Furnace: Bombless Intermediate Movement to West Furnace Access
- Added: Burn Dome Access: Advanced Movement and Wallboost bombless escape
- Added: Hall of the Elders: Advanced Complex Bomb Jump wave slot skip

##### Phazon Mines

- Added: Elite Research: Advanced IUJ scanless climb
- Added: Main Quarry: Advanced BSJ to Waste Disposal
- Added: Metroid Quarantine B: Hypermode Single Room OOB NSJ bombless
- Added: Elevator Access A: Hypermode bombless spiderless climb from Elevator A
- Added: Elevator Access A: Expert Movement logic for climbing without Wave Beam
- Changed: Phazon Processing Center: Item to Maintenance Tunnel L-Jump now has proper X-Ray logic
- Changed: Phazon Processing Center: Item to Maintenance Tunnel Complex Bomb Jump has been properly replaced with Bomb Jump

##### Phendrana Drifts

- Added: Frozen Pike NSJ Bombless Climb from Frost Cave Access now has proper Charge Beam, Scan Visor, and Combat logic
- Added: Hypermode Frozen Pike NSJ Bombless Climb from bottom to top
- Added: Frozen Pike Hypermode BSJ to Transport Access
- Added: Frozen Pike NSJ Hunter Cave to Frost Cave Intermediate Slope Jump
- Changed: Transport Access Single Room OOB lowered to expert and advanced tricks
- Added: Ice Ruins West Courtyard Entryway to middle platform NSJ Hypermode BSJ and NSJ damage boost
- Added: Ice Ruins East Expert Single Room OOB ice item heist
- Added: Ice Ruins East Advanced Single Room OOB and Hypermode Movement spiderless bombless spider track item
- Added: Ruined Courtyard Advanced Movement bunny hop to Save Station A
- Added: New hash words

## [7.3.2] - 2024-02-??

- TODO: fill out or remove.

## [7.3.1] - 2024-02-07

### AM2R

- Fixed: Receiving a suit in a Multiworld session will not place you in the most upper-left position of a room anymore.

## [7.3.0] - 2024-02-07

- Added: Ability to turn off changing "to" Normal Doors in Door Type dock rando.
- Fixed: For Linux and macOS, the auto tracker tooltip will not show black text on black background anymore.
- Fixed: Searching for your own pickup in multiworld sessions will now show only pickups which match *exactly* the name, instead of showing pickups which start with that name.
- Fixed: The import in a multiworld session is blocked if it contains an unsupported game.
- Fixed: Opening the webbrowser for Discord Login doesn't fail on Linux anymore.
- Changed: Scanning ammo in the Prime games will now show nicer text for items that provide negative ammo or multiple positive ammo.
- Fixed: For Windows, the game select tooltip will not render as grey text on grey background in dark mode.
- Added: Games display a banner if they are multiworld compatible.

### Resolver

- Fixed: Some cases of resolver timeout.

### AM2R

- **Major** - Added: Multiworld support for AM2R.
- Added: Auto-Tracker functionality.
- Added: A "Hints"-tab, which describes the hint system used in AM2R in detail.
- Added: A "Hint Item Names"-tab, which describes which names are used to describe the items in offworld hints.
- Changed: Minimal Logic has been adjusted. It now also checks for Morph Ball, Missile Launcher, the DNA and the Baby collection.
- Changed: The Baby now checks for all DNA being collected and will display a message if not.
- Changed: Progressive Suits and Progressive Jumps now display custom sprites instead of Space Jump / Gravity Suit sprites in order to make them more distinct.
- Changed: The yams.json file will not be present anymore for race seeds.
- Fixed: The shell script after exporting works now on Flatpak environments.
- Fixed: Typos in FAQ.

#### Logic Database

- Added: 20 Videos to the Logic Database.

##### Main Caves

- Fixed: In Surface Hi-Jump Challenge: Now correctly uses normal damage instead of lava damage for damage boost.
- Fixed: In Drivel Drive: Intended Ballspark now requires Gravity.
- Changed: In Drivel Drive: Bumped mockball method to Expert.
- Changed: In Western Cave Shaft: Bumped health requirement for the descent to require an Energy Tank in trickless.

##### Golden Temple

- Added: In Guardian Arena: Now accounts for Speed Booster quick kill with Intermediate Knowledge.

##### Hydro Station

- Fixed: In Breeding Grounds Entrance: Activating the EMP Slot now properly accounts for Missiles.

##### Industrial Complex

- Fixed: Renamed the room `Spazer Beam` to `Spazer Beam Chamber`.
- Changed: Upper Factory Gamma Nest: Shinesparking from the room below to get the top item is now an intermediate shinesparking trick.

##### The Tower

- Changed: In Tester Arena, the fight requirements have been restructured with more thorough combat and health requirements.

##### Distribution Center

- Changed: In Dual Gamma Nest, the fight now requires Gravity suit on Trickless Combat. Health requirements adjusted around this change.
- Changed: Distribution Center Exterior West: Shinesparking to get the top Missile Tank is now an intermediate shinesparking trick.
- Changed: Bullet Hell Room Access: Shinesparking to get from `Door to Bullet Hell Room` to `Door to Distribution Facility Intersection` now requires an intermediate shinesparking trick.

### Cave Story

- Fixed: The name for Puppy locations and Labyrinth Shop locations will now be shown correctly on the Location Pool tab.

### Metroid Dread

- Added: Changing the volume of the music, SFX and background ambience is now possible via cosmetic options.
- Changed: Speed Booster Upgrades and Flash Shift Upgrades are now considered minor items instead of major.

#### Logic Database

- Removed: It's no longer logical to push Wide Beam Blocks with Wave Beam without Wide Beam.
- Fixed: All usages of Missiles now require the Missile Launcher.
  - Affects:
    - Fighting Corpius with Normal Missiles.
    - The part of the Z57 fight where you use Storm Missiles to stop the healing.
    - Breaking the Missile Blocks in Dairon - Transport to Artaria.
    - Fighting Escue with Normal Missiles.
    - Fighting Golzuna with Storm Missiles and Normal Missiles.
    - Fighting Central Units.

##### Artaria

- Added: Single Wall Jump (Beginner) to cross the pillar left to right in White EMMI Introduction.
- Added: Using Speed Booster in White EMMI Introduction to get over the pillar left to right, from the BallSpark Hallway Room, also available in Door Lock Rando.
- Fixed: Using Speed Booster in White EMMI Introduction to get over the pillar left to right, from the Teleport to Dairon Room now requires Door Lock Rando to be disabled.

##### Cataris

- Added: The Wide Beam Block in Dairon Transport Access can now be traversed with a Diffusion Abuse trick from below.

##### Ferenia

- Changed: Using Speed Booster to reach the item at the top of Purple EMMI Introduction now requires Speed Booster Conservation (Intermediate).
- Fixed: Energy Recharge Station (Gate): Clearing the Grapple Block from the Upper Bomb Ledge now additionally requires the Main Power Bomb instead of only Power Bomb Ammo.
  - All the other usages of Power Bombs in this area also now require the Main Power Bomb.

##### Ghavoran

- Added: Bomb Jump in Right Entrance, out of the water to the Grapple Block Alcove. Requires Diagonal Bomb Jump and either Out of Water Bomb Jump or Gravity Suit.
- Added: Video showing the Grapple Movement trick in Right Entrance.

### Metroid Prime

- Added: It is now possible to have a seperate total amount and required amount of Artifacts.
- Changed: Minimal Logic now also checks for the Ridley event.
- Fixed: Rare softlock/glitches regarding Central Dynamo maze

### Metroid Prime 2: Echoes

- Added: Having Double Damage no longer causes the morph ball to glow.
- Added: 7 more joke hints.
- Changed: Minimal Logic now also checks for the Emperor Ing event.

#### Logic Database

- Added: 12 videos to the database

##### Torvus Bog

- Added: In Great Bridge: Rolljump method to reach Abandoned Worksite from Temple Access (Top)

## [7.2.0] - 2024-01-05

- **Major** - Added: Rebranded Randovania icons.
- Fixed: Bug where tooltips did not show uncollected item names in the autotracker.
- Changed: Update to the Database Video Directory site to eliminate lag and add modern styling.
- Changed: Autotracker tooltips now display text in black instead of gray.

### Metroid Dread

#### Logic Database

##### Artaria

- Added: In Screw Attack Room: Break the blob with Slide Turnaround Pseudo Wave Beam, requires Gravity Suit. Beginner from the left and Intermediate from the right.
- Fixed: The Advanced Pseudo Wave Beam to break the Blob in Screw Attack Room from the right now handles it not working with Gravity Suit.
- Fixed: Add Slide as a requirement for the Pseudo Wave Beam usages in Melee Tutorial Room and Early Cloak Room.

##### Burenia

- Added: Pseudo Wave Beam to break the bottom right blob in Burenia Hub to Dairon. Requires Slide and Gravity Suit or Diffusion Beam.
- Fixed: When using Power Bomb to break the bottom right blob in Burenia Hub to Dairon, also require the ability to shoot a beam.
- Fixed: Burenia Hub to Dairon: Getting the item in the fan with only Flash Shift now requires at least one Flash Shift Upgrade as well, and also only requires Intermediate movement (instead of Advanced).
- Changed: Main Hub Tower Middle: Climbing out of the water from Left of Central Grapple Block without any items now requires Advanced Movement, up from Intermediate.

##### Ferenia

- Added: In Space Jump Room: Use Grapple Beam to jump out of water above Underwater Ledge Left, and use Single Wall Jump, Spin Boost or Flash Shift to reach Dock to Transport to Ghavoran. Video included.
- Changed: In Space Jump Room: Can traverse from Underwater Ledge Left to Dock to Transport to Ghavoran using Spider Magnet, with either Flash Shift and Wall Jump or Morph Ball and Single Wall Jump.
- Changed: In Space Jump Room: Added a video for reaching the Missile Tank with only Morph Ball and Bombs
- Changed: In Space Jump Room: Added a video traversing from Underwater Bottom to Underwater Ledge Left with only Grapple Beam.

##### Ghavoran

- Fixed: Getting the Energy Part Pickup in Golzuna Tower using Spin Boost and Shinespark Conservation Beginner now correctly requires Morph Ball.
- Changed: Opening the door to Orange Teleportal directly from below, in Golzuna Tower, requires Diffusion Beam.
- Added: The door to Orange Teleportal can be opened from inside the tunnel left after breaking the Speed Booster Blocks, in Golzuna Tower. This requires Charge Beam and either Wave Beam or Pseudo Wave Beam Beginner.

### AM2R

- Added: Research Site Open Hatches as available doors for Door Lock Rando.
- Added: New option to place DNA anywhere.
- Added: New option to force Save Station doors to be normal doors.
- Added: New option to force doors in Genetics Laboratory to be normal doors.
- Added: If the user starts with random items, then an item collection screen will now be shown, telling the player which items they start with.
- Added: Clearer GUI symbols, when expansions have been collected, but not their corresponding launcher.
- Added: When softlock prevention is active, then the first two crumble blocks in Super Missile Chamber will be shoot blocks instead.
- Changed: "Distribution Center - Energy Distribution Emergency Exit" has updated behavior when 'Softlock Prevention' is enabled. Before, only the bottom row of Speed Booster blocks were removed. Now, all of them have been removed, except for the leftmost pillar.
- Fixed: When spinjumping into a progressive Space Jump, the spinjump SFX is not being infinitely looped anymore.
- Fixed: Entering "Hatchling Room Underside" will now show the Metroid scan notification only once.

#### Logic Database

- Added: 15 Videos to the Logic Database.

##### Main Caves

- Added: In Surface Hi-Jump Challenge: Shinespark conservation method to reach item.

##### Hydro Station

- Added: In Inner Alpha Nest South: IBJ method to reach item.
- Changed: In Arachnus Arena: New health and dodging requirements for fighting Arachnus.

##### Industrial Complex

- Added: In Lower Factory Intersection: Can now climb the room by shinesparking after a short charge.
- Added: In Treadmill Room: Going from right to left is now possible via a beginner Shinespark or an intermediate Morph Glide.
- Fixed: In Lower Factory Intersection: Climbing the room now correctly needs a damage boost for wall jumps.
- Fixed: In Shirk Prisons: Going from right to left, now requires Morph Ball, or 4 (Super) Missiles.
- Fixed: In Treadmill Room: Going from right to left via Movement is now impossible.
- Changed: In Torizo Arena: New weapon, health, and dodging requirements for fighting Torizo.

##### Genetics Labratory

- Changed: In Queen Arena: Additional Beam requirements and dodging requirements for fighting Queen trickless.

### Metroid Prime 2: Echoes

#### Logic Database

##### Dark Agon Wastes

- Added: Requirements to trigger the Amorbis fight from below: Spacejump, NSJ Z-Axis Screw Attack or BSJ, and bomb jumps or standable terrain with the energy taken.
- Added: Advanced combat to fight Amorbis after the energy has been taken.
- Changed: Revised Amorbis combat requirements (trickless requires a good weapon + 2 E, beginner requires a weapon and 1 E, intermediate neither)
- Changed: Skipping the Amorbis trigger, or touching it to trigger the fight from below, requires Knowledge set to Intermediate.

### Metroid Prime

#### Logic Database

##### Tallon Overworld

- Added: Advanced Single Room OoB to reach Landing Site item without Morph Ball

## [7.1.1] - 2023-12-26

### Metroid Prime

- Added: A more stream-friendly autotracker layout
- Fixed: Reverted Warrior Shrine -> Monitor Station loading improvement which could sometimes cause crashes
- Fixed: Export compatibility with legacy cutscene skip options
- Fixed: Music issues in Frigate Orpheon, Artifact Temple, Arboretum, Sunchamber Lobby, Burn Dome and Lava Lake
- Fixed: [PAL] Issue with the Artifact Temple teleporter arrival cutscene
- Fixed: Non-NTSC text issues
  - Seed hash not showing on main menu
  - Credits not showing seed spoiler
  - [JP] Font size
- Added: `qolGeneral` improvements
  - Ice wall in Phendrana Shorelines now shatters instead of melting when shot
  - Better Save Station load trigger in Phendrana Shorelines
  - Better door open triggers in Arboretum
- Changed: Back-to-back cutscenes in Artifact Temple now skip as one

### Metroid Prime 2: Echoes

- Added: A more stream-friendly autotracker layout

## [7.1.0] - 2023-12-01

- Fixed: Bug with progressive suits in the autotracker always highlighting first suit
- Changed: "Remove redundant pickup alternatives" and "Stagger placement of pickups" are no longer experimental options and will be included in all presets moving forwards.

### AM2R

- Added: Shell script to make launching randomized games easier on Flatpak.
- Added: Plasma Beam Chamber's crumble blocks will be gone when the softlock prevention setting is turned on.
- Fixed: Visual time of day discrepancy with Septoggs and the tileset if started at GFS Thoth.
- Fixed: A flipped water turbine if the vanilla water turbine was set to be changed to one.
- Fixed: Crash when starting the game and loading a save room which contains a destroyed water turbine.
- Fixed: "Cancel" button not working properly on "Toggle" Missile-Mode.

#### Logic Database

- Changed: Zeta and Omegas combat rebalanced for lower difficulties.

### Metroid Dread

- Added: Power Bomb Limitations now shows up on the Preset Summary when enabled.

#### Logic Database

##### Artaria

- Added: In Screw Attack Room: Get from Door to Freezer(Power) to Start Point 2 by sliding.
- Added: In Screw Attack Room: Get from Start Point 2 to Early SA Platform with Space Jump.
- Added: In Screw Attack Room: Get from Door to Freezer(Power) to Screw Attack Pickup by using Shinespark. Requires Speed Booster Conservation Beginner and Disabled Door Lock Randomizer.
- Added: In EMMI Zone Hub: Get to the item pickup and the top left door from Door to Ballspark Hallway, using Shinespark, Speed Booster Conservation Beginner.
- Added: In EMMI Zone Hub: Get to the item pickup from Door to Ballspark Hallway using Speed Booster and Spider Magnet.
- Fixed: In EMMI Zone Hub: Getting to the item pickup from Door to Ballspark Hallway using Flash Shift and Single Wall Jump is now separated from the Grapple Movement alternative.
- Fixed: In EMMI Zone Hub: Getting to the item pickup from Door to Ballspark Hallway using Flash Shift and Single Wall Jump now requires a Flash Shift Upgrade.
- Fixed: In EMMI Zone Hub: Getting to the item pickup from the lower door to Wide Beam Block Room using a Shinespark now requires Door Lock Rando to be disabled.
- Removed: In EMMI Zone Hub: Redundant option: getting from the lower to the upper Door to EMMI Zone Exit Southwest using Speed Booster when Door Lock Rando is disabled.

##### Burenia

- Added: In Gravity Suit Tower: Getting from the Lower door to Ammo Station South to the Upper door to Gravity Suit Room is in logic with either Power Bombs or after breaking the floor.
- Changed: In Gravity Suit Tower: Getting from the Lower door to Ammo Station South to the Lower door to Gravity Suit Room is now locked behind Highly Dangerous Logic

##### Cataris
- Added: In Underlava Puzzle Room 2: Use Speed Booster with at least one upgrade to shinespark through the speed blocks from the right.

##### Ferenia

- Added: In EMMI Zone Exit Middle: Use Wave Beam and Charge Beam or Power Bombs to open the Upper Door to EMMI Zone Exit West, then traverse through that room to get to the upper door.
- Added: In Purple EMMI Arena: Use Water Space Jump (Intermediate) to jump out of the water to reach the door.
- Changed: In EMMI Zone Exit Middle: Going from the Dock to Map Station to the Door to EMMI ZONE Exit West (Lower) is now trivial.
- Changed: In Purple EMMI Arena: Jumping out of the Water to reach the door using Cross Bombs now requires Water Bomb Jump Beginner. Using Normal Bombs no longer requires Spin Boost.

##### Ghavoran

- Changed: Golzuna logic has been overhauled to include Storm Missiles, Bombs, or Cross Bombs to fight it and forcing Flash Shift, Spin Boost, or Space Jump to dodge its attacks if not using shinesparks to defeat it.
- Fixed: Missing check on PB limitations to get to Orange Teleportal by opening the door from the tunnels below.

### Metroid Prime

- Fixed: Some rooms not appearing on map when "Open map from start" export option is selected
- Fixed: Parasite Queen permadeath when skipping death cutscene
- Fixed: Black bar in Control Tower cutscene
- Fixed: Minor PAL issues regarding Skippable Cutscenes in Exterior Docking Hangar and Sunchamber
- Added: Preset option to force Normal or Hard difficulty in the Main Menu
- Added: More Base QoL
  - All rooms now automatically play music appropriate to the area, even if the original music trigger has not been touched
  - The bomb blocks in Lava Lake and Chapel Tunnel are gone forever once destroyed
  - Fix Arboretum rune scan not always appearing when vines are retracted
  - Fix broken load trigger in Aether Lab Entryway
  - Tweaked the size of some door open and loading triggers
  - Sun Tower Access Ghost can now be seen after performing Early Wild
  - Better music timing of Elite Pirate breakout
  - Fix Chapel of the Elder's item platform not rising up all the way
  - Removed more "flashbang" effects
- Changed: Research Core item acquisition cutscene removed in Competitive Skippable Cutscenes
- Changed: Reintroduce and improve loading trigger optimization in Warrior Shrine
- Changed: Update in-game text when refilling PBs at missile stations
- Changed: The Missile Launcher's broad category is now "missile system" instead of "missile-related upgrade".

#### Logic Database

- Added: Database logic for Hard Mode

##### Chozo Ruins

- Added: Vault NSJ with Wallboosts
- Changed: Decreased Difficulty of Tower of Light NSJ Slope Jump

##### Magmoor Caverns

- Added: Fiery Shores wallcrawl to reach Upper Item

##### Phazon Mines

- Added: Difficult HBJ in MQB Phazon Pit
- Added: Elite Research Single Room OOB to Item
- Added: Upper Elite Research Dash to Reach Item NSJ

##### Phendrana Drifts

- Changed: Thardus Thermaless with Bombs and w/o adjusted
- Added: Phendrana Canyon NSJ Scanless Damage Boost
- Added: Phendrana's Edge NSJ Grappleless BSJ
- Added: Ruined Courtyard NSJ Climb UBJ
- Added: Thardus Skip NSJ from North Quarantine Tunnel

##### Tallon Overworld

- Added: Great Tree Hall Lower NSJ Climb BSJ
- Added: Landing Site B Hop to Reach Gully NSJ

### Metroid Prime 2: Echoes

#### Logic Database

- Changed: Climbing Transport A Access using slope jump + NSJ SA no longer incorrectly requires SJ as well

## [7.0.1] - 2023-11-??

- To be decided if it will be necessary.

## [7.0.0] - 2023-11-03

- **Major** - Added: AM2R has been added with full single player support. Includes Door Lock Rando, some toggleable patches and more.
- Changed: The Changelog window has received a slight overhaul. The date of each release is shown, hyperlinks are fixed, and patch notes are now accessed through a drop-down box (previously used vertical tabs).
- Changed: Trick level sliders ignore mouse scroll inputs, preventing unintended preset changes.
- Changed: The Trick Details list in the menu bar no longer displays tricks that shouldn't be visible in the UI.
- Changed: For Multiworld, sending collected locations to the server can no longer fail if there's an error encoding the inventory.
- Changed: The directory layout has now changed, moving everything that isn't the executable to an `_internal` folder.
- Changed: When verifying the installation, missing files and modified files are listed in the console and log.
- Changed: An explicit error is now displayed when a preset has minimum random starting items higher than the maximum.
- Fixed: Map tracker selects the correct start location if the preset has only one start location that is not the default.
- Fixed: When verifying the installation, the title of the popup now properly says "Verifying installation".
- Fixed: Exporting with hidden item models in a multiworld now works properly.

### Resolver

- Fixed: Bug where damage constraints in chains were not understood correctly.
- Fixed: Damage reductions from multiple suits are no longer multiplied together.
- Improved: The output from the resolver now includes the node with the victory condition.
- Improved: When using verbosity level High or above, the energy is displayed in the output.
- Improved: Speed up resolving of hard seeds by allowing skipping of more kinds of unsatisfied requirements.

### Cave Story

- **Major** - Added: Multiworld support. Currently only supports the version of freeware provided by Randovania.
- Fixed: Exporting Cave Story no longer causes a runtime error.
- Fixed: Presets that start in Camp no longer error in generation.
- Changed: The bookshelf in Prefab House now returns you to Prefab Building, before the boss rush.
- Fixed: Alt-tabbing while in fullscreen no longer crashes the game.
- Fixed: You can no longer select a negative weapon slot from the inventory.
- Fixed: The teleporter menu no longer flickers.

### Metroid Dread

- Fixed: Custom shields now use the correct shader and texture effects and no longer a black background
- Fixed: Issues with negative amount for ammo items. The current amount was set to a wrong value and you had to use a ammo refill station. This also caused issues with the auto tracker and multiworld.

#### Logic Database

- Fixed: The "Power Bomb Limitations" setting is now respected for opening Charge Beam Doors.

##### Artaria

- Changed: Going to Transport to Dairon with Speed Booster now requires the Speed Booster Conservation trick set to Beginner.
- Changed: The item above Proto EMMI now requires Speed Booster Conservation set to Beginner when reaching it with Speed from the top.
- Changed: Using Speed Booster to reach the pickup in EMMI Zone First Entrance now requires either the EMMI defeated or Speed Booster Conservation set to Beginner.

##### Burenia

- Added: Use Spin Boost with Wall Jump to climb from left to right at the top of Gravity Suit Tower.
- Changed: The Early Gravity sequence now requires the Speed Booster Conservation trick set to Beginner.

##### Cataris

- Added: Ledge warp out of the Diffusion Beam Room to avoid being trapped by the one way door and the blob.
- Changed: The item in Dairon Transport Access now requires the Speed Booster Conservation trick set to Beginner.
- Changed: The speed blocks leading to Underlava Puzzle Room 2 now require the Speed Booster Conservation trick set to Beginner or Power Bombs.

##### Dairon

- Changed: The lower item in the Freezer now requires the Speed Booster Conservation trick set to Beginner.
- Changed: The item in Ghavoran Transport Access now requires the Speed Booster Conservation trick set to Beginner when using Space Jump.
- Changed: The item in Storm Missile Gate Room now requires the Speed Booster Conservation trick set to Beginner when coming from above.

##### Elun

- Added: Elun's Save Station is now a valid starting room.
- Changed: The item in Fan Room now requires the Speed Booster Conservation trick set to Beginner.

##### Ferenia

- Added: Emmi Zone West Exit now has a Damage Boost trick to move from the center platform to the west door.
- Changed: The item in Fan Room now requires the Speed Booster Conservation trick set to Beginner or Gravity Suit with door lock rando disabled.
- Changed: The item in Speedboost Slopes Maze now requires the Speed Booster Conservation trick set to Beginner.
- Changed: The Missile+ Tank in Space Jump Room now requires the Speed Booster Conservation trick set to Beginner.

##### Ghavoran

- Changed: Going up Right Entrance with Speed Booster now requires the Speed Booster Conservation trick set to Beginner.
- Changed: The upper item in Golzuna Tower now requires the Speed Booster Conservation trick set to Beginner when using Spin Boost from the top.

### Metroid Prime

- Changed: In the Auto-Tracker Pixel Theme, visors are now pilled, Boost Ball icon with a proper trail, improvements to Power Bomb icon.
- Fixed: Counting normal damage reductions from suits twice.
- Fixed: Item position randomizer not being random.
- Fixed: Foreign object in ruined shrine
- Fixed: Room rando + cutscene skip compatibility
- Fixed: Crash when exporting a seed with a blast shield in phazon infusion chamber and essence death teleporter
- Fixed: [PAL/JP] Restored Missile and Charge shot stun in one hit on Ridley
- Fixed: [PAL/JP] Restored Wavebuster cheese on Ridley
- Fixed: When customizing cosmetic options, the labels are now properly updated.

### Metroid Prime 2: Echoes

- Added: One new Joke Hint referring to Raven Beak added to the pool
- Changed: In the Auto-Tracker Pixel Theme, visors are now pilled, Boost Ball icon with a proper trail, Screw Attack icon now faces clockwise, dedicated Power Beam icon.
- Changed: Damage Requirements for Warrior's Walk Item Pickup has been lowered from 80 to 60 dmg in total (30 energy getting the item and 30 energy going back)

## [6.4.1] - 2023-10-12

### Metroid Dread

- Removed: The "Power Bomb Limitations" has been disabled due to issues. This will be re-added in the future.

## [6.4.0] - 2023-10-05

### Metroid Dread

- Fixed: The "Power Bomb Limitations" setting is now accounted for by logic.

### Metroid Prime:

- Fixed: When room rando is enabled, cutscenes are no longer skippable to avoid a bug with elevators. This will be properly fixed in the future.

## [6.3.0] - 2023-10-02

- Added: During generation, if no alternatives have a non-zero weight, try weighting by how many additional Nodes are reachable.
- Added: Data Visualizer now has a very visible checkbox to quickly toggle if the selected trick filters are enabled.
- Added: When trick filters are enabled, a line is added indicating how many requirements are being filtered.
- Changed: The generator will now consider placing Energy Tanks, if there's a damage requirement that's exactly high enough to kill the player.
- Fixed: The menu option for viewing all Randovania dependencies and their licenses has been restored.
- Fixed: The generator should now handle cases with negative requirements a little better.
- Fixed: Map tracker works again for Metroid Dread and Metroid Prime.

### Resolver

- Fixed: Bug where nested requirements were combined wrongly.
- Improved: Order of exploring certain dangerous events.

### Metroid Dread

- Added: Enky and Charge Beam Doors can be made immune to Power Bombs. This is enabled in the Starter Preset, and can be toggled in Preset -> Game Modifications -> Other -> Miscellaneous -> Power Bomb Limitations.
- Added: Warning in the FAQ about custom text not displaying if the game is played in languages other than English.
- Changed: Exporting games is now significantly faster.

#### Logic Database

- Added: 3 videos to the logic the database for a diagonal bomb jump in Ghavoran, a single-wall jump in Cataris, and a diffusion abuse trick in Artaria.

##### Artaria

- Changed: EMMI Zone Spinner: The connection to the pickup that is available before flipping the spinner now also requires door lock rando and Highly Dangerous Logic to be enabled.

##### Burenia

- Changed: Teleport to Ferenia: Using Speed Booster to get past the Shutter Gate now requires Speed Booster Conservation Beginner.

##### Cataris

- Changed: Thermal Device Room South: The connections to the thermal door that closes after using the thermal device now logically remains open when door lock rando is disabled and the "Can Slide" and "Shoot Beam" templates are satisfied. This is a handwave that makes the thermal device no longer a dangerous resource.
- Changed: Single-wall Jump trick in Cataris Teleport to Artaria (Blue) now requires a slide jump.
- Changed: Exclude Door above First Thermal Device from Door Randomization. Effectively making the First Thermal Device a safe action also when doors are randomized.

##### Dairon

- Changed: Yellow EMMI Introduction: Using Speed Booster to go through the Shutter Gate, right to left, no longer requires Flash Shift Skip.

##### Ferenia

- Changed: Purple EMMI Introduction: Using Speed Booster to get past the Shutter Gate now requires Speed Booster Conservation Intermediate instead of Flash Shift Skip Beginner.

##### Ghavoran

- Changed: The connection of EMMI Zone Exit Southeast and EMMI Zone Exit West is now a proper door. This enables it to now be shuffled in door lock rando.
- Changed: Going backwards through the Eyedoor now requires having first destroyed it, Flash Shift and Intermediate Movement, or being able to tank the damage.

### Metroid Prime

- Fixed: Door from Quarantine Access A to Central Dynamo being inoperable with Reverse Lower Mines enabled.
- Fixed: Minor issues with new skippable cutscenes option.
- Fixed: PAL export with skippable cutscenes
- Fixed: Flaahgra crash with skippable cutscenes (fingers crossed)
- Fixed: Warrior shrine loading behavior
- Changed: Remove white screen flash effect when crates explode.
- Changed: Skippable cutscene modes are no longer experimental. Skippable is the new default. Competitive cutscene mode has been updated appropriately.
- Changed: Update tournament winner scan in Artifact Temple
- Changed: Improve loading times when leaving MQB
- Changed: Parasite Queen no longer respawns on 2nd pass
- Changed: The post-Parasite Queen layer in Biotech Research Area 1 now prevents backtracking through Emergency Evacuation Area (1-way door)
- Removed: Major/Minor Cutscene Mode (Major hidden behind experimental options)

#### Logic Database

##### Impact Crater

- Added: The Metroid Prime Exoskeleton fight has full combat logic.

##### Chozo Ruins

- Added: Sun Tower Sessamoharu Complex Bomb Jump to Skip Super Missiles/Scan Visor

##### Phazon Mines

- Added: Phazon Processing Center between Pickup and Maintenance Tunnel Door
- Fixed: Traversing from the Spider Track Bridge to the Quarantine Access A door in Metroid Quarantine A now properly requires the barrier to be removed or `Backwards Lower Mines` to be enabled.

##### Phendrana Drifts

- Added: New Thardus Skip Method from Room Center
- Added: Quarantine Monitor to North Quarantine Tunnel Thardus Skip
- Added: Phendrana Shorelines Spider Track item without spider ball out of bounds trick

### Metroid Prime 2: Echoes

- Changed: When Progressive Grapple is enabled, it will now show `2 shuffled copies` rather than `Shuffled` for better consistency.
- Changed: A proper error message is displayed when mono is not found, when exporting a game on macOS and Linux.

#### Logic Database

- Added: 22 videos to the logic database. see the [Video Directory]
(https://randovania.github.io/Metroid%20Prime%202%20Echoes/) for the full collection
- Added: Comments to some Beginner Bomb Jump tricks
- Changed: The trick setting "Suitless Ingclaw/Ingstorm" got renamed to "Suitless Dark Aether" with the intention to cover more tight Dark Aether energy requirements outside of Ingclaw or Ingstorm related checks.

##### Sky Temple Grounds:

- Changed: War Ritual Grounds, Shrine Access, Lake Access, Accursed Lake, Phazon Pit and Phazon Grounds will now require a Suit on trickless settings

##### Agon Wastes:

- Added: Main Reactor: Scan Dash (Advanced) to reach the Luminoth Corpse which allows to reach the item through Slope Jumps and Standable Terrain (Advanced).
- Added: Main Reactor: It is now possible to get to the item with only Spider Ball, Morph Ball Bombs, Standable Terrain (Intermediate) and Bomb Space Jump (Expert) without Space Jump.

##### Dark Agon Wastes:

- Added: Hall of Stairs: Bomb Space Jump (Advanced) to reach Save Station 3 Door without Space Jump

##### Dark Torvus Bog:

- Added: Portal Chamber (Dark): It is now possible to reach the Portal with a Slope Jump (Intermediate) and Screw Attack without Space Jump.

##### Sanctuary Fortress:

- Added: Main Gyro Chamber: Instant Morph (Hypermode) into boost, to destroy the glass to Checkpoint Station
- Added: Reactor Core Item pickup now possible with just Spider Ball and Morph Ball Bombs via Standable Terrain (Intermediate) and Bomb Jump (Intermediate)
- Added: Vault: Extended Dash (Expert) and Boost Jump (Expert) Method to reach the Spinner Side
- Added: Accessing the portal in Watch Station with a Bomb Space Jump (Advanced) to reach the Spider Track, Standable Terrain (Advanced) to reach the Bomb Slot, and an Instant Morph (Advanced)

##### Ing Hive:

- Added: Hive Temple Access: Slope Jump (Expert) into Screw Attack to skip Hive Temple Key Gate
- Changed: Temple Security Access: Z-Axis Screw Attack Trick is changed into Screw Attack into Tunnels (Advanced)
- Changed: Culling Chamber and Hazing Cliff will now require a Suit on trickless settings

## [6.2.0] - 2023-09-02

- Added: "Help -> Verify Installation" menu option, to verify that your Randovania installation is correct. This is only present on Windows.
- Changed: Game generation is now up to 150% faster.
- Changed: The resolver now tries otherwise safe actions behind a point of no return before it tries actions that give dangerous resources. This makes the solve faster by avoiding some cases of backtracking.
- Changed: Comments no longer prevent And/Or requirements from being displayed as short form.
- Fixed: Auto Tracker icons that were supposed to be always visible no longer show as disabled.
- Fixed: Opening race rdvgame files from older Randovania versions now works properly.
- Fixed: Exporting games with hidden Nothing models don't crash during the exporting process anymore.
- Fixed: For macOS, exporting Metroid Prime 2: Echoes games does not require you to run Randovania from within a terminal anymore to see the Mono installation.

### Metroid Dread

- **Major** - Added: Elevator and Shuttle randomizer. The destination is shown on the elevator/shuttle's minimap icon and in the room name, if enabled. This will show different area names to the logic database for some items.
- **Major** - Added: Split beams and missiles. When playing with non-progressive beams or missiles, each individual upgrade provides a unique effect instead of providing the effects of all previous upgrades.
- Added: An in-game icon will appear if the player becomes disconnected from the multiworld server.
- Changed: The Starter Preset and April Fools 2023 preset now have non-progressive beams and missiles, instead of progressive.
- Changed: Bomb Shields are no longer vulnerable to Cross Bombs.
- Fixed: The door model for certain door types now uses the intended textures correctly.
- Fixed: The save file percentage counter and the per-region percentage counter are now all updated correctly.

#### Logic Database

- Added: Diagonal Bomb Jump in Ferenia - Speedboost Slopes Maze.
- Added: Diagonal Bomb Jump in Burenia - Main Hub Tower Top, to the Missile Tank, using either Gravity Suit or an out of water bomb jump.
- Added: In Dairon - West Transport to Ferenia, use Wave Beam to push the Wide Beam Block from above, without Wide Beam.
- Added: Logic to handle having Ice Missiles without Super Missile.
- Added: In Ghavoran - Teleport to Burenia, Cross Bomb Skip using just Morph Ball to get to and from the Pickup. Rated one level higher than the corresponding usage with Flash Shift or Spin Boost.
- Added: Ledge Warp usage to flip the spinner in Ghavoran next the Transport to Elun, and in Elun to release the X.
- Added: All Chozo-X encounters now have energy requirements.
- Changed: Added Wide Beam to missile farming during Kraid's fight.
- Changed: Fighting Kraid in Phase 2 without going up is moved from Beginner Combat to Intermediate.
- Changed: Fighting Kraid with no energy is now Intermediate Combat. Fighting with 1 Energy Tank is Beginner.
- Changed: Dodging in all Chozo-X fights now has Flash Shift as trivial, Spin Boost with Beginner Combat, and nothing with Intermediate.
- Changed: In Dairon - Teleport to Artaria, breaking the speed blocks is no longer "dangerous". This is done by removing the "Before Event" condition on breaking the blocks from above.
- Changed: In Artaria - Water Reservoir, breaking the blob is no longer "dangerous", as long as Slide is not randomized. This was previously dangerous because there's a connection in EMMI Zone Exit Southwest that makes use of Speed Booster, however, by simply adding a "Can Slide" option on the same condition, the logic now sees the blob as safe.
- Changed: In Burenia: Fighting Drogyga is now only "dangerous" if Highly Dangerous Logic is enabled. This is achieved by adding a Highly Dangerous Logic constraint on all instances where the logic uses "Before Drogyga" on connections in the Underneath Drogyga room.
- Changed: Move victory condition to after Raven Beak, and encode all requirements to finish the escape sequence to that connection. This avoids having a "dangerous" resource at the end of the game.
- Changed: In Burenia - Main Hub Tower Middle, lowering the Spider Magnet Wall is now "dangerous" only when Highly Dangerous Logic is enabled. The connection from the bottom of the room to the Pickup Platform that uses Grapple Movement requires the Spider Magnet Wall to not be lowered now requires Highly Dangerous Logic. The randomizer currently doesn't have the necessary options to make this connection mandatory in any seeds anyway.
- Changed: Most instances of pushing Wide Beam Blocks by using Wave Beam through walls now no longer need Wide Beam. Notable exception is Dairon - West Transport to Ferenia, from below.
- Changed: Boss fight logic using Ice Missile without Super Missile is no longer an option, and effectively requires as many missiles as with normal Missiles.
- Changed: Boss fight logic now understands how damage values work with Split Beams behavior.
  - Affected bosses: Robot Chozo fights, Chozo X fights and Raven Beak.
  - Having only Plasma Beam or only Wave Beam is only used to fight the Robot Chozos, at Combat Intermediate.
  - Having both Plasma Beam and Wave Beam is considered as the same bracket as only Wide Beam.
  - Having Wide Beam and Wave Beam is considered as the same bracket as Wide Beam and Plasma Beam.
- Changed: Exclude Ghavoran door between Flipper Room and Elun Transport Access from being shuffled as a Grapple Beam door in Door Lock rando. This is to enable a Ledge Warp to flip the Spinner from below.
- Changed: In Ghavoran - Flipper Room, rotating the flipper the normal way can now be in logic before having pulled the Grapple Block at Right Entrance or having turned on Power Switch 2 in Dairon, if Transport Randomizer is enabled.
- Changed: Revised logic for fighting Corpius
  - When using missiles without an ammo requirement, the X must not have been released.
  - Using Cross Bomb is moved to Combat Beginner
  - For Missiles, Super Missiles and Ice Missiles, the number of required missiles is reduced by 1, which matches the pre-existing comments. These alternatives remain Combat Intermediate.
  - For Missiles, Super Missiles and Ice Missiles, these can now also be used without combat tricks, but you need 1.5x as many units of Missiles ammo as the combat trick version.
  - Added Storm Missiles.
- Fixed: A typo in the room name Ferenia - East Transport to Dairon has been changed from East Transport to Darion.
- Fixed: In Burenia - Teleport to Ghavoran, to open the Plasma Beam door from below, add requirement to have Plasma Beam. This becomes relevant with Separate Beam Behavior.
- Fixed: In Artaria - Teleport to Dairon, to enter the teleport itself using Wave Beam, add requirements to have Wide Beam and Door Lock Rando being disabled. The former becomes relevant with Separate Beam Behavior.
- Fixed: In Cataris - Kraid Area, when using Wave Beam to fight Kraid from behind, you now also need the rest of the rest of the requirements to fight Kraid.

### Metroid Prime

- Fixed: One-way elevator mode not able to generate
- Fixed: Doors openable underneath blast shields
- Fixed: Doors and Blast shields hurting the player with reflected shots
- Fixed: Starting items getting  ignored when starting in Connection Elevator to Deck Alpha
- Fixed: Skipping the cutscene in Connection Elevator to Deck Alpha also skips item loss
- Fixed: Doors in Omega Research not locking
- Fixed: Elite Control entry Barrier activating again
- Fixed: Hall of the Elders "New Path Opened" HUD Memo not appearing
- Fixed: Some unskippable cutscenes
- Fixed: Removed HUD Memos in Emergency Evacuation Area
- Fixed: Timing of Metroids in Metroid Quarantine A
- Fixed: Stuck camera in control tower
- Fixed: Timing of flying pirates in control tower
- Fixed: Echoes Unlimited Missiles model now appears larger
- Added: More Quality of life improvements over vanilla
  - Colorblind friendlier flamethrower model
  - Power Bombs now have a heat signature
  - Power Conduits activate even if only 1 of 3 wave particles hit
  - Main Quarry power conduit no longer reflects charged wave
  - Added lock to top door during Phazon Elite fight
  - Doors unlock from picking up the artifact item instead of the Phazon Elite dying

#### Logic Database

##### Chozo Ruins

- Added: Reverse Flaahgra in Sun Tower is now logical
- Added: Furnace E Tank Wall Boost Escape
- Added: Transport Access North Wallboost to Hive Totem from Elevator
- Added: Trigger Ghosts from Sun Tower Access without Bombs or Spider

##### Phazon Mines

- Added: Fungal Hall A now has Energy and Combat Logic
- Added: Fungal Hall A SJ Scan Dash Grapple Skip
- Added: Fungal Hall Access NSJ Bombless Escape to Fungal Hall A

##### Phendrana Drifts

- Changed: Phendrana Canyon Pickup NSJ Bombless Triple Boost Adjustments
- Changed: Control Tower Plasma Skip is now Beginner
- Added: Hunter Cave Bunny Hop to reach Hunter Cave Access from Lower Edge Tunnel
- Added: Hunter Cave Slope Jump to reach Chamber Access from Lake Tunnel

##### Tallon Overworld

- Added: Root Cave Climb NSJ Boost Strat

### Metroid Prime 2: Echoes

- Added: New cosmetic suit options. Please note that these suits require the experimental patcher to be enabled.
- Added: The internal game copy is automatically deleted when exporting a game fails in certain situations.

#### Logic Database

- Added: 307 videos to the logic database. see the [Video Directory]
(https://randovania.github.io/Metroid%20Prime%202%20Echoes/) for the full collection.

##### Temple Grounds

- Added:  NSJ Extended Dash (Expert) to cross Grand Windchamber through the middle platform.

##### Sky Temple Ground

- Removed: Phazon Grounds NSJ, No SA -> Invisibil Objects (Hypermode) or Movement (Expert) and Dark Visor. Doesn't exist.

##### Agon Wastes

- Added: NSJ Extended Dash (Advanced) to reach Temple Access Door in Mining Station A.

##### Sanctuary Fortress

- Added: Extended Dash (Expert) to reach the Scan Post in Watch Station Access from Main Gyro Chamber Door.
- Added: Extended Dash (Expert) to reach Main Gyro Chamber Door in Watch Station Access from the Scan Post Side.
- Added: Workers Path - Screw Attack from Z-Axis (Intermediate) now requires Bomb Space Jump (Intermediate) from Dynamo Works
- Added: Workers Path - Bomb Jump (Advanced) method added to reach cannon NSJ from landing platform

## [6.1.1] - 2023-08-07


- Changed: Improve performance significantly when opening a Multiworld session with long history.
- Changed: Slightly improve performance when opening game details.
- Fixed: The correct error is displayed when the incorrect password is provided for Multiworld Sessions.

### Metroid Dread

- Fixed: The progress bar when exporting no longer reaches 100% earlier than intended in some situations.
- Added: Racetime seeds can now be directly imported into Randovania

## [6.1.0] - 2023-08-02

- **Major** - Removed: Starting sessions is no longer necessary and has been removed as an option. It's now always possible to clear a generated game.
- Added: Importing permalinks and rdvgames in a multiworld session now creates new worlds if missing.
- Added: The Generation Order spoiler now has a field to filter it.
- Added: An "Export Game" button has been added to "Session and Connectivity" tab as a shortcut to export any of your worlds.
- Added: It's now possible to filter the history tab in a Multiworld session.
- Added: Add Ready checkbox for Multiworld sessions.
- Added: A new tool was added to the Pickup tab of Game Details that lets you quickly find in which worlds your pickups are.
- Added: The time a world last had any activity is now displayed in the Multiworld session.
- Added: A toggle for allowing anyone to claim worlds in a Multiworld session.
- Added: Sending pickups to an offline world now updates the auto tracker.
- Added: Warnings now show up in Multiworld sessions if you're not connected to any of your worlds.
- Changed: The popup when replacing a preset for a Multiworld Session now has the same features as the solo game interface.
- Changed: Text prompts now default to accepting when pressing enter.
- Changed: Reorganized the top menu bar. The Advanced menu is now called Preferences, with an Advanced sub-menu. Opening the Login window is now in the Open menu.
- Changed: The handling for presets that can't be loaded have been improved.
- Changed: Finishing a session is now called hiding a session, and now can be undone.
- Fixed: Multiworld now properly respects major/minor configuration of each world.
- Fixed: The generation order for multiworld session now correctly handles any kind of names.
- Fixed: Any buttons for changing presets or deleting worlds are properly disabled when a game is being generated.
- Fixed: Import rdvgames for games that uses certain features, like Sky Temple Keys on Bosses or Metroid DNA in Dread, now works properly.
- Fixed: Session Browser now properly sorts by creation date and user count. It also now properly defaults to showing recent sessions first.
- Fixed: Tracking another user's inventory now properly keeps working after a connection loss.
- Fixed: Sorting the session history and audit log now works properly.
- Fixed: In Multiworld session, the Claim world button is now properly disabled when you don't have permissions.
- Fixed: Changing a preset no longer causes it to lose its position in the tree.
- Removed: Connecting to Dolphin on Linux executable builds is now hidden on known situations that it doesn't work properly.

### Metroid Dread

- **Major** - Added: Multiworld support for Dread.
- Changed: Ryujinx (Legacy) is disabled when auto-tracker support is on, or in a multiworld.
- Fixed: Dairon - Navigation Station North can no longer be assigned a hint, which would then be replaced with DNA Hints.
- Added: A new auto-tracker layout featuring progressive items.
- Added: Custom shields now have alternate and more accessible models, which can be toggled per-shield in Cosmetic Options.

#### Logic Database

- Added: 2 videos to the database
- Added: Slide from right to left in Cataris - Total Recharge Station South.
- Added: Grapple Movement to get from Lower Door to Wide Beam Block Room to Upper Door in Artaria - EMMI Zone Hub.
- Added: Crossing the water gap in Ferenia EMMI Zone Exit East with just Bombs (Hypermode IBJ and DBJ) or Cross Bombs and a Slide Bomb Boost (currently Movement Advanced).
- Added: Use Speed Booster and Gravity Suit to escape Cataris - Kraid Arena after fighting Kraid.
- Added: Using Wall Jump to get past the Flash Shift gate in Burenia - Teleport to Ferenia.
- Changed: Make it possible to get to the Diffusion Beam location without Morph Ball.
- Fixed: Entering Hanubia Orange EMMI Introduction from the right now requires having beaten the Red Chozo.
- Fixed: The Pseudo Wave Beam in Burenia - Burenia Hub to Dairon now correctly requires Wide Beam.
- Fixed: Logic issues surrounding ending the Chain Reaction sequence in Artaria, aka the Vanilla Varia Suit area.
- Removed: In Cataris - Green EMMI Introduction, the advanced Pseudo Wave Beam to break the blob from below is removed.
- Removed: In Ghavoran - Blue EMMI Introduction, the trickless Ballspark to climb the room has been removed.

### Metroid Prime

- Added: Experimental Option - `Skippable` Cutscene Mode. Keeps all cutscenes in the game but makes it so they can be skipped with the START button
- Added: Experimental Option - `Competitive (Experimental)` Cutscene Mode Removes some cutscenes from the game which hinder the flow of competitive play. All others are skippable. This will eventually replace the existing Competitive implementation.
- Added: Introduction of non-critical fixes and improvements to the base game such as fixed sound effects and removed tutorial popups. Those wanting an untainted experience of the vanilla game may still do so at their own risk by activating "Legacy Mode". For technical description of what's changed, see [qol.jsonc](https://github.com/toasterparty/randomprime/blob/randovania/generated/json_data/qol.jsonc)
- Added: Completely overhauled how custom Blast Shields and Doors look
- Added: Morph Ball Bomb and Charge Beam door locks now use Blast Shields so that they only need to be opened once with that weapon
- Added: New "Gamecube" pickup model which acts as a placeholder for all non-nothing items without a suitable model which can be displayed natively
- Added: The "Hints" page in the "Game" window now lists the location of the Phazon Suit hint.
- Changed: Non-NTSC enemies now have their health reset to match NTSC 0-00
- Changed: Blast Shields are much more visible in dark rooms
- Fixed: Random Elevators settings should no longer have mismatches between the UI and the preset regarding which elevators are excluded.
- Fixed: HoTE statue door can now handle a blast shield cover
- Fixed: Old scan points lingering in Door Lock Rando
- Fixed: Door Lock Rando shields now make explosion sounds

#### Logic Database

- Added: 52 videos to logic database, bringing the total available via the [Video Directory](https://randovania.github.io/Metroid%20Prime/) to 276

##### Chozo Ruins

- Added: The Hall of the Elders Ghost Skip from Reflecting Pool Access to reach Crossway Access South, using advanced level tricks.
- Added: Knowledge (Intermediate) for reaching Elder Chamber without fighting the Chozo Ghost.
- Added: Main Plaza - Tree item OoB logic.
- Added: Crossway - Easier boost only method for item.
- Changed: Tower of Light - Reduced gravityless SJ slope jump to tower chamber to Beginner.
- Fixed: Ice Beam has been removed from the connection to Elder Chamber in Hall of the Elders.
- Fixed: The Door in Tower of Light Access that leads to Ruined Shrine is now a normal Door instead of a Wave Beam Door.
- Changed: Ruined Nursery Bombless Standables Logic Adjustments
- Added: Ruined Nursery Bombless w/ Boost strat
- Added: Training Chamber Ghost Skip

##### Phendrana Drifts

- Changed: Quarantine Cave - Various cleanup with Thardus fight logic. Reworked visor requirements. Added Missile strategy (allows Ice Beam only fight logically).
- Added: Added Quarantine Cave NSJ Scan Dash to Q-Mon Tunnel
- Added: Dash to Q Mon from Room Center with SJ
- Added: Reverse Thardus Skip Logic (Scan and Scanless)
- Added: Thardus Hop
- Changed: Ice Ruins West Baby Sheegoth Jump Damage Requirements and Trick Adjustments
- Added: Gravity Chamber Pickup (Missile) NSJ w/o Grapple/Plasma Dash Method and Bombu Method

##### Phazon Mines

- Added: Metroid Hop to reach Missile from Quarantine Access A
- Changed: Various Metroid Quarantine A logic adjustments
- Fixed: NSJ Phazon Processing Center having too few requirements

### Metroid Prime 2: Echoes

- Added: Tracker layout "Debug Info", which also shows details useful for investigating errors.
- Added: The Coin Chest model from multiplayer is now used for offworld items instead of the ETM model.
- Changed: The Power Beam and the Morph Ball now use the Coin Chest model when shuffled, instead of the ETM model.
- Added: 4 new joke hints in the pool.
- Fixed: The gate in Command Center now opens correctly when using the new patcher.
- Fixed: Doors in Venomous Pond can no longer become blast shields.
- Fixed: The door from Sacrificial Chamber Tunnel to Sacrificial Chamber has been excluded from door lock rando.
- Fixed: Random Elevators settings should no longer have mismatches between the UI and the preset regarding which elevators are excluded.

#### Logic Database

- Added: 4 videos to logic database, see the [Video Directory](https://randovania.github.io/Metroid%20Prime%202%20Echoes/) for the full collection

## [6.0.1] - 2023-07-04

- Added: Option for disabling crash reporting and monitoring.
- Added: In multiworld sessions, you're prevented from selecting a preset that is incompatible with multiworld.
- Added: In multiworld sessions, world names must now be unique.
- Changed: The Privacy Policy has been updated to mention crash reporting and monitoring.
- Changed: Tweaked the error reporting for generating and exporting games.
- Fixed: Importing permalinks and spoilers in multiworld no longer fails.
- Fixed: Generation order is no longer hidden when Door Lock is enabled with Types mode.
- Fixed: Pickups providing negative resources can now be sent in multiworld games.
- Fixed: The prompt for a session name no longer deletes spaces at the end, making it easier to split words.
- Fixed: In multiworld sessions, the copy permalink button is properly disabled before a game is available.

## [6.0.0] - 2023-07-03

- **Major** - Multiworld support has been significantly changed! New features include:
  *  Sessions now have Worlds instead of rows with users, and users can be associated with any number of Worlds.
     * This means it's now possible to play a Multiworld entirely solo.
  *  You can connect to one Dolphin and any number of Nintendont at the same time.
  *  Multiple sessions can be opened at the same time.
  *  A session window is no longer required to be kept open. As long as Randovania is connected to a game, the server communication works.
- Added: It's now possible to drag presets directly into the root of the presets.
- Added: The order you place presets when drag and dropping is now saved.
- Added: New command line arguments `--local-data` and `--user-data` to allow configuring where Randovania saves its data.
- Added: New Door Lock rando mode - Types. In this mode, every single door of a type is swapped with another type. Generation times should be fast and be compatible with multiworld.
- Added: Interface to customize preset description.
- Added: It's now possible to save rdvgame files for race games. This is not available for multiworld.
- Added: When editing a Pickup Node, there's now a button to find an unused pickup index.
- Added: When viewing the spoiler log in a Multiworld session, it will now display the names for each world rather than "Player 1", "Player 2", etc.
- Changed: Discord login is now performed via your browser, instead of the Discord client.
- Changed: Door Lock mode Two-way is now named Doors. The functionality is unchanged.
- Changed: Improved preset descriptions, making them significantly simpler.
- Changed: Some preset options which are not ready for wide consumption have been hidden by default. To show all preset options, please select `Advanced > Show Experimental Settings`.
- Changed: In the Data Visualizer, requirements are now displayed using a tree widget, which allows for collapsing the and/or blocks.
- Changed: Optimized the solver by allowing more resources as additional resources, allowing more actions to be skipped until the necessary resources are found.
- Changed: For Multiworld, it's now preferred to have an additional pickups than placing it in another player's game, when there's no locations left in your game.
- Changed: Randovania now internally uses the term `Region` for what used to be called a `World`. This is mostly an internal change.
- Changed: Connecting to Dolphin is now hidden on macOS, as it never was supported.
- Changed: Door Lock rando generation is now up to 50% faster.
- Fixed: Issue where the resolver didn't find the paths that lead to taking the least damage.
- Fixed: The resolver no longer allows events as additional requirements. This fixes a problem that could lead to an event locking itself.
- Fixed: The `database render-region-graph` command now works properly.

### Cave Story

- Nothing.

### Metroid Dread

- **Major** - Added: Random Starting Locations is now supported. This enables all Save Stations, Navigation Stations, and Map Stations as possible starting options.
- Added: New cosmetic option to display Randovania's area names on the HUD, either always or after room transitions.
- Added: Door Lock Randomizer can randomize doors to be weak to Ice Missile, Storm Missile, Diffusion Beam, Bombs, Cross Bombs, Power Bombs.
- Added: New option under "Game Modifications" to choose how inconsistencies in Raven Beak's damage resistance are handled.
- Added: Auto tracker is now supported via a new game connection choice.
- Added: Exporting now checks if the RomFS folder has some required files.
- Changed: The doors in Itorash are now excluded from being shuffled in Door Lock Randomizer.

#### Patcher Changes

- Added: Belated April Fools 2023 preset. Enables door rando by default, as well as some surprise changes to the item pool. Make sure to see what advice ADAM has to give!
- Changed: Pickups can be configured to take away some of an item instead of giving more (e.g. missile tanks could take away missiles when collected).
- Fixed: Using Morph Ball in Proto Emmi sequence no longer crashes the game.

#### Logic Database

- Added: Grapple Movement (Beginner) for going up the left side of Burenia - Main Hub Tower Middle.
- Added: Movement (Intermediate) and Water Bomb Jump (Intermediate) for getting out of the water at the same spot.
- Added: Grapple Movement (Beginner) for the Grapple only method of reaching the Missile Tank in Main Hub Tower Top.
- Added: Use Speed Booster to skip breaking the blob submerged in water in Artaria Early Cloak room, requires Speed Booster Conservation (Beginner).
- Added: Use Flash Shift to go right after getting the pickup in Artaria EMMI Zone Spinner.
- Added: Use Flash Shift and Slide Jump to go from Artaria White EMMMI Arena to the top door to EMMI Zone Spinner.
- Added: A new way to reach the tunnel in EMMI Hub Zone with Spider Magnet, Flash Shift and Single-wall Wall Jump (Advanced).
- Added: Use a Shinespark to climb up from Above Screw Attack Blocks in Burenia Main Hub Tower Bottom with only Gravity Suit.
- Added: Use a Shinespark to climb up from Alcove Across Grapple Block in Burenia Main Hub Tower Bottom with only Speed Booster using Speed Booster Conservation Beginner.
- Added: Use a Shinespark with Gravity Suit to reach Ammo Recharge South at the bottom of Burenia Gravity Suit Tower before the Destroy Gravity Suit Floor event.
- Added: Use Spin Boost And Gravity Suit with different trick strategies to cross the big gap in Burenia Main Hub Tower Middle.
- Added: Use a Shinespark with Gravity Suit to reach the Spider Magnet wall in Burenia Main Hub Tower Middle from the bottom of the room.
- Added: Climb up to the Charge Beam Door in Burenia Main Hub Tower Middle using Gravity Suit and Flash Shift.
- Added: Climb up from the Charge Beam Door in Burenia Main Hub Tower Middle using Gravity Suit, a Slide Jump, Spin Boost and a Wall Jump.
- Added: Allow using Shinesparks in Gravity Suit Tower by storing speed in the upper part of Gravity Suit Room, also when Door Lock rando is enabled.
- Added: Pseudo-Wave Beam to break the blob in Ferenia Wave Beam Tutorial, from the right.
- Added: Use Spider Magnet with Grapple Beam in Ghavoran Spider Magnet Elevator.
- Added: Use Speed Booster to get past the pool of water in Dairon Freezer before turning on the power.
- Added: Various trick alternatives to get past the pool of water in Dairon Freezer with Bomb Jumps.
- Added: Water Bomb Jump in Burenia Underneath Drogyga to get up to the left ledge with Normal Bomb, rated as Intermediate.
- Changed: Wall Jump from Flash Shift for reaching the left Dock to Main Hub Tower Top in Main Hub Tower Middle has been removed; it is now trickless.
- Changed: Wall Jump from Flash Shift for reaching the left Dock to Main Hub Tower Top in Main Hub Tower Middle has been removed; it is now trickless.
- Changed: Avoid treating Gravity Suit as a dangerous resource, by removing the "No Gravity Suit" constraint from the "Perform WBJ" template.
- Changed: Going through Artaria Lower Path to Cataris using Damage Boost no longer requires Morph Ball.
- Changed: Reduced the difficulty of the Wall Jump in Dairon Teleporter to Artaria, to reach the pickup from the teleporter, from Advanced to Intermediate.
- Changed: Using Wall Jump Advanced to climb across Moving Magnet Walls (Small) in Cataris, aka Adam Skip, now correctly requires Spider Magnet.
- Changed: The Upper Tunnel from Burenia Teleport to Ghavoran to Main Hub Tower Middle has been converted from a Morph Ball Tunnel to a Slide Tunnel. In order to use this tunnel with Slide, Gravity Suit is also required.
- Changed: In Burenia Teleport to Ghavoran, using Power Bombs to get back up from Early Gravity Speedboost Room now requires 2 ammo units of Power Bomb. The purpose is to account for using one unit on the way down in the first place.
- Changed: Water Bomb Jump in Artaria First Tutorial, after adding the water has been changed to Infinite Bomb Jump.
- Changed: Infinite Bomb Jump in Artaria Screw Attack Room to jump out of the water under the Recharge Station has been changed to Water Bomb Jump.
- Changed: Water Bomb Jump in Burenia Underneath Drogyga to get the pickup is now Beginner with Cross Bombs.
- Changed: Water Bomb Jump in Burenia Underneath Drogyga to get up to the left ledge with Cross Bomb is now Beginner.
- Changed: Bomb Jumping to the upper part of Ghavoran Map Station Access now requires Water Bomb Jump Intermediate with Normal Bomb and Beginner with Cross Bomb. This was previously trivial with both of those.
- Changed: Bomb Jumping to the upper part of Ghavoran EMMI Zone Exit Southeast with Cross Bombs is changed from trivial to Water Bomb Jump Intermediate.
- Changed: Bomb Jumping to the upper part of Ghavoran EMMI Zone Exit Southeast with Normal Bombs is changed from Infinite Bomb Jump Intermediate to both Water Bomb Jump Intermediate and Diagonal Bomb Jump Intermediate.
- Fixed: Correctly require breaking the blob in Burenia Teleport to Ghavoran to be able to go from Main Hub Tower Middle to Teleport to Ghavoran through the upper Tunnel.
- Fixed: Burenia Hub to Dairon Transport Blob from Below giving the wrong event resource.
- Removed: Use Cross Bombs to skip the blob submerged in water in Artaria Early Cloak room. The point of this connection is to skip breaking the blob, which is no longer dangerous when you have the Morph Ball.

### Metroid Prime

- Changed: Divided the "Other" tab into "Quality of Life" and "Chaos".
- Changed: QoL Game Breaking, QoL Cosmetic, QoL pickup scans, Varia-only Heat Protection and Deterministic RNG settings are now always enabled. A new chaos option "Legacy Mode" has been added as a catch-all replacement, including the PB Refill from 5.8.0.
- Changed: Pickups can be configured to take away some of an item instead of giving more (e.g. missile tanks could take away missiles when collected).
- Removed: One-Way door lock randomizer has been removed. This has actually been the case since 5.3.0!
- Fixed: The "Unlock Save Station doors" option should now correctly unlock them.

#### Logic Database

##### Chozo Ruins

- Changed: Reorganized Morph Ball pickup in Ruined Shrine to better fit database good practices.

### Metroid Prime 2: Echoes

- **Major** - Added: Door Lock randomizer has been added. Note that this feature requires enabling the new patcher.
- Added: New random elevators mode: Shuffle Regions. In this mode, we keep the game world consistent by shuffling the regions around Temple Grounds, and then changing the elevators to match. See [this map](randovania/data/gui_assets/echoes_elevator_map.png) for reference.
- Added: When the new patcher is enabled, Security Station B starts in the post-Dark Samus appearance. This change is supported by logic.
- Changed: Pickups can be configured to take away some of an item instead of giving more (e.g. missile tanks could take away missiles when collected).
- Changed: When the new patcher is enabled, some cosmetic effects are removed from Torvus Temple in an attempt to make it crash less.
- Changed: For Multiworld ISOs, the game name now mentions the session name and world name.
- Removed: The elevator sound effect removal is no longer an option and is now automatically enabled in the appropriate circumstances.
- Fixed: The progress bar when exporting a seed is now much more accurate.

#### Logic Database

- Fixed: Re-Added Vanilla Method to access Storage C to logic.
- Changed: Movement trick level for reaching the door to Security Station B from Bioenergy Production with a NSJ Screw jump extension from Advanced to Beginner.
- Changed: Combat/Scan Dash trick level for reaching the door to Security Station B from Bioenergy Production with a Scan Dash from Expert to Intermediate.
- Added: 142 videos to the logic database
- Added: Method to climb Forgotten Bridge with Jump Off Enemy (Advanced)
- Added: Scan Dash to grab the half pipe item in Dark Torvus Arena with Combat/Scan Dash (Intermediate)
- Added: Method to collect the pickup in Reactor Core using the top Rezbit, Bombs, Bomb Space Jump (Advanced), Standable Terrain (Advanced), Movement (Advanced), and Jump Off Enemies (Expert).
- Added: Method to reach the top cannon in Sanctuary Entrance using Bombs, Space Jump Boots, Bomb Space Jump (Advanced), and Standable Terrain (Advanced).
- Added: Method to collect the pickup in Abandoned Worksite using just Screw Attack, and Screw Attack into Tunnels/Openings (Advanced).
- Added: Method to collect the pickup in Bioenergy Production using Boost Ball, Spider Ball, Screw Attack, and Movement (Advanced).

## [5.8.0] - 2023-06-05

- Added: It's now possible to save rdvgame files for race games. This is not available for multiworld.
- Changed: Use the user's new discord display name instead of their username, for users that migrated.
- Fixed: Batch generation now properly prevents Windows from going to sleep.

### Metroid Prime

- Fixed: Generator unable to pass through one-way permanently locked doors such as the ones in uncrashed Frigate
- Fixed: Exporting games with both Door Lock Rando and Room Rando will now preserve both modifications
- Added: Missile Stations refill Power Bomb. In this version, this is always enabled.

#### Logic Database

- Added: 55 videos to logic database, bringing the total available via the [Video Directory](https://randovania.github.io/Metroid%20Prime/) to 224

##### Tallon Overworld

- Added: Biotech Research Area 1 - Easier gravityless NSJ method from room center to Deck Beta Security Hall
- Added: Root Cave - L-Jump method to reach upper area

#### Magmoor Caverns

- Added: Twin Fires Tunnel - Transport to Talon -> Twin Fires, NSJ & SJ dashes now require standable terrain

##### Phendrana Drifts

- Added: Hunter Cave - Lower Edge Tunnel -> Hunter Cave Access, NSJ requires a slope jump or bomb jump after the grapple point to reach the platform with the doors.
- Added: Hunter Cave - Hunter Cave Access -> Lower Edge Tunnell, NSJ requires an L-Jump to reach the platforms across the water without falling in. Added Gravity logic if falling in (matches Lake Tunnel -> Lower Edge Tunnel).

##### Phazon Mines

- Fixed: Fungal Hall B - Scan dash method now requires scan visor
- Fixed: Ventillation Shaft - Combat dash to climb room now requires door lock rando to be off

## [5.7.0] - 2023-05-05

- Added: Skip usual Door Lock randomizer logic when the only valid lock option is unlocked doors.
- Added: When major/minor mode is enabled, the count of majors and minors is also displayed next to how many items are the in the pool.
- Fixed: Unsupported features are now disallowed from use in Multiworld sessions.

### Cave Story

- Fixed: Exporting on Linux no longer fails due to Rest Area in Plantation using "lounge" instead of "Lounge".

### Metroid Dread

- Fixed: All pickups in the pool are now correctly assigned major or minor.

#### Logic Database

- Fixed: Experiment Z-57's pickup is now a major item location in Major/Minor split.

### Metroid Prime

- Added: Selecting an ISO that isn't for Metroid Prime is now explicitly refused when exporting.
- Fixed: All pickups in the pool are now correctly assigned major or minor.
- Fixed: Room Rando no longer overrides the results of Door Lock Rando when exporting.

#### Logic Database

- Fixed: The Artifact of Truth pickup is now a major location for Major/Minor split.

### Metroid Prime 2: Echoes

- Added: Selecting an ISO that isn't for Metroid Prime 2 is now explicitly refused when exporting.
- Fixed: Energy Tanks are now considered major items in Major/Minor split.

## [5.6.1] - 2023-04-??

- Nothing.

## [5.6.0] - 2023-04-02

- Added: Trick Details popup now lists the usages in each area.
- Added: Opening the Data Visualizer from the Trick Details while customizing a preset now automatically configured the trick filters based on the preset being edited.
- Changed: Setting trick filters in the Data Visualizer based on a preset now sets all tricks, even those at disabled.
- Changed: Optimize Solver by choosing actions in a smarter order. Prefer actions of types that are likely to progress th. Postpone dangerous actions. This should make the solver able to validate seeds where it previously timed out. Solving should in general be faster in general.
- Fixed: Solver bug that made it unable to detect dangerous actions, which could result in some possible seeds being considered impossible.
- Fixed: Searching for Multiworld sessions by name is no longer case sensitive.

### Metroid Prime 2: Echoes

#### Logic Database

- Added: Proper combat requirements for the Amorbis fight.
- Removed: Incorrect and improper connections to and from the Amorbis fight.

### Metroid Prime

#### Logic Database

- Added: 48 videos to logic database, bringing the total available via the [Video Directory](https://randovania.github.io/Metroid%20Prime/) 216

### Metroid Dread

#### Logic Database

- Added: Use Flash Shift and Spin Boost with Wall Jump (Beginner) in Burenia Main Hub Tower Bottom to reach the tunnel.
- Changed: The logic for Spin Boost Room in Ghavoran now requires either the template to fight the Chozo X or Highly Dangerous logic to climb out of the room.
- Changed: Simplified various database connections.
- Changed: All three kinds of Chozo X fights now consider Use Spin Boost a valid means of dodging.
- Fixed: Missile ammo requirement when fighting Chozo X with Storm Missile. The numbers were previously too high and the numbers with and without the combat trick were swapped.
- Fixed: Resolve bug with fighting the Twin Robots fights, where to fight them using only missiles for damage always required both the expert level combat trick and the 153 missiles that are intended for trickless.
- Fixed: Add missing fight requirement to fight the Chozo X in Elun when entering the arena from the left.
- Fixed: Add missing requirement to release the X before leaving Elun.

## [5.5.1] - 2023-02-28

- Added: Game Details now contains a tab describing all door locks, when Door Lock rando is enabled.
- Changed: Certain spoiler tabs in Game Details now only show up when relevant, such as Elevators spoiler only when elevators are shuffled.
- Changed: Generation Order in Game Details is now hidden when there's incompatible settings, such as Door Lock rando.
- Changed: A nicer error message is now given when generating with a preset with configuration errors, such as no starting locations.
- Changed: A nicer error message is now given when an error occurs when loading a game layout file.
- Fixed: Customizing an included preset should properly place the resulting preset nested to that preset.
- Fixed: Customizing a preset should no longer reset where it's been placed at.
- Fixed: Generated games now keep track of extra starting pickups instead of starting items, fixing some cases you'd start with the middle of a progressive chain.
- Fixed: Changing trick filters in the Data Visualizer no longer resets the selected connection.
- Fixed: Using trick filters in the Data Visualizer no longer unnecessarily expands templates or remove comments.
- Fixed: Using trick filters in the Data Visualizer now properly removes extra requirements when tricks are removed.
- Fixed: Hiding the pickup collection message now correctly works for other player's pickups in a multiworld.

### Metroid Prime

#### Patcher Changes

- Fixed: Several soft-locks and janky cutscenes when shuffling the Essence elevator
- Fixed: Research Lab Aether wall not breaking when approached from behind (QoL Game Breaking)
- Fixed: Watery Hall lore scan being replaced with QoL Scan Point text
- Fixed: Escape sequence counting up instead of down
- Fixed: Small Samus spawning in ship instead of on top
- Added: Ridley shorelines, biotech research 2, and exterior docking hangar actors now scale with boss size

#### Logic Database

##### Tallon Overworld

- Fixed: Landing Site - PAL SJF is now only logical if Dock Rando is disabled
- Added: Life Grove - Alternate method to skip Bombs and SJ (Scan Dash Expert) to reach item *Found by Vertigo*
- Added: Life Grove - Trick to skip wallboosts when also skipping SJ and Bombs *Found by Vertigo*

##### Chozo Ruins

- Changed: Main Plaza - Lowered Half-Pipe roll-in to Expert ([See Video](https://youtu.be/ne8ap0xa_UE))
- Changed: Ruined Shrine - Wave door to half-pipe item is now L-Jump instead of R-Jump
- Added: Hive Totem - Fight Skip Intermediate Combat Dash
- Added: Hive Totem - Fight Skip "TAS Walk" Advanced Movement+Knowledge
- Added: Crossway Access West - Advanced Standable Terrain (Skips Morph) *Found by toasterparty*

##### Magmoor Caverns

- Fixed: Twin Fires Tunnel - Combat dash is now only logical if Dock Rando is disabled
- Added: Monitor Station - NSJ Heat Run Expert *Found by JustinDM*
- Added: Twin Fires Tunnel - NSJ Bunny Hop Expert Movement *Found by JustinDM*

##### Phendrana Drifts

- Changed: Quarantine Cave - More detailed Thardus Fight requirements (e.g. Plasma Beam, PBs, Boost)
- Changed: Labs - More detailed combat requirements
- Added: Chozo Ice Temple - Expert NSJ Bombless Climb *Found by MeriKatt*
- Added: Quarantine Cave - Thardus Skip Hypermode Slope Jump *Found by JustinDM*
- Added: Quarantine Cave - Expert R-Jumps to skip grapple *Found by toasterparty*
- Added: Control Tower - SJ/DBJ/BSJ/Wallboost tricks(s) to skip fight both ways
- Added: Transport to Magmoor Caverns South - Alternate NSJ Spider Skip BSJ Advanced *Found by Cyberpod*

##### Phazon Mines

- Fixed: Mine Security Station - Starting Room/Elevator doesn't account for doors locking
- Fixed: Mine Security Station - Entering from Storage Depot A doesn't check for lowered barrier
- Fixed: Metroid Quarantine A - Wallboost doesn't require Spider Ball
- Added: Main Quarry - Intermediate Wallboost to skip Bombs for item
- Added: Main Quarry - Intermediate Knowledge+Movement to skip Bombs for item *Found by toasterparty*
- Added: Metroid Quarantine A - Advanced Dashes to skip PBs
- Added: Metroid Quarantine A - Alternate R-Jump from item to door
- Added: Metroid Quarantine A - NSJ Expert Dashes from item to door
- Added: Fungal Hall Access - NSJ Advanced BSJs *Found by JustinDM*

### Metroid Prime 2: Echoes

- Added: Updated A-Kul's scan with the 2022 Echoes Randomizer tournament winner.
- Added: When the experimental patcher is enabled, Dynamo Chamber and Trooper Security Station now start in post-layer change state.

### Metroid Dread

- **Major** - Added: Door Lock randomizer has been added. In this mode, the weapons needed to open doors in the game are also changed, with full support of our logic database.
- Added: A new cosmetic option for adding an in-game death counter to the HUD.
- Added: Exporting with a custom path now checks for conflicts with the input path.
- Fixed: Ryujinx no longer hangs when stopping emulation.

## [5.5.0] - Skipped

## [5.4.1] - 2023-02-16

- Added: Linux releases are now also published to Flathub.
- Fixed: Canceling the prompt from "View previous versions" no longer causes an error.

## [5.4.0] - 2023-02-06

- Added: Experimental generation setting for staggering the placement of selected pickups.
- Added: Experimental generation setting for removing redundant possible actions.
- Added: Automatic reporting of exceptions for the client, and monitoring for requests to the server.
- Added: New pixel icons for Prime 1 & 2 autotracker
- Added: New 8x3 layouts for all Prime 1 & 2 autotracker styles
- Fixed: The minor/major split setting is obeyed much more accurately by the generator.
- Fixed: Starting with ammo no longer causes all requirements for that ammo to be ignored.
- Fixed: The generator no longer attempts placing pickups based on alternatives to satisfied requirements, such as Missile Expansions for Quadraxis while already having Light Beam.
- Fixed: Minor typos in the UI are fixed.
- Fixed: Canceling certain actions will no longer cause the UI to react as if it were an error.
- Changed: Unsupported features are now restricted to dev builds.
- Changed: Requirements where different amount of the same item, such as both Missile = 5 and Missile = 1, are expected are now properly simplified.

  This results in certain pickup combinations no longer being considered for placement in the generator, such as Sunburst for unlocking the Industrial Site from behind.

### Metroid Prime

- Changed: All included presets now have "Unlocked Save Station doors" enabled.
- Changed: "Unlocked Save Station doors" no longer remove the lock in Chozo Ruins - Save Station 3.

#### Patcher Changes

- Added: CGC Tournament Winners to Artifact Temple lore scan
- Fixed: Chapel IS giving the player lightshow on 2nd pass
- Fixed: Items in every room incompatibility with shuffled essence elevator
- Changed: Always apply Elite Quarters item softlock patch regardless of cutscene skip mode

#### Logic Database

- Fixed: Collecting the Missile Expansion in Burn Dome before the fight no longer causes the generation to fail.

### Metroid Prime 2: Echoes

- Changed: Inverted Aether is now an unsupported feature.

### Metroid Dread

- Fixed: Energy Parts are now considered minor items, and Missile+ Tanks are now considered major items.

#### Patcher Changes

- Changed: Main Power Bomb has a different color than Power Bomb tanks
- Changed: Cutscene in Hanubia - Tank Room was removed because it teleports the player to the lower section, which can softlock the player
- Fixed: You now retain Drogyga's and Corpius's item if you reload checkpoint after defeating them. This eliminates a way of rendering a seed impossible to complete.

#### Logic Database

- Added: New trick "Flash Shift Skip" to account for skipping Flash Shift gates.
- Added: Traverse to the bottom of Ferenia: Space Jump Room Access with some more options.
- Added: Pseudo-Wave Beam (Beginner) for the two blobs in Cataris - Teleport to Dairon.
- Added: Water Bomb Jump to reach the item in Cataris - Teleport to Dairon without Gravity Suit.
- Added: Flash Shift (Intermediate), Morph Ball (Intermediate), and Spin Boost (Beginner) wall jumps for climbing up Experiment Z-57's arena.
- Added: Spin Boost and Slide Jump (Beginner) for climbing the upper part of Experiment Z-57's room.
- Added: Speed Booster Conservation (Intermediate) for climbing to either the top platform or Double Obsydomithon Room in Cataris - Teleport to Artaria (Blue).
- Added: Grapple Movement (Beginner) to climb Cataris - Moving Magnet Walls (Tall).
- Added: Flash Shift (Intermediate), Morph Ball (Advanced), and Spin Boost with Spider Magnet wall jumps to climb Cataris - Moving Magnet Walls (Tall).
- Added: Speed Booster Conservation (Beginner) to collect the lower item in Cataris - Teleport to Ghavoran without Gravity Suit.
- Added: Damage Boost (Intermediate) for reaching the teleport in Cataris - Teleport to Ghavoran with Spider Magnet.
- Added: "Adam Skip" added to logic as Wall Jump (Advanced) in Cataris - Moving Magnet Walls (Small).
- Added: Space Jump method of Cross Bomb Skip (Hypermode) to skip needing Speed for the item in Cataris - EMMI Zone Item Tunnel.
- Added: Spin Boost Movement (Intermediate) and Speed Booster Conservation (Beginner) for getting up Hanubia - Central Unit without Space Jump or Infinite Bomb Jump.
- Added: Spin Boost method to climb Hanubia - Escape Room 3.
- Added: Morph Ball Single-Wall Wall Jumps to get to the Nav Station in Itorash - Transport to Hanubia.
- Added: Flash Shift Skip (Intermediate) with Bombs to skip the Flash Shift gate in Teleport to Ferenia.
- Added: Aim Down Clips (Intermediate/Advanced) to go to and from Storm Missile Gate Room without Morph Ball.
- Added: Shine Sink Clip/Aim Down Clip (Intermediate) and Speed Booster Conservation (Advanced) to reach the bottom of Teleport to Ghavoran from the top level.
- Added: Aim Down Clip (Expert) to reach the blobs in Gravity Suit Tower from the top level.
- Added: Aim Down Clip (Intermediate) in Main Hub Tower Middle to Main Hub Tower Bottom.
- Added: Shine Sink Clip/Aim Down Clip (Intermediate) in Gravity Suit room top door to bottom door.
- Added: Climb Golzuna Tower using Spin Boost and Flash Shift using Wall Jump (Intermediate).
- Added: Movement (Intermediate), Simple IBJ, or Spin Boost to reach top tunnel in Vertical Bomb Maze.
- Added: Flash Shift Skip (Beginner) in Purple EMMI Introduction; (Intermediate) with normal bombs.
- Added: Moving from Ferenia - Transport to Ghavoran to Pitfall Puzzle Room with Spin Boost, Flash Shift, or Speed Booster.
- Added: Using Normal Bomb Jump with a Cross Bomb at the top, for sideways movement, to reach the item in Artaria Proto EMMI Introduction.
- Changed: Increased difficulty of Flash Shift Wall Jump to reach the Raven Beak elevator from Intermediate to Advanced.
- Changed: Simplified many room nodes and connections.
- Changed: Shine Sink Clip in Main Hub Tower Middle to Main Hub Tower Bottom is now Intermediate (from Expert).
- Changed: Using Flash Shift to collect the fan pickup in Burenia Hub to Dairon is now Advanced (from Beginner).
- Changed: All three fan skips are now classified as Movement instead of Infinite Bomb Jump.
- Changed: Convert most of the harder IBJ instances to new Diagonal Bomb Jump trick.
- Changed: Increase difficulty of the few harder IBJs that weren't changed to Diagonal Bomb Jumps. This should better reflect the fact that Intermediate IBJ is applied for performing Simple IBJ with Normal Bombs.
- Fixed: Correctly require Morph Ball in all cases where Power Bombs are used.
- Fixed: Replace some instances of Beginner Infinite Bomb Jump in Ferenia with the Simple Infinite Bomb Jump template. This ensures that the missing bomb or cross bomb item is required.
- Fixed: Reaching the upper tunnel in Ferenia - Speedboost Slopes Maze properly accounts for the ability to destroy the beamblocks using Wave Beam, Diffusion Beam, explosives, or Movement (Beginner)
- Fixed: Usage of Infinite Bomb Jump in Ferenia Separate Tunnels Room now correctly requires the respective Bomb type. The trick is now set at different difficulty depending on which bomb type is being used.
- Removed: Infinite Bomb Jump for reaching Wave Beam Tutorial from the cold rooms.
- Removed: Shinespark in Ghavoran Total Recharge Station North. This one requires either short boost or charging speed in the room to the left. Removing this for now.

## [5.3.0] - 2023-01-05

- Added: You can now open a tracker for other player's inventories in a multiworld session.
- Changed: LogbookNodes are now called HintNodes.

### Metroid Prime

#### Patcher Changes

- Fixed: Spring ball has been nerfed to prevent abusing steep terrain marked as standable.
- Fixed: Spring ball cooldown is now properly reset when morphing/unmorphing.
- Fixed: Vanilla blast shields not being removed in door lock randomizer.

### Metroid Prime 2: Echoes

- Changed: The Auto Tracker icon for Spider Ball now uses the Dark Suit model instead of the Prime 1 model.

#### Logic Database

- Changed: Sand Processing - Screw Attack clip to access the halfpipe from Main Reactor side without Missiles is now Intermediate and without Space Jump (from Expert).
- Fixed: Main Gyro now properly accounts for solving the puzzles.

### Metroid Dread

#### Patcher Changes

- Fixed: Incorrect color during animation of killing an EMMI.

#### Logic Database

- Added: Climbing Z-57 Arena with Spin Boost and Ice Missiles (Beginner).
- Changed: Major/Minor Item Location Updates: Energy Tanks -> Major, Energy Parts -> Minor, Drogyga -> Major, Missile+ Tanks -> Major
- Removed: Water Bomb Jump in Ghavoran - Map Station Access Secret.

## [5.2.1] - 2022-12-01

- Fixed: Exporting Metroid Prime 2 when converting Metroid Prime models now works.
- Fixed: Experimental Metroid Prime 2 patcher no longer errors with some settings.

## [5.2.0] - 2022-12-01

- Added: Help -> Dependencies window, to see all dependencies included in Randovania, including their versions and licenses.
- Added: A warning is now displayed when using presets with unsupported features enabled. These features are not present in the UI.
- Added: When the generated game fails due to the solver, you're now offered to retry, cancel or keep the generated game.
- Changed: Experimental games are no longer available on stable versions.
- Fixed: Solver debug now contains previously missing rollback instances.

### Cave Story

- Nothing.

### Metroid Dread

- Added: The Power Beam tiles in the Artaria EMMI Zone Speed Boost puzzle have been changed to Speed Boost tiles to prevent softlocks.
- Added: Entering Golzuna's arena without releasing the X displays a message explaining why the boss won't spawn.
- Added: All doors locked while fighting an EMMI now unlock immediately upon defeating it.
- Changed: Exporting for Ryujinx now also utilizes the Dread Depackager, for a smaller mod size. This requires an up to date Ryujinx.
- Fixed: You now retain Kraid's item if you reload checkpoint after defeating him. This eliminates a way of rendering a seed impossible to complete.

#### Logic Database

- Added: New Highly Dangerous Logic setting for enabling situations that may be unrecoverable upon saving.
- Added: Cross Bomb alternative for crossing Flash Gates.
- Added: Pseudo-wave beam trick for destroying the bottom blob in Cataris' Central Unit Access.
- Added: Traversal through Ghavoran Total Recharge Station North without Morph Ball, before pulling the grapple block, by destroying the left Enky.
- Changed: Cataris' Thermal Device Room North now forces picking the Energy Tank pickup and the Magnet Wall Thermal Device event before going to the Final Thermal Device, or uses Highly Dangerous Logic.
- Changed: Removed the Cataris EMMI Zone Door Trigger event now that the door remains unsealed.
- Fixed: Going to the red teleporter in Cataris no longer forces needing to use bombs.

### Metroid Prime

- Fixed: The infinite scanning bug has been fixed.

### Metroid Prime 2: Echoes

- Added: A new experimental option, Inverted Aether. In this mode, it's the Light Aether atmosphere that is dangerous! All safe zones are moved to Light Aether, but that's not enough so it's still extremely dangerous. This mode has no logic.

#### Logic Database

- Added: Intermediate Slope Jump and Intermediate Wall Boost to get next to the pickup in Communication Area.
- Added: Beginner Movement for crossing Hall of Combat Mastery from the Portal Side with NSJ Screw Attack after the tunnel is destroyed.
- Changed: Standable Terrain to reach the upper Command Center Access door in Central Mining Station with Space Jump and Screw Attack has had its difficulty decreased from Intermediate to Beginner.

## [5.1.0] - 2022-10-01

- Added: You can now view past versions of the presets and revert your preset to it.
- Added: A Playthrough tab where you can run the validator has been added to the Game Details window.
- Added: Deleting a preset now has a confirmation dialog.
- Added: A development mode for permalinks, to help investigate issues.
- Changed: Discord slash command for FAQ has better usability on mobile.
- Changed: The parent for a preset is now stored in your preferences, instead of in the preset itself.
- Fixed: The solver can no longer consider collecting a location a requirement to collecting itself. This is a regression from 4.3.0.

### Discord Bot

- Added: `/website` command that gives instructions to where Randovania's website is.
- Changed: `/randovania-faq` is now just `/faq`.
- Changed: `/database-inspect` is now just `/database`.

### Cave Story

- Nothing.

### Metroid Dread

- Fixed: The target DNA count is no longer limited to 6 when modifying an existing preset, or changing tabs.
- Fixed: Exporting multiple games at once is not properly prevented with an error message. It was never possible and fail in unclear ways.

#### Logic Database

- Added: Event in Underlava Puzzle Room 2 for breaking the speed blocks so that going between the two parts can be accounted for
- Added: Event for the trigger that reopens the door to Central Unit Access, allowing it logical to go back through
- Added: Other various methods of going through rooms
- Added: New Diffusion Abuse trick for pushing Wide Beam blocks and activating the lava buttons in Cataris.
- Added: Cross Bomb Skip (Advanced) for Dairon's Cross Bomb Puzzle Room item
- Added: Power Bombs method for the Speed Booster Conservation for Dairon's Cross Bomb Puzzle Room item
- Changed: Separated the First Tunnel Blob event into two to account for Diffusion/Wave not needing to be in the tunnel
- Changed: Deleted some unnecessary tile nodes
- Changed: Various instances of Wall Jump (Beginner) to trivial
- Changed: Some Grapple options to include Grapple Movement
- Changed: Some Movement tricks to Climb Sloped Tunnels
- Changed: Some Movement tricks to Skip Cross Bomb
- Changed: Rotating the spinner in Ghavoran - Flipper Room now requires either pulling the grapple block in Right Entrance, or activating the Freezer in Dairon.
- Changed: Allow pickup in Ghavoran Elun Transport Access by charging speed via navigation room
- Changed: Help solver by adding Morph Ball requirment on connections to event to flip the spinner in Ghavoran Flipper Room
- Changed: Shooting occluded objects requires at least Intermediate Knowledge
- Fixed: Accounted for whether the player could have Varia or not when trudging through lava
- Fixed: Accounted for the upper parts of Thermal Device Room North being heated without pressing the lava button
- Fixed: Ghavoran Orange backdoor properly connects to Above Pulse Radar
- Fixed: Purple EMMI Arena properly accounting for Gravity Suit to climb the tower.
- Fixed: Ferenia - Space Jump Room Access properly requires a way of destroying the blocks to get to the lower door.
- Changed: Collecting the item in Burenia - Underneath Drogyga before flooding the room by defeating Drogyga now requires Highly Dangerous Logic to be enabled.

### Metroid Prime

- Fixed: Shuffle Item Position is now properly randomized, along with other things shuffled patcher-side.
- Added: You may now force all Save Station doors to be blue, improving QOL for both random start and door lock rando.

### Metroid Prime 2: Echoes

- Fixed: Exporting multiple games at once is not properly prevented with an error message. It was never possible and fail in unclear ways.
- Added: The winners of the Cross-Game Cup have been added to A-Kul's scan.

## [5.0.2] - 2022-09-19

### Metroid Dread

- Fixed: Exporting Metroid Dread games on the Linux builds no longer causes an error.
- Added: FAQ entry about Speed Booster/Phantom Cloak/Storm Missile not working.
- Added: FAQ entry about Golzuna and Experiment Z-57 spawn conditions.
- Added: FAQ entry about the Wide Beam door in Dairon - Teleport to Cataris.

## [5.0.1] - 2022-09-12

- Fixed: The README and front page now lists Metroid Dread as a supported game.

### Metroid Dread

- Fixed: The differences tab no longer mentions Kraid and Corpius checkpoints being removed, as that's not a thing.
- Fixed: Missing credits in Randovania itself for SkyTheLucario's new map icons.

## [5.0.0] - 2022-09-10

- **Major** - Added: Metroid Dread has been added with full single-player support.
- **Major** - Added: An installer is now provided for Windows. With it rdvgame files are associated to open with Randovania, for ease of use. A shortcut for opening just the auto tracker is also provided.
- **Major** - Changed: The UI has been significantly revamped, with each game having their own section and an easy to use selector.
- Changed: The multi-pickup placement, using the new weighting, is now the default mode. The old behavior has been removed.
- Changed: Error messages when a permalink is incompatible have been improved with more details.
- Changed: The Customize Preset dialog now creates each tab as you click then. This means the dialog is now faster to first open, but there's a short delay when opening certain tabs.
- Changed: Progressive items now have their proper count as the simplified shuffled option.
- Fixed: Hints can now once again be placed during generation.
- Fixed: Exceptions when exporting a game now use the improved error dialog.
- Fixed: Gracefully handle unsupported old versions of the preferences file.
- Fixed: Excluding all copies of a progressive item, or the non-progressive equivalent, no longer hides them from the editor.
- Fixed: Changing the selected backend while it's being used should no longer cause issues.
- Fixed: Unexpected exceptions during generation now properly display an error message.
- Fixed: Trick usage in preset summary now ignores tricks that are hidden from the UI.
- Fixed: /database-inspect command no longer shows EventPickup nodes.
- Fixed: Data Editor is now correctly named Data Editor instead of Data Visualizer.

### Cave Story

- The hints fix affects Cave Story.

### Metroid Prime

- **Major** - Added: Enemy Attribute Rando. Enemy stat values such as speed and scale can be randomized within a range you specify.

### Metroid Prime 2: Echoes

- The hints fix affects Metroid Prime 2: Echoes.

## [4.5.1] - 2022-08-03

- Fixed: The History and Audit Log are now properly updated when joining a game session.
- Fixed: Your connection state is properly updated when joining a game session.

## [4.5.0] - 2022-08-01

- Added: Preferences are now saved separately for each version. This means newer Randovania versions don't break the preferences of older versions.
- Added: Exporting presets now fills in default file name.
- Added: Logging messages when receiving events from the server.
- Changed: Internal changes to server for hopefully less expired sessions.
- Fixed: The discord bot no longer includes the lock nodes.

### Cave Story

- Nothing.

#### Patcher Changes

- Nothing.

#### Logic Database

- Nothing.

### Metroid Prime

- **Major** - Added: Door lock rando. Door locks can now be randomized, with many options to fine-tune your experience. This feature is incompatible with multiworld.
- **Major** - Added: Option to show icons on the map for each uncollected item in the game under "Customize Cosmetic Options..."

#### Patcher Changes

- Fixed: Exporting with `QoL Cosmetic` disabled
- Fixed: Zoid's deadname appearing in credits
- Changed: Patches now consume fewer layers on average

#### Logic Database

- Fixed: Phazon Mining Tunnel now accounts only for Bombs when coming from Fungal Hall B
- Fixed: The Central Dynamo drone event is now accounted for to go through Dynamo Access
- Added: Beginner Wall Boost to lock onto the spider track in Metroid Quarantine A
- Added: Advancing through rooms containing Trooper Pirates now requires either the proper beam(s), basic defensive capabilities (varies slightly by room), or Combat (Intermediate) where appropriate
- Added: Advancing through rooms containing Scatter Bombus now requires Morph Ball, Wave Beam, Movement tricks, or basic defensive capabilities

### Metroid Prime 2: Echoes

- Nothing.

#### Patcher Changes

- Nothing.

#### Logic Database

- Nothing.

## [4.4.2] - 2022-06-05

- Fixed: Generating multiworld games where one Prime 1 player has item in every room while another Prime 1 player doesn't now works properly.
- Fixed: It's no longer possible to configure more than 99 shuffled copies of a major item, as that causes errors.
- Fixed: Using a trick to break a door lock is now properly displayed in the UI.
- Fixed: The description for expansions now mention they can be logical with multi-pickup placement.
- Fixed: The change log tab no longer causes the window to have absurd sizes on macOS.
- Removed: The broken option for enabling required mains for Metroid Prime 1. It was non-functional and incorrectly displayed.

## [4.4.1] - 2022-06-04

- **Major** - Added: When using multi-pickup placement, expansions are now considered for logic.
- Added: New experimental option for a different algorithm for how the generator weights locations for multi-pickup placement.
- Added: "Generate Game" tab now remembers which games and presets were expanded or collapsed.
- Added: The Game Session Window now has a counter for how many pickups it's currently trying to send to the server.
- Changed: Considerable more effort is made to keep hints relevant if there isn't enough things to be hinted in a game.
- Changed: Reduced the lag you get the first time you open the Games tab.
- Changed: Optimized the game generation. As example, Echoes' Starter Preset is 45% faster.
- Changed: Optimized the game validation. As example, Echoes' Starter Preset is 91% faster.
- Changed: The algorithm for how locations lose value over generation has changed. This should have bigger impact in big multiworlds.
- Changed: It's now possible to login again directly in the Game Session Window.
- Removed: The server and discord bot are entirely removed from the distributed executables, reducing its size.
- Removed: Metroid Dread is no longer available in releases, as it was never intended to be considered stable.
- Removed: All auto trackers based on pixel art style were removed by request of their artist.
- Fixed: The "Spoiler: Pickups" tab no longer shows locations that aren't present in the given preset.
- Fixed: The Game Session Window now better handles getting disconnected from the server.

### Cave Story

- Fixed: Hint Locations tab in Help no longer has an empty column named "2".

#### Patcher Changes

- Nothing.

#### Logic Database

- Nothing.

### Metroid Prime

- Added: "Cosmetic" option to force Fusion Suit
- Changed: Converting models from Echoes now always needs to be provided with an ISO.

#### Patcher Changes

- **Major** - Added: Models for Echoes' translators and split beam ammo are now also converted to Prime.
- Fixed: Spawning in Elite Quarters after killing OP no longer spawns the player OoB
- Fixed: Ridley boss random size on PAL/NTSC-J and Trilogy
- Fixed: Many rooms which, when submerged, the water box would be misaligned with the bounding box
- Fixed: Certain rooms where item position randomizer biased towards one side or OoB entirely
- Added: Results screen now shows Randovania version and seed hash

#### Logic Database

- Fixed: Gravityless SJ strat for Cargo Freight Lift to Deck Gamma is no longer dangerous
- Fixed: Main Plaza NSJ Grapple Ledge dash now correctly uses the Wasp damage boost method
- Fixed: Hall of the Elders Boost IUJ typos- BSJ is now IUJ and Combat is now Combat/Scan Dash
- Added: Thardus is now logical if you only have Thermal Visor with the Invisible Objects trick set to Intermediate
- Added: Flaghra now accounts for defeating it both before and after triggering the fight
- Added: Method to reach Main Quarry's crane platform with just Grapple Beam and Beginner Movement
- Added: Method to reach Main Quarry's crane platform with Expert Wall Boosts and Slope Jumps
- Added: Method of getting Crossway with only Boost Ball and Xxpert Movement
- Added: Method of climbing Connection Elevator to Deck Beta gravityless NSJ with Advanced Bomb Jump and Expert Slope Jump
- Added: NSJ/bombless strat of getting Gathering Hall's item with a Hypermode dash
- Added: Method of getting Crossway item with Advanced Bomb Jump and Expert BSJ, Scan Dash, and Standable Terrain
- Added: Method of climbing Reflecting Pool using the Stone Toad's wacky physics as Advanced Movement
- Added: Gravityless NSJ method of leaving Gravity Chamber with Advanced Wall Boost and Expert Slope Jumps and Underwater Movement
- Changed: Increased Elite Quarters BSJ to Advanced
- Changed: Increase lower Great Tree Hall Wall Boost to Hypermode
- Changed: Chozo Ruins Save Station 3 boostless/bombless strat to go through the tunnel has had its difficulty decreased to Advanced Movement and Intermediate Standable Terrain
- Changed: Hive Totem NSJ Slope Jump now uses Beginner Underwater Movement
- Changed: Monitor Station dash to Warrior Shrine is now Beginner with SJ

### Metroid Prime 2: Echoes

- Nothing.

#### Patcher Changes

- Nothing.

#### Logic Database

- Nothing.

## [4.4.0] - Not released

This release was skipped.

## [4.3.2] - 2022-05-13

### Metroid Prime

- Fixed: Lightshow during Chapel IS after Chapel item has been obtained and room has been reloaded

### Metroid Prime 2: Echoes

- Fixed: Significantly reduced lag spikes when loading a room containing Prime1 models.

## [4.3.1] - 2022-05-08

- Added: Phazon Suit hints are now included in the preset description.
- Fixed: Exporting Prime 1 games that have no Phazon Suit no longer fails if it's configured to have a hint.

## [4.3.0] - 2022-05-01

- Added: Destroying door locks is now properly tracked. In Echoes, this means removing a door lock from the back allows for logical access to where you were.
- Added: In Data Visualizer, it's now possible to set tricks to a certain level and simplify all visible connections based on that.
- Fixed: Maximum values for certain preset fields, such as Energy Tank capacity and Superheated Room Probability, can now properly be used.
- Fixed: A race condition with Randovania connected to Nintendont, where Randovania could incorrectly assume the game was idle if memory was read while it was executing the last sent task.
- Fixed: The map tracker now properly handles when multiple nodes gives the same resource/event.
- Changed: Online game list by default only shows 100 sessions, for performance reasons. Press "Refresh" to get all.

### Cave Story

- Nothing.

#### Patcher Changes

- Nothing.

#### Logic Database

- Nothing.

### Metroid Prime

- Added: Option to specify hint for Phazon Suit in Impact Crater (default=Show only area name)
- Added: April Fools Preset
- Added: Map images are now generated and written in the same folder as output ISO when generating room rando seeds and exporting them with spoilers enabled.
- Fixed: Random Superheated, Random Submerged and Dangerous Gravity Suit logic now trigger dialog warning in Multiword sessions
- Fixed: Adjusted min/max boss sizes to prevent softlocks
- Fixed: Default setting for screen Y offset now works
- Changed: The "Items in Every Room" Chaos Option now uses items from the Randovania pool (shows n/293 items when enabled). This means multiworld items can now appear at extra locations, and item text is now consistent with the rest of item placement.
- Changed: Two-way room rando now ensures that all rooms are part of the same network

#### Patcher Changes

- Fixed: Specifying custom heat-damage-per-second now properly affects non-vanilla superheated rooms
- Fixed: Some akward cutscene timing when playing skipped cutscenes in realtime
- Added: Random boss sizes now affects Flaahgra, Plated Beetle and Cloaked Drone
- Changed: Random boss sizes now affects bosses in cutscenes, additionally Omega Pirate's armor plates now scale properly
- Changed: When creating a new save file, the default selection is now "Normal" to help prevent accidentally starting the game on Hard mode
- Changed: Artifacts which do have no need to be collected are removed from the logbook

##### Room Rando
- Added: Include Square Frigate doors and morph ball tunnels during randomization
- Fixed: Crash when opening the map near certain rooms
- Fixed: Crashes due to two large rooms being connected.
- Fixed: Crash when rolling through some doors in morph ball
- Fixed: Central Dynamo reposition soft-lock
- Fixed: Inability to scan vertical doors
- Fixed: Incompatability with "No Doors" + "Room Rando"
- Changed: The door immediately behind the player is unlocked when teleporting to a new room. This gives the player one chance to backtrack before commiting to the warp.

#### Logic Database

- Nothing.

### Metroid Prime 2: Echoes

- Added: Preset descriptions now list custom beam ammo configuration.
- Changed: Optimized how long it takes to export a game that uses Prime 1 models.

#### Patcher Changes

- Nothing.

#### Logic Database

- Nothing.

## [4.2.1] - 2022-04-01

- Fixed: Popup for new changes fixed.

## [4.2.0] - 2022-04-01

- Added: Experimental option to force first progression to be local.
- Added: New pixel icons for the auto tracker.
- Changed: Standard tracker layouts for Prime, Echoes and Corruption now include a few more items.
- Changed: Auto tracker game icons for Echoes beams now use the HUD icons instead of the pickup models.
- Changed: Update to Qt 6.
- Changed: The import preset menu in game sessions now has the presets of a game sorted by name, with the default presets on top.
- Fixed: Randovania no longer hangs on start if there's a loop in the hierarchy of presets.
- Fixed: Generation no longer fails when one player has no pickups assigned during logic.

### Cave Story

- Nothing.

#### Patcher Changes

- Nothing.

#### Logic Database

- Nothing.

### Metroid Prime

- **Major** - Added: In multiworld, pickups from an Echoes player now uses the correct model from Echoes.
- **Major** - Added: **April Fool's Day Special!** New game modification category "Chaos Options" in "Other" tab. Chaos options are patcher-side only, and thus are not accounted for by the seed generator logic.
    - Enable Large Samus
    - Random Boss Sizes
    - Remove Doors
    - Random Superheated Rooms
    - Random Submerged Rooms
    - One-way Room Rando
- Added: Deterministic Maze RNG option for fairer racing
- Fixed: Echoes Combat Visor placed in a Prime player's world now uses the new Combat Visor model.
- Fixed: Deterministic Incinerator Drone RNG setting staying on even when checkbox was unchecked.

#### Patcher Changes

- Fixed: Soft-lock in Artifact Temple with Major Cutscene skips (players could leave during ghost cutscene and abort the layer change)
- Fixed: Items Anywhere could delete Artifact hints in rare cases
- Changed: Updated [Quality of Life documentation](https://github.com/toasterparty/randomprime/blob/randovania/doc/quality_of_life.md)
- Changed: Nerfed "Items in Every Room" (Extra items more likely to be missiles)

#### Logic Database

- Nothing.

### Metroid Prime 2: Echoes

- **Major** - Added: In multiworld, pickups from a Prime player now uses the correct model from Prime.

#### Patcher Changes

- Nothing.

#### Logic Database

- Nothing.

## [4.1.1] - 2022-03-12

- Added: The game details window now displays the Randovania version the game was generated with.
- Added: You can now import a game layout/spoiler file in multiworld sessions.
- Changed: A popup shows up while waiting for the game session list.
- Fixed: The error message when the client is incompatible is now properly displayed.
- Fixed: Player inventory is now properly sent to the server in multiworld sessions.


### Metroid Prime

#### Patcher Changes

- Fixed: Scan visor and X-Ray not displaying properly after taking an elevator when combat visor is shuffled.
- Fixed: Some users receiving OS error when exporting ISO with non-vanilla suit colors.


## [4.1.0] - 2022-03-01

- Added: /randovania-faq command was added to the Discord bot, which sends FAQ messages.
- Added: Randovania now checks if the entire database is strongly connected, allowing for manual exceptions.
- Added: You can now configure the priority given to each major item. Higher values are more likely show up earlier in the progression chain.
- Added: Generation failures now have a lot more details on what was missing for progression, facilitating finding issues with your preset.
- Added: The item pool screen now explicitly tells you expansions are not used for logic.
- Added: Implemented support for changing the title for a game session.
- Added: A button for duplicating a session, including the generated game and all rows.
- Added: Multiworld sessions can now be generated without spoilers.
- Added: Preset descriptions now include if some item has a different number of copies shuffled.
- Changed: Multiworld damage logic incompatibility warning now displays every time.
- Changed: On generation failure, a count of how many nodes are accessible is now displayed.
- Changed: Data Editor now lets you save non-experimental databases with integrity errors.
- Changed: Most command line arguments have been renamed.
- Changed: Simplified the item pool tab, with the usual case now having only a single line per item.
- Changed: Improved the text for quantities for ammo in the item pool tab.
- Changed: Experimental games are only shown in the menu if the option for experimental games is enabled.
- Changed: Only session admins are allowed to copy the permalink of a session.
- Changed: Modified how ConfigurableNodes (In Echoes, the Translator Gates) are handled in logic. This should have no visual differences, other than speeding up generation.
- Changed: Great internal changes were done to how hints are applied to the game. This should have no visible impact.
- Changed: The UI for 1HP Mode now only shows up for Echoes.
- Fixed: Map Tracker now properly handles multiple copies of pickups in all cases.
- Removed: The Database Editor can only be open when running from source. In releases, use `Open -> (Game) -> Data Visualizer` instead.
- Removed: All auto trackers based on pixel art style were removed over concerns about asset licensing.

### Cave Story

- Nothing.

#### Patcher Changes

- Nothing.

#### Logic Database

- Nothing.

### Metroid Prime 1

- Added: Option to use deterministic Incinerator Drone RNG for fairer racing
- Added: Spring Ball. Enable in preset configuration. Must have bombs in inventory to work.

#### Patcher Changes

- Added: QoL Game Breaking - Reserach Lab Aether Pirate now guaranteed to jump through glass when doing room backwards
- Fixed: Players could unmorph in Magmoor Workstation where they should not be able to
- Fixed: Abuse of QoL Game Breaking in Central Dynamo to skip the maze/drone
- Fixed: Exclude Phazon Elite Item from QoL Pickup Scans
- Fixed: Wavesun when playing with shuffled item positions
- Fixed: Main Plaza etank ledge door shield was slightly misaligned
- Fixed: Cannon remaining holstered after grapple when shuffling combat visor
- Fixed: Cannon remaining holstered after a specific type of R-Jump when shuffling combat visor
- Fixed: Unmorphing now returns you to your previous visor instead of default visor when shuffling combat visor for quality of life purposes

#### Logic Database

- Changed: Reduce difficulty of Monitor Station -> Warrior Shrine NSJ/No Bombs to intermediate dash and standable terrain (from advanced dash and expert standable) and included a video.

### Metroid Prime 2: Echoes

- When checking details for a game, the hint spoiler tab now includes the correct text for Dark Temple keys hints.

#### Patcher Changes

- Nothing.

#### Logic Database

- Added: Using Screw Attack as a trickless means to obtain Grand Windchamber item after seeker puzzles

## [4.0.1] - 2022-01-30

- Changed: The UI for 1HP Mode now only shows up for Echoes.
- Fixed: Support for non-NTSC Metroid Prime 1 ISOs restored.

## [4.0.0] - 2022-01-30

- **Major** - Added: Cave Story has been added with full single-player support.
- **Major** - Added: Data Visualizer/Editor now contains a visual representation of the nodes in the area.
This feature comes with plenty of quality of life functionality for editing the database.
- Added: A new tab has been added to the preset editor, Generation Settings, consolidating various settings such as minimal logic, multi-pickup placement, dangerous actions, etc.
- Added: The Logic Database can now have descriptions for nodes.
- Added: Game Details window can now spoil the item order, elevators, translator gates and hints.
- Added: Data Editor can now edit area names.
- Added: Data Editor can now view and edit resources.
- Added: Items now have tooltips in the Auto-Tracker.
- Added: One joke hint.
- Added: Descriptions for Minimal Logic for each game, with a better definition of what Minimal Logic is.
- Added: Randovania is now able to identify for what version of Randovania a given permalink is, if they're similar enough versions.
- Added: Permalinks now contain the seed hash, so Randovania can detect if there's a hash mismatch when importing.
- Changed: In the Game Session Window, the observers tab is now visible by default.
- Changed: The rdvgame file is now considerably more technical in order to require less game-specific code.
- Changed: Editing connections in the Data Editor now has an easier to use selector for non-item resources.
- Fixed: Data Visualizer no longer hides the comment for a single-element Or/And entry.
- Fixed: Data Editor now properly handles areas without nodes.
- Removed: It's no longer possible to delete a game session.
- Removed: It's no longer possible to leave the session when closing the window.

### Metroid Prime

- Added: Start in any (uncrashed) Frigate room
- Added: 1-way cycles and 1-way anywhere elevators can lead to (uncrashed) Frigate rooms
- Added: Essence Death and Frigate Escape Cutscene teleporter destinations can now be shuffled
- Added: Artifact hints can now be configured to show area and room name, just area name, or nothing at all
- Added: Cosmetic Option - Select HUD Color
- Added: Cosmetic Option - Rotate hue of all 4 suit textures and ball glow color
- Added: Cosmetic Option - Set default in-game options like Echoes
- Added: Experimental Option - Shuffle the coordinates of items within their respective rooms. Seeds may not be completable.
- Added: Experimental Option - Add random (non-logical) items to rooms which do not usually have items.
- Added: Shuffle Power Beam
- Added: Shuffle Combat Visor
- Added: New default preset: "Moderate Challenge".
- Changed: Minimal Logic no longer checks for Plasma Beam.
- Changed: Removed "Fewest Changes" preset.
- Changed: Updated "Starter Preset" to better match community preferences.

#### Known Issues:

- Nothing.

#### Patcher Changes

- Added: Support for NTSC-U 0-01, NTSC-J and NTSC-K (Gamecube)
- Added: List of tournament winners on lore scan in Artifact Temple
- Added: QoL Game Breaking now fixes several crashes on Frigate Orpheon
- Added: QoL Game Breaking now fixes the soft-lock in hive totem by making the blocks drop sooner
- Added: Option to disable item loss in Frigate (Enabled by default)
- Added: QoL Pickup Scans - Weeds by item in Landing Site now don't have scan point
- Added: Combat/Scan/Thermal/X-Ray all have unique custom models
- Fixed: Safeguard against blowing past layer limits.
- Fixed: On Major custscene skip, Elite Quarters now stays locked until the player picks up the item. The hudmemo is now tied to the item rather than the death animation.
- Fixed: Ruined fountain not always showing the right scan.
- Fixed: Phazon Suit Small Samus Morph Ball Glow
- Fixed: Vent shaft item not being scannable on QoL Pickup Scans
- Fixed: Automatic crash screen
- Fixed: Wavesun not collecting item/unlocking door
- Fixed: Locked door on Storage Depot B (NTSC 0-02)
- Fixed: Bug in Elite Quarters where game would crash during OP death cutscene if the player changed suit during the fight
- Changed: The vines in arboretum which cover the scan panel remain in the room on the ghost layer to help aid newer players.
- Changed: Exo and Essence stay dead permanently if traversing Impact Crater multiple times
- Changed: Increased Maximum Missile/Etank/Capacity for seeds with more expansion count than is available in vanilla

#### Logic Database

- Fixed: Magma Pool - Added missing suit or heated runs trick requirement for non-grapple methods of crossing the room
- Fixed: HAT - Updated spawn node
- Fixed: Quarantine Cave - Properly model when the fight is required and when it is not
- Fixed: Bug where Biohazard Containment didn't check Power Conduit Requirements if Super Missiles were available
- Fixed: Typo in Frozen Pike - Hunter Cave Access requires Slope Jump (Advanced), not Single-Room OoB (Advanced)
- Added: New Event - Gravity Chamber Item (Lower)
- Added: New Trick Category - Infinite Speed
- Added: Magma Pool - Added standable terrain method to cross the room with a video example
- Added: Main Plaza - Hypermode Dash to get Grapple Ledge
- Added: Elite Quarters - BSJ to skip scan visor
- Added: Reactor Core - NSJ Gravityless Bomb Jumps
- Added: Cargo Freight Lift - NSJ Gravityless Boost or Bombs climbs
- Added: Flick BSJ in watery hall OoB
- Added: NSJ Bombless Lower GTH Climb (Wallboost)
- Added: NSJ Bombless Quarantine Cave Elevator Spider Skip
- Added: NSJ Bombless Gravity Chamber Escape (Gravity Wallboost)
- Added: NSJ Bombless Lower Phen's Edge
- Added: NSJ Bombless Frozen Pike (Mid-Section)
- Added: NSJ Bombless Life Grove (Wallboost)
- Added: NSJ Bombless HOTE Climb (Boost IUJs)
- Added: NSJ Bombless Elite Control Access (Wallboost)
- Added: Elite Control Access Item (Damage Boost)
- Added: Central Dynamo Item w/ Infinite Speed
- Added: Bomb jump to skip grapple in Biotech Research Area 2
- Added: Great Tree Hall - Jump Off Enemies Bomb Jump (Advanced) to reach GTC NSJ
- Added: Wallboost FCS Climb
- Added: Logic for Traversing Twin Fires Tunnel to Workstation NSJ Gravity
- Added: Logic for Traversing Twin Fires Tunnel to Workstation NSJ Bombless
- Added: Logic for Traversing Twin Fires Tunnel to Workstation Missileless Grappless
- Added: Gravityless Grappless Morphless method for crossing FCS
- Added: Waste Disposal Wallboosts
- Added: Climb Connection Elevator to Deck Beta Gravityless
- Added: Combat Requirements for Essence fight
- Added: 2 Additional NSJ methods for reaching FCS item
- Added: Lava Lake Item NSJ Combat Dash
- Added: Triclops Pit Item SJ Beginner Standable
- Added: 3 new ways to climb Tower of Light (L-Jump, R-Jump, Slope Jump)
- Added: Underwater Movement (Beginner) to get to Tower Chamber with Space Jump
- Added: Underwater Movement (Intermediate) for NSJ Tower Chamber
- Added: Frigate Crash Site climb with Space Jump and L-Jump (Intermediate) and Standable Terrain (Beginner)
- Added: More logical paths for Ice Ruins West NSJ
- Added: Ice Ruins West Middle-Left Rooftop to Item Combat/Scan Dash
- Added: Beginner L-Jump to reach Main Quarry Save Station
- Added: Main Quarry Crane Platform to Waste Disposal NSJ Advanced Combat Dash
- Added: Main Quarry Crane Platform to Item Intermediate Scan Dash
- Added: Expert Gravity Wallboost to get to Tower Chamber
- Added: Beginner Gravity Wallboost to get to Watery Hall
- Added: Expert Trick for NSJ+Boost Crossway
- Added: Movement (Intermediate) to skip Spider Ball in Crossway
- Added: L-Jump to skip SJ on 3rd tier of ore processing puzzle
- Added: NSJ Ore Processing with Spider+Bombs (Expert)
- Added: Bombless Ore Processing Puzzle with Wallboost(Advanced)
- Added: Phendrana Canyon Hypermode Boost
- Added: NSJ Combat Dash (Expert) to Temple Entryway from lower part of room
- Added: Various tricks in Uncrashed Frigate
- Added: Ore Processing Door To Elevator Access A to Storage Depot B Standable L-Jump with Power Bombs
- Added: Combat logic for Dynamo Access and Elite Control Elite Pirate fights
- Added: Intermediate/Advanced Standables to enter/escape Elite Control after/without triggering Elite Pirate
- Added: Logic now can expect players to play in just scan visor, using bombs to open doors
- Added: Knowledge/Combat (Intermediate) trick to skip needing Power Beam for Exo fight
- Changed: Renamed Misc Logic Option to "Allow Dangerous Gravity Suit Logic"
- Changed: Increased difficulty of Connection Elevator to Deck Beta DBJs to Advanced
- Changed: HAT Wallboosts can be done using Gravity at the same difficulty
- Changed: Removed under-used "Complex Movement" trick category
- Changed: All Gravityless Slope Jumps are now categorized as "Underwater Movement without Gravity", as opposed to just NSJ ones
- Changed: Knowledge (Beginner) to Traverse Magmoor Workstation without Varia
- Changed: Magma Pool - Gravity Suit lava dive difficulty was reduced to L-Jump (Intermediate) and Standable Terrain (Beginner)
- Changed: Hall of the Elders - Now properly model needing to kill the 1 ghost to leave the room. Chargeless 1 ghost fight combat difficulty reduced to beginner.
- Changed: Added requirement for X-Ray Visor or Invisible Platforms to Triclops Pit Item NSJ tricks
- Changed: Monitor Station climb to Warrior Shrine Bomb Jump difficulty changed from Advanced to Intermediate
- Changed: Monitor Station NSJ Combat Dash to Warrior Shrine lowered difficulty from Advanced to Intermediate
- Changed: Increase the difficulty of Tower of Light climb with combat dash from 'Beginner' to 'Intermediate' lowered Standable Terrain from 'Intermediate' to 'Beginner'
- Changed: Frigate Crash Site Climb Space Jump Slope Jump Standable Terrain difficulty was reduced to Standable Terrain (Beginner)
- Changed: Removed Slope Jump and Standable requirement from Ice Ruins West NSJ
- Changed: Main Quarry Save Station NSJ Movement difficulty from Beginner to Intermediate
- Changed: Main Quarry Crane Platform to Waste Disposal Standable/Slope Jumpe no longer requires L-Jump
- Changed: Main Quarry Crane Platform to Waste Disposal NSJ Scan Dash difficiulty from Advanced to Intermediate
- Changed: Ore Processing Storage Depot B to Waste Disposal NSJ Standable difficulty from Intermediate to Beginner
- Changed: Ore Processing Storage Depot B to Waste Disposal R-Jump to L-Jump
- Changed: Elite Research Spinners without Boost from Advanced to Intermediate
- Changed: Ore Processing Door To Elevator Access A to Storage Depot B Standable difficulty from Intermediate to Advanced
- Changed: Sun Tower Early Wild now requires Intermediate Knowledge on all methods
- Changed: Less damage required for Watery Hall with Gravity Suit

### Metroid Prime 2: Echoes

- Changed: Minimal Logic no longer checks for Light Suit or Agon Keys.

#### Patcher Changes

- Fixed: Exporting an ISO when Randovania is in a read-only path now works properly.
- Added: Ability to set a custom HUD color

#### Logic Database

- Changed: Shrine Access Seeker Door without Seekers is now Hypermode (from Expert).


## [3.2.2] - 2022-01-17

- Fixed: Presets for unknown games (for example, from a dev version of Randovania) are now properly ignored.

## [3.2.1] - 2021-10-23

- Fixed: The spin box for starting Energy Tanks no longer goes above 14.
- Fixed: Errors from the Prime 1 patcher are now properly displayed in error messages.
- Fixed: Converting presets from previous games should no longer cause invalid expansion ammo count.
- Fixed: Converting presets with multiple major items that give ammo no longer cause incorrect per-expansion ammo count.
- Fixed: Changing the default beam in Echoes no longer throws an error with invalid included ammo.
- Fixed: Sky Temple Keys on Guardians/Sub-Guardians are now properly counted for the item pool size.
- Fixed: Sky Temple Keys on Guardians/Sub-Guardians now appears on the preset description.
- Fixed: Safety check that there's enough available locations for all non-progression at the end of generation has been re-added.
- Changed: Improved error message for certain kinds of invalid permalinks.
- Changed: Presets with negative ammo count for expansions are invalid.

### Metroid Prime

#### Patcher Changes

- Fixed: PAL ISOs now correctly work again.

## [3.2.0] - 2021-10-16

- **Major** - Added: The Logic Database can now have comments in requirements.
- **Major** - Changed: Expansions contents are now configured directly, instead of being calculated from a target.
- Added: Files in the "Previously generated games" folder now includes the name of the games used.
- Added: Custom names for Prime 1 elevators
- Added: Support for Minimal Logic has been added for Metroid Prime and Metroid Prime 3.
- Added: New auto tracker layouts for Metroid Prime 2, with two lines and three lines.
- Changed: Force one specific certificate root when connecting to the server.
- Changed: Custom elevator names across both games now used throughout the entire UI
- Changed: Data Editor now raises an error if two Pickup Nodes share the same index.
- Changed: When changing Echoes Goals, the slider of the number of keys is now hidden when "Collect Keys" goal is not selected.
- Changed: Customizing the item pool causes permalinks to not get as long as before.
- Changed: The Qt theme was changed, as the previous one had serious issues on certain platforms and certain elements.
- Fixed: Items that include ammo are now configurable to provide up to the ammo's capacity.
- Fixed: Certain invalid permalinks are now properly recognized as invalid.
- Fixed: In connections editor, changing a requirement to "And/Or" no longer places ui elements in the wrong place.
- Removed: Metroid Prime 2: Echoes FAQ entry about the weird hint categories, as the issue has been fixed.
- Removed: Menu option to open STB's Echoes item tracker in a new window.

### Metroid Prime - Patcher Changes

- Added: New Nothing model.
- Added: Missile Expansions for yourself has a 1 in 1024 of being shiny.
- Fixed: Mine security station softlock so that defeating the purple pirates first doesn't fail to switch the room to the non-cutscene layer.
- Fixed: Qol scan for Ice Ruins West pickup.
- Fixed: Warp-to-start crash.
- Changed: Fewer forced popup alert for multiworld purpose, and popups now lasts 3s instead of 5s.

#### Cutscene Skips

- Added: Cutscene skip for arboretum gate (competitive+).
- Added: Mine Security Station now longer force switches to Combat Visor.
- Changed: Shorelines Tower cutscene skip is now Minor.
- Changed: Workstation cutscene is now Competitive.
- Changed: Wave panel cutscene in Main Quarry is now Competitive.
- Changed: Elevator leaving cutscenes back are now Major.

### Metroid Prime 2: Echoes - Patcher Changes

- Added: Cosmetic option to customize hud color.
- Fixed: Scanning hints now displays the correct, edited categories.

### Metroid Prime - Logic Database

- Added: Method of reaching pickup in Root Cave from Arbor Chamber with a Dash (Intermediate and above).
- Added: Knowledge (Beginner) trick to leave Central Dynamo without completing the maze or fighting the drone.
- Added: Additional Lower Mines NSJ logic.
- Added: Movement tricks for logical forced damage in Magmoor Caverns, Phazon Mines, and Impact Crater.
- Added: Tricks for climbing Research Lab Aether NSJ
- Added: Tricks for traversing Magmoor Workstation bombless NSJ
- Added: More detailed boss/combat logic
- Fixed: Shorelines tower item being accessible from Ruins Entryway and not Temple Entryway.
- Fixed: Backwards Lower Mines logic
- Fixed: Ice Ruins West NSJ logic now accounts for adult sheegoth layer
- Fixed: Added missing requirements for releasing the metroid in Research Lab Aether

### Metroid Prime 2: Echoes - Logic Database

- Added: Method of climbing halfpipe in Meeting Grounds with Space Jump, Screw Attack, and Standable Terrain (Beginner and above)
- Added: Method of killing Quad MBs using Bombs or Power Bombs and Combat (Beginner)
- Added: Method of killing Quad MBs using Screw Attack (Space Jump) and Knowledge (Beginner)
- Added: Requirement to either kill the Quad MBs or defeat Spider Guardian in order to collect the item in Hall of Combat Mastery in the intended way
- Fixed: A few broken Dark Forgotten Bridge paths have now been fixed.
- Changed: Simplified Meeting Grounds logic slightly, by removing the redundant Top of Halfpipe node
- Changed: Killing Quad MBs now uses a template, as it's a complex set of requirements repeated in three separate rooms

### Discord Bot (Caretaker Class Drone)

- Changed: Room images uses two-way arrows if a connection is two-way, instead of two arrows.

## [3.1.4] - 2021-09-19

- Changed: Force one specific certificate root when connecting to the server.
- Fixed: Checking for updated versions will no longer close Randovania when no internet connectivity is present.
- Fixed: The server will properly reject clients with mismatched versions.

## [3.1.3] - 2021-09-19

- Added: Dialog that shows all enabled tricks in a preset and a list of all rooms that have some combination of tricks that ends up active in that preset.
  - This dialog can be accessed by right-clicking a preset on the "Generate Game" tab, or by pressing the "..." menu in the "Game Details" window.
- Added: Multiworld Help entry regarding maximum number of players.
- Added: Metroid Prime FAQ entry regarding the forced popup alert.
- Changed: Long lines of requirements (Check for all artifacts in Artifact Temple) are now word wrapped.
- Changed: When changing Echoes Goals, the slider of the number of keys is now hidden when "Collect Keys" goal is not selected.
- Changed: In the description of Prime 1 presets, Quality of Life now comes before Game Changes.
- Changed: Clarify that only "Two-way, between areas" guarantees that all areas are accessible.
- Changed: Progress bar when generating a game now reports how many actions were taken, instead of how many items are left.
- Fixed: Nodes with no outbound connections now clearly display this in the visualizer, instead of an error.
- Fixed: Updated multiworld damage warning to mention Magmoor Caverns as well.

### Discord Bot (Caretaker Class Drone)

- Added: The bot now responds to permalinks, presets and rdvgame files sent via direct messages.
- Added: Response for permalinks now offers the permalink's presets for download.
- Changed: `/database-inspect` area responses now has a node selection.

## [3.1.2] - 2021-09-15

- Fixed: In game session, pressing the "Generate game" button no longer errors.

### Discord Bot (Caretaker Class Drone)

- Changed: The response to `.rdvgame` files now include the seed hash and permalink.
- Changed: `/database-inspect` response now includes an image of the requested room layout.

## [3.1.1] - 2021-09-12

- Added: When importing a preset in a game session, there's now an option to import directly from a file.
- Added: In game session, it's now possible to export a preset directly to a file.
- Added: In game session, there's now a "Generate game (no retries)" button. This option attempts generation only a single
time, before giving the error message of why it failed. It's useful for investigating bad presets.
- Changed: When multiworld generation fails, the error message is now clearer on which players haven't reached the end.
- Changed: Preset summaries have been split better into categories.
- Removed: The "Never" option for dangerous actions has been removed from the UI, as it currently doesn't work.

### Discord Bot (Caretaker Class Drone)

- Changed: `/database-inspect` response is now more readable and includes the name of who requested it.

## [3.1.0] - 2021-09-05

- **Major** - Added: Setting for requiring a number of actions/progression before artifacts are placed, to prevent early artifacts.
  - Default Prime 1 presets now default to 6 minimum progression for artifacts.
- **Major** - Added: Setting for controlling how dangerous checks are handled in logic.
- Added: Setting for toggling the pickup scan QOL adjustments.
- Added: The seed hash label in Game Sessions is now selectable.
- Added: One joke hint, requested in 2019.
- Added: Data Visualizer now only shows target nodes for selection that are non-impossible.
- Added: Data Visualizer now highlights nodes that have a path to the selected node.
- Added: Improved the error message when the patcher executable is somehow missing.
- Added: New entries to the Multiworld Help for collecting items and cross game.
- Fixed: Randovania no longer errors when the last selected preset is for a hidden game.
- Fixed: Quality of Life page link in Metroid Prime preset customization is now fixed.
- Fixed: The tracker now properly restores states for games other than Echoes.
- Fixed: Fixed a crash that sometimes occurs when deleting presets.
- Fixed: Generator now directly accounts for events weighting actions.
- Changed: Removed customization of Qt theme for decreasing whitespace.
- Changed: Upgrades in the tracker fills an entire column first, instead of filling rows first.
- Changed: Tracker now properly saves the preset used when persisting the state.

### Metroid Prime - Patcher Changes

- Added `Pickup Scans` option to toggle the patching of item locations so that they can always be scanned.
- Magmoor Workstation item scannable through the purple door (QoL Pickup Scan)
- Fixed shorelines tower item custom scan sometimes showing the incorrect text for certain models
- Certain pickups now always have the popup alert on collection during multiworlds.
- If there are multiple pickups for other players next to each other, these pickups are forced to have a popup alert, so Randovania can properly detect they were picked up.
- Fixed PCA crash patch not being applied when playing small samus.

#### Cutscene Skips
- Added `Competitive` cutscene skip option.
- Moved Shorelines Tower cutscene to major (it sometimes has a reposition that is sometimes useful in routing)
- Removed Main Quarry Combat Visor switch
- Speed up opening of gate in ice temple
- Speed up opening of gate in sun tower
- Fixed Thardus cutscene skip softlock

### Metroid Prime - Logic Database

- Added: Method of reaching Ruins Entryway from Plaza Walkway in Phendrana Shorelines with a Dash (Intermediate).
- Added: Easier NSJ trick to climb Ruined Courtyard using the water puzzle platforms.
- Added: Charge Beam requirements were added to the following rooms with combat trick alternatives:
    - (Beginner) Elite research - Phazon Elite
    - (Beginner) Research Entrance
    - (Intermediate) Hall of the Elders - Wave and Ice bomb slots
    - (Intermediate) Sunchamber - Ghosts fight
    - (Intermediate) Mine Security Station with >= 200 energy
    - (Advanced) Mine Security Station
- Fixed: Main Plaza door to Plaza Access is now properly a normal door, instead of a permanently locked door.
- Fixed: Sun tower now requires Knowledge (Intermediate) to collect the Sunchamber layer change event without falling down.
- Fixed: Removed broken/redudant trick for reaching Temple Entryway ledge using cutscene reposition
- Fixed: Trivial logic for Plaza Walkway to Ruins Walkway
- Fixed: Replaced Bomb Jump (Intermediate) with Dash (Beginner) trick to cross the gap to reach the Courtyard Access door in Ice Ruins West.
- Fixed: NSJ logic now accounts for stalactite in Ice Ruins West.
- Fixed: Crossing the gap by Specimen Storage door no longer sometimes requires L-Jump (Intermediate) instead of Beginner.
- Changed: Improved readability of Ruined Courtyard logic.
- Changed: Reorganized Sunchamber logic to improve usage by generator/solver.
- Changed: Picking up Sunchamber Ghosts item NSJ is now L-Jump (Beginner) instead of Intermediate.
- Changed: Crossing TFT to TF with Gravity+SJ now requires Movement (Beginner)
- Changed: FCS Item Scan Dash method is now Intermediate without SJ.
- Added: FCS Grapple strat - Movement (Beginner)

### Metroid Prime 2: Echoes - Patcher Changes

- Added: A-Kul's scan in Sky Temple Gateway now displays a list of previous tournament winners.
- Changed: Echoes now uses a different game ID when saving ISOs with menu mod enabled, preventing issues from incompatible save files.
- Changed: The elevator sound effect is never removed when elevators are vanilla, ignoring the preference.

### Metroid Prime 2: Echoes - Logic Database
- Added: Method of reaching the pickup in Reactor Core with Space Jump, Bombs, Spider Ball, and Standable Terrain (Intermediate and above).
- Fixed: Lore Scan in Meeting Grounds no longer believes that Boost is required to scan it.
- Fixed: Reactor Core has been cleaned up slightly.
- Fixed: Spawn point in Accursed Lake is now correctly set.

### Discord Bot (Caretaker Class Drone)

- Added: The `/database-inspect` command to send the logic of a room to the channel.
- Added: Messages with rdvgame files also get a reply with a summary of the preset.
- Changed: Responses with preset descriptions no longer pings the original message.

## [3.0.4] - 2021-08-10

- Added: Game Sessions now have an accessible audit log, which includes whenever a player accesses the spoiler log.
- Added: Metroid Prime 1 racetime.gg rooms are now viewable in the racetime.gg browser, with filters for each game
- Fixed: Importing a permalink from the racetime.gg browser while a race is currently in progress now selects the correct racetime.gg room

## [3.0.3] - 2021-08-08

- Fixed: "Open FAQ" in the main window now works correctly.
- Fixed: Pressing Yes to ignore invalid configuration now works correctly.
- Changed: Randovania now silently handles some invalid configuration states.
- Changed: Improved handling of corrupted repository for old preset versions.

## [3.0.2] - 2021-08-05

- Added: In-game crashes in Metroid Prime now automatically show the error screen.

- Changed: Game Sessions - The window now uses docks for the different parts, meaning you can resize, reorder and even split off.

- Changed: Use different colors for artifact hints in Metroid Prime, for better readability on both scan box and logbook.

- Fixed: Exporting a Metroid Prime ISO with Warp to Start enabled and starting at certain elevator rooms no longer fails.

## [3.0.1] - 2021-08-01

- Changed: Disabled the option to stop exporting a Prime 1 ISO to avoid crashes.

- Fixed: Server will now re-authenticate with Discord, preventing users from logging with the incorrect account.

- Fixed: Game Sessions - History entries with invalid locations no longer cause error messages.

## [3.0.0] - 2021-07-30

-   **Major** - Metroid Prime 1 is now fully supported, including multiworld and auto tracker!

-   **Major** - Presets are now presented in a tree view, with custom presets being nested under another one. They're also saved separately from Randovania data.

-   **Major** - The auto tracker now have support for different layouts, with their own assets and game support. New themes with icons similar to the game were also added, provided by MaskedKirby.

-   Added: Credits in Metroid Prime 2 now contains a list of where all non-expansions were placed, including possibly other player's for a multiworld. The credits now takes 75 seconds instead of 60 to accomodate this.

-   Added: Button to export the presets used in a game file.

-   Added: Add text description to unusual items in the Item Pool tab.

-   Added: New Help tab with information on how to read the Data Visualizer.

-   Added: In the Map Tracker, it's now possible to right-click a location to see a path from last action to it.

-   Added: A menu option to open the logs folder.

-   Added: The timeout limit is now progressively more forgiving, the more timeouts that happen.

-   Added: Button to set all gates to "Random with Unlocked' for Prime 2.

-   Changed: The items in the starting items popup is now sorted.

-   Changed: Customizing Dark Aether damage is now considered by logic.

-   Changed: Pickup visibility method is now configured in the Item Pool tab.

-   Changed: Multiworld connection is slightly more conservative when giving items.

-   Changed: Updated the Multiworld Nintendont for hopefully more stability.

-   Changed: The session history in multiworld now has different columns for the players involved, pickup and where the pickup was. It's also possible to sort the table by any of these fields.

-   Changed: The ISO prompt dialog now remembers your last used vanilla ISO, for when you delete the internal copy. When opening the file pickers, these start now with the paths from the input fields.

-   Changed: Many Spin/Combo boxes no longer react to the mouse wheel when not focused.

-   Fixed: Closing the dangerous settings warning via the X button is now properly recognized as "don't continue".

-   Fixed: Hint Item Names no longer breaks if you swap games while the table is sorted.

-   Fixed: Hint Item Names now properly list Artifacts and Energy Cells.

-   Fixed: Map Tracker now properly handles unassigned elevators.

-   Fixed: Trick names in the preset are always sorted.

### Metroid Prime 2 - Logic Database Changes

-   **Major** - "Suitless Ingclaw/Ingstorm" trick added to cover traversing rooms with either Ingclaw Vapor or Ingstorm.

#### Added

-   Method of getting over the gate in Mining Station A in reverse with Space Jump and Screw Attack (Expert and above).

-   Method of bypassing the breakable glass in Sand Processing from Main Reactor with Space Jump and Screw Attack (Expert and above).

-   Method of climbing to the top level of Main Gyro Chamber with Space Jump, Screw Attack, and Bombs, and no Scan Visor (Advanced and above).

-   Method of climbing the Sand Processing bomb slot with a Slope Jump for Bombless Bomb Slots (Advanced and above).

-   Method of leaving Dark Agon Temple by opening the gate from OoB with Single Room OoB, Slope Jump, Standable Terrain, Bomb Space Jump, Space Jump, and the Agon Keys (Expert and above).

-   Great Bridge:
    - Method of reaching Abandoned Worksite door with Space Jump and Extended Dash (Advanced and above).
    - Method of reaching Abandoned Worksite and Torvus Map Station doors from Temple Access Dark door with Boost Ball and Boost Jump (Advanced and above).
    - Method of reaching the pickup with Screw Attack and Single Room Out of Bounds (Expert and above).

-   Method of Crossing Grand Windchamber (both ways) Without Space Jump using Extended Dash (Hypermode).

-   Method of reaching the pickup in Watch Station:
    - With Space Jump, Screw Attack, and Single Room OoB (Expert and above).
    - With only Space Jump and Single Room OoB (Hypermode)

-   Alpha Blogg now has proper requirements for multiple difficulties.

-   Method of Bomb Slots without Bombs in Sanctuary Fortress/Ing Hive - Controller Access/Hive Controller Access without Space Jump (Expert and above).

-   Methods of crossing Torvus Bog - Fortress Transport Access with Gravity Boost or Bombs (No Tricks/Advanced and above).

-   Method of traversing Vault without Space Jump or Screw Attack using Extended Dashes (Advanced and above).

-   Method of reaching Windchamber Gateway item with only Scan Visor using Extended Dashes (Expert and above).

-   Method of reaching Kinetic Orb Cannon in Gathering Hall using Extended Dashes (Expert and above).

-   Method of reaching the pickup in Accursed Lake with a dash (Advanced and above).

-   Method of reaching Temple Security Access from the portal in Aerial Training Site with an Extended Dash (Hypermode).

-   Method of reaching the pickup in Mining Plaza with an Extended Dash (Hypermode).

-   Method of completing the Main Gyro Puzzle with only Space Jump and Screw Attack (Advanced and above).

#### Changed

-   Reaching the pickup in Temple Transport B with a Wall Boost is now Hypermode (from Expert).

-   Reaching the pickup in Path of Roots with only Bombs is now Expert (from Hypermode).

-   Reaching the portal in Hydrodynamo Shaft with Air Underwater and Screw Attack is now Hypermode (from Expert).

-   Reaching the pickup in Dark Torvus Arena with a Roll Jump is now Hypermode (from Expert).

-   Trial Grounds, reaching the door:
    - From the portal with Space Jump and a Slope Jump is now Beginner (from Intermediate).
    - From the left safe zone with a Dash is now Intermediate (from Expert) and without anything is now Advanced (from Expert).

-   Opening the Seeker Lock without Seekers in Mine Shaft is now Advanced (From Expert)

-   Opening the Seeker Lock without Seekers in Plain of Dark Worship is now Expert (From Hypermode).

-   Reaching the Windchamber Gateway Door from Windchamber Tunnel with a Boost Jump is now Hypermode (From Expert).

-   Reaching the pickup in Medidation Vista with a Boost Jump is now Expert (From Advanced).

-   Quadraxis and Boost Guardian now have proper health and item requirements with tricks disabled.

-   Activating Controller Access rooms Bomb Slots without Bombs is now Advanced (from Expert).

-   Reaching the Abandoned Worksite/Brooding Ground door from the bridge in Dark/Forgotten Bridge with an Extended Dash is now Hypermode (from Expert).

-   The initial Terminal Fall Abuses in Vault from the scan portal are separate from the final and are now Advanced (from Expert).

-   Catacombs NSJ dash to Transit Tunnel South has been modified to account for Scan Visor, with the original difficulty being raised to Advanced (from Intermediate).

-   Undertemple Shaft NSJ dash from bottom to top of cannon is now Intermediate (from Advanced).

-   Morph Ball is no longer required to reach the portal from the Echo Gate in Profane Path Scan Dash method.

-   Various Standable Terrain tricks (Dark Agon - Portal Site, Temple Grounds - Sacred Path) have been lowered to Beginner/Intermediate (from Advanced). This is to
    attempt to fix an old database limitation from before tricks had their own difficulty levels.

-   The dashes in Gathering Hall from Transit Tunnel South/West to the Kinetic Orb Cannon are now Intermediate (from Advanced).

-   The Bomb Space Jump NSJ to reach Abandoned Worksite in Great Bridge is now Expert (from Hypermode).

-   The dash to reach the portal in Aerial Training Site from Central Hive Transport West is now Hypermode (from Expert).

-   The dash to leave Hive Temple after Quadraxis via Security Station is now Hypermode (from Expert).

-   The dashes in Command Center (top level) and Accursed Lake without Space Jump are now Beginner (from Intermediate).

-   The dash in Mining Station A to reach Temple Access without Space Jump or Missiles is now Advanced (from Intermediate).

-   The dashes in Trial Grounds to Dark Transit Station without Space Jump are now Advanced (from Intermediate).

-   The dashes in Undertemple Shaft to reach Sacrificial Chamber Tunnel (and back) are now Advanced (from Intermediate).

-   The dash in Hall of Combat Mastery to reach the upper area after the glass is now Advanced (from Intermediate).

-   Bomb Guardian now has proper logic when shuffling Power Beam.

## [2.6.1] - 2021-05-05

-   Changed: Invalid values for the Multiworld magic item are ignored when detecting if the game is properly connected.

-   Fixed: "One-way anywhere" no longer shows up twice in preset warnings for multiworld

-   Fixed: Changing starting location to Ship or Save Stations now works again.

-   Fixed: Torvus Gate elevator is now properly hidden instead of Dark Torvus Ammo Station.

## [2.6.0] - 2021-05-02

-   **Major** - Added: New elevator randomization settings:
    * New mode: *One-way, elevator room with replacement*. One way elevator, but loops aren't guaranteed.
    * Select which elevators can be randomized.
    * Select possible destinations for *One-way, anywhere*.
    * Randomize Sky Temple Gateway, Sky Temple Energy Controller, Aerie Transport Station and Aerie elevators. *Warning*: These rooms have some details you must consider. Please read the elevators tab for more information.

-   **Major** - Added: The Energy Controllers in Agon Wastes, Torvus Bog and Sanctuary Fortress are always visible in the map, regardless if map is revealed by default. All regions are also always available for selection. This allows the light beam warps after U-Mos 2 to always be used.

-   **Major** - Added: An user preference (in *Customize in-game settings*) for the map to display names of unvisited rooms.
    When randomizing elevators, the elevator rooms are excluded to prevent spoiling their destinations. An option were added to disallow displaying names entirely, since otherwise you can use a Map Station to find the names.

-   Added: An option to disable the elevator sound effect, preventing it from playing endlessly in certain cases.

-   Added: When a crash happens, the game now displays an error screen instead of just stopping.

-   Added: The *Hint Item Names* tab now supports switching between all 3 Prime games.

-   Added: An option to use an experimental new pickup placement logic, able to place multiple pickups at once.

-   Added: Two additional joke hints. (Thanks CZeke and Geoffistopheles)

-   Added: It's now possible to add Infinite Beam Ammo, Infinite Missiles and Double Damage to the item pool.

-   Added: Player names are now colored yellow in hints.

-   Changed: Elevator names in the tracker uses their customized names, not the vanilla ones.

-   Changed: Optimized Randovania startup time and extensive logging of what's being done during it.

-   Changed: Improve scan text for expansions.

-   Changed: Some hints in multiworld games now also include the player names.

-   Changed: Missiles, Power Bombs and Ship Missiles are now only in logic after their respective main launcher, even if it's not required in game.

-   Changed: You can add up to 99 of any expansion to the pool, up from 64.

-   Fixed: The *Logic damage strictness* multipliers are no longer applied twice.

-   Fixed: *Up to* relative hints are no longer converted into *exactly* if the actual distance matches the displayed number.

-   Fixed: Dark Torvus Bog - Portal Chamber is no longer silently ignored as a starting location.

-   Fixed: Charging your beam to shoot when out of ammo now works even when customizing the ammo type required.

-   Fixed: Having the maximum number allowed of an expansion in a preset no longer causes permalink errors.

-   Fixed: Fixed the game defaulting to Combat Visor after an elevator.

-   Fixed: Multiworld spoiler logs now use 1-indexed player names for locations.

-   Removed: Using Dark Visor as the starting visor is no longer supported. (Game crashes on unmorph for unknown reasons)

### Logic Database Changes

-   Added: Method of reaching the pickup in Hive Gyro Chamber with Space Jump, Boost Ball, and a Boost Jump (Expert and above).

-   Added: Method of climbing Torvus Grove with Space Jump, Screw Attack, and Standable Terrain (Advanced and above).

-   Added: Method of reaching cannon in Great Bridge with Boost Ball and a Boost Jump (Expert and above).

-   Added: Method of reaching the main part of Hall of Combat Mastery with a Scan Dash and after blowing up the glass (Intermediate and above).

-   Added: Method of activating the portal in Portal Terminal with Screw Attack, Slope Jump, and No Bombs or Space Jump (Expert and above).

-   Added: Method of climbing Sacred Bridge with Bombs and a Bomb Space Jump (Advanced and above).

-   Changed: Logic paths that require Screw Attack without Space Jump now make sure to not have Space Jump to be valid.

-   Fixed: Spawn point of Aerie Transport Station is now the door, making DS2 required to take the elevator there.

## [2.5.2] - 2021-02-28

-   Added: The number of items in the pool is now included in the summary.

-   Fixed: Shuffling Combat Visor with item acquisition popups enabled no longer errors.

## [2.5.1] - 2021-02-26

-   Added: Drag and dropping rdvgame and rdvpreset files into the main Randovania window now imports that game file and preset, respectively.

-   Added: Discord bot now posts summary whenever a preset is attached to a message.

## [2.5.0] - 2021-02-19

-   Changed: Preset summary now only include differences from vanilla game.

-   Changed: The relative hint using an item category has been replaced with a relative hint using an area, with up to distance.

### Logic Database Changes

#### Added

-   Method of climbing Sanctuary Temple from the bottom with Bombs and Spider Ball (Intermediate and above).

-   Method of climbing Sanctuary Temple from the bottom with Screw Attack and Single Room Out of Bounds (Expert and above).

-   Method of reaching Worker's Path from the top level in Sanctuary Temple with Scan Visor and an Extended Dash (Expert and above).

-   Method of reaching Windchamber Gateway from Windchamber Tunnel in Grand Windchamber with a Boost Jump (Expert and above).

-   Method of reaching Temple Access in Mining Station A with a Boost Jump (Advanced and above).

-   Method of reaching pickup in Temple Access (Sanctuary) with Space Jump, Screw Attack, and Standable Terrain (Intermediate and above).

-   Method of climbing Temple Access (Sanctuary) with Space Jump, standing on a Rezbit, and dashing off the other Rezbit (Expert and above).

#### Changed

-   Increased weight for Energy Tanks to be selected as progression.

-   Reaching the pickup in Path of Roots from Torvus Lagoon with Gravity Boost, Space Jump, and a Slope Jump is now Intermediate (from Beginner).

-   Reaching the pickup in Grand Windchamber with Space Jump, Screw Attack, Slope Jump, Standable Terrain is now Advanced (from Intermediate).

-   Bomb Jumping over the 2nd light block heading to Hall of Eyes is now Intermediate (from Beginner).

-   Energy Tank requirements for Chykka have been lowered.

#### Fixed

-   Reliquary Grounds now has proper requirements for reaching Ing Reliquary with Light Suit.


## [2.4.2] - 2021-02-08

-   Fixed: Randovania no longer crashes if the connected Dolphin stops emulation.

## [2.4.1] - 2021-02-06

-   Added: Detect if the internal game copy was modified by a future version of Randovania, prompting for the user to press "Delete internal copy".

-   Changed: An error popup now shows up when exporting an ISO fails.

-   Removed: "Automatically track inventory" toggle, as the functionality was already removed.

-   Fixed: Randovania now considers any inventory item with amount above capacity, or capacity above the strict maximum as the game not being connected.

-   Fixed: Error message when the server rejects your client version not being displayed.

-   Fixed: Setting beam ammo expansions to 0 pickups no longer hides the boxes.

## [2.4.0] - 2021-02-01

-   **Major** - Added: The visor and beam you start the game equipped with is now configurable.

-   **Major** - Changed: In multiworld, items are now delivered at the same time as the message. It should also no longer fail to send with Nintendont.

-   Added: Additional joke hints were added.

-   Added: Method to climb to the portal Base Access with just Screw Attack (Intermediate and above).

-   Added: Method to reach the pickup in Grand Windchamber with Space Jump, Screw Attack, and a Slope Jump (Intermediate and above).

-   Added: Method to traverse Ventilation Area B from Bionenergy Production without Bombs by Screw Attacking into the tunnel and destorying the barriers with Missiles (Advanced and above).

-   Added: Method to reach the pickup in Path of Roots from Torvus Lagoon without Morph Ball (Beginner and above).

-   Added: Method to enter the tunnel in Underground Tunnel to Torvus Temple from Torvus Grove with an Instant Morph (Advanced and above).

-   Added: Method to reach the halfpipe pickup in Dark Torvus Arena with Space Jump and a Roll Jump (Expert and above).

-   Added: Method to climb to the upper level in Biostorage Station with Bomb Space Jump (Advanced and above).

-   Added: Method to reach the pickup in Grand Windchamber with a Space Jump, Bomb Space Jump, and a Scan Dash (Expert and above).

-   Added: Method to climb Mining Station B with Space Jump and a Slope Jump (Expert and above).

-   Added: Method to reach the portal in Mining Station B with Space Jump, Scan Visor, and Dashing for Single Room OoB (Expert and above).

-   Added: Method to cross Bitter Well to Phazon Site with Wall Boosts (Hypermode).

-   Added: Method to reach the bomb slot in Training Chamber with Gravity Boost and Air Underwater (Advanced and above).

-   Added: Method to open activate the Bomb Slot in Training Chamber with Darkburst or Sonic Boom (Hypermode).

-   Changed: Auto tracker internally uses a configuration file for the item positions.

-   Changed: The item pool tab when customizing presets now can edit major items directly.

-   Changed: Defeating Quadraxis with Power Bombs is now Advanced (from Beginner).

-   Changed: Bypassing the statue in Training Chamber from the back with Screw Attack and a Bomb Space Jump is now Expert (from Advanced).

-   Changed: Escaping Hive Temple without Spider Ball is now Expert (from Hypermode).

-   Changed: Bomb Space Jump in Great Bridge/Venomous Pond to reach Abandonded Worksite/Brooding Ground is now Expert (from Hypermode).

-   Changed: Using Seeker Missiles now requires either Combat Visor or Dark Visor.

-   Changed: Bomb Slots without Bombs in Sand Processing, Main Gyro Chamber, and Vault are now Advanced (from Expert).

## [2.3.0] - 2021-01-08

-   Added: Method to enter tunnels in Transit Tunnel East/Undertransit One from Catacombs/Dungeon to Training Chamber/Sacrificial Chamber with an Instant Morph (Intermediate and above).

-   Added: Method to reach the pickup on the Screw Attack wall in Aerial Training Site with a Roll Jump (Expert and above).

-   Added: Method to reach the pickup in Abandoned Worksite from the tunnel with a Boost Jump (Advanced and above).

-   Added: Method to bypass the statue in Training Chamber from the back with Screw Attack and a Bomb Space Jump (Advanced and above).

-   Added: Methods to reach the pickup in Mining Station B with Space Jump, Screw Attack, and Standable Terrain or after the puzzle with a Bomb Jump (Advanced and above).

-   Changed: In multiworld, keybearer hints now tells the player and broad category instead of just player.

-   Changed: Dark Alpha Splinter no longer strictly requires Power Beam.

-   Changed: Crossing Main Gyro Chamber with Screw Attack before stopping the gyro is now Hypermode (from Expert).

-   Changed: Phazon Grounds and Transport to Agon Wastes (Torvus) Seeker Locks without Seekers are now Expert (from Hypermode).

-   Fixed: Properly handle invalid ammo configurations in preset editor.

-   Fixed: Randovania no longer instantly crashes on macOS.

-   Fixed: Logic properly considers the Transport A gate being gone after entering from that side in Random Elevators.

## [2.2.0] - 2020-12-20

-   Added: 1 HP Mode, where all Energy Tanks and Save Stations leave you at 1 HP instead of fully healing.

-   Added: Added a detailed report of the generator's state when a game fails to generate.

-   Fixed: Generator will no longer ignore players that have no locations left. This would likely cause multiworld generation to fail more often.

-   Fixed: Error messages are properly shown if a game fails to generate.

-   Fixed: Alerts are now properly saved as displayed.

-   Fixed: Errors in the default preset no longer prevent Randovania from starting.

-   Changed: Optimized game generation, it now takes roughly 2/3 of the time.

-   Changed: Optimized game validation, it now also takes roughly 2/3 of the time.

-   Changed: Relative hints no longer cross portals.

-   Changed: In multiworld, keybearer hints now instead tells the player the item is for, instead of a category.

-   Changed: Decreased the chance of Power Bombs being late in a game.

-   Changed: Account name are updated every time you login via Discord.

-   Changed: Warning about dangerous presets in Multiworld sessions now include the player name.

-   Changed: Roll Jump in Meditation Vista to reach the pickup is now Hypermode (from Expert).

## [2.1.2] - 2020-12-05

-   Added: The Item Pool size now displays a warning if it's above the maximum.

-   Changed: The minimum random starting items is now considered for checking the pool size.

-   Fixed: Being kicked from an online session would leave the window stuck there forever.

-   Fixed: Bulk selecting areas for starting location no longer includes areas that aren't valid starting locations.

## [2.1.1] - 2020-12-02

-   Added: A prompt is now shown asking the user to install the Visual C++ Redistributable if loading the Dolphin backend fails.

-   Fixed: Changing ammo configuration breaks everything.

-   Fixed: Patching ISOs should work again.

-   Fixed: Clean installations can select presets again.

## [2.1.0] - 2020-12-02

-   Changed: Multiworld session history now auto-scrolls to the bottom

-   Changed: The lowest level for a trick is now called "Disabled" instead of "No Tricks".

-   Changed: Minimum Varia Suit Dark Aether is now 0.1, as 0 crashes the game.

-   Changed: Permalinks are now entirely different for different games.

-   Changed: Preset summary now specifies if hidden model uses ETM or random item.

-   Added: A very basic visualization of the map to the tracker.

-   Added: Trick Details can now be used with all 3 games.

-   Fixed: Changing a trick level to No Tricks no longer cause inconsistent behavior with the permalinks.

-   Removed: Intermediate path for reaching item in Main Reactor from Security Station B door without Screw Attack since it was broken and impossible.

-   Changed: Renamed "Before Pickup" to "Next to Pickup" in various locations for more clarity


## [2.0.2] - 2020-11-21

-   Added: Starting locations tab has checkboxes to easily select all locations in an area

-   Added: The map tracker now supports random elevators, translator gates and starting location.

-   Changed: The pickup spoiler in game details is now sorted.

-   Fixed: Multiworld sessions should no longer occasionally duplicate messages.

-   Fixed: Custom safe zone healing should now work in multiworld sessions.

-   Fixed: Occasional error with switching an observer into a player.

## [2.0.1] - Skipped

## [2.0.0] - 2020-11-15

This version is dedicated to SpaghettiToastBook, a great member of our community who sadly lost her life this year.

Her contributions to Randovania were invaluable and she'll be missed.

---

-   **Major** - New game mode: Multiworld. In this co-op multiplayer mode, there's one different world for each player which is filled with items for specific players.

-   **Major** - Tricks are more organized and can be customized more precisely to a player's desire.

### General

-   Removed: Presets no longer have a global trick level. Each trick is now configured separately.

-   Added: Options for configuring usage of new tricks:
    - Bomb Jump (renamed from Difficult Bomb Jump)
    - Bomb Slot without Bombs
    - Boost Jump
    - Combat
    - Difficult Movement
    - Extended Dash
    - Knowledge
    - Open Gates from Behind
    - Respawn Abuse
    - Screw Attack into Tunnels
    - Seeker Locks without Seekers
    - Single Room Out of Bounds
    - Standable Terrain

-   Changed: The following trick level difficulties were renamed:
    - Trivial -> Beginner
    - Easy -> Intermediate
    - Normal -> Advanced
    - Hard -> Expert
    - Minimal Checking -> Minimal Logic

-   Changed: Replaced Beginner Friendly with Starter Preset, which is now the default preset.

-   Fixed: Energy Tanks can now properly be used as progression.

### Hints

-   Added: Relative hints, where an item is described as being some rooms away from another item or room.

-   Added: Guaranteed hints which tells in which areas (Agon Wastes, Ing Hive, etc) contains the keys for each of your dark temples.
    These hints are placed purely randomly, similarly to the guaranteed Temple Bosses hints.

-   Added: Free hint spots after generation now prefer items from late in progression instead of pure random.

-   Removed: Hints with green item names/joke item names have been removed.

-   Removed: Temple Keys are no longer hinted by progression-based Luminoth lore hints.

-   Changed: All games now have precisely 2 joke hints, which no longer randomly replace a progression hint.

-   Changed: Hints from keybearer corpses now uses a broader category, which leaves unclear if it's an expansion or not.

### GUI

-   Added: An automatic item tracker based on a Dolphin running on the same computer or a special Nintendont build on the same Wifi.

-   Added: A dark theme has been added. It can be toggled in the Advanced menu.

-   Added: Requirements in the logic database can now use templates of requirements, allowing for easy re-use.

-   Added: Data Editor can now edit all fields of a node, from type, name and all type specific fields.

-   Added: Data Visualizer and Editor now can operate in the included database for Prime 1 and 3.

-   Added: The Data Editor now displays a warning if you're closing with unsaved changes.

-   Added: Randovania can generate a game by importing permalinks directly from a race on racetime.gg.

-   Added: Some tricks now have a description on the Trick Details popup.

-   Fixed: Some complex combination of requirements with different depths now are displayed correctly.

-   Fixed: The Data Visualizer no longer opens behind the Customize Preset window when using the Trick Details popup.

-   Changed: After generating a game, the details shows up in a new window instead of in a new tab.

-   Changed: In game details, the permalink is now placed inside a line edit, so the window doesn't stretch with long permalinks.

-   Changed: All cosmetic game changes are now configured in the same dialog as the in-game options.

### Quality of Life

-   Added: A button in the Open menu now opens the folder where previously generated games are placed.

-   Added: Charge Beam and Scan Visor now use their respective models in game instead of Energy Transfer Module.

-   Added: The rate of healing for Safe Zones is now configurable.

-   Fixed: Removed Aerie Access and Credits from possible starting locations.

-   Changed: The Mission Final screen now includes the seed hash instead of Permalink, as many permalinks are bigger than the screen.

-   Changed: The elevator scan now includes the world of the connected area.

### Internals/Developer

-   Added: Energy Tanks have doubled weight for the generator.

-   Added: It's now possible to set the default spawn point of an area.

-   Fixed: Fixed solver when an event only connects to a pickup, but that pickup has connections from other nodes.

-   Fixed: The Data Editor no longer errors when saving after creating a new node.

-   Fixed: Certain combinations of item requirements with damage requirements weren't being processed correctly.

-   Fixed: Duplicated requirements are now properly removed when simplifying requirements.

-   Fixed: Exclude from Room Randomizer is now properly set, restoring many logic paths.

-   Changed: Better error messages when there are references to unknown resources in the database.

-   Changed: The `database` command is no longer a subcommand of `echoes`. It also has the `--game` argument to choose which database to use.

-   Changed: The `_locations_internal` field is no longer needed for .rdvgame files.

### Logic Database changes

#### Added

-   General:
    - Methods to open all Seeker Missile Doors with Screw Attack (Advanced and above).
    - Method to activate most Bomb Slots without Bombs (Advanced and above).
    - Dark/Light/Annihilator doors and Dark/Light portals require either ammo or Charge Beam.

-   Sanctum, method to fight Emperor Ing without Spider Ball (Hypermode).

-   Transport A Access, method of reaching Temple Transport A door with a Wall Boost (Advanced and above).

-   Abandoned Base, method of reaching portal with Space Jump and Screw Attack (Intermediate and above).

-   Accursed Lake, method of collecting the item and leaving with Morph Ball, Light Suit, Gravity Boost, and Reverse Air Underwater (Advanced and above).

-   Hall of Honored Dead, method of leaving through the Morph tunnel without Space Jump (Expert and above).

-   Industrial Site, method of opening the gate to Hive Access Tunnel from behind with just Charge Beam (Intermediate and above).

-   Ing Windchamber, method of completing the puzzle with Power Bombs instead of Bombs (Beginner and above).

-   Landing Site, method of reaching Service Access door:
    - With Bombs and Screw Attack (Intermediate and above).
    - With Space Jump and Bomb Space Jump (Intermediate and above).

-   Meeting Grounds, method of reaching the tunnel with Space Jump and a Bomb Space Jump (Intermediate and above).

-   Temple Assembly Site:
    - Methods of reaching Dynamo Chamber door with a Bomb Jump (Beginner and above), a Dash (Intermediate and above), or a Roll Jump (Advanced and above).
    - Methods of reaching the portal without moving the light block with Single Room Out of Bounds and either Screw Attack or Space Jump (Expert and above).
    - Method of leaving from the portal with Single Room Out of Bounds and Screw Attack (Expert and above).

-   Windchamber Gateway:
    - Method of reaching the item with a Boost Jump (Advanced and above) and returning with an Extended Dash (Expert and above).
    - Method of reaching Path of Eyes door from Grand Windchamber door with an Extended Dash (Advanced and above).

-   Bioenergy Production, method to reach Storage C door or item from top level with Extended Dash (Expert and above).

-   Central Station Access/Warrior's Walk, method of climbing the ledge with an Instant Unmorph Jump (Hypermode).

-   Crossroads, method to reach the item from the half pipe with just Screw Attack (Advanced and above).

-   Dark Transit Station, method to reach the ledge from Duelling Range with a Bomb Jump (Beginner and above).

-   Portal Access, method of crossing to Judgement Pit using Screw Attack without Z-Axis (Beginner and above).

-   Doomed Entry, method to climb room with Space Jump and Screw Attack (Beginner and above).

-   Feeding Pit:
    - Method of reaching Ing Cache 1 door with Space Jump and Screw Attack (No Tricks and above).
    - Method of climbing to Watering Hole door without any items (Expert and above).
    - Method of escaping the pool using Light Suit and a Bomb Space Jump no Space Jump or Gravity Boost (Hypermode)

-   Main Reactor, method of reaching Dark Samus 1 fight from Ventilation Area A door with Space Jump, Bombs, and a Bomb Space Jump (Intermediate and above).

-   Mining Station B:
    - Method to climb to the Seeker door without Morph Ball and with Space Jump (Beginner and above).
    - Method to reach the portal without breaking the rock with Single Room Out of Bounds and Screw Attack (Expert and above).

-   Sandcanyon, method to reach the item with Space Jump and Single Room Out of Bounds (Expert and above).

-   Transport Center/Crossroads, method to climb the halfpipe with Space Jump (Advanced and above).

-   Abandoned Worksite:
    - Method of reaching the item with a Bomb Space Jump without Space Jump (Advanced and above).
    - Method of reaching the tunnel from Forgotten Bridge with a Slope Jump (Intermediate and above).

-   Catacombs:
    - Method to reach the Bomb Slot with Air Underwater and Screw Attack (Advanced and above).
    - Method to reach Transit Tunnel East with a Combat/Scan Dash (Advanced and above).
    - Method to reach the portal with Screw Attack (Intermediate and above).
    - Method to reach Transit Tunnel East/South with Morph Ball, Gravity Boost, and Reverse Air Underwater (Advanced and above).
    - Method to reach Transit Tunnel South with Jump Off Enemy (Advanced and above).

-   Dark Arena Tunnel, method of reaching either door with Screw Attack and Single Room Out of Bounds (Advanced and above).

-   Dark Forgotten Bridge:
    - Method to perform the gate clip to Dark Falls/Dark Arena Tunnel with a Ledge Clip Jump (Hypermode).
    - Method to reach Bridge Center from Putrid Alcove door with only Scan Visor (Advanced and above).
    - Method to reach Brooding Ground door from the bridge before rotating and with an Extended Dash (Expert and above).

-   Forgotten Bridge:
    - Method to reach Abandoned Worksite door from the bridge before rotating and with an Extended Dash (Expert and above).
    - Method to reach Bridge Center with Morph Ball, Gravity Boost, and Reverse Air Underwater (Advanced and above).

-   Gathering Hall:
    - Method to reach the Kinetic Orb Cannon with Gravity Boost and Bombs (Expert and above) or Gravity Boost and Space Jump (Beginner and above).
    - Method to reach Transit Tunnel South from Transit Tunnel West with Morph Ball, Gravity Boost, and Reverse Air Underwater (Advanced and above).
    - Method to reach the Spider Ball tracks with Morph Ball, Gravity Boost, and Reverse Air Underwater (Advanced and above).
    - Methods to escape the halfpipe after draining the water with Space Jump and Bomb Space Jump or Space Jump and Screw Attack (Advanced and above).

-   Great Bridge, method of reaching the lower Temple Access door from Path of Roots door with Screw Attack and Slope Jump (Intermediate and above).

-   Main Hydrochamber/Hydrodynamo Station, methods to climb rooms without Gravity Boost and with Air Underwater (Advanced and above), Space Jump, and Screw Attack (Hypermode).

-   Meditation Vista, methods of reaching the item with a Boost Jump (Advanced and above), Roll Jump (Expert and above), or Extended Dash (Hypermode).

-   Path of Roots, method of reaching the item using:
    - Morph Ball, Bombs and Space Jump (Advanced and above).
    - Morph Ball, Gravity Boost, and Reverse Air Underwater (Advanced and above).
    - Morph Ball, Bombs, and Standable Terrain (Hypermode).

-   Plaza Access, method of reaching the doors and the item with Screw Attack and Single Room Out of Bounds (Advanced and above).

-   Portal Chamber (Light World), method of reaching the portal from Torvus Lagoon door with Screw Attack and Single Room Out of Bounds (Advanced and above).

-   Putrid Alcove, method of getting the item and leaving without any items (Expert and above).

-   Sacrificial Chamber, method of crossing gap to Sacrificial Chamber Tunnel with Extended Dash (Expert and above).

-   Torvus Grove, method of climbing the room without Boost Ball (Expert and above).

-   Torvus Plaza:
    - Method of getting the item without Boost Ball and/or Spider Ball (Advanced and above).
    - Method of leaving the room with Space Jump and Bombs (Advanced and above).

-   Torvus Temple, method of reaching the pirate fight from the lower level with Screw Attack and Single Room Out of Bounds (Advanced and above).

-   Training Chamber:
    - Method to exit the spinner with Power Bombs instead of Bombs (Beginner and above).
    - Method to climb to the top of the statue with Gravity Boost and Bombs (Intermediate and above).
    - Method to climb to the top of the statue with Space Jump, Scan Dash, and Underwater Dash (Advanced and above).
    - Method to climb to the top of the statue with Space Jump and Extended Dash (Expert and Above).

-   Underground Tunnel, method to access Torvus Temple from Torvus Grove with Screw Attack (Expert and above).

-   Undertemple, method to have PB Guardian break PB door using bombs (Advanced and above).

-   Undertemple Access, method of reaching the item using Screw Attack and Jump Off Enemy (Hypermode).

-   Venomous Pond, method to reach the key from the Save Station with Screw Attack and Standable Terrain (Beginner and above).

-   Aerial Training Site, methods to cross the room from various nodes with Dashes, Roll Jumps, and Extended Dashes (Intermediate/Expert and above).

-   Aerie, method of collecting the item:
    - Without entering the Dark World (Expert and above).
    - With only Screw Attack (Beginner and above).

-   Dynamo Access, method to cross over the Spider Track with Space Jump and Standable Terrain (Beginner and above).

-   Dynamo Works:
    - Method of collecting the item with a Roll Jump and Instant Morph (Expert and above).
    - Method of reaching the upper door with a Bomb Space Jump (Beginnner and above).

-   Grand Abyss, methods of crossing the gap with Boost Jump (Advanced and above) or Extended Dash (Expert and above).

-   Hall of Combat Mastery:
    - Method of collecting the item with a Wall Boost (Expert and above).
    - Methods of reaching the item, and skipping the Spider Track to and from Central Area Transport East with Screw Attack (Intermediate and above).

-   Hive Entrance, method of reaching the Flying Ing Cache with Screw Attack and Single Room Out of Bounds (Hypermode).

-   Hive Dynamo Works:
    - Method of collecting the Flying Ing Cache item and leaving with Space Jump and Scan Visor (Advanced and above).
    - Method of reaching the Flying Ing Cache from portal side and vice versa with Screw Attack and Single Room Out of Bounds (Expert and above).

-   Hive Summit, method of reaching the portal:
    - With Space Jump and Standable Terrain (Intermediate and above).
    - With Space Jump, Boost Ball, Boost Jump, and Out of Bounds (Expert and above).

-   Hive Temple:
    - Method of fighting Quadraxis with Power Bombs instead of Bombs (Beginner and above).
    - Methods of leaving the room without Spider Ball after Quadraxis with Boost Ball or Space Jump (Hypermode).

-   Judgment Drop, method of reaching the portal with Space Jump and Single Room Out of Bounds (Expert and above).

-   Main Research, method of fighting Caretaker Drone without Bombs (Expert and above).

-   Reactor Core, method of reaching the item with only Space Jump (Expert and above).

-   Sanctuary Entrance, method to reach the cannon to the item with only Morph Ball, Spider Ball, and Power Bombs (Advanced and above).

-   Vault Attack Portal, method to cross either direction with just Screw Attack (Expert and above).

-   Watch Station, method of accessing the Spider Ball track to Watch Station Access door and Sentinel's Path door and back with an Instant Morph (Intermediate and above).

-   Watch Station Access, methods to cross the pit in either direction using:
    - Boost Ball and Boost Jump (Advanced and above).
    - Space Jump, Scan Visor, and Scan Dash (Advanced and above).

-   Workers Path, method of crossing the room from Sanctuary Temple with a Boost Jump (Advanced and above).

#### Fixed

-   Scan Visor Requirements:
    - Dash Requirements in many rooms
    - Grand Abyss Bridge terminal
    - Sand Processing item
    - Staging Area terminal
    - Torvus Lagoon terminal
    - Trooper Security Station Event coming from Communication Area
    - Various Dash Requirements

-   Dark Aether Damage Requirements have been added to every room in the Dark World.

-   Morph Ball requirements added to Morph Ball Doors and various rooms.

-   Invisible Objects and Dark Visor Requirements:
    - Screw Attack without Space Jump in Unseen Way (Intermediate and above)
    - Screw Attack without Space Jump in Phazon Grounds (Advanced and above)

-   Entrance to Agon Map Station now requires Bombs, Power Bombs, or Boost Ball if coming from either direction, or Screw Attack and Space Jump as well if coming from Mining Plaza.

-   Added Charge Beam and Beam Ammo Requirements to Profane Path and Sentinel's Path.

-   Sand Processing:
    - Now requires items to climb the room before draining the sand: Space Jump, with a Bomb Jump (Beginner and above) or with Screw Attack (Intermediate and above)
    - Screw Attacking into the tunnel is now Expert (from Hypermode).

-   Portal Site:
    - Now does not require the gate open to enter from Portal Access.
    - Now does not require the gate closed to enter from Crossroads.

-   Service Access now properly includes Wall Boost to Meeting Grounds from Landing Site on Advanced.

#### Changed

-   Many nodes with missing requirements have been updated/cleaned up.

-   Simplified nodes in many rooms for ease of logic navigation.

-   Various tricks have been changed to more accurately represent the required method.

-   Abandoned Base, Bomb Jump to transport is now Advanced (from Intermediate).

-   Accursed Lake, Dash to Safe Zone from Flying Ing Cache is now Intermediate (from Beginner).

-   Communication Area:
    - Standable Terrain to reach the item is now Beginner (from Intermediate).
    - Screw Attack without Space Jump to reach Storage Cavern A is now Beginner (from Intermediate).
    - Double Bomb Jump up Standable Terrain is now Intermediate (from Advanced).

-   GFMC Compound, Extended Dash to reach the item on the Ship without Space Jump is now Expert (from Hypermode).

-   Grand Windchamber, reaching the pickup with Terminal Fall Abuse after solving the Ing Windchamber puzzle is now Beginner (from Intermediate).

-   Path of Eyes, Bomb Jumps to get over Light blocks are now Beginner (from Intermediate).

-   Service Access, crossing upper tunnel without Boost Ball is now Advanced (from Intermediate).

-   Temple Assembly Site, method to reach the item with Screw Attack is now Beginner (from Intermediate).

-   Agon Temple, Slope Jumps to skip the fight barriers are now Beginner (from Advanced).

-   Battleground, climbing to top safe zone via Standable Terrain is now Beginner (from Intermediate).

-   Central Mining Station, Scan Dash to upper level from Central Station Access is now Expert (from Advanced).

-   Command Center Access, exiting tunnel without Space Jump is now Beginner (from Intermediate).

-   Doomed Entry, Slope Jump to reach the upper level from the portal is now Beginner (from Intermediate).

-   Double Path, crossing lower path without Space Jump is now Beginner (from Intermediate).

-   Feeding Pit, method to climb to Watering Hole with just Screw Attack is now Beginner (from Intermediate).

-   Mining Plaza, climbing the room with Screw Attack is now Beginner (from Intermediate).

-   Mining Station A, reaching Front of Lore Scan from Room Center with a Bomb Jump is now Intermediate (from Advanced).

-   Mining Station B:
    - Reaching Transit Station door from room center with Screw Attack after opening the portal is now Intermediate (from Hypermode).
    - Reaching the bomb slot to open the portal with Standable Terrain and Screw Attack is now Intermediate (from Advanced).
    - Reaching the bomb slot to open the portal with Slope Jump and Space Jump is now Advanced (from Expert).

-   Portal Access, returning from Judgment Pit without Space Jump is now Beginner (from Intermediate).

-   Trial Grounds, Standable Terrain to reach the door from the portal is now Beginner (from Intermediate).

-   Catacombs, reaching the portal with Morph Ball and Reverse Air Underwater is now Advanced (from Expert).

-   Crypt, Bomb Jump to Laser Platfrom from bottom Safe Zone is now Beginner (from Intermediate).

-   Forgotten Bridge, reaching Bridge Center with Bombs and Screw Attack is now Intermediate (from Advanced).

-   Gathering Hall:
    - Reaching Transit Tunnel South/West Doors from top door with Morph Ball and Roll Jump is now Expert (from Advanced).
    - Reaching Transit Tunnel East with Spider Ball and Boost Ball is now Beginner (from Intermediate).

-   Great Bridge:
    - Slope Jumps to reach Map Station from Bottom Level and from Map Station to Upper Level are now Beginner and Intermediate (from Intermediate and Advanced, respectively).
    - Bomb Space Jump with Space Jump to reach the Translator Gate is now Advanced (from Expert).

-   Poisoned Bog, reaching Portal Chamber door with just Screw Attack is now Advanced (from Intermediate).

-   Torvus Lagoon, reaching Portal Chamber from Temple Transport Access is now Intermediate (from Advanced).

-   Training Chamber, Standable Terrain to reach Fortress Transport Access from Top of Statue and back is now Beginner (from Intermediate).

-   Venomous Pond, reaching the key from the Save Station with Screw Attack is now Beginner (from Intermediate).

-   Aerial Training Site, Screw Attack at Z-Axis from Central Hive Area West door to the portal or Temple Security Access door is now Intermediate (from Advanced).

-   Dynamo Access, crossing over the Spider Track with a Slope Jump is now Beginner (from Intermediate).

-   Hall of Combat Mastery, Instant Morph tricks to the item and Central Area Transport East and back are now Advanced (from Intermediate).

-   Hive Dynamo Access, opening Echo Gate from behind is now Beginner (from Intermediate).

-   Hive Dynamo Works:
    - Reaching the Seeker Lock Safe Zone from Hive Dynamo Access door with Terminal Fall Abuse is now Beginner (from Intermediate).
    - Reaching the Flying Ing Cache from the tunnel with Screw Attack is now Beginner (from Intermediate).
    - Reaching the Flying Ing Cache from the tunnel and back with Standable Terrain is now Intermediate (from Advanced).
    - Opening the Seeker Lock from behind is now Beginner (from Intermediate).

-   Hive Summit, Standable Terrain to reach portal inside glass area is now Beginner (from Intermediate).

-   Hive/Temple Access, reaching the upper door with Screw Attack at Z-Axis is now Beginenr (from Intermediate).

-   Transit Station, reaching the top portal with Screw Attack is now Beginner (from Intermediate).

-   Vault:
    - Terminal Fall abuse to reach Grand Abyss door from bridge portal with Space Jump is now Beginner (from Intermediate).
    - Reaching the Bomb Slot with Screw Attack from the bridge portal is now Beginner (from Intermediate).

-   Watch Station, Screw Attack at Z-Axis from Watch Station door to Sentinel's Path door is now Beginner (from Intermediate).

-   Watch Station Access, reaching the Watch Station door from the pickup with just Screw Attack is now Beginner (from Intermediate).

## [1.2.2] - 2020-06-06

-   Changed: Re-organized the tabs in the preset customization window

-   Changed: The reset map tracker menu action is now visible on non-windows platforms.

-   Fixed: Exporting ISOs with Menu Mod should now work on macOS.

## [1.2.1] - 2020-05-30

-   Added: Randovania releases now includes a packages for macOS.

## [1.2.0] - 2020-05-25

-   *Major* - Added: The text of the scan that unlocks an elevator now includes the
    elevators destination.

-   *Major* - Added: Translator gates can be configured as Unlocked: the hologram will be invisible and can be scanned
    without any translator.

-   *Major* - Added: The default in-game options can now be configured from Randovania.

-   *Major* - Added: How much ammo each beam uses to shoot uncharged, charged and charge combos is now configurable,
    along with the ammo it uses.

-   *Major* - Changed: The database now uses a new format which allows for any combination of "Or"/"And" statements.
    The Data Visualizer and Editor were both updated to take advantage of this.

-   Added: An option to connect Sky Temple Gateway directly to the credits, skipping the final bosses.

-   Added: How much energy you get for each Energy Tank is now configurable.

-   Added: The in-game Hint System has been removed. The option for it remains, but does nothing.

-   Changed: The spoiler log now lists the order in which items where placed, with their location and hints,
    instead of a detailed playthrough for completion.

-   Changed: The logbook entries that contains hints are now named after the room they're in, with the categories
    being about which kind of hint they are.
    KNOWN ISSUE: While scanning something, the categories that show up are incorrect.

-   Added: Open -> Trick Details menu entry, similar to what's available in the
    Trick Level tab when customizing a preset.

-   Added: Play -> Import game file, to load spoiler logs.

-   Added: The "Heals?" checkbox in the database editor now works.

-   Added: The permalink import dialog now shows an error message for invalid permalinks.

-   Changed: One-way elevators now have a chance of warping to credits.

-   Changed: Clarified that the item from Space Jump Guardian and Power Bomb Guardian
    must be collected for the appropriate events to be triggered.

-   Changed: In Menu Mod, the list of rooms to warp to is now sorted.

-   Changed: The export-areas command line option now outputs details about requirements for each area.

-   Internal: A human-readable copy of the database is now kept next to the database file, for easier diffs.

-   Fixed: Debug logs can no longer be enabled for non-spoiler permalinks.

-   Added: Missile Expansions have a 1/8192 chance of using Dark Missile Trooper model.

-   Fixed: Progress bar no longer goes to an indefinite status when generation fails.

-   Added: Checkbox for automatically exporting a spoiler log next to the ISO.

-   Fixed: Only the last digit of the game id is changed, instead of the full game id.

### Logic Database changes

-   Fixed: Staging Area is now correctly considered a dark world room.

-   Fixed: The Ing Cache in Dark Oasis now requires Power Bombs.

-   Fixed: Bioenergy Production correctly requires Scan Visor for connections using the racks.

-   Added: In Bioenergy Production, method of reaching the Storage C door with Space Jump and Screw Attack (Easy and above)

-   Added: In Bioenergy Production, method of reaching the Storage C door using a roll jump (Normal and above).

-   Added: In Bioenergy Production, method of reaching the Ventilation Area B door using Screw Attack without Space Jump (Normal and above).

-   Added: In Bioenergy Production, additional upper level connections using Space Jump and Screw Attack.

-   Added: In Sandcanyon, method of reaching the center platform using a roll jump and boost ball (Hard and above).

-   Changed: In Command Center Access, the wall boosts to reach the lower Central Mining Station and Command Center doors from the morph ball tunnel are now Normal difficulty (from Hard).

-   Changed: In Portal Chamber (both light and dark Torvus) , all wall boosts are now Normal difficulty (from Hard).

-   Changed: In Undertransit Two, all wall boosts are now Easy difficulty (from Hard).

-   Changed: In Temple Security Access, all wall boosts are now Normal difficulty (from Hard).

-   Changed: In Watch Station, all wall boosts are now Normal difficulty (from Hard).

-   Added: In Watch Station, a wall boost method of reaching the Watch Station Access door from the Sentinel's Path door using Spider Ball and Boost Ball (Normal and above).

-   Changed: In Service Access, methods using a wall boost to reach the Meeting Grounds door from the upper Morph Ball tunnel are now Normal difficulty (from Hard).

-   Changed: In Great Bridge, the wall boost to reach the lower Temple Access Door from the Path of Roots door is now Easy difficulty (from Hard).

-   Changed: In Transit Tunnel East, the wall boost to reach the Training Chamber door from the Catacombs door is now Easy dififculty (from Hard).

-   Changed: In Transit Tunnel South, all wall boosts are now Easy difficulty (from Hard).

-   Added: In Hall of Honored Dead, a method of obtaining the item with Power Bombs (Trivial and above).

-   Added: Many Light Ammo/Dark Ammo/Morph Ball/Charge Beam requirements.

-   Added: In Bioenergy Production, methods of reaching the item and the door to Ventilation Area B using a Bomb Space Jump and Screw Attack without Space Jump (Hypermode).

-   Fixed: Biostorage Station now requires Space Jump or Scan Visor to reach the upper level (No Tricks and above).

-   Changed: In Sand Processing, the method of reaching the item without Boost Ball requires the Bomb Space Jump trick, and no longer requires Screw Attack.

-   Added: In GFMC Compound, a method of reaching the ship item with Screw Attack (Normal and above).

-   Added: In Main Gyro Chamber, a method of reaching the bottom of the gyro area from the middle of the room with Screw Attack (Easy and above).

-   Changed: In Workers Path, Morph Ball Bomb is no longer required.

-   Changed: In Main Reactor, unlocking the gate no longer requires Space Jump, and is now Trivial difficulty (from Easy).

-   Added: In Landing Site, a method of reaching the door to Service Access using Morph Ball Bomb and a Slope Jump (Normal and above).

-   Added: Methods of climbing Central Station Access and Warrior's Walk using Screw Attack (Hard and above) and a wall boost (Hypermode).

-   Added: A method of opening the echo gate in Hive Dynamo Access from the Hive Gyro chamber side using Sonic Boom or Darkburst (Easy and above).

-   Changed: In Reliquary Grounds, the method of reaching the door to Ing Reliquary using Screw Attack is now Normal difficulty (from Hard).

-   Added: In Reliquary Grounds, a method of reaching the door to Ing Reliquary using Morph Ball Bomb and Screw Attack without Space Jump (Easy and above).

-   Added: In Phazon Pit, a method of reaching the door to Phazon Grounds using a roll jump and boost ball (Hard and above).

-   Changed: Climbing Hall of Stairs with Space Jump is now Trivial difficulty (from Easy).

-   Added: In Transport Center, a method of reaching the elevator door from the portal using Screw Attack without Space Jump (Trivial and above).

-   Added: In Mining Station A, a method to reach the Temple Access door using Screw Attack (Trivial and above).

-   Added: In Gathering Hall, a method to reach the Transit Tunnel South from the Gathering Access door using Space Jump (Easy and above).

-   Added: In Industrial Site, a method of opening the Industrial Site gate from the wrong side using a missile (Trivial and above).

-   Fixed: Removing the Aerial Training Site barrier requires Scan Visor.



## [1.1.1] - 2020-03-11

-   Added: The preset summary now includes if menu mod is enabled.

-   Fixed: The cursor no longer snaps to the end on all changes, in the permalink
    input field.

-   Fixed: "Starting Items" is now properly implemented in the preset summary.

-   Changed: "Custom Items" is now "Item Pool" in the preset summary, and lists all
    deviations from the standard item pool.

## [1.1.0] - 2020-03-10

-   Added: The pickup notice for a locked expansion is more clear of what's going on.

-   Added: The "Save ISO" dialog now remembers the last output directory used.

-   Added: A copy of the game file is automatically saved to
    `%LOCALAPPDATA%\Randovania\game_history` whenever a game is generated. There's no
    interface in Randovania to view this history.

-   Changed: The "Save Spoiler" button now provides a default name for the game file.

-   Changed: Shortened permalinks with customized starting locations.

-   Changed: Preset are now exported to `.rdvpreset` files, to avoid Discord truncating the
    file names.

-   Fixed: When changing a preset name, the cursor no longer moves to end after any change.

### Logic Database changes

-   Fixed: The pickup in Undertransit One now requires Power Bombs, to avoid soft locks.

-   Fixed: The second Portal Chamber is now correctly considered a Dark Torvus Bog room.

## [1.0.0] - 2020-02-09

-   *Major* - Added: Support for multiple presets of options, as well as saving your own presets.

-   *Major* - Changed: The user experience for creating a new game has been changed completely.

-   Added: Three new methods of shuffling elevators: *Two-way, unchecked*, *One-way, elevator room*
    and *One-way, anywhere*. The elevators tab has more details of how these work.

-   Added: Add a setting for how strict the damage requirements are.

-   Added: It's now possible to exclude locations from having any progression on them.

-   Added: You can choose an arbitrary number of locations to choose randomly from for starting location.

-   Changed: A Luminoth Lore scan is less likely to have hints for what was already accessible
    when that scan was found.

-   Changed: Power Bombs and Progressive Grapple are now slightly more likely to appear earlier.

-   Changed: The hints randomly assigned at the end of generation are less likely to be repeats.

-   Changed: Loading a new game will automatically clear any existing one.

-   Changed: Minimal Checking now also checks of Dark Agon Temple Keys and Dark Torvus Temple Keys.

-   Removed: The Progressive Launcher has been removed.

-   Removed: The settings for fixing the translator gates have been removed for now, to be re-added
    on a future "Advanced" tab.

-   Removed: The create-permalink command line argument has been removed.

### Logic Database changes

-   Fixed: Spider Guardian fight now requires Dynamo Works Quads Gone to be triggered.

-   Fixed: Boost Guardian now properly requires Bombs.

-   Added: Escaping Dark Torvus Arena with a BSJ, for Normal. (See #581).

-   Added: Activating the Industrial Site gate backwards, using charged Annihilator Beam, for Trivial. (See #582).

## [0.29.1] - 2019-10-01

-   Fixed: Fix AttributeError preventing major/minor randomization from working.

-   Fixed: Seeds where no progression is needed to finish should no longer fail to generate.

## [0.29.0] - 2019-10-01

-   *Major* - There is now an option for a major/minor split randomization mode, in which expansions and
    non-expansion items are shuffled separately.

-   *Major* - Changed: Item hints and Sky Temple Key hints now distinguish between the light and dark worlds.
    For example, the room in which Quadraxis resides will be shown as "Ing Hive - Hive Temple" rather than
    "Sanctuary Fortress - Hive Temple".

-   *Major* - Added: the "Invisible Objects" trick in places where a visor would otherwise be used to be able to see
    something (such as an invisible platform).

-   *Major* - Added: Title screen now shows a three-word representation of the seed hash.

-   Added: As an experimental feature, it is now possible to shuffle Power Beam, Charge Beam, Scan Visor and Morph Ball.
    These items use Energy Transfer Module model in game.

-   Added: You can now place a pickup that temporarily gives Cannon Ball when collected. It uses Boost Ball's model.

-   Changed: Some item categories were given clearer names:
    - Dark Agon Keys, Dark Torvus Keys, and Ing Hive Keys are now referred to as "red Temple Keys" instead of
    "Temple Keys".
    - Items that aren't keys or expansions are collectively referred to as "major upgrades" instead of "major items".
    - Red Temple Keys and Sky Temple Keys are now collectively referred to as "Dark Temple Keys" instead of "keys".

-   Fixed: "Beam combos" are now called "charge combos".

-   Changed: The hints acquired from keybearer corpses now clarify that the item is the one contained in a Flying
    Ing Cache.

-   Changed: Each hint for the items guarded by Amorbis, Chykka, and Quadraxis now contains the corresponding
    Guardian's name.

-   Changed: The hint for the vanilla Light Suit location now has special text.

-   Changed: Item names in hints are now colored orange instead of red.

-   Changed: Some hints were added, some removed, and some modified.

-   Changed: Item scans were slightly edited.

-   Changed: The Sky Temple Key hints no longer use ordinal numbers.

-   Added: The seed hash is shown in Randovania's GUI after patching is done.

-   Changed: Generation will now be retried more times before giving up.

-   Changed: Joke hints are now used at most once each when placing hints.

-   Changed: The generator is now more likely to fill the worlds evenly.

-   Fixed: Added proper default nodes for rooms that were missing one, allowing those rooms to be selected as the
    starting room.

-   Fixed: Minimal Checking now correctly handles progressive suit and grapple.

-   Fixed: Config files with invalid JSON are now correctly dealt with.

-   Changed: Improved the performance of the resolver considerably.

-   Added: In the data visualizer, the damage requirements now have more descriptive names.

-   Added: In the data visualizer, requirements are now described with simpler to understand terms.

-   Changed: Windows releases are now created with PyInstaller 3.5.

-   Changed: The generator is now more likely to fill the worlds evenly.

### Logic Database changes

-   Changed: All NTSC-specific tricks are now in logic. These are always in logic, since the fixes from other versions
    are patched out.

-   Changed: Screw Attacking without Space Jump Boots in Hive Temple is no longer required on No Tricks.

-   Changed: In Hive Temple, scan dashing to the door to Temple Security Access is now Hypermode difficulty,
    from Hard and above.

-   Changed: The method to get the Main Research item with only Spider Ball was removed.

-   Fixed: Using charged Light Beam shots to get the item in Hazing Cliff now requires 5 or more Light Ammo.

-   Added: Method to open the gate in Main Reactor with Space Jump Boots and Screw Attack.

-   Changed: Opening the barrier in Crypt with Screw Attack is now always Easy and above.

-   Added: Method to climb to the door to Crypt Tunnel in Crypt via a Bomb Space Jump (Normal and above).

-   Added: Method to open Seeker Launcher blast shields with four missiles, Seeker Launcher, and Screw Attack (Easy
    and above). Underwater, the trick Air Underwater is also required, and the difficulty is Normal and above.

-   Fixed: Dark world damage during the Quadraxis fight is now correctly calculated.

-   Fixed: Requirements for crossing Sacred Path were added.

-   Added: Method to cross gap in the upper level of Command Center using Screw Attack without Space Jump Boots
    (Trivial and above).

-   Added: In Central Mining Station, a method to get to upper door to Command Center Access using a
    Bomb Space Jump (Easy and above) and another using Space Jump Boots and Screw Attack (Easy and above).

-   Added: Methods to climb Mining Plaza using the Morph Ball Bomb (Trivial and above) and using Screw Attack
    without Space Jump Boots (Easy and above).

-   Changed: In Forgotten Bridge, the difficulty of scan dashing to the door to Abandoned Worksite or the portal to
    Dark Forgotten Bridge was lowered to Easy, from Normal.

-   Added: In Forgotten Bridge, a method to get to the door to Grove Access from the portal to Dark Forgotten Bridge
    using only Screw Attack (Easy and above).

-   Added: In Forgotten Bridge, a method to get to the door to Abandoned Worksite via a roll jump (Easy and above).

-   Added: In Forgotten Bridge, a method to get to the bridge center from the door to Grove Access via a scan dash
    (Easy and above).

-   Added: In Hydrodynamo Station, a method to get from the room's top to the door to Save Station B with Screw Attack
    without Space Jump Boots (Trivial and above).

-   Changed: Climbing Hydrodynamo Station with only Gravity Boost and before all three locks are unlocked is now
    Trivial difficulty (from No Tricks).

-   Changed: Getting to the three doors in the middle section of Hydrodynamo Station using Air Underwater is now
    Normal difficulty (from Hard).

-   Fixed: A method to get the item in the Sunburst location by abusing terminal fall now has a damage requirement.

-   Added: A method to get to the turret in Sanctuary Entrance with only Space Jump Boots and Screw Attack, even
    after the bridge is destroyed.

-   Fixed: Lowering the portal barrier in Hive Dynamo Works now requires five missiles.

-   Added: Methods to cross Hive Dynamo Works using a roll jump (Easy and above) and using Space Jump Boots and
    Screw Attack (No Tricks).

-   Added: In Hive Dynamo Works, a method to cross the gap from the door to Hive Dynamo Access by abusing terminal
    fall (Easy and above).

-   Changed: In Hive Dynamo Works, returning from the Flying Ing Cache location using Space Jump Boots and
    Screw Attack is now Trivial difficulty (from Easy).

-   Added: Method to cross Watch Station Access from the door to Main Gyro Chamber using a Bomb Space Jump and
    Screw Attack without Space Jump Boots (Normal and above).

-   Added: In Watch Station Access, method to get from the scan post to the door to Watch Station by bomb jumping
    (Trivial and above) and by using Screw Attack without Space Jump Boots (Easy and above).

-   Fixed: The instant morph into the Morph Ball tunnel in Hall of Honored Dead now lists the Instant Morph trick.

-   Added: Method to get into the Morph Ball tunnel in Hall of Honored Dead using Space Jump Boots and Screw Attack
    (Easy and above).

-   Added: In Phazon Site, methods to get to the door to Bitter Well and to remove the barrier using Screw Attack
    without Space Jump Boots (both Easy difficulty).

-   Changed: The method to go over the Training Chamber statue from the back using Boost Ball and Spider Ball is
    now Normal difficulty (from Hard).

-   Added: In Phazon Site, a method to get to the door to Bitter Well by bomb jumping (Trivial and above).

-   Added: Many connections in Sacrificial Chamber.

-   Added: A method to get to the door to Fortress Transport Access from the top of the statue in Training Chamber
    using only Space Jump Boots (Easy and above). Morph Ball is also required if the statue hasn't been moved.

-   Added: A method to get to the doors to Transit Tunnel West/East in Training Chamber using Air Underwater (Normal
    and above).

-   Fixed: The method to get to the top of the Training Chamber statue using Gravity Boost and Spider Ball now lists
    the Instant Morph trick.

-   Added: In Training Chamber, a method of getting to the top of the statue from the door to Fortress Transport Access
    using just Space Jump Boots (Easy and above).

-   Added: Many connections in Windchamber Gateway.

-   Added: Method to get from the Kinetic Orb Cannon to the door to Transit Tunnel West via Grapple Beam in
    Gathering Hall.

-   Fixed: The slope jump in Abandoned Base now has a damage requirement.

-   Added: Method of getting the Temple Assembly Site item with Screw Attack and without Space Jump Boots.

-   Changed: The slope jump to get to the item in Temple Assembly Site is now Normal difficulty (from Hard).

-   Fixed: Requirements for crossing Dynamo Access were added.

-   Added: In Landing Site, method of reaching the door to Service Access from the Save Station using Space Jump and
    Screw Attack (No Tricks and above).

-   Fixed: The Culling Chamber item now has a damage requirement.

-   Changed: The trick to shoot the Seeker targets in Hive Dynamo Works from the wrong side is now Easy (from Trivial).

-   Fixed: The Watch Station Access roll jump now has a damage requirement.

-   Changed: The Watch Station Access roll jump is now Normal (from Easy).

-   Fixed: Added missing Space Jump Boots requirement for a Bomb Space Jump in Mining Station B.

-   Added: Method to unblock the portal in Mining Station B without Scan Visor (Normal and above).

-   Added: Method to get to the Darkburst location in Mining Station B with just Space Jump Boots and Screw Attack,
    and without using slope jumps or bomb space jumps (Hypermode difficulty).

-   Added: Method to manipulate Power Bomb Guardian into opening the Power Bomb Blast Shield on the door to
    Undertemple Access, using Boost Ball (Normal and above).

-   Fixed: The method to open the Hydrodynamo Station Seeker door using Screw Attack without Seeker Launcher now
    requires Gravity Boost to not have been collected.

-   Added: Method to get to the portal in Mining Station B with Space Jump Boots and Screw Attack (Trivial and above).

-   Fixed: Transport A Access, Collapsed Tunnel, Dynamo Chamber, Trooper Security Station, Mining Station Access, and
    Portal Access A now correctly require Morph Ball.

-   Fixed: Elevator rooms with missing Scan Visor requirements now have them.

-   Fixed: Removed erroneously added method to cross Sanctuary Entrance with Screw Attack without Space Jump Boots.

-   Fixed: Going through Sacred Bridge on No Tricks now requires Scan Visor and Morph Ball when coming from GFMC
    Compound.

-   Added: Method to skip Scan Visor and Morph Ball using Space Jump Boots in Sacred Bridge, when coming from GFMC
    Compound (Easy and above).

-   Fixed: Added Scan Visor requirement in Temple Transport Access (Sanctuary).

-   Changed: Connections in Venomous Pond were redone.

-   Changed: Getting to the door to Dark Transit Station in Trial Grounds with no items is now Hard difficulty, from
    Easy.

-   Added: Methods to get to the door to Dark Transit Station in Trial Grounds with Screw Attack without Space Jump
    Boots (Easy and above) and with a Bomb Space Jump (Normal and above).

-   Fixed: Added missing requirements for the Dark Samus 3 and 4 fight.

-   Changed: Fighting Dark Samus 2 with only Echo Visor is now Trivial difficulty, from Easy.

-   Fixed: Power Bomb doors now require Morph Ball, and Super Missile doors now require Power Beam and Charge Beam.

-   Added: Method to destroy the second web in Hive Tunnel when going through the room backwards using Sonic Boom
    (Easy and above).

## [0.28.1] - 2019-06-14

-   Fixed: Resetting settings would leave the launchers' configuration in an invalid state.

## [0.28.0] - 2019-06-12

-   *Major* - Changed: The resolver now keeps track of current energy during resolution.
    This ensures you'll always have enough Energy Tanks for trips to Dark Aether.

-   *Major* - Added: Scanning a keybearer corpse provides a hint of what is in the matching Flying
    Ing Cache.

-   Added: The tracker now persists the current state.

-   Added: Some generation failures are now automatically retried, using the same permalink.

-   Added: Buttons to see what a difficulty unlocks that doesn't involve tricks at all.

-   Changed: Increased Hint Scan value for logic to the intended value from the previous
    change.

-   Changed: There's no more hints with joke locations.

-   Changed: The lore hint in Mining Station A is now able to be scanned from the room center.

-   Added: A warning is now displayed when trying to disable validation.

-   Fixed: Seeker Missile's included missiles now respect the "needs Missile Launcher"
    option.

-   Changed: Progressive Launcher is now disabled by default.

-   Fixed: Clicking the connection's link in the Data Visualizer should now always work.

-   Changed: Hint Locations page now has a more usable UI.

-   Changed: On No Tricks, the logic will ensure that you can get Missiles, Seeker Launcher, and either
    Grapple Beam or both Space Jump Boots and Screw Attack before fighting Chykka.

-   Added: Methods to cross Workers Path with Screw Attack.

## [0.27.1] - 2019-05-30

-   Fixed: Specific trick levels are now persisted correctly across multiple sessions.

## [0.27.0] - 2019-05-28

-   *Major* - Changed: Optimized the seed generation step. It should now take roughly
    half as long or even faster.

-   *Major* - Added: It's now possible to configure the difficulty on a per-trick basis.

-   *Major* - Added: It's now possible to check where a certain trick is used on each
    difficulty.

-   Added: Hint Scans are valued more by the logic, making Translators more likely.

-   Changed: Joke item and locations now have a `(?)` added to make then slightly more
    obvious they're not serious.

-   Changed: Average ammo provided per expansion is now shown with more precision.

-   Added: `randovania echoes database list-dangerous-usage` command to list all
    paths that require a resource to not be collected.

-   Added: Methods to get to Sunburst location by reaching the platform with the cannon
    with a scan dash (Normal and above) or with just Space Jump Boots (Easy and above).

-   Added: Method to leave and enter the arena in Agon Temple with only Space Jump Boots
    (Trivial and above to enter; Easy and above to leave).

-   Added: Method to get to Darkburst location in Mining Station B via a Bomb Space Jump
    and without Screw Attack (Easy and above).

-   Fixed: In Hydrodynamo Station, going from the door to Hydrodynamo Shaft to the door to
    Save Station B now always requires all three locks in Hydrodynamo Station to be unlocked.

-   Added: Method to cross Phazon Pit using a Bomb Space Jump (Easy and above).

-   Added: Method to open the Seeker door in Hydrodynamo Station without the Seeker Launcher,
    using Screw Attack and one missile (Hard and Above).

-   Changed: The Ing Windchamber puzzle now only requires four missiles instead of five.

-   Changed: The cannon in Sanctuary Temple Access now only requires four missiles to
    activate instead of five.

-   Changed: Sanctuary Temple Access now requires a way to defeat the Quad to get through.

-   Added: Support for damage requirements without exactly one damage reduction item.

-   Changed: Seed validation should run faster and with fewer errors now.

-   Added: Another joke hint.

-   Changed: Updated credits.

-   Fixed: Crossing Sanctuary Entrance via the Spider Ball Track now requires Boost Ball.

-   Added: Method to cross Sanctuary Entrance with Screw Attack and without Space Jump Boots
    (Trivial and above).

-   Added: Method to cross Sanctuary Entrance, from the door to Power Junction to the door to
    Temple Transport Access, with Spider Ball and Power Bombs (Easy and above).

-   Fixed: The method to get the Sanctuary Entrance item without Spider Ball now requires
    Spider Guardian to not have been defeated.

-   Added: Method to get to and use the Vigilance Class Turret in Sanctuary Entrance using
    Space Jump Boots, Screw Attack, and Spider Ball. Spider Ball isn't required if Spider
    Guardian hasn't been defeated.

-   Fixed: In Sanctuary Entrance, going up the Spider Ball Track near the lore scan via the
    intended method now requires Boost Ball and the Morph Ball Bomb.

-   Added: Methods to go up the Spider Ball Track near the lore scan in Sanctuary Entrance
    with Spider Ball and only one of the following items:
    - Morph Ball Bomb (Trivial and above);
    - Boost Ball (Trivial and above);
    - Space Jump Boots (Easy and above).

-   Changed: In Sanctuary Temple, getting to the door to Controller Access via scan dashing
    is now Hard and above, from Normal and above.

-   Added: A tab with all change logs.

## [0.26.3] - 2019-05-10

-   Changed: Tracker now raises an error if the current configuration is unsupported.

-   Fixed: Tracker no longer shows an error when opening.

## [0.26.2] - 2019-05-07

-   Fixed: An empty box no longer shows up when starting a game with no
    extra starting items.

-   Fixed: A potential crash involving HUD Memos when a game is randomized
    multiple times.


## [0.26.1] - 2019-05-05

-   Fixed: The in-app changelog and new version checker now works again.

-   Fixed: Patching with HUD text on and using expansions locked by major item now works.

-   Changed: Missile target default is now 175, since Seeker Launcher now defaults to
    giving 5 missiles.


## [0.26.0] - 2019-05-05

-   **MAJOR** - Added: Option to require Missile Launcher and main Power Bombs for the
    respective expansions to work.

-   **MAJOR** - Added: Option to change which translator each translator gate in the
    game needs, including choosing a random one.

-   **MAJOR** - Added: Luminoth Lore scans now includes hints for where major items
    are located, as well as what the Temple Guardians bosses drop and vanilla Light Suit.

-   Added: Welcome tab, with instructions on how to use Randovania.

-   Added: Option to specify how many items Randovania will randomly place on your
    starting inventory.

-   Added: Option to change how much damage you take from Dark Aether when using
    Varia Suit and Dark Suit.

-   Added: Progressive Launcher: a progression between Missile Launcher and Seeker Launcher.

-   Changed: Logic considers the Translator Gates in GFMC Compound and Torvus Temple
    to be up from the start, preventing potential softlocks.

-   Changed: Escaping Main Hydrochamber after the Alpha Blogg with a Roll Jump is
    now Hard and above, from Easy and above.

-   Changed: The no-Boost return method in Dark Arena Tunnel is now Normal and above only.

-   Changed: The Slope Jump method in Great Bridge for Abandoned Worksite is now Hard
    and above, from Normal.

-   Changed: Crossing the statue in Training Chamber before it's moved with Boost and
    Spider is now Hard and above, from Hypermode.

-   Added: Option to disable the Sky Temple Key hints or to hide the Area name.

-   Changed: The location in the Sky Temple Key hint is now colored.

-   Changed: There can now be a total of 99 of any single Major Item, up from 9.

-   Changed: Improved elevator room names. There's now a short and clear name for all
    elevators.

-   Changed: The changed room names now apply for when elevators are vanilla as well.

-   Fixed: Going from randomized elevators to vanilla elevators no longer requires a
    clean unpack.

-   Added: `randovania echoes database list-resource-usage` now supports all types of
    resources.

-   Added: `list-resource-usage` and `list-difficulty-usage` now has the `--print-only-area`
    argument.

-   Changed: Areas with names starting with !! are now hidden in the Data Visualizer.

-   Added: Docks and Elevators now have usable links in the Data Visualizer. These links
    brings you to the matching node.

-   Added: The message when collecting the item in Mining Station B now displays when in
    the wrong layer.

-   Added: A warning now shows when going on top of the ship in GFMC Compound before
    beating Jump Guardian.

## [0.25.0] - 2019-03-24

-   Changed: Reworked requirements for getting the Missile in Crossroads from the doors. You can:
    - On Normal and above, with Boost, Bombs, Space Jump and Screw Attack
    - On Hard and above, with Bombs, Space Jump and Screw Attack
    - On Hypermode, with Bombs and Space Jump

-   Changed: Logic requirements for Dark Samus 2 fight are now the following:
    - On all trick levels, Dark Visor
    - On Easy and above, Echo Visor
    - On Normal and above, no items

-   Changed: The Slope Jump in Temple Assembly Site is now Hard and above, from Normal and above.

-   Changed: All occurrences of Wall Boost are now locked behind Hard or above.

-   Added: Added method to get the Power Bomb in Sanctuary Entrance with just Space Jump
    and Screw Attack. (See [#29](https://github.com/randovania/randovania/issues/29))

-   Added: Added method to cross Dark Arena Tunnel in the other direction without Boost.
    (See [#47](https://github.com/randovania/randovania/issues/47))

-   Added: Basic support for running Randovania on non-Windows platforms.

-   Added: You can now create Generic Nodes in the Data Editor.

-   Changed: Drop down selection of resources are now sorted in the Data Editor.

-   Changed: Shareable hash is now based only on the game modifications part of the seed log.

-   Fixed: Python wheel wasn't including required files due to mising \_\_init__.py

-   Fixed: error when shuffling more than 2 copies of any Major Item

-   Fixed: permalinks were using the the ammo id instead of the configured

## [0.24.1] - 2019-03-22

-    **MAJOR**: New configuration GUI for Major Items:
     - For each item, you can now choose between:
        - You start with it
        - It's in the vanilla location
        - It's shuffled and how many copies there are
        - It's missing
     - Configure how much beam ammo Light Beam, Dark Beam and Annihilator Beam gives when picked.
        - The same for Seeker Launcher and missiles.

-    **MAJOR**: New configuration GUI for Ammo:
     - For each ammo type, you choose a target total count and how many pickups there will be.

        Randovania will ensure if you collect every single pickup and every major item that gives
        that ammo, you'll have the target total count.

-    **MAJOR**: Added progressive items. These items gives different items when you collect then,
        based on how many you've already collected. There are two:
     - Progressive Suit: Gives Dark Suit and then Light Suit.
     - Progressive Grapple: Gives Grapple Beam and then Screw Attack.

-    **MAJOR**: Add option to split the Beam Ammo Expansion into a Dark Ammo Expansion and
        Light Ammo Expansion.

        By default there's 10 of each, with less missiles instead.


-    **MAJOR**: Improvements for accessibility:
     - All translator gates are now colored with the correct translator gate color they need.
     - Translators you have now show up under "Visors" in the inventory menu.
     - An option to start the game with all maps open, as if you used all map stations.
     - An option to add pickup markers on the map, that identifies where items are and if
        you've collected them already.
     - When elevators are randomized, the room name in the map now says where that elevator goes.
     - Changed the model for the Translator pickups: now the translator color is very prominent and easy to identify.

-    Added: Option to choose where you start the game

-    Added: Option to hide what items are, going from just changing the model, to including the
    scan and even the pickup text.

     You can choose to replace the model with ETM or with a random other item, for even more troll.

-    Added: Configure how many count of how many Sky Temple Keys you need to finish the game

-    Changed: Choosing "All Guardians" only 3 keys now

-    Changed: Timeout for generating a seed is now 5 minutes, up from 2.

0.24.0 was a beta only version.

## [0.23.0] - 2019-02-10

-   Added: New option to enable the "Warp to Start" feature.
-   Added: A "What's new" popup is displayed when launching a new version for the first time.
-   Fixed: changed text in Logic Settings to mention there _are_ hints for Sky Temple Keys.
-   Changed: Updated Claris' Randomizer, for the following fixes:
    -   Added the ability to warp to the starting room from save stations (-t).
    -   Major bug fix: The game will no longer immediately crash when not playing with Menu Mod.

## [0.22.0] - 2019-02-06

-   Changed: "Faster credits" and "Skip item acquisitions popups" are no longer included in permalinks.
-   Changed: Updated Claris' Randomizer, for the following fixes:
    -   Fixed an issue with two of the Sky Temple Key hints being accidentally switched.
    -   FrontEnd editing now works properly for PAL and Japanese versions.
    -   Attract video removal is now integrated directly into the Randomizer.
    -   Getting the Torvus Energy Controller item will no longer block you from getting the Torvus Temple item.

## [0.21.0] - 2019-01-31

-   **Major**: now using Claris' Randomizer version 4.0. See [Changelog](https://pastebin.com/HdK9jdps).

-   Added: Randovania now changes the game id to G2ME0R, ensuring it has different saves.
-   Added: Game name is now changed to 'Metroid Prime 2: Randomizer - SEEDHASH'. Seed hash is a 8 letter/number
      combination that identifies the seed being played.
-   Changed: the ISO name now uses the seed hash instead of the permalink. This avoids issues with the permalink containing /
-   Changed: Removed Agon Temple door lock after fighting Bomb Guardian, since this has been fixed in the Randomizer.
-   Fixed: Selecting an non-existent directory for Output Directory had inconsistent results

## [0.20.2] - 2019-01-26

-   Fixed: changed release zip to not use BZIP2. This fixes the native windows zip client being unable to extract.

0.20.1 was skipped due to technical issues.

## [0.20.0] - 2019-01-13

-   Added: an icon! Thanks to Dyceron for the icon.
-   Added: a simple Tracker to allow knowing where you can go with a given item state
-   Changed: Don't consider that Seeker Launcher give missiles for logic, so it's never
      considered a missile source.

## [0.19.1] - 2019-01-06

-   Fixed: Hydrodynamo Station's Door to Training Access now correctly needs Seekers
-   Added: New alternatives with tricks to get the pickup in Mining Plaza A.
-   Added: Trick to cross the Mining Plaza A backwards while it's closed.
-   Changed: Added a chance for Temple Keys not being always placed last.
-   Changed: Light Suit now has a decreased chance of being placed early.

0.19.0 was skipped due to technical issues.

## [0.18.0] - 2019-01-02

-   Added: Editor for Randovania's database. This allows for modifications and contributions to be made easily.
      There's currently no way to use the modified database directly.
-   Added: Options to place the Sky Temple Keys on Guardians + Sub-Guardians or just on Guardians.
-   Changed: Removed Space Jump method from Training Chamber.
-   Changed: Added Power Bomb as option for pickup in Hive Chamber B.
-   Changed: Shortened Permalinks when pickup quantities aren't customized.
-   Added: Permalinks now include the database version they were created for.
-   Fixed: Logic mistake in item distribution that made some impossible seeds.
-   Changed: For now, don't consider Chykka a "can only do once" event, since Floaty is not used.
-   Fixed: Permalinks now properly ignore the Energy Transfer Module.

## [0.17.2] - 2018-12-27

-   Fixed: 'Clear loaded game' now properly does its job.
-   Changed: Add an error message to capture potential Randomizer failures.
-   Changed: Improved README.

## [0.17.1] - 2018-12-24

-   Fixed: stray tooltips in GUI elements were removed.
-   Fixed: multiple typos in GUI elements.

## [0.17.0] - 2018-12-23

-   New: Reorganized GUI!
    -   Seed Details and Data Visualizer are now different windows opened via the menu bar.
    -   There are now three tabs: ROM Settings, Logic Settings and Item Quantities.
-   New: Option to disable generating an spoiler.
-   New: All options can now be exported and imported via a permalink.
-   Changed: Renamed "Logic" to "Trick Level" and "No Glitches" to "No Tricks". Appropriate labels in the GUI and files
    changed to match.
-   Internal: no longer using the py.path and dataset libraries

## [0.16.2] - 2018-12-01

-   Fixed: adding multiples of an item now works properly.

## [0.16.1] - 2018-11-25

-   Fixed: pressing the Reset button in the Item Quantity works properly.
-   Fixed: hiding help in Layout Generation will no longer hide the item names in Item Quantity.

## [0.16.0] - 2018-11-20

-   Updated item distribution: seeds are now less likely to have all items in the beginning, and some items less likely to appear in vanilla locations.
-   Item Mode (Standard/Major Items) removed for now.

## [0.15.0] - 2018-10-27

-   Added a timeout of 2 minutes to seed generation.
-   Added two new difficulties:
    -   Trivial: An expansion of No Glitches, where no tricks are used but some clever abuse of room layouts are used.
    -   Hypermode: The highest difficulty tricks, mostly including ways to skip Space Jump, are now exclusive to this difficulty.
-   Removed Controller Reset tricks. This trick doesn't work with Nintendont. This will return later as an additional configuration.

## [0.14.0] - 2018-10-07

-   **Major**: Added support for randomizing elevators.
-   Fixed spin boxes for item quantities changing while user scrolled the window.
    It is now needed to click on them before using the mouse wheel to change their values.
-   Fixed some texts being truncated in the Layout Generation window.
-   Fixed generation failing when adding multiple of some items.
-   Added links to where to find the Menu Mod.
-   Changed the order of some fields in the Seed Log.

## [0.13.2] - 2018-06-28

-   Fixed logic missing Amber Translator being required to pass by Path of Eyes.

## [0.13.1] - 2018-06-27

-   Fixed logic errors due to inability to reload Main Reactor after defeating Dark Samus 1.
-   Added prefix when loading resources based on type, improving logs and Data Visualizer.

## [0.13.0] - 2018-06-26

-   Added new logic: "Minimal Validation". This logic only checks if Dark Visor, Light Suit and Screw Attack won't lock each other.
-   Added option to include the Claris' Menu Mod to the ISO.
-   Added option to control how many of each item is added to the game.

## [0.12.0] - 2018-09-23

-   Improved GUI usability
-   Fixed Workers Path not requiring Cobalt Translator to enter

## [0.11.0] - 2018-07-30

-   Randovania should no longe create invalid ISOs when the game files are bigger than the maximum ISO size: an error is properly reported in that case.
-   When exporting a Metroid Prime 2: Echoes ISO if the maximum size is reached there's is now an automatic attempt to fix the issue by running Claris' "Disable Echoes Attract Videos" tool from the Menu Mod.
-   The layout log is automatically added to the game's files when randomizing.
-   Simplified ISO patching: by default, Randovania now asks for an input ISO and an output path and does everything else automatically.

## [0.10.0] - 2018-07-15

-   This release includes the capability to generate layouts from scratch and these to the game, skipping the entire searching step!

## [0.9.2] - 2018-07-10

-   Added: After killing Bomb Guardian, collecting the pickup from Agon Energy Controller is necessary to unlock the Agon Temple door to Temple Access.
-   Added a version check. Once a day, the application will check GitHub if there's a new version.
-   Preview feature: option to create item layouts, instead of searching for seeds. This is much more CPU friendly and faster than searching for seeds, but is currently experimental: generation is prone to errors and items concentrated in early locations. To use, open with randovania.exe gui --preview from a terminal. Even though there are many configuration options, only the Item Loss makes any difference.

## [0.9.1] - 2018-07-21

-   Fixed the Ing Cache in Accursed Lake didn't need Dark Visor.

## [0.9.0] - 2018-05-31

-   Added a fully featured GUI.

## [0.8.2] - 2017-10-19

-   Stupid mistake.

## [0.8.1] - 2017-10-19

-   Fix previous release.

## [0.8.0] - 2017-10-19

-   Save preferences.
-   Added Claris Randomizer to the binary release.

## [0.7.1] - 2017-10-17

-   Fixed the interactive .bat

## [0.7.0] - 2017-10-14

-   Added an interactive shell.
-   Releases now include the README.

## [0.5.0] - 2017-10-10

-   Releases now include standalone windows binaries<|MERGE_RESOLUTION|>--- conflicted
+++ resolved
@@ -7,15 +7,6 @@
 
 ## [10.1.0] - 2025-09-0?
 
-<<<<<<< HEAD
-### Metroid Prime 2 Echoes
-
-#### Logic Database
-
-##### Dark Agon Wastes
-
-- Changed: Minor adjustment aimed at making Amorbis safer for the generator, no changes to requirements in practice.
-=======
 ### Metroid Dread
 
 #### Logic Database
@@ -49,12 +40,19 @@
 
 - Changed: Climbing Reactor Core with Bomb Jumps is now classified as Complex Bomb Jump(s) (Ludicrous).
 
+### Metroid Prime 2 Echoes
+
+#### Logic Database
+
+##### Dark Agon Wastes
+
+- Changed: Minor adjustment aimed at making Amorbis safer for the generator, no changes to requirements in practice.
+
 ## [10.0.1] - 2025-08-03
 
 ### Generator
 
 - Fixed: Random transports in mode "One-way, anywhere", only supported in Metroid Prime and Metroid Prime 2 Echoes, being unable to generate.
->>>>>>> 7ef094f5
 
 ## [10.0.0] - 2025-08-01
 
