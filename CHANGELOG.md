--- conflicted
+++ resolved
@@ -7,7 +7,43 @@
 
 ## [6.4.0] - 2023-11-??
 
-- Nothing yet.
+### Metroid Dread
+
+#### Logic Database
+
+##### Artaria
+
+- Changed: Going to Transport to Dairon with Speed Booster now requires the Speed Booster Conservation trick set to Beginner.
+
+##### Burenia
+
+- Changed: The Early Gravity sequence now requires the Speed Booster Conservation trick set to Beginner.
+
+##### Cataris
+
+- Changed: The item in Dairon Transport Access now requires the Speed Booster Conservation trick set to Beginner.
+- Changed: The speed blocks leading to Underlava Puzzle Room 2 now require the Speed Booster Conservation trick set to Beginner or Power Bombs.
+
+##### Dairon
+
+- Changed: The lower item in the Freezer now requires the Speed Booster Conservation trick set to Beginner.
+- Changed: The item in Ghavoran Transport Access now requires the Speed Booster Conservation trick set to Beginner when using Space Jump.
+- Changed: The item in Storm Missile Gate Room now requires the Speed Booster Conservation trick set to Beginner when coming from above.
+
+##### Elun
+
+- Changed: The item in Fan Room now requires the Speed Booster Conservation trick set to Beginner.
+
+##### Ferenia
+
+- Changed: The item in Fan Room now requires the Speed Booster Conservation trick set to Beginner or Gravity Suit with door lock rando disabled.
+- Changed: The item in Speedboost Slopes Maze now requires the Speed Booster Conservation trick set to Beginner.
+- Changed: The Missile+ Tank in Space Jump Room now requires the Speed Booster Conservation trick set to Beginner.
+
+##### Ghavoran
+
+- Changed: Going up Right Entrance with Speed Booster now requires the Speed Booster Conservation trick set to Beginner.
+- Changed: The upper item in Golzuna Tower now requires the Speed Booster Conservation trick set to Beginner when using Spin Boost from the top.
 
 ## [6.3.1] - 2023-10-??
 
@@ -41,13 +77,11 @@
 ##### Artaria
 
 - Changed: EMMI Zone Spinner: The connection to the pickup that is available before flipping the spinner now also requires door lock rando and Highly Dangerous Logic to be enabled.
-- Changed: Going to Transport to Dairon with Speed Booster now requires the Speed Booster Conservation trick set to Beginner.
 
 ##### Burenia
 
 - Added: Use Spin Boost with Wall Jump to climb from left to right at the top of Gravity Suit Tower.
 - Changed: Teleport to Ferenia: Using Speed Booster to get past the Shutter Gate now requires Speed Booster Conservation Beginner.
-- Changed: The Early Gravity sequence now requires the Speed Booster Conservation trick set to Beginner.
 
 ##### Cataris
 
@@ -55,36 +89,19 @@
 - Changed: Thermal Device Room South: The connections to the thermal door that closes after using the thermal device now logically remains open when door lock rando is disabled and the "Can Slide" and "Shoot Beam" templates are satisfied. This is a handwave that makes the thermal device no longer a dangerous resource.
 - Changed: Single-wall Jump trick in Cataris Teleport to Artaria (Blue) now requires a slide jump.
 - Changed: Exclude Door above First Thermal Device from Door Randomization. Effectively making the First Thermal Device a safe action also when doors are randomized.
-- Changed: The item in Dairon Transport Access now requires the Speed Booster Conservation trick set to Beginner.
-- Changed: The speed blocks leading to Underlava Puzzle Room 2 now require the Speed Booster Conservation trick set to Beginner or Power Bombs.
 
 ##### Dairon
 
 - Changed: Yellow EMMI Introduction: Using Speed Booster to go through the Shutter Gate, right to left, no longer requires Flash Shift Skip.
-- Changed: The lower item in the Freezer now requires the Speed Booster Conservation trick set to Beginner.
-- Changed: The item in Ghavoran Transport now requires the Speed Booster Conservation trick set to Beginner when using Space Jump.
-- Changed: The item in Storm Missile Gate Room now requires the Speed Booster Conservation trick set to Beginner when coming from above.
-
-##### Elun
-
-- Changed: The item in Fan Room now requires the Speed Booster Conservation trick set to Beginner.
 
 ##### Ferenia
 
 - Changed: Purple EMMI Introduction: Using Speed Booster to get past the Shutter Gate now requires Speed Booster Conservation Intermediate instead of Flash Shift Skip Beginner.
-- Changed: The item in Fan Room now requires the Speed Booster Conservation trick set to Beginner or Gravity Suit with door lock rando disabled.
-- Changed: The item in Speedboost Slopes Maze now requires the Speed Booster Conservation trick set to Beginner.
-- Changed: The Missile+ Tank in Space Jump Room now requires the Speed Booster Conservation trick set to Beginner.
 
 ##### Ghavoran
 
 - Changed: The connection of EMMI Zone Exit Southeast and EMMI Zone Exit West is now a proper door. This enables it to now be shuffled in door lock rando.
-<<<<<<< HEAD
-- Changed: Going up Right Entrance with Speed Booster now requires the Speed Booster Conservation trick set to Beginner.
-- Changed: The upper item in Golzuna Tower now requires the Speed Booster Conservation trick set to Beginner when using Spin Boost from the top.
-=======
 - Changed: Going backwards through the Eyedoor now requires having first destroyed it, Flash Shift and Intermediate Movement, or being able to tank the damage.
->>>>>>> 4f2d4da4
 
 ### Metroid Prime
 
