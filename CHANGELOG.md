# Change Log

All notable changes to this project will be documented in this file.

The format is based on [Keep a Changelog](https://keepachangelog.com/en/1.0.0/)
and this project adheres to [Semantic Versioning](https://semver.org/spec/v2.0.0.html).

## [8.10.x] - 2025-03-??

- **Major** - Added: Featural Hints. Echoes and Cave Story now use a brand new hint system, where hints may refer to various Features of a pickup or of a location. Read the complete changelog for more details.
- **Major** - Changed: Hints are now placed after pickup placement, rather than during. This should result in more interesting hints in all games.
- **Major** - Added: Co-op as an additional Multiworld Mode. In Co-op, multiple people can share Worlds together, which means that they will share their inventory. This works for all games that support Multiworld.
- **Major** - Changed: The trick level "Hypermode" has been renamed to "Ludicrous". This new name is game agnostic and more properly describes the difficulty of this category.
- Added: Async Races can now be hosted and joined directly from Randovania.
- Added: Games with hints now share a unified Hints tab in the preset editor window. New settings have been added to disable various kinds of hints.
- Added: Every game now has a "Pickup Hint Features" tab where you can view which Features apply to which pickups.
- Added: Cave Story and Echoes now have a "Pickup Location Features" tab where you can view which Features apply to which locations.
- Added: Location Features can be viewed in the Database Viewer.
- Added: 3 more joke hints.
- Added: The Hints Spoiler tab now indicates which location a hint is pointing to.
- Added: Experimental option under Generation -> Logic Settings that improves the results of generation but increases generation time.
- Changed: The Hints Spoiler tab sorts its entries in a more helpful manner.
- Changed: Some joke hints are now shared between all games that use them.
- Changed: Hints now prioritize non-progression major items rather than progression minor items.
- Changed: The "Spoiler: Playthrough" tab is significantly easier to read and follow along with.
- Fixed: The "Spoiler: Playthrough" tab is much faster when calculating the playthrough.
- Fixed: It is now properly impossible for multiple hints to point to the same location.
- Fixed: A recent regression in the resolver that made it significantly slower has been fixed.
- Fixed: Generator action weights were being incorrectly calculated.
- Fixed: When calculating reach with unsafe resources, the generator no longer ignores some valid options.
- Fixed: Typo in dialog about generated game hash being different from expected.

### Door Lock Randomizer

- Added: Hint placement for seeds with individual door lock randomization now uses the resolver to help determine what to hint. This should result in significantly more useful hints in these seeds.
- Changed: When checking doors that are completely unreachable (such as uncrashed Frigate in most Metroid Prime presets), the resolver is no longer run. This should improve generation time slightly.
- Changed: The lists of weaknesses in the Door Locks preset settings tab are now sorted more naturally, and aligned with each other.
- Fixed: Bug in the revised door solver that would result in permanently locked doors being placed when they shouldn't.
- Fixed: Minor edge case where damage wasn't considered when placing permanently locked doors.

### Resolver

- Fixed: Some seeds being considered impossible when finding a progressive item in an area where a later item in the progressive chain is required to leave.
- Fixed: Minor edge case where a seed might be considered impossible due to missing consideration of damage.

### Metroid Prime 2: Echoes

- Fixed: Cannon Ball and the multiplayer pickups can no longer be selected as starting pickups, since they did not work in-game when doing so.

### Metroid Dread

- Fixed: GUI formatting on the game page.
- Fixed: Starter Preset now has a proper description.

#### Logic Database

##### Artaria

- Added: Accessing the top pickup in Screw Attack Room with a Shinespark by going down through the water basin. Requires either Screw Attack or Morph Ball and Gravity Suit.
- Added: Logically flipping the Screw Attack Room Spinner and using Shinespark to immediately reach the left side platform. Requires Highly Dangerous Logic or Screw Attack.
- Added: Accessing Start Point 2 in Screw Attack Room using a Shinespark. Requires either Screw Attack or Morph Ball and Slide.
- Added: Damage Boost with Spin Boost to get Missile Tank 1 in Melee Tutorial Room, before X are released, using Highly Dangerous Logic.
- Changed: Flipping the spinner in Screw Attack Room when by going from the door to the transport is now logically possible also after having flipped the spinner, unless Highly Dangerous Logic is enabled.
- Changed: All other connections in Screw Attack Room that are only open before flipping the spinner are now only logical when Highly Dangerous Logic is enabled.
- Changed: The conditions that depends on not having blown up the blob in Screw Attack Room are now only logical when Highly Dangerous Logic is enabled.
- Changed: In White EMMI Arena: Reaching Door to EMMI Zone Spinner (Middle) from Door to Central Unit Access (Charge) with Spin Boost now requires Wall Jump (Beginner).
- Changed: In EMMI First Chase End: Reaching Door to Teleport to Dairon (Top) with Spin Boost now requires Wall Jump (Beginner).
- Changed: In Screw Attack Room: Reaching Next to Upper Tank from Total Recharge with Spin Boost no longer requires a Wall Jump trick.
- Changed: Using the Stand On Frozen Enemies trick to get Missile Tank 1 in Melee Tutorial Room now requires Highly Dangerous Logic.
- Fixed: Using Speed Booster to Shinespark to the top pickup in Screw Attack Room now requires Door Lock Rando to be Disabled.

##### Burenia

- Added: In Main Hub Tower Bottom: Reach from Alcove Across Grapple Block to Ledge above Grapple Block using Spin Boost.
- Added: In Main Hub Tower Bottom: Reach from Water Space Jump Platform to Door to Save Station South Access (Lower) using Gravity Suit, Spin Boost and Movement (Beginner).
- Changed: In Main Hub Tower Bottom: Reaching Door to Save Station South Access (Lower) from Above Screw Attack Blocks with Spin Boost now requires Wall Jump (Beginner).
- Changed: In Main Hub Tower Bottom: Reaching Ledge above Grapple Block from Water Space Jump Platform using Spin Boost now requires either the Grapple Block Event or Wall Jump (Beginner).

##### Cataris

- Added: The pillar in Moving Magnet Walls (Small) can now be crossed with Spin Boost and Wall Jump (Intermediate).
- Changed: The Energy Part pickup in Thermal Device Room North no longer requires the Varia Suit if the "Cataris - Lower Lava Button" event has been triggered.
- Changed: The blob in Z-57 Heat Room West (Right) now requires the Varia Suit to be destroyed.
- Changed: Using Spin Boost in conjunction with the Slide Jump to reach the upper part of the Experiment-Z57 room now requires Wall Jump (Intermediate).
- Changed: Using Spin Boost to do the First Blob event in Z-57 Heat Room West (Left) now requires Movement (Beginner).

##### Dairon

- Changed: Reaching the tunnel at the top of Central Unit Access with Spin Boost now requires Movement (Beginner), but remains trickless with Space Jump.

<<<<<<< HEAD
##### Ghavoran

- Fixed: The connections to fight the Golden Robot no longer require the X to not be released when doing the fight normally. This doesn't change what is logical, but makes it easier for the generator and resolver to release the X.
=======
##### Elun

- Changed: Using Cross Bombs to get past the Fan in Fan Room left to right has been increased from Movement Beginner to Intermediate.

##### Ferenia

- Changed: Using Cross Bombs to get past the Fan in Fan Room right to left has been increased from Movement Beginner to Intermediate.
>>>>>>> e24c7ae2

### Metroid Prime

#### Logic Database

##### Phazon Mines

- Fixed: Metroid Quarantine A: Getting the Missile Expansion via using the Spider Ball Track now requires Morph Ball.
- Fixed: Ore Processing: Getting from Door to Elevator Access A to Door to Storage Depot B via Power Bombs, Space Jump and L-Jumps now requires Morph Ball.

### Metroid Prime 2: Echoes
- Removed: Relative hints will no longer be placed.
- Changed: Legacy multiworld sessions where an Echoes hint points to a Cave Story item may have very slightly altered wording.
- Changed: A legacy relative hint pointing to a Nothing will now always refer to it by name.
- Changed: Keybearer hints may refer to pickups using different categories than before.
- Fixed: Seeds with individual Door Lock Randomizer enabled should see more door variety in the lategame.
- Fixed: When using the new experimental generator setting to consider possible unsafe resources, the Starter Preset can once again see Missile Launcher placed in the GFMC Compound crate.
- Fixed: Translators will no longer be hinted by hints of their own color.

#### Logic Database

##### Agon Wastes

- Changed: Mining Plaza: Climbing the room with Screw Attack and no Space Jump bumped up to intermediate movement.
- Changed: Trial Grounds: Climbing the room with Screw Attack and no Space Jump bumped up to intermediate movement.

##### Temple Grounds

- Changed: Temple Assembly Site: Reaching the pickup location with Screw Attack and no Space Jump lowered to beginner movement.

### Metroid: Samus Returns

- Fixed: One Area 8 theme from not being included in music shuffle.
- Removed: Enabling the automatic item tracker is no longer a cosmetic option, as it is now forced to always be enabled.

#### Logic Database

#### Area 4 Central Caves

- Fixed: Starting in Spazer Beam Chamber now places Samus in the correct room.

#### Area 4 Crystal Mines

- Fixed: Renamed the room "Gamma Arena" to "Gamma+ Arena".
- Fixed: The Gamma+ Metroid being classified as a Gamma Metroid, thus having the wrong requirements.

#### Area 5 Tower Exterior

- Fixed: Starting in Screw Attack Chamber or Zeta Arena Access now places Samus in the correct room.

##### Area 5 Tower Interior

- Fixed: Grapple Shuffler - Coming back up from the pickup if it was reached via a Melee Clip.

## [8.9.0] - 2025-02-02

- Added: It is now possible to focus the game images in the "Games" tab via a Keyboard.
- Added: Experimental option under Generation -> Logic Settings that makes an early check if the game is unbeatable due to options such as starting location, transports etc.
- Changed: Wording on the Door Locks preset tab to be clearer.
- Changed: The main Randovania window now doesn't have an unnecessary border.
- Changed: The highlighted button in the cosmetic options is now `Accept` instead of `Reset to Defaults`.
- Changed: Node details in the Data Visualizer now have word wrap.

### AM2R

#### Logic Database

##### Main Caves

- Added: Mining Facility Alpha Nest Access now has a Spider Ball method of crossing the room from either side.
- Added: Mining Facility Gamma Nest Access now has a Spider Ball method of crossing the room from either side.

### Metroid Dread

- Added: There is now a preset option for each region that will remove all of its light sources when enabled, making the game very dark.

#### Logic Database

- Fixed: A typo in the event name Artaria - Prepare Speedboost in Map Station has been changed from Prepare Speeboost in Map Station.
- Changed: Various locations listed below are altered in ways that improve the quality of generation and resolution. What is and isn't in logic should remain unchanged.

##### Artaria

- Added: In White EMMI Introduction: Climb from  Door to Teleport to Dairon (Lower) to Door to Teleport to Dairon (Thermal) by grapple-jumping on the falling magnet platform.
- Added: It is now logical to blow up the Proto EMMI blob in Melee tutorial from the right, with Wave Beam, Diffusion beam or a Pseudo Wave Beam (Intermediate) using Morph Ball, Wide Beam and Charge Beam.
- Changed: The logic surrounding the Single Use Slide in EMMI Zone Dome now makes it so that the event nodes remain logically accessible after collecting the event.
- Changed: It is now logical to go back to the event node for blowing up the Proto EMMI Blob from the right.

##### Cataris

- Changed: It is now considered logical to go back into Kraid's area using the normal entrance after defeating Kraid, if all the blobs necessary to go around have been blown up.

##### Dairon

- Changed: The logic in the Freezer is changed so that traversing the right part of the room ignores the dangerousness of turning on the Freezer generator. Meanwhile, all connections in the left part of the room that can be used before turning on the generator now require Highly Dangerous Logic.

##### Ghavoran

- Changed: It is now logical to go back to the event node for flipping the Super Missile Rotatable from the tunnel under it.
- Changed: It is now logical to go back to the event node for lowering the Super Missile Spider Magnet from the tunnel under it.

### Metroid Prime 2: Echoes

- Changed: Double Damage is now classified as a Beam instead of a Suit.
- Fixed: Typo in the Differences tab.
- Added: FAQ entry for light beam transport requirements.

#### Logic Database

##### Agon Wastes

- Added: Mining Station B: Hypermode method to open the portal without Space Jump Boots or Morph Ball Bombs.

##### Torvus Bog

- Added: Torvus Grove: Two expert difficulty methods to cross the upper part of this room without Space Jump Boots.
- Added: Torvus Plaza: Using Boost Ball and standables to reach the pickup without Spider or Screw Attack.

##### Sanctuary Fortress

- Added: Worker's Path: Advanced bomb jumps to get to the cannon platforms NSJ.
- Added: Grand Abyss: Expert extended dashes and standables to cross from the Vault side to the Watch Station side.

##### Ing Hive

- Added: Hive Dynamo Works: Advanced/Expert NSJ Extended Dashes to go across the gap with the grapple point.
- Added: Hive Entrance: Expert inbounds method to get to the item without Light Suit.
- Changed: Temple Security Access: Crossing the room after the gates have been triggered with only Screw Attack no longer requires Screw Attack at Z-Axis.

### Metroid: Samus Returns

- **Major** - Added: Split beams and suits. When playing with non-progressive beams or suits, each individual upgrade provides a unique effect instead of providing the effects of all previous upgrades. For suits, protection against lava requires having both suits, whereas Gravity on its own just provides reduced damage and free movement.
- Changed: The hinted item after collecting the last required DNA is now dependent on the final boss. The Baby Metroid is hinted for Proteus Ridley, the Ice Beam for Metroid Queen and the Bomb for Diggernaut.
- Fixed: Prevented the block with a hidden item in Area 4 Central Caves - Transit Tunnel from being destroyed from another area, causing the item disappear.
- Fixed: Incorrect rotation of a progressive item if the previous stage of the progressive item was received without leaving the area.
- Fixed: Once you have collected all Metroid DNA, when traveling from Surface West to Surface East, a message will always appear asking if you want to fight Proteus Ridley or not. Canceling the message will load Surface East like normal. This is to prevent Surface East from being potentially inaccessible if the only entry point is from Surface West.
- Fixed: Issue where reloading an area would retain the disconnected status regardless if the disconnect message was displayed or not.

#### Logic Database

##### Area 4 Central Caverns

- Added: Transport to Area 3 and Crystal Mines: A beginner Spider Ball Clip to reach the elevator to Crystal Mines from the bottom Chozo Seal with Space Jump.

##### Area 5 Tower Exterior

- Added: Tower Exterior Spider Ball Clip added to traverse from Next to Teleporter to Pickup (Super Missile Tank Bottom).

## [8.8.0] - 2025-01-02

- Added: Experimental preset option to place all majors or pickups logically. This makes sure pickups that are not required can be collected.
- Fixed: The map tracker no longer opens if the starting location prompt was cancelled.

### Metroid Prime

- Changed: The refill pickups don't show the irrelevant explanation about how much underlying ammo will be provided.

#### Logic Database

##### Tallon Overworld

- Fixed: Artifact Temple - Using the Artifact Temple Transport now expects Ridley to be defeated first.

### Metroid Prime 2: Echoes

- Fixed: Error when splitting or unsplitting Beam Ammo Expansions when there are a total 0 Beam Ammo expansions.

### Metroid: Samus Returns

#### Logic Database

##### Area 2 Dam Exterior

- Added: Spike Ravine - Collecting the pickup from below with High Jump Boots, Super Jump (Expert), and Unmorph Extend (Advanced).

##### Area 5 Tower Exterior

- Fixed: Starting in Screw Attack Chamber now places Samus in the correct room.

## [8.7.1] - 2024-12-05

### Cave Story

- Fixed: Curly's item in Plantation is now always sent in multiworld
- Changed: Loading a save in Jail no. 1 will now remove the block if the chest has been opened
- Changed: The helper block in Grasstown to return from east to west has been lowered by one block to make the jump easier
- Fixed: The helper block in Grasstown always spawns when it is supposed to
- Fixed: Freeware no longer crashes when alt-tabbing in fullscreen mode
- Fixed: Teleporter icons in Arthur's House now always appear in the correct order
- Fixed: Music randomization in Outer Wall now works regardless of which way you entered the room
- Added: Ikuyo and kl3cks7r have been added to the ingame credits

## [8.7.0] - 2024-12-02

- Added: When exporting a game fails, for certain cases Randovania will now verify your input files for bad files. This is supported by Metroid Prime and Metroid Prime 2: Echoes.
- Added: Drag and dropping a preset file into the main window now imports it.
- Added: Options to alert the user via flashing the taskbar/playing a sound when generation completes in the Preferences menu.
- Added: Show confirmation dialog when deleting a world in Multiworld.
- Added: Show confirmation dialog when closing the main window or multiplayer session window while generation is in progress.
- Fixed: When editing the preset description after another change in a preset, the cursor position is now retained.
- Fixed: Closing the multiplayer session window while generation is in progress will now abort the generation.

### Door Lock Randomizer

- Added: Experimental option that changes Door Lock Rando so that when determining which types a door can be randomized into, the algorithm searches for either side of the door using the resolver. This means some doors are more likely to have locks on them. Generation will also be faster.

### AM2R

- Changed: DNA hints are now sorted. If the DNA is for your own world, it is sorted based on the region, otherwise alphabetically based on the World name.

### Metroid Dread

#### Logic Database

##### Burenia

- Added: In Main Hub Tower Bottom: Get from Water Space Jump Platform to Alcove Across Grapple Block with just Gravity Suit and Movement (Beginner).
- Added: In Main Hub Tower Bottom: Get from Alcove Across Grapple Block to Door to Energy Recharge South with Gravity Suit, Morph Ball and Single-wall Wall Jump (Intermediate).

##### Dairon

- Changed: In Early Grapple Room: The second Slide Jump has been upgraded from Beginner to Advanced.
- Changed: In Early Grapple Room: Using Cross Bomb to cross the right gap is now under Movement (Beginner).
- Changed: In Early Grapple Room: It is now logical to get from the Door to Transport to Artaria to Door to Early Grapple Access by using just Movement (Beginner) to jump off the slope and into the tunnel, then jump into the tunnel at the end.

##### Ferenia

- Added: Wall Jump (Beginner) to get from Cold Room (Storm Missile Gate) to Wave Beam Tutorial.
- Changed: Opening the Storm Missile Gate in Cold Room now requires Screw Attack.
- Changed: Getting back to the door to Energy Recharge Station after opening the Storm missile Gate now accounts for needing two units of Power Bomb ammo.

### Metroid Prime

- Added: A feature that removes the Boost Ball bars obstacle in Tallon Overworld's Great Tree Hall, allowing free movement between the lower and upper levels of the room.
- Changed: Damage Reduction for Starter Preset and Moderate Challenge is now set to Additive.
- Changed: Missile Blast Shields have received some Quality of Life changes: they now automatically open the door when broken, even from behind, as well as being two-way if the opposite side was a normal door.
- Fixed: Setting Screen Brightness in the cosmetic settings mismatching with what appears in-game.

#### Logic Database

- Changed: The Varia-only heat reduction is now done via a miscellaneous resource rather than being patched at runtime.
- Changed: Going through Morph Ball Doors doesn't require the ability to shoot a beam anymore.

##### Tallon Overworld

- Added: Reverse Frigate now requires Knowledge (Beginner) in every room where the door usually requires activating Thermal Conduits from the other side.

### Metroid Prime 2: Echoes

- Removed: The "Fewest Changes" preset was removed.

#### Logic Database

- Fixed: All Seeker Doors without Seekers tricks have been moved into the dock override section thus allowing the corresponding doors to get shuffled in door type rando. To find the requirements of a seeker skip, look in the description of the corresponding dock node in the data visualiser.

### Metroid: Samus Returns

- Fixed: When Arachnus is configured to be the final boss, logic now requires collecting all DNA.

## [8.6.1] - 2024-11-03

- Fixed: Exporting Metroid Prime 2: Echoes games when the "Coin Chest" model is used now works.

## [8.6.0] - 2024-11-01

- Changed: The "Customize Preset" window has been given a visual overhaul.
- Changed: Filtering in the Generation Order tab is now case-insensitive.
- Changed: The Area View of the Data Visualizer now always has a dark gray background to help with readability.
- Changed: The progress bar in the Main Window and Game Details window is now in a status bar and only displayed when relevant.
- Fixed: When an error during exporting occurs, the progress bar will now reset.

### Resolver

- Fixed: Some seeds being considered impossible when finding a progressive item in an area where a later item in the progressive chain is required to leave.

### AM2R

- Changed: Adjusted the spacing of the Hints and Goal entries to be more consistent with other entries.
- Fixed: An error appearing when going to the Pipe rando preset page with the Depths pipes disabled.

#### Logic Database

- Fixed: The Hideout<->Bubble lair Depths pipes being on the wrong layer.

##### Golden Temple

- Fixed: Guardian Arena: IBJing up to Guardian Storage now requires Morph Ball.

##### Hydro Station

- Fixed: Breeding Grounds Entrance: Using Mid Air Morph to get to the upper part now requires Morph Ball.

##### Industrial Complex

- Fixed: Senjoo Settlement: Using Morph Glides to go from the Gamma Nest to the exterior now requires Morph Ball.

##### The Tower

- Fixed: Tower Exterior South East: Getting to the upper Gamma Nest ledge with Shinesparking and Morph Ball now requires a Beginner Morph Glide instead of an Intermediate Mid Air Morph and also requires Morph Ball.
- Fixed: Tower Exterior North East: Getting to the Plasma Beam Chamber Access door from below with Morph is now correctly classified as a Morph Glide instead of a Mid Air Morph and also requires Morph Ball.
- Fixed: Tower Exterior North East: Getting to the Save Station from the Zeta tunnel with Morph is now correctly classified as a Morph Glide instead of a Mid Air Morph and also requires Morph Ball.
- Fixed: Exterior Zeta Nest East Access: IBJing to the ceiling to get across from the Zeta Nest to the Exterior requires Infinite Bomb Propulsion.

##### Distribution Center

- Fixed: Distribution Center Exterior East: Climbing the room with High Jump and Morph Gliding now requires Morph Ball.
- Fixed: Distribution Facility Tower East: Morph Gliding over the little gap at the top now requires Morph Ball.
- Fixed: Distribution Facility Tower East: Walljumping and Morph Gliding from the bottom pipe to the middle pipe now requires Morph Ball.
- Fixed: Ice Beam Chamber Access: Mid Air Morphing into the pipe now requires Morph Ball.

##### The Depths

- Fixed: Bubble Lair Shinespark Cave: Climbing the upper part of the room with Walljumps and Morph Glides now requires Morph Ball.

##### Genetics Laboratory

- Fixed: Laboratory Entrance: Climbing the room with Walljumps and Morph Glides now requires Morph Ball.
- Fixed: Laboratory Spiked Hall: Morph Gliding across the room now requires Morph Ball.

### Cave Story

- Changed: The Objective preset entry doesn't enforce a minimum size anymore.
- Changed: Adjust spacing on the HP preset entry.

### Metroid Dread

- Fixed: Common case where an invalid input RomFS was considered valid.

### Metroid Dread

#### Logic Database

##### Ferenia

- Changed: The trick to pull the Grapple Block in Energy Recharge Station (Gate) using only Power Bombs to break the Bomb Blocks has been upgraded to Movement (Intermediate).
- Changed: The trick to pull the Grapple Block in Energy Recharge Station (Gate) using only Normal Bombs to break the Bomb Blocks has been upgraded to Movement (Advanced).

### Metroid Prime
- Added: The Data Visualizer now shows an Area View.
- Changed: Artifact, Phazon Suit, and Missile Expansion generation weights adjusted resulting in more even item-location probability distribution.

#### Logic Database

- Added: 3 Videos added to the logic database.

##### Chozo Ruins

- Added: In Furnace: Add comments that the standable climb up the spider track does not work on PAL.
- Added: In Furnace: Add Bomb Space Jump method for climbing the spider track on the West Furnace side.

##### Impact Crater

- Added: In Metroid Prime Lair: Require Combat Visor for Essence fight unless Invisible Objects is set to Advanced.

##### Tallon Overworld

- Added: In Tallon Canyon: Climb to the top of the half-pipe via one of the following: Intermediate Standable, Beginner BSJ, Intermediate Dash, or Intermediate Slope Jump.
- Added: In Tallon Canyon: Beginner Knowledge to break blocks with Power Bombs.
- Added: In Tallon Canyon: Advanced Wall Boost to climb the room from Gully.
- Added: In Gully: Beginner Standables to climb the room.

### Metroid Prime 2: Echoes

- Added: Colorblind-friendly textures for Main Gyro Chamber.
- Changed: Updated tournament winners scan text for Echoes 2024.

### Metroid: Samus Returns

- Added: Multiworld and item tracker support for console.
- Fixed: Rare case of the connector not being able to reconnect until Randovania is restarted.
- Fixed: Speed Booster offworld not displaying correctly for Metroid Dread.
- Fixed: Map tracker could not be opened if the final boss is Ridley.
- Changed: The preset entry for Aeion and Energy are now combined into one.
- Changed: The preset entries for the Goal and Hints don't enforce a minimum size anymore.
- Changed: Adjust spacing on the Elevator preset entry.
- Changed: Instead of a path to the RomFS, you now need to provide a decrypted 3ds, cia, cxi or app rom file.
- Removed: Requirement to provide the ExHeader for multiworld.
- Removed: Selection of PAL or NTSC region. This is automatically determined by the provided rom file.

## [8.5.0] - 2024-10-01

- Fixed: Improved server performance when importing/generating games with a huge number of worlds.

### AM2R

- Added: 1 more joke hint
- Fixed: A joke hint showing as two joke hints.

### Metroid Dread

#### Logic Database

##### Artaria

- Added: Various individual means of using Speed Booster to climb EMMI Zone Spinner from the Tunnel to White EMMI Area, using Speed Booster Conservation, and a choice between Normal Bombs, Cross Bombs and Spin Boost.
- Fixed: Logic now accounts for the need to escape through the doors after pulling open the EMMI Zone Spinner with Grapple Beam.
- Removed: Using Speed Booster to climb the EMMI Zone Spinner Room from the Door to White EMMI Arena (Power).

##### Ghavoran

- Added: In Super Missile Room: Intermediate Single-wall Wall Jump to reach Tunnel to Super Missile Room Access.

### Metroid: Samus Returns

- Added: Option to change the final boss to be Arachnus, Diggernaut, Metroid Queen, or Proteus Ridley (default).
- Changed: The DNA counter on the HUD now counts down to 0 from the amount DNA that is required to access the final boss instead of counting up to 39.
- Changed: The automatic item tracker now shows the collected DNA out of the required DNA.

## [8.4.0] - 2024-09-04

- Changed: When replacing a preset in a multiworld session, the user playing the world will now be unmarked from being ready.
- Fixed: The "Last Activity" text on the Multiplayer Session window is not aligned properly.

### AM2R

- Changed: The preset settings have been reordered to be more sensible.
- Changed: Flipping the game horizontally/vertically is not an unsupported option anymore.
- Fixed: Damage Reduction now functions correctly when more than 1 copy of a suit or more than 2 progressive suits are shuffled in the pool.
- Fixed: The seed hash on the ending screen will not clip anymore

### Cave Story

- Fixed: The explanation text in the objective tab no longer refers to a 100% objective that does not exist.

### Metroid Dread

- Added: Freesink can be enabled in a preset's Game Modifications -> Other tab. A more detailed description of this change can be found in the description. This option is **not** accounted for in logic.

#### Logic Database

##### Artaria

- Changed: The door that is locked by both Super Missile and Charge Beam is now using lock overrides. This ensures that the requirements of these locks are both respected by logic when randomizing Doors and this door is unchanged.

##### Cataris

- Added: Pseudo Wave Beam (Intermediate) to break the Blob above Blue Teleportal with Diffusion Beam.
- Added: Breaking the Blob above Blue Teleportal from the bottom of the lava, Knowledge (Beginner)
- Fixed: The Power Bomb requirement to reach the Blue Teleportal from above was circumvented when breaking the Blob from the left side of the wall.

##### Ferenia

- Removed: Getting the Missile Tank Pickup in Space Jump Room using Normal Bombs and Speed Booster.

### Metroid Prime

- Fixed: Underwater screen effect persisting after traversing backwards through Biotech Research Area 1
- Fixed: [JP/PAL] Reverse Lower Mines setting impassible at Metroid Quarantine B
- Fixed: [Experimental] Item Position Rando fixes: Scan visibility through walls and Artifact Temple/Burn Dome positions
- Changed: Cosmetic improvements to Impact Crater's dead bosses 2nd pass layer

### Metroid: Samus Returns

- Added: Changing the volume of the music and background ambience is now possible via cosmetic options.
- Added: Option to have more Metroid DNA placed than required.
- Changed: Area 6 - The Door to Chozo Seal West Intersection Terminal from Crumbling Stairwell is excluded from Door Lock Rando.
- Changed: The Gullugg next to the DNA Chozo Seal in Area 6 - Crumbling Stairwell has been removed.
- Fixed: The spawn point in Area 1 - Spider Ball chamber not working correctly.

#### Area 3 Metroid Caverns

- Fixed: The Grapple block between Letum Shrine and Gravitt Garden can now be removed from both sides.

## [8.3.0] - 2024-08-02

- Changed: Reduced some visual noise in the main window and customize preset window.
- Changed: Don't show unnecessary lines on Door Lock and Teleporter rando customization tabs.
- Changed: Clarified the description for the "Two way, between regions" transporter mode.
- Fixed: In multiworld sessions, creating a new world with a preset with unsupported features is now properly rejected.
- Fixed: The "Users and Worlds" tab on the Multiworld Session window is now easier to select.

### AM2R

- Added: 10 more joke hints have been added.
- Added: Progressive pickups can now be configured to be placed vanilla.
- Added: The first log entry in the game now displays a history of the collected items.
- Added: Multiworld generation now warns when chaos settings are enabled.
- Added: Cosmetic option to randomly color shift tilesets or backgrounds.
- Added: Configurable Damage Reduction for suits.
- Added: The seed hash will be displayed on the clear screen as well.
- Added: Options for flipping the gameplay vertically and horizontally.
- Added: The following offworld sprites have been added: Charge Beam, Energy Tank and Missile Expansion for Prime 1, Missile Launcher for Samus Returns.
- Changed: The offworld sprite for Prime 1 Bombs has been changed to better fit with the existing artstyle.
- Changed: When "Skip Gameplay cutscenes" is on, the Tower activation cutscene will also be skipped.
- Changed: On the Starter Preset, Screw Attack's priority has been changed to be `Low`.
- Changed: The Septogg in Breeding Grounds 3 South Gamma will now spawn instantly after defeating the Gamma.
- Changed: A warning will be shown when having Queen Metroid-Locked Doors as a target in Multiworlds.
- Changed: In a generated game, every joke hint will now be unique.
- Changed: When the DNA hint setting is set to `No hints`, joke hints will now also be shown, instead of the same generic text.
- Fixed: The Tower - Dark Maze now has the correct light level.
- Fixed: Industrial Complex - Breeding Grounds Fly Stadium Access now has the correct light level.
- Fixed: Exporting a game after a Music Rando game now properly deletes all randomized songs.
- Fixed: The Baby now requires all DNA in order to be collected again.
- Fixed: When using Door Lock rando, doors in boss rooms will not close instantly when stepping into the room, but instead stay open until the proper event starts.
- Fixed: Doors in boss rooms will not lock again when reentering the boss room after the boss was defeated.
- Fixed: In Door Lock Rando, when doors unlock in Genetic Laboratory rooms, they will now properly switch to ammo doors rather than switching to blue doors.
- Fixed: The softlock prevention in Super Missile Chamber now doesn't have a shot block overlapping with a crumble block.
- Fixed: In Door Lock Rando, if another Water Turbine has been destroyed, it will now not cause the original Water Turbine in Hydro Station to get destroyed.

#### Logic Database

##### The Tower

- Added: Ext. Zeta Nest East Access now has an IBJ (intermediate) + Knowledge (Beginner) + Spider method of crossing the room from the right.
- Added: Gamma Nest West Access now has an IBJ (intermediate) + Knowledge (Beginner) + Spider method of crossing the room from center to right.
- Fixed: Ext. Zeta Nest East Access now has corrected Morph Ball requirements and trick types.
- Fixed: Ext. Zeta Nest West Access now has corrected Morph Ball requirements and trick types.
- Fixed: Ext. Gamma Nest NE Access now has corrected Morph Ball requirements and trick types.
- Fixed: Ext. Zeta Nest West Access now has corrected Morph Ball requirements and trick types.

### Metroid Dread

- Fixed: The option to hide scans with Nothing data now behaves as expected.
- Fixed: Seeds with more than 3 starting Energy Parts can be exported and played.
- Fixed: The "start the game with the X released" option now also mentions Experiment Z-57.

#### Logic Database

##### Burenia

- Added: Use Pseudo Wave Beam (Intermediate) with Diffusion Beam to break the Early Gravity Blob through the wall.
- Fixed: The Early Gravity Speed Booster puzzle now correctly requires Speed Booster Conservation set to Beginner.
- Removed: Using Water Bomb Jumps to reach the Blob Alcove in Gravity Suit Tower.

##### Cataris

- Changed: The fight with Experiment Z-57 now requires more resources
  - Charge Beam changes
    - Using just Charge Beam has been upgraded to Combat (Intermediate)
    - Using Charge Beam with beams dealing at least 75 damage satisfies Combat (Beginner)
    - Using Charge Beams with beams dealing at least 120 damage is in logic with no tricks.
  - Health changes
    - When dodging the later attack without Flash Shift or a Spin Jump, 250 Energy is required
    - The fan phase requires a Spin Jump or Combat (Intermediate) with 300 Energy.

### Metroid Prime

- Changed: Updated tournament winners scan text
- Fixed: Crash in Central Dynamo/Quarantine Access A due to the memory from extra blast shields
- Fixed: Crash in Deck Beta Security Hall due to the memory from extra blast shields and auto-loads
- Fixed: Non-NTSC 0-00 Ruined Courtyard thermal conduit patch exploit where Super Missiles could be skipped
- Fixed: Upper Research Core door forcefield having the wrong color/vulnerability when a custom blast shield is placed
- Fixed: Upper Research Core door opening if a custom blast shield is destroyed while the door is unpowered
- Fixed: Export error when using (deprecated) Major cutscene skips
- Fixed: Shorelines lighthouse cutscene skip not working if the player had visited the save station
- Fixed: Missing black bars in the Elite Research bottom platform activation cutscene
- Fixed: Black bars sometimes disappearing prematurely in the Chozo Ice Temple cutscene
- Fixed: Missing screen fade-in from Arrival cutscenes in Transport to Chozo Ruins East and Transport to Tallon Overworld South when skipped
- Fixed: Ghost music in Furnace not playing when coming from Energy Core

#### Logic Database

- Fixed: When elevators are shuffled one-way (cycles/replacement/anywhere), and an elevator leads into the Ship on uncrashed Frigate Orpheon, coming back now properly needs Parasite Queen defeated.

##### Chozo Ruins

- Added: Ruined Shrine NSJ climb now has both NTSC and non-NTSC versions documented.

##### Phazon Mines

- Fixed: Added back the item requirements to Mines Security Station Barrier after they were accidentally removed.

### Metroid Prime 2: Echoes

- Added: FAQ for Sanctuary Entrance Kinetic Orb Cannon.

#### Logic Database

##### Temple Grounds

- Added: Great Wind Chamber terminal fall to the morph cannon now has standable terrain (beginner) and is documented.

##### Torvus Bog

- Fixed: Transit Tunnel East: Getting from Door to Training Chamber to Door to Catacombs without Gravity Boost now requires Morph Ball.

### Metroid: Samus Returns

- Added: Cosmetic option to shuffle music either by song type or full shuffle.
- Added: More starting locations have been added for all areas.
- Added: Progressive pickups can now be configured to be placed vanilla.
- Added: New generic offworld items for Missiles, Beams, and Suits in multiworld.
- Added: A unique icon for major items on the map.
- Changed: Room Names on the HUD are now enabled by default.
- Changed: Power Bomb drop rates have been bumped to 20% from 10-15% for nearly all enemies.
- Changed: The music in Surface West now plays the Surface East - Landing Site theme if you do not have the Baby and all DNA collected.
- Changed: The Aeion orbs after collecting major upgrades has been restored.
- Changed: Beams have been rebalanced against Diggernaut.
- Fixed: The hidden area in Area 7 - Spider Boost Tunnel South not being removed fully.
- Fixed: Negative Metroid count if defeating the Larva Metroids in reverse.
- Fixed: Visual bug where Samus would display incorrectly after reloading to checkpoint from a boss fight.
- Fixed: The pickup from Arachnus no longer faces the screen when it spawns.

#### Logic Database

##### Area 1

- Added: Destroyed Armory - Reach the pickup by doing a Damage Boost (Advanced) off the Gullugg, along with Precise Aiming (Beginner), Single-Wall Wall Jump (Intermediate), and Unmorph Extend (Advanced).
- Added: Temple Exterior
    - Video for the Melee Clip to access Exterior Alpha Arena from the tunnel.
    - Methods to climb the right side of the room to the door and to the top:
        - High Jump Boots, Damage Boost (Advanced), Super Jump (Hypermode).
        - High Jump Boots, Super Jump (Expert), Unmorph Extend (Advanced).
        - Single-Wall Wall Jump/Wall Jump (Intermediate) and either High Jump Boots, Ice Beam (Intermediate), or Damage Boosts (Advanced).
- Fixed: Inner Temple West Hall - Reaching Door to Inner Temple Save Station properly requires Morph Ball on the Unmorph Extend paths.

##### Area 4 Central Caves

- Added: Amethyst Altars - Reach the pickup with Spider Ball, Single-Wall Wall Jumps (Expert), and Movement (Advanced).

##### Area 5 Tower Exterior

- Added: Tower Exterior
    - Reach the door to Zeta Arena Access with High Jump Boots, Single-Wall Wall Jumps (Beginner) and either Super Jump (Intermediate) or Unmorph Extend (Intermediate).
    - Reach the center top of the tower with High Jump Boots, Single-Wall Wall Jump (Intermediate), Super Jump (Advanced), Unmorph Extend (Advanced), and Movement (Advanced).
    - Reach the top ledge to Gamma+ Arena Access with High Jump Boots and Ice Beam, and either Charge Beam (Intermediate), Phase Drift (Advanced), or nothing extra (Expert).

##### Area 7

- Added: Omega Arena South Access
    - Reach the pickup with Bombs and a Bomb Launch (Diagonal Bomb Jump (Advanced)).
    - Reach the door to Omega Arena South by freezing the Gullugg and using High Jump Boots or Super Jump (Advanced).

## [8.2.1] - 2024-07-05

### AM2R

- Fixed: The Tower is now properly unlit when it hasn't been activated, and lit when it has been activated.

### Metroid Dread

- Fixed: Added missing dependency for Storm Missile Doors, which could crash the game when visiting a region where there was no other door that used the Super Missile Door as a base.

### Metroid: Samus Returns

- Changed: The hidden area obstruction before Diggernaut in Area 6 has been removed.
- Fixed: Hidden area obstructions not being properly removed.
- Fixed: An issue where items collected in Surface West weren't being sent in Multiworld.

## [8.2.0] - 2024-07-03

- Added: When generating for a multiworld, certain error messages now mention the names of relevant worlds.
- Added: When generating for a multiworld, all mentions of a world now use the world's name.
- Added: "Export all presets" option under multiworld session Advanced Options.
- Added: Credits spoiler log now mention if one of the items was randomly placed as a starting item.
- Added: Warn when generating a game with Door Lock Randomizer in Types Mode and Permanently Locked doors are set as a valid option.
- Added: Rdvgame files now contain a checksum, in order to detect if invalid files were user-modified.
- Added: Metroid Samus Returns racetime.gg rooms are now viewable in the racetime.gg browser.
- Changed: Significantly improved the performance of uploading a game to multiworld session, as well as downloading the spoiler.
- Changed: The Receiver/Provider world selector in the History tab is now sorted.
- Changed: The dropdown to select a connector is now sorted alphabetically.
- Fixed: When opening the window to select a preset for Multiworld sessions, it will not show placeholder text anymore.

### AM2R

- Added: Chaos Options to randomly make a room dark, submerged in water or submerged in lava.
- Added: 10 Videos added to the logic database.
- Fixed: Dread's Wide Beam will now show as a Wide Beam sprite instead of a Spazer Beam sprite.
- Fixed: A crash when in Door Lock Rando, a Research Site Hatch was shuffled to become a Research Site Hatch.

#### Logic Database

##### Distribution Center

- Added: Facility Storage Spiked Path: It is now possible to cross the rooms with Wall Jumps and Intermediate Zips.
- Fixed: Pipe Hub Access: Solving the EMP Puzzle is not possible to do with Power Bombs anymore.
- Fixed: Zipping across in Serris Arena now requires Morph Ball.

##### Hydro Station

- Changed: Breeding Grounds Entrance: The Walljump that's used to get to Breeding Grounds Save Station with a Damage Boost is now Intermediate instead of Expert.

##### Industrial Complex

- Fixed: Spiky Shaft: It is now not trivial anymore to go between the top left door and the top right door.

##### The Depths

- Added: Bubble Lair Shinespark Cave: Expert Walljump and Intermediate Morph Glide option to climb the room as well as a video demonstration.
- Changed: Hideout Omega Nest: Getting past the Omega is now Movement Intermediate with Space Jump, and Movement Advanced with Spider Ball.

### Metroid Dread

- Added: Progressive pickups can now be configured to be placed vanilla.
- Changed: The water in Early Cloak Room in Artaria will disappear after the blob is broken, instead of flooding the lower section with the tunnel.
- Changed: Water will no longer appear in First Tutorial after using the water device in EMMI Zone Hub in Artaria.
- Changed: Prime 1's Missile Launcher now shows up as a Missile Tank.
- Fixed: Entering Intro Room in Artaria will no longer cause long loads or crash the game.
- Fixed: The Navigation Station in Itorash now has a map icon.
- Fixed: The Thermal Gate blocking the Morph Launcher to Experiment Z-57 now has a map icon.
- Fixed: The transport in Ghavoran - Flipper now shows the destination on the minimap icon.

#### Logic Database

##### Cataris

- Fixed: Moving Magnet Walls (Tall) now uses the correct lava button event for the magnet surfaces.

##### Hanubia

- Changed: The Door to Orange EMMI Introduction is excluded from Door Lock Rando.

### Metroid Prime

- Fixed: Typo on the Quality of Life preset tab.
- Changed: Open Map can be used with Elevator Randomization (Unvisited rooms do not reveal their name. Unvisited Elevators do not reveal their destination.)

#### Logic Database

##### Chozo Ruins

- Fixed: Removed redundant connection to Hive Totem.

##### Tallon Overworld

- Fixed: Overgrown Cavern now has the correct node marked as player spawn.

### Metroid Prime 2: Echoes

- Added: Progressive pickups can now be configured to be placed vanilla.

### Metroid: Samus Returns

- **Major** - Added: Multiworld and automatic item tracker support for Citra.
- Added: New door types: `Access Open` and `Lightning Armor`. Access Open adds new doors to most 3-Tile high open transitions, which can then be shuffled. Lightning Armor doors can be opened with a Melee while having Lightning Armor enabled.
- Added: Option to configure if heated rooms or lava deals constant instead of scaled damage.
- Added: If you don't have the Baby Metroid, a configurable hint is now displayed in the textbox after collecting all DNA.
- Changed: The popup when collecting an item has been removed, and has been replaced with a message that does not interrupt gameplay.
- Changed: Item icons on the map will now show the icon of the pickup instead of the open circles. Powerups and Nothings currently share the same icon. Hidden Pickups will still show up as open circles.
- Changed: When collecting a Reserve Tank, the HUD will now properly update instead of disabling the bottom screen.
- Changed: Some "hidden area" obstructions have been removed in the following areas to improve visibility in certain sections: Area 1, Area 3 Factory Exterior, Area 4 Central Caves, Area 7.
- Changed: Area 1 - Inner Temple East Hall: The top crumble block no longer respawns to help prevent a possible softlock in Door Lock Rando.
- Changed: Area 4 Crystal Mines: The upper door in Mines Entrance can now be shuffled in Door Lock Rando.
- Changed: The description for the `Missile Reserve Tank` is now more explicit about when it can be used.
- Fixed: When exporting a new seed, any leftover data from previous seeds will be deleted.
- Fixed: If progressives are enabled, the models for Wave Beam and High Jump Boots now face right to be more recognizable.
- Fixed: Beam Doors are no longer mismatched with the door they are attached to, which would prevent certain doors from being opened.
- Fixed: Crash when defeating the Larva Metroids in reverse.
- Fixed: Typos in `Patches` tab regarding area names.

#### Logic Database

##### Area 5 Tower Exterior

- Fixed: Picking up `Missile Tank (Top)` from the top of the room now requires Bombs.

## [8.1.1] - 2024-06-08

### Metroid Prime

- Fixed: Arboretum - Gate not staying open on room reload if the gate cutscene was skipped
- Fixed: Sunchamber - Artifact unveil cutscene black bars not going away

## [8.1.0] - 2024-06-04

- Changed: In Item Pool tab, improved the presentation for configuring ammo.
- Changed: Error messages have been made more detailed if Randovania is unable to connect to Dolphin.
- Fixed: Events followed by pickups are now better weighted during generation.
- Fixed: During generation, the starting health is now properly accounted for when deciding how many Energy Tanks (and similar) are needed for a requirement.
- Fixed: Text in the Customize Preset window's Randomizer Logic > Generation tab is now game-neutral.
- Fixed: Items placed before standard generation now respect vanilla item placement settings to not assign two items to one location.
- Fixed: The Spoiler Playthrough tab is now hidden when creating a game with minimal logic, as it's not a reliable source on determining whether a seed is beatable.
- Fixed: Locked/Disabled Doors will, in addition to checking if you can reach the backside of the door, also check if you can leave from there.
- Fixed: Games that support randomisation of any type of transport with the "Two-way, between regions" mode now ensure that all regions are reachable.

### AM2R

- **Major** - Added: Transport Pipe randomizer. If enabled, it will change where Transport Pipes lead to.
- **Major** - Added: Long Beam, Walljump Boots and Infinite Bomb Propulsion have been added as items.
- Added: It is now possible to have a seperate shuffled amount and required amount of DNA.
- Added: Exposed Metroid Queen-Locked doors for Door Lock Rando.
- Added: Exposed Open Transitions for Door Lock Rando. Shuffling these in, will place Doors on all 4-Tile high transitions.
- Added: All Bosses now drop Power Bombs.
- Added: The following sprites have been added: Spider Ball for Prime 1, Missile Launcher, Speed Booster Upgrades and Super Missile Launcher for Dread.
- Changed: The following sprites were changed in order to fit more with AM2R's art style: Ice Missiles and Storm Missiles for Dread, Annihilator Beam, Dark Suit, Dark Visor, Echo Visor, Light Suit and Progressive Suit for Echoes, Gravity Suit, Phazon Suit and Varia Suit for Prime 1.
- Changed: The hints are now in color.
- Changed: The sprites for the EMP doors have been changed to be more distinct.
- Changed: When Doors are shuffled over Research Site Hatches, they are now not obscured by the rock background.
- Changed: The Starter Preset now has `Unlock Genetics Laboratory Doors` enabled.
- Changed: The Starter Preset now has Progressive Jumps and Progressive Suits enabled.
- Fixed: When Research Site Hatches are shuffled to Ammo doors (Missile, Super Missile, Power Bomb), they will now get unlocked automatically when going through them.

#### Logic Database

##### Distribution Center

- Changed: Dual Gammas: Fighting them without Gravity Suit now requires intermediate combat instead of beginner.
- Changed: Dual Gammas: Fighting them with Charge Beam now requires you to be able to climb the platforms in the room.
- Fixed: Gravity Area Trapdoor: Shinesparking up is now impossible on Door Lock Rando.
- Fixed: Gravity Area Shaft: Shinesparking up is now impossible on Door Lock Rando and also properly accounts for Missiles.

##### Genetics Laboratory

- Added: Waterfalls Exterior: Hypermode option of climbing the room with Walljumps and Morph Glides.
- Fixed: Hatchling Room Underside: Shinesparking up is now impossible on Door Lock Rando.

##### Industrial Complex

- Changed: Upper Factory Gamma Nest: Leaving to the top with Spider Ball or IBJ now requires the Gamma to be dead first.
- Changed: Upper Factory Gamma Nest: Leaving to the top with only Walljump is now an Expert Walljump instead of Advanced.
- Changed: Upper Factory Gamma Nest: Leaving to the top with Walljumps and the Septoggs is now an Intermediate Walljump instead of Beginner.
- Changed: Fighting Torizo without any Beam Upgrades is now Advanced Combat.

##### GFS Thoth

- Changed: Fighting Genesis without any Beam Upgrades is now Expert Combat.

##### Golden Temple

- Added: Golden Temple Exterior: A video for the Walljump to Exterior Alpha Nest.

##### The Tower

- Changed: Tower Exterior South East: Shinesparking up to the cliff near the Gamma Nest has been changed from a beginner shinespark to an intermediate one.

### Cave Story

- Added: 60fps can be enabled for Freeware by setting the appropriate value in the `settings.ini` file next to the executable after an export.
- Changed: When playing a Multiworld, Windows will not show a Firewall prompt anymore to allow the game.
- Fixed: Cave Story Tweaked now runs on the Steam Deck.

### Discord Bot

- Changed: The website command now points to `https://randovania.org` rather than `https://randovania.github.io`.

### Metroid Dread

- Changed: The Morph Launcher leading to Experiment Z-57 will no longer cause Thermal Doors to temporarily be closed.
- Changed: The exporting dialog now links to a guide that explains how to dump the RomFS.
- Changed: In the preset energy tab, the explanation of environmental damage being non-logical is now less misleading.
- Changed: When transports are randomized, the room names will now always be displayed on the HUD for rooms containing transports, regardless of cosmetic settings.
- Fixed: Typo on the exporting dialog.
- Removed: The `Ryujinx (Legacy)` option for exporting has been removed. The `Ryujinx` option should be used instead.

#### Logic database

- Added: New trick: Climb Sloped Surfaces.

#### Artaria

- Added: Wall Jump (Beginner) is now an option for reaching the bottom part of the slope in EMMI Zone Spinner.
- Added: In Waterfall: Getting from Tower Middle to Door to Behind Waterfall with Phantom Cloak and Climb Sloped Surfaces (Advanced).
- Changed: Climbing the slope in EMMI Zone Spinner with Spin Boost has been reclassified from Movement to Climb Sloped Surfaces.
- Changed: Using Speed Booster to climb the slope in EMMI Zone Spinner has been reclassified to Speed Booster Conservation.
- Changed: In Waterfall: Getting from Tower Middle to Door to Behind Waterfall with no items has been reclassified from Movement (Advanced) to Climb Sloped Surfaces (Expert).
- Changed: In Waterfall: Getting from Right of Rotatable to Tower Middle  with Spin Boost now requires Climb Sloped Surfaces (Beginner).

#### Burenia

- Changed: Using Flash Shift to get the Missile Tank Pickup in Main Hub Tower Top now requires tricks, either Movement (Beginner) with 3 Flash charges, Climb Sloped Surfaces (Intermediate) with 2 Flash chargers, or Wall Jump (Beginner) and Climb Sloped Surfaces (Beginner) with 1 Flash Charge.

##### Dairon

- Added: Door Types for the two Dairon Power Events for future-proofing (not the Missile or Wide doors) and updated the relevant connections.
- Added: Using Stand on Frozen Enemies trick to get the item in Big Hub, using either Flash Shift or Spin Boost.

##### Ferenia

- Added: Climb Sloped Surfaces (Intermediate) with Flash Shift to reach the pickup in Pitfall Puzzle Room, with 2 Flash Charges.
- Added: Climb Sloped Surfaces (Beginner) with Flash Shift to climb the slope at the bottom of Speedboost Slopes Maze, with 1 Flach Charge.

##### Ghavoran

- Changed: Climbing to the pickup at the top of Spin Boost Tower using Flash Shift has been reclassified from Climb Sloped Tunnels to Climb Sloped Surfaces.
- Changed: Climbing to the pickup at the top of Spin Boost Tower Using Flash Shit, the Wall Jump has been reduced from Advanced to Intermediate.

### Metroid Prime

- Fixed: The artifact totems now break during the Meta-Ridley fight if less artifacts were required than shuffled
- Fixed: Crashes in several rooms when pressing start to skip cutscene exactly 1 second from the end of cutscene
- Fixed: Crash in certain elevator rooms when warping the moment connecting room(s) finish loading
- Fixed: Incorrect shield texture for vertical **Power Beam Only** doors
- Fixed: Elite Research - Stuttering when loading the room
- Fixed: Mine Security Station - Wave Pirates not dropping down if the player didn't skip the cutscene immediately
- Fixed: Reactor Core - Escape music restarting when leaving the room after Parasite Queen has been killed
- Fixed: Furnace - Ghost elements re-appearing when re-entering the room from East Furnace Access
- Fixed: Main Plaza - Door background texture not rendering on the correct side
- Fixed: Hive Totem - Skipping the cutscene now behaves more accurately as if the cutscene wasn't skipped
- Fixed: Ruined Courtyard - Skipping the cutscene now behaves more accurately as if the cutscene wasn't skipped
- Fixed: Phendrana Shorelines - The item behind the ice can now be collected again with Infinite Speed
- Fixed: Control Tower - Flying Pirates incorrectly flying away from the player when skipping the cutscene
- Fixed: Research Core - Combat Visor being forced after grabbing the pickup on Competitive Cutscene mode
- Fixed: Research Entrance - Softlock if the player kills the pirates before touching the cutscene trigger
- Fixed: Research Entrance - Fog disappearing after clearing the 1st Pass Pirates and before the 2nd Pass Shadow Pirates
- Fixed: Energy Core - Underwater sound incorrectly playing when the player was not underwater
- Fixed: Energy Core - Puzzle music not playing again if the player re-enters the room during the countdown
- Fixed: Ruined Shrine - Beetle music incorrectly continues playing after leaving towards Main Plaza
- Fixed: Save Station B - Incorrectly playing save station music instead of Phendrana music if the player leaves too quickly
- Fixed: Observatory - Projector activation cutscene skip activating the projector twice if the cutscene was skipped late
- Fixed: Observatory - Fixed incorrect music playing when the projector is active
- Fixed: Observatory - Panel activation cutscene incorrectly playing on 2nd Pass when the projector is already active
- Added: New option for suit damage reduction: "Additive", where each suit provides a specific amount of damage reduction
- Changed: The map tracker uses the same names for elevators as when editing a preset
- Changed: Updated tournament winners scan
- Changed: Ventilation Shaft: Cutscene skip no longer waits for nearby rooms to load
- Changed: Mine Security Station: The Wave Pirates now get activated with the same timing, regardless of what death animation the Shadow Pirates play
- Changed: Mine Security Station: Adjusted cutscene trigger so it can't be accidentally skipped
- Changed: Ruined Shrine - Adjusted position of the cutscene skip lock-on point
- Changed: Control Tower - "Doors Unlocked" HUD Memo now shows in Control Tower once the fight is done on Competitive Cutscene mode
- Changed: Ruined Fountain - Morph Ball can no longer get stuck at the bend on the Spider Track
- Changed: Energy Core - Increased the size of the Load Trigger to Furnace Access
- Changed: Hive Totem - Adjusted the Hive Totem scan position to match how it is on PAL
- Changed: Sun Tower Elevator - Cutscene now shows Samus facing the correct direction
- Changed: Observatory - Restored an unused particle effect for the projector
- Changed: Observatory - The projector is now activated on room load, instead of activating immediately after the room loaded
- Changed: Research Entrance - 2nd Pass Shadow Pirates can longer interrupt 1st Pass fight music if they die too slowly
- Changed: Omega Research - Ambient music now resumes when the pirates die instead of when they fully despawn
- Changed: Geothermal Core - The previously invisible ledge connected to Plasma Processing is now always visible

#### Logic Database

##### Magmoor Caverns

- Fixed: Geothermal Core: Various Puddle Spore requirements now require Before Storage Depot B instead of After.

##### Phazon Mines

- Changed: Central Dynamo: Infinite Speed trick no longer requires Knowledge (Advanced)
- Changed: Fungal Hall Access now appropriately requires Plasma
- Added: Mine Security Station: Combat logic for getting Storage Depot A
- Changed: Mine Security Station: Adjusted combat logic to have stricter requirements

##### Phendrana Drifts

- Changed: Temple Entryway: Breaking ice properly requires Plasma/Wave/Power

##### Tallon Overworld

- Changed: Root Cave: NSJ climb connects to a skybox which connects to the item and Arbor Chamber
- Changed: Root Cave: NSJ climb to item no longer needs Standable Terrain and Invisible Objects has been nerfed to Beginner for the item
- Changed: Root Cave: NSJ climb now appropriately requires Door Lock Rando to be off
- Changed: Root Cave: Combat Dash from Arbor Chamber to item no longer requires X-Ray/Invisible Objects
- Added: Root Cave: NSJ climb now has comments to explain methodology
- Added: Root Cave: Advanced Combat Dash to Arbor Chamber from item that does not need X-Ray/Invisible Objects

### Metroid Prime 2: Echoes

- Fixed: A small typo with "immune" in the energy preset tab.
- Fixed: Seeker Locks without Seeker now properly show all usages when asked for.

### Metroid: Samus Returns

- **Major** - Added: Door Lock randomizer has been added, along with new door types.
- **Major** - Added: Elevator randomizer has been added.
- Changed: DNA hints now just say "DNA" instead of "Metroid DNA".
- Fixed: If no seed was exported at a previous start of Randovania, the export window now shows the correct title ID in the output path for NTSC without having to switch to PAL and back to NTSC.
- Fixed: Removed an incorrect start location from Area 4 Central Caves, which failed when exporting the game.
- Fixed: Typo on the exporting dialog.
- Fixed: Common case where a modified input RomFS was considered being unmodified.
- Fixed: Starting at Area 3 Factory Exterior - Beam Burst Chamber & Tsumuri Station no longer spawns Samus out of bounds.
- Fixed: The Laser Aim cosmetic options UI no longer exports the wrong colors and has been simplified.
- Fixed: The item in Area 7 - Omega Arena South Access no longer disappears after defeating the Omega in Area 7 - Omega Arena South.
- Fixed: Case where Power Bombs would not be disabled when fighting Diggernaut.

#### Logic Database

##### Area 1

- Fixed: Metroid Caverns Hub: Dock to Metroid Caverns Save Station -> Tunnel to Metroid Caverns Save Station now has the correct grouping for the logical paths.

##### Area 3 Metroid Caverns

- Added: Caverns Teleporter East - Reaching the pickup now has correct requirements with High Jump Boots, requiring either a Super Jump (Advanced), Unmorph Extend (Intermediate), or Freezing the Moheek (Intermediate).

## [8.0.0] - 2024-05-01

- **Major** - Added: Metroid Samus Returns has been added with full single player support. Includes random starting locations, some toggleable patches, and more.
- Added: Highlighting nodes in the Map view of the Map tracker will now update the current location.
- Changed: The output after verifying the installation has been made less misleading.
- Changed: Show better errors on Linux and macOS when something goes wrong while trying to open a directory.
- Changed: Improve error handling when exporting presets.
- Fixed: The Map view on the Map tracker will not show doors and generic nodes as being inaccessible if only resources were shown on the Text Map view.

### Resolver

- Fixed: Some cases of seeds being wrongly considered as impossible.

### Discord Bot

- Added: The Discord bot now mentions the game when describing a preset.
- Changed: Experimental games are now only available in the development bot.

### AM2R

- Added: 1 joke hint.
- Changed: All ammo tanks are now consistently being referred to as "Tanks" rather than "Expansions".

#### Logic Database

- Changed: Zipping from destroyable objects with Missiles is now rated as Expert.

##### Hydro Station

- Fixed: Varia Chamber Access: Logic will not expect you to Infinite Bomb Jump with only Power Bombs to get to the item anymore.
- Fixed: Inner Alpha Nest South: It's not logical anymore to get the Missile tank with only Walljumps and Mid-Air Morphs.
- Added: Inner Alpha Nest South: A video link to get the Missile Tank with a Morph Glide.

### Cave Story

- Fixed: If the objective has been set to the bad ending, then the Explosive will be in its vanilla location, rather than not being shuffled at all.
- Fixed: King does not have a third ear anymore when using him as a player sprite.

##### Sand Zone

- Fixed: Sand Zone: Breaking the blocks now properly accounts for having either Missile Launcher or Super Missile Launcher.
- Fixed: Sand Zone: Breaking the blocks to go from the Sunstones to before the omega fight now properly accounts for killing enemies to farm Missiles.
- Fixed: Sand Zone: Reaching the Storehouse now expects you to have a weapon on trickless instead of the ability to fly.
- Added: Sand Zone: Breaking the blocks near the Storehouse is now accounted for with Missiles/Bubbler.
- Added: Sand Zone: Collecting the running puppy now expects you to either kill the Armadillos, or avoid them via intermediate Pacifist strats.

### Metroid Dread

- Added: Linux and macOS now have the Ryujinx exporting option available.
- Changed: The Missile Tank pickup in Invisible Corpius Room in Artaria has been moved to the left so that it won't overlap with the door in Door Lock Rando.
- Changed: There is now a thermal gate preventing players from entering the Experiment Z-57 fight without activating the nearby thermal first.
- Fixed: The `Hints Location` tab no longer refers to Prime 2 when describing where the hints are placed.
- Fixed: Customizing a preset where EMMI and Bosses were turned off for DNA placement won't have the DNA slider be initially enabled.
- Fixed: A `drive letter` typo in the exporting window.
- Removed: The FAQ entry stating that only the English language is supported has been removed, as all languages are patched since version 7.4.0.

#### Logic database

##### Cataris

- Added: Pseudo Wave Beam (Beginner) to break the blob above Blue Teleportal to Artaria, from the left side of the wall.

### Metroid Prime

- Added: FAQ Entry about non-Superheated rooms
- Added: Exposed "Power Beam Only"-Doors for Door Lock Rando.

#### Logic Database

##### Chozo Ruins

- Changed: Main Plaza: The R-Jump and L-Jump to reach the Grapple Ledge Missile Expansion have been lowered to beginner.

##### Frigate Orpheon

- Added: Biotech Research Area 2 can now be crossed with a Hypermode Wall Boost

##### Magmoor Caverns

- Added: The Sloped R-Jump in Geothermal Core to get to the door to Plasma Processing (commonly referred to as Eagle Jump) is now in logic.

##### Phendrana Drifts

- Added: The jump to the upper pickup in Gravity Chamber now requires an intermediate R-Jump or an Advanced L-Jump alongside the Advanced Slope Jump requirement.

### Metroid Prime 2: Echoes

#### Logic Database

- Fixed: Normal Doors now account for having a beam or Morph Ball Bombs to open.

##### Agon Wastes

- Added: Movement (Intermediate) to get from the center platforms in Central Mining Station to the cannons using Space Jump Boots.
- Added: Screw Attack from the cannons to get the item in Central Mining Station before the Pirate fight.
- Added: Mining Station B - Room Center to Transit Station with Boost Ball, Bombs, BSJ (Intermediate), and Standable Terrain (Intermediate).
- Fixed: The video link for the Expert Slope Jump in Central Mining Station now links to a working video.
- Fixed: Mining Station B - Room Center to Transit Station now properly requires Boost Ball and Standable Terrain (Intermediate) for the No Space Jump Post-Puzzle path.

## [7.5.0] - 2024-04-01

- Added: Command line arguments for exporting games. These commands are intended for advanced uses only.
- Fixed: During generation, actions that involves multiple progressive pickups are now properly considered.

### AM2R

- Fixed: Hitting Zetas with Charge Beam works again.

#### Logic Database

##### Distribution Center

- Added: Gravity Area Corridor: Getting the item is now logical via a Charge Bomb Spread. This requires Knowledge Beginner and Movement Intermediate.
- Fixed: Gravity Chamber Access: Going from right to left is now logical with Gravity and Bombs.
- Fixed: Gravity Chamber Access: Going from right to left is not logical anymore with walljumping.

##### Hydro Station

- Changed: Shinesparking from Breeding Grounds Alpha Nest West to Breeding Grounds Overgrown Alley now requires an intermediate Shinespark.
- Fixed: Hydro Station Exterior: It's now impossible for the Water Turbine to shuffle to a Spider Ball door or a Screw Attack door.

##### Industrial Complex

- Added: Industrial Complex Exterior: It is now possible to get from the right building to the left building. It's an Intermediate Morph Glide with High Jump, and an Advanced without.

##### Main Caves

- Fixed: Drill Excavation: Logic does not expect you to need bombs anymore to break the crystal if Cutscene Skips are enabled.

##### The Tower

- Fixed: Plasma Chamber: It is now logical to escape the room through the left tunnel if the Softlock Prevention option is enabled.

### Cave Story

- Fixed: Cave Story exports with CS:Tweaked now prioritize the mod-specific files over Freeware's. This solves several issues with missing graphics when exporting over a Freeeware game.
- Fixed: Missing graphical assets for rando-exclusive inventory entries in Cave Story: Tweaked exports

#### Logic Database

##### Ruined Egg Corridor

- Added: Health requirements to the Sisters.
- Fixed: Breaking the blocks in `Cthulhu's Abode?` now properly accounts for Super Missile Launcher

### Metroid Dread

- Fixed: DNA placement respects vanilla item placement settings to not assign two items to one location

#### Logic Database

- Added: New trick, Cross Bomb Launch.
- Changed: The Shinesink Clip and Aim Down Clip tricks are now a single Floor Clip trick.

##### Artaria

- Added: Video: Ballsparking into Speed Hallway from the right, charging speed from Energy Recharge Station South.

##### Burenia

- Added: Crossing the gap in Underneath Drogyga with Cross Bomb Launch; Intermediate with Spin Boost, Advanced without.
- Added: Reaching the Missile Tank Pickup in Main Hub Tower Top using Cross Bomb Launch (Advanced).
- Added: Video: Morph Ball Movement Jump in Main Hub Tower Middle.

##### Cataris

- Added: Reaching the Pickup in EMMI Zone Item Tunnel using Cross Bomb Launch (Advanced).
- Changed: The Cross Bomb Skip to reach the Pickup in EMMI Zone Item Tunnel has been reduced from HyperMode to Expert.

##### Dairon

- Added: Getting across the right gap in Early Grapple Room with Cross Bomb.

##### Elun

- Changed: Releasing the X without Bombs or Cross Bombs now requires Knowledge (Beginner).

##### Ferenia

- Changed: Getting across the water in EMMI Zone Exit East with Cross Bombs now additionally requires Cross Bomb Launch (Advanced).
- Changed: Path to Escue: Getting from Door to Save Station Southeast to Dock to EMMI Zone Exit East is now trivial.

##### Ghavoran

- Added: Cross Bomb Launch (Advanced) to get to the Save Station Door in Golzuna Tower from the Missile Tank Pickup.
- Added: Cross Bomb Launch (Beginner) to get the Missile Tank Pickup in Golzuna Tower.
- Added: Video showing the Climb Sloped Tunnels trick to get from the Missile Tank Pickup to the Save Station Door in Golzuna Tower.
- Added: Wall Jump using Spin Boost in Left Entrance.
- Added: Water Space Jump (Intermediate) in Energy Recharge Station, getting up through the Screw Attack Blocks.
- Changed: Using Cross Bomb to get the Missile Tank Pickup in Golzuna Tower now requires Movement (Beginner).
- Changed: The Floor Clip into Golzuna Arena has been reduced from Expert to Intermediate.
- Changed: The Cross Bomb Skip to get across the Pitfall blocks in Cross Bomb Tutorial has been reduced from Expert to Advanced.

### Metroid Prime

#### Logic Database

##### Phendrana Drifts

- Added: Ruined Courtyard: Scan/X-Ray Beginner dash to and from Specimen Storage

##### Tallon Overworld

- Changed: Frigate Crash Site: Overgrown Cavern Climb L-Jump adjusted to Beginner

### Metroid Prime 2: Echoes

- Added: Updated A-Kul's scan with the 2023 CGC Tournament winners.

#### Logic Database

##### Torvus Bog

- Added: The reverse air underwater in Training Chamber now has a method with and without Space Jump (Advanced and Expert respectively). This can be used to get to the bomb slot as well as the door to Fortress Transport Access.

## [7.4.2] - 2024-03-13

This release is identical to 7.4.0 and was released to revert 7.4.1.

## [7.4.1] - 2024-03-13

### AM2R
- Fixed: Hitting Zetas with Charge Beam works again.

### Cave Story
- Fixed: Cave Story exports with CS:Tweaked now prioritize the mod-specific files over Freeware's. This solves several issues with missing graphics when exporting over a Freeeware game.
- Fixed: Missing graphical assets for rando-exclusive inventory entries in Cave Story: Tweaked exports


## [7.4.0] - 2024-03-08

- Added: A warning will be shown when trying to generate a game where more items are in the pool than the maximum amount of items.
- Added: When a game is exported via ftp, a message is displayed indicating that an attempt is being made to connect to the ftp server instead of the patcher's misleading "Done" message.
- Changed: Improved how requirement templates are simplified, improving generation and resolver performance.
- Fixed: Generating a game after customizing a preset will not completely freeze Randovania anymore.
- Fixed: The collection text displayed when mixing Hide All model style with Random models and a cross-game multiworld is now always a generic message when your own pickup is disguised as a pickup of another game.
- Fixed: In the Item Pool tab, selecting Shuffled now works properly for non-progressive entries with multiple copies and certain other items.
- Fixed: Changelog window properly displays images.
- Fixed: Cancelling connecting to the server is better handled now.

### Resolver

- Fixed: Some cases of resolver timeout.

### AM2R
- Added: A popup helping the player to inform how Missile-less Metroid combat works
- Added: The following sprites were added for Dread Multiworld: Energy Tanks, Missile Tanks, Missile Tank+, Power Bomb Launcher, Power Bomb Tank, Varia Suit
- Changed: The following Multiworld sprites were changed in order to fit more with AM2R's art style: Dread's Energy Part, Dread's Wide Beam, Echoes' Amber Translator, Echoes' Cobalt Translator, Echoes' Dark Agon Key, Echoes' Darkburst, Echoes' Dark Torvus Key, Echoes' Emerald Translator, Echoes' Ing Hive Key, Echoes' Sky Temple Key, Echoes' Super Missiles, Echoes' Violet Translator
- Fixed: Rare crash when receiving a flashlight/blindfold in a Multiworld session.
- Fixed: AM2R Speed Booster Upgrades now show properly instead of using the default offworld model.

### Cave Story
- **Major** - Cave Story: Tweaked is now supported as an export platform and included with Randovania.

#### Logic Database

##### Egg Corridor

- Added: Health requirements for the Igor boss fight.

##### Grasstown

- Fixed: Grasstown: Accessing the Jellyfish field from the east side of Chaco's House now properly accounts for weapons/pacifist strats instead of being trivial.
- Added: Health requirements for the Balrog 2 boss fight.
- Added: Health requirements for the Balfrog boss fight.
- Changed: Shelter: Accessing the Save Point and Refill is now logically possible when entering from the teleporter.

##### Mimiga Village

- Added: Health requirements for the Balrog 1 boss fight.

### Metroid Dread

- Added: "Access Permanently Closed" doors can be used in Door Lock Randomizer. This includes new default and alternate textures in cosmetic options.
- Added: New Missile Launcher model for Prime, Echoes, and AM2R multiworld pickups.
- Added: New Super Missile Expansion model for AM2R multiworld pickups.
- Fixed: Wide Beam shields now require the Wide Beam to break, and cannot be cheesed with Wave or Plasma beam.
- Fixed: Saves from a different world in the same multiworld session are correctly handled as incompatible.
- Fixed: Text is patched in all languages, not just English.

#### Logic Database

##### Ghavoran

- Added: In Spin Boost Tower: Expert Speed Booster Conservation from Ledge Below PB Tank to Pickup (PB Tank), as well as a video for this trick.

### Metroid Prime

#### Logic Database

- Added: 35 new Videos to the Database

##### Chozo Ruins

- Changed: Vault: NSJ Bombless Wall Boost lowered to Expert
- Changed: Ruined Nursery: bombless Standable Terrain NSJ lowered to Advanced and w/ SJ lowered to Intermediate
- Changed: Hive Mecha: Fight skip via walkway lowered to Intermediate Movement
- Added: Hive Mecha: Fight skip NSJ Advanced Movement bunny hop
- Added: Furnace: Spider track climb trick description
- Added: Furnace: Bombless Intermediate Movement to West Furnace Access
- Added: Burn Dome Access: Advanced Movement and Wallboost bombless escape
- Added: Hall of the Elders: Advanced Complex Bomb Jump wave slot skip

##### Phazon Mines

- Added: Elite Research: Advanced IUJ scanless climb
- Added: Main Quarry: Advanced BSJ to Waste Disposal
- Added: Metroid Quarantine B: Hypermode Single Room OOB NSJ bombless
- Added: Elevator Access A: Hypermode bombless spiderless climb from Elevator A
- Added: Elevator Access A: Expert Movement logic for climbing without Wave Beam
- Changed: Phazon Processing Center: Item to Maintenance Tunnel L-Jump now has proper X-Ray logic
- Changed: Phazon Processing Center: Item to Maintenance Tunnel Complex Bomb Jump has been properly replaced with Bomb Jump

##### Phendrana Drifts

- Added: Frozen Pike NSJ Bombless Climb from Frost Cave Access now has proper Charge Beam, Scan Visor, and Combat logic
- Added: Hypermode Frozen Pike NSJ Bombless Climb from bottom to top
- Added: Frozen Pike Hypermode BSJ to Transport Access
- Added: Frozen Pike NSJ Hunter Cave to Frost Cave Intermediate Slope Jump
- Changed: Transport Access Single Room OOB lowered to expert and advanced tricks
- Added: Ice Ruins West Courtyard Entryway to middle platform NSJ Hypermode BSJ and NSJ damage boost
- Added: Ice Ruins East Expert Single Room OOB ice item heist
- Added: Ice Ruins East Advanced Single Room OOB and Hypermode Movement spiderless bombless spider track item
- Added: Ruined Courtyard Advanced Movement bunny hop to Save Station A
- Added: New hash words

## [7.3.2] - 2024-02-??

- TODO: fill out or remove.

## [7.3.1] - 2024-02-07

### AM2R

- Fixed: Receiving a suit in a Multiworld session will not place you in the most upper-left position of a room anymore.

## [7.3.0] - 2024-02-07

- Added: Ability to turn off changing "to" Normal Doors in Door Type dock rando.
- Fixed: For Linux and macOS, the auto tracker tooltip will not show black text on black background anymore.
- Fixed: Searching for your own pickup in multiworld sessions will now show only pickups which match *exactly* the name, instead of showing pickups which start with that name.
- Fixed: The import in a multiworld session is blocked if it contains an unsupported game.
- Fixed: Opening the webbrowser for Discord Login doesn't fail on Linux anymore.
- Changed: Scanning ammo in the Prime games will now show nicer text for items that provide negative ammo or multiple positive ammo.
- Fixed: For Windows, the game select tooltip will not render as grey text on grey background in dark mode.
- Added: Games display a banner if they are multiworld compatible.

### Resolver

- Fixed: Some cases of resolver timeout.

### AM2R

- **Major** - Added: Multiworld support for AM2R.
- Added: Auto-Tracker functionality.
- Added: A "Hints"-tab, which describes the hint system used in AM2R in detail.
- Added: A "Hint Item Names"-tab, which describes which names are used to describe the items in offworld hints.
- Changed: Minimal Logic has been adjusted. It now also checks for Morph Ball, Missile Launcher, the DNA and the Baby collection.
- Changed: The Baby now checks for all DNA being collected and will display a message if not.
- Changed: Progressive Suits and Progressive Jumps now display custom sprites instead of Space Jump / Gravity Suit sprites in order to make them more distinct.
- Changed: The yams.json file will not be present anymore for race seeds.
- Fixed: The shell script after exporting works now on Flatpak environments.
- Fixed: Typos in FAQ.

#### Logic Database

- Added: 20 Videos to the Logic Database.

##### Main Caves

- Fixed: In Surface Hi-Jump Challenge: Now correctly uses normal damage instead of lava damage for damage boost.
- Fixed: In Drivel Drive: Intended Ballspark now requires Gravity.
- Changed: In Drivel Drive: Bumped mockball method to Expert.
- Changed: In Western Cave Shaft: Bumped health requirement for the descent to require an Energy Tank in trickless.

##### Golden Temple

- Added: In Guardian Arena: Now accounts for Speed Booster quick kill with Intermediate Knowledge.

##### Hydro Station

- Fixed: In Breeding Grounds Entrance: Activating the EMP Slot now properly accounts for Missiles.

##### Industrial Complex

- Fixed: Renamed the room `Spazer Beam` to `Spazer Beam Chamber`.
- Changed: Upper Factory Gamma Nest: Shinesparking from the room below to get the top item is now an intermediate shinesparking trick.

##### The Tower

- Changed: In Tester Arena, the fight requirements have been restructured with more thorough combat and health requirements.

##### Distribution Center

- Changed: In Dual Gamma Nest, the fight now requires Gravity suit on Trickless Combat. Health requirements adjusted around this change.
- Changed: Distribution Center Exterior West: Shinesparking to get the top Missile Tank is now an intermediate shinesparking trick.
- Changed: Bullet Hell Room Access: Shinesparking to get from `Door to Bullet Hell Room` to `Door to Distribution Facility Intersection` now requires an intermediate shinesparking trick.

### Cave Story

- Fixed: The name for Puppy locations and Labyrinth Shop locations will now be shown correctly on the Location Pool tab.

### Metroid Dread

- Added: Changing the volume of the music, SFX and background ambience is now possible via cosmetic options.
- Changed: Speed Booster Upgrades and Flash Shift Upgrades are now considered minor items instead of major.

#### Logic Database

- Removed: It's no longer logical to push Wide Beam Blocks with Wave Beam without Wide Beam.
- Fixed: All usages of Missiles now require the Missile Launcher.
  - Affects:
    - Fighting Corpius with Normal Missiles.
    - The part of the Z57 fight where you use Storm Missiles to stop the healing.
    - Breaking the Missile Blocks in Dairon - Transport to Artaria.
    - Fighting Escue with Normal Missiles.
    - Fighting Golzuna with Storm Missiles and Normal Missiles.
    - Fighting Central Units.

##### Artaria

- Added: Single Wall Jump (Beginner) to cross the pillar left to right in White EMMI Introduction.
- Added: Using Speed Booster in White EMMI Introduction to get over the pillar left to right, from the BallSpark Hallway Room, also available in Door Lock Rando.
- Fixed: Using Speed Booster in White EMMI Introduction to get over the pillar left to right, from the Teleport to Dairon Room now requires Door Lock Rando to be disabled.

##### Cataris

- Added: The Wide Beam Block in Dairon Transport Access can now be traversed with a Diffusion Abuse trick from below.

##### Ferenia

- Changed: Using Speed Booster to reach the item at the top of Purple EMMI Introduction now requires Speed Booster Conservation (Intermediate).
- Fixed: Energy Recharge Station (Gate): Clearing the Grapple Block from the Upper Bomb Ledge now additionally requires the Main Power Bomb instead of only Power Bomb Ammo.
  - All the other usages of Power Bombs in this area also now require the Main Power Bomb.

##### Ghavoran

- Added: Bomb Jump in Right Entrance, out of the water to the Grapple Block Alcove. Requires Diagonal Bomb Jump and either Out of Water Bomb Jump or Gravity Suit.
- Added: Video showing the Grapple Movement trick in Right Entrance.

### Metroid Prime

- Added: It is now possible to have a seperate total amount and required amount of Artifacts.
- Changed: Minimal Logic now also checks for the Ridley event.
- Fixed: Rare softlock/glitches regarding Central Dynamo maze

### Metroid Prime 2: Echoes

- Added: Having Double Damage no longer causes the morph ball to glow.
- Added: 7 more joke hints.
- Changed: Minimal Logic now also checks for the Emperor Ing event.

#### Logic Database

- Added: 12 videos to the database

##### Torvus Bog

- Added: In Great Bridge: Rolljump method to reach Abandoned Worksite from Temple Access (Top)

## [7.2.0] - 2024-01-05

- **Major** - Added: Rebranded Randovania icons.
- Fixed: Bug where tooltips did not show uncollected item names in the autotracker.
- Changed: Update to the Database Video Directory site to eliminate lag and add modern styling.
- Changed: Autotracker tooltips now display text in black instead of gray.

### Metroid Dread

#### Logic Database

##### Artaria

- Added: In Screw Attack Room: Break the blob with Slide Turnaround Pseudo Wave Beam, requires Gravity Suit. Beginner from the left and Intermediate from the right.
- Fixed: The Advanced Pseudo Wave Beam to break the Blob in Screw Attack Room from the right now handles it not working with Gravity Suit.
- Fixed: Add Slide as a requirement for the Pseudo Wave Beam usages in Melee Tutorial Room and Early Cloak Room.

##### Burenia

- Added: Pseudo Wave Beam to break the bottom right blob in Burenia Hub to Dairon. Requires Slide and Gravity Suit or Diffusion Beam.
- Fixed: When using Power Bomb to break the bottom right blob in Burenia Hub to Dairon, also require the ability to shoot a beam.
- Fixed: Burenia Hub to Dairon: Getting the item in the fan with only Flash Shift now requires at least one Flash Shift Upgrade as well, and also only requires Intermediate movement (instead of Advanced).
- Changed: Main Hub Tower Middle: Climbing out of the water from Left of Central Grapple Block without any items now requires Advanced Movement, up from Intermediate.

##### Ferenia

- Added: In Space Jump Room: Use Grapple Beam to jump out of water above Underwater Ledge Left, and use Single Wall Jump, Spin Boost or Flash Shift to reach Dock to Transport to Ghavoran. Video included.
- Changed: In Space Jump Room: Can traverse from Underwater Ledge Left to Dock to Transport to Ghavoran using Spider Magnet, with either Flash Shift and Wall Jump or Morph Ball and Single Wall Jump.
- Changed: In Space Jump Room: Added a video for reaching the Missile Tank with only Morph Ball and Bombs
- Changed: In Space Jump Room: Added a video traversing from Underwater Bottom to Underwater Ledge Left with only Grapple Beam.

##### Ghavoran

- Fixed: Getting the Energy Part Pickup in Golzuna Tower using Spin Boost and Shinespark Conservation Beginner now correctly requires Morph Ball.
- Changed: Opening the door to Orange Teleportal directly from below, in Golzuna Tower, requires Diffusion Beam.
- Added: The door to Orange Teleportal can be opened from inside the tunnel left after breaking the Speed Booster Blocks, in Golzuna Tower. This requires Charge Beam and either Wave Beam or Pseudo Wave Beam Beginner.

### AM2R

- Added: Research Site Open Hatches as available doors for Door Lock Rando.
- Added: New option to place DNA anywhere.
- Added: New option to force Save Station doors to be normal doors.
- Added: New option to force doors in Genetics Laboratory to be normal doors.
- Added: If the user starts with random items, then an item collection screen will now be shown, telling the player which items they start with.
- Added: Clearer GUI symbols, when expansions have been collected, but not their corresponding launcher.
- Added: When softlock prevention is active, then the first two crumble blocks in Super Missile Chamber will be shoot blocks instead.
- Changed: "Distribution Center - Energy Distribution Emergency Exit" has updated behavior when 'Softlock Prevention' is enabled. Before, only the bottom row of Speed Booster blocks were removed. Now, all of them have been removed, except for the leftmost pillar.
- Fixed: When spinjumping into a progressive Space Jump, the spinjump SFX is not being infinitely looped anymore.
- Fixed: Entering "Hatchling Room Underside" will now show the Metroid scan notification only once.

#### Logic Database

- Added: 15 Videos to the Logic Database.

##### Main Caves

- Added: In Surface Hi-Jump Challenge: Shinespark conservation method to reach item.

##### Hydro Station

- Added: In Inner Alpha Nest South: IBJ method to reach item.
- Changed: In Arachnus Arena: New health and dodging requirements for fighting Arachnus.

##### Industrial Complex

- Added: In Lower Factory Intersection: Can now climb the room by shinesparking after a short charge.
- Added: In Treadmill Room: Going from right to left is now possible via a beginner Shinespark or an intermediate Morph Glide.
- Fixed: In Lower Factory Intersection: Climbing the room now correctly needs a damage boost for wall jumps.
- Fixed: In Shirk Prisons: Going from right to left, now requires Morph Ball, or 4 (Super) Missiles.
- Fixed: In Treadmill Room: Going from right to left via Movement is now impossible.
- Changed: In Torizo Arena: New weapon, health, and dodging requirements for fighting Torizo.

##### Genetics Labratory

- Changed: In Queen Arena: Additional Beam requirements and dodging requirements for fighting Queen trickless.

### Metroid Prime 2: Echoes

#### Logic Database

##### Dark Agon Wastes

- Added: Requirements to trigger the Amorbis fight from below: Spacejump, NSJ Z-Axis Screw Attack or BSJ, and bomb jumps or standable terrain with the energy taken.
- Added: Advanced combat to fight Amorbis after the energy has been taken.
- Changed: Revised Amorbis combat requirements (trickless requires a good weapon + 2 E, beginner requires a weapon and 1 E, intermediate neither)
- Changed: Skipping the Amorbis trigger, or touching it to trigger the fight from below, requires Knowledge set to Intermediate.

### Metroid Prime

#### Logic Database

##### Tallon Overworld

- Added: Advanced Single Room OoB to reach Landing Site item without Morph Ball

## [7.1.1] - 2023-12-26

### Metroid Prime

- Added: A more stream-friendly autotracker layout
- Fixed: Reverted Warrior Shrine -> Monitor Station loading improvement which could sometimes cause crashes
- Fixed: Export compatibility with legacy cutscene skip options
- Fixed: Music issues in Frigate Orpheon, Artifact Temple, Arboretum, Sunchamber Lobby, Burn Dome and Lava Lake
- Fixed: [PAL] Issue with the Artifact Temple teleporter arrival cutscene
- Fixed: Non-NTSC text issues
  - Seed hash not showing on main menu
  - Credits not showing seed spoiler
  - [JP] Font size
- Added: `qolGeneral` improvements
  - Ice wall in Phendrana Shorelines now shatters instead of melting when shot
  - Better Save Station load trigger in Phendrana Shorelines
  - Better door open triggers in Arboretum
- Changed: Back-to-back cutscenes in Artifact Temple now skip as one

### Metroid Prime 2: Echoes

- Added: A more stream-friendly autotracker layout

## [7.1.0] - 2023-12-01

- Fixed: Bug with progressive suits in the autotracker always highlighting first suit
- Changed: "Remove redundant pickup alternatives" and "Stagger placement of pickups" are no longer experimental options and will be included in all presets moving forwards.

### AM2R

- Added: Shell script to make launching randomized games easier on Flatpak.
- Added: Plasma Beam Chamber's crumble blocks will be gone when the softlock prevention setting is turned on.
- Fixed: Visual time of day discrepancy with Septoggs and the tileset if started at GFS Thoth.
- Fixed: A flipped water turbine if the vanilla water turbine was set to be changed to one.
- Fixed: Crash when starting the game and loading a save room which contains a destroyed water turbine.
- Fixed: "Cancel" button not working properly on "Toggle" Missile-Mode.

#### Logic Database

- Changed: Zeta and Omegas combat rebalanced for lower difficulties.

### Metroid Dread

- Added: Power Bomb Limitations now shows up on the Preset Summary when enabled.

#### Logic Database

##### Artaria

- Added: In Screw Attack Room: Get from Door to Freezer(Power) to Start Point 2 by sliding.
- Added: In Screw Attack Room: Get from Start Point 2 to Early SA Platform with Space Jump.
- Added: In Screw Attack Room: Get from Door to Freezer(Power) to Screw Attack Pickup by using Shinespark. Requires Speed Booster Conservation Beginner and Disabled Door Lock Randomizer.
- Added: In EMMI Zone Hub: Get to the item pickup and the top left door from Door to Ballspark Hallway, using Shinespark, Speed Booster Conservation Beginner.
- Added: In EMMI Zone Hub: Get to the item pickup from Door to Ballspark Hallway using Speed Booster and Spider Magnet.
- Fixed: In EMMI Zone Hub: Getting to the item pickup from Door to Ballspark Hallway using Flash Shift and Single Wall Jump is now separated from the Grapple Movement alternative.
- Fixed: In EMMI Zone Hub: Getting to the item pickup from Door to Ballspark Hallway using Flash Shift and Single Wall Jump now requires a Flash Shift Upgrade.
- Fixed: In EMMI Zone Hub: Getting to the item pickup from the lower door to Wide Beam Block Room using a Shinespark now requires Door Lock Rando to be disabled.
- Removed: In EMMI Zone Hub: Redundant option: getting from the lower to the upper Door to EMMI Zone Exit Southwest using Speed Booster when Door Lock Rando is disabled.

##### Burenia

- Added: In Gravity Suit Tower: Getting from the Lower door to Ammo Station South to the Upper door to Gravity Suit Room is in logic with either Power Bombs or after breaking the floor.
- Changed: In Gravity Suit Tower: Getting from the Lower door to Ammo Station South to the Lower door to Gravity Suit Room is now locked behind Highly Dangerous Logic

##### Cataris
- Added: In Underlava Puzzle Room 2: Use Speed Booster with at least one upgrade to shinespark through the speed blocks from the right.

##### Ferenia

- Added: In EMMI Zone Exit Middle: Use Wave Beam and Charge Beam or Power Bombs to open the Upper Door to EMMI Zone Exit West, then traverse through that room to get to the upper door.
- Added: In Purple EMMI Arena: Use Water Space Jump (Intermediate) to jump out of the water to reach the door.
- Changed: In EMMI Zone Exit Middle: Going from the Dock to Map Station to the Door to EMMI ZONE Exit West (Lower) is now trivial.
- Changed: In Purple EMMI Arena: Jumping out of the Water to reach the door using Cross Bombs now requires Water Bomb Jump Beginner. Using Normal Bombs no longer requires Spin Boost.

##### Ghavoran

- Changed: Golzuna logic has been overhauled to include Storm Missiles, Bombs, or Cross Bombs to fight it and forcing Flash Shift, Spin Boost, or Space Jump to dodge its attacks if not using shinesparks to defeat it.
- Fixed: Missing check on PB limitations to get to Orange Teleportal by opening the door from the tunnels below.

### Metroid Prime

- Fixed: Some rooms not appearing on map when "Open map from start" export option is selected
- Fixed: Parasite Queen permadeath when skipping death cutscene
- Fixed: Black bar in Control Tower cutscene
- Fixed: Minor PAL issues regarding Skippable Cutscenes in Exterior Docking Hangar and Sunchamber
- Added: Preset option to force Normal or Hard difficulty in the Main Menu
- Added: More Base QoL
  - All rooms now automatically play music appropriate to the area, even if the original music trigger has not been touched
  - The bomb blocks in Lava Lake and Chapel Tunnel are gone forever once destroyed
  - Fix Arboretum rune scan not always appearing when vines are retracted
  - Fix broken load trigger in Aether Lab Entryway
  - Tweaked the size of some door open and loading triggers
  - Sun Tower Access Ghost can now be seen after performing Early Wild
  - Better music timing of Elite Pirate breakout
  - Fix Chapel of the Elder's item platform not rising up all the way
  - Removed more "flashbang" effects
- Changed: Research Core item acquisition cutscene removed in Competitive Skippable Cutscenes
- Changed: Reintroduce and improve loading trigger optimization in Warrior Shrine
- Changed: Update in-game text when refilling PBs at missile stations
- Changed: The Missile Launcher's broad category is now "missile system" instead of "missile-related upgrade".

#### Logic Database

- Added: Database logic for Hard Mode

##### Chozo Ruins

- Added: Vault NSJ with Wallboosts
- Changed: Decreased Difficulty of Tower of Light NSJ Slope Jump

##### Magmoor Caverns

- Added: Fiery Shores wallcrawl to reach Upper Item

##### Phazon Mines

- Added: Difficult HBJ in MQB Phazon Pit
- Added: Elite Research Single Room OOB to Item
- Added: Upper Elite Research Dash to Reach Item NSJ

##### Phendrana Drifts

- Changed: Thardus Thermaless with Bombs and w/o adjusted
- Added: Phendrana Canyon NSJ Scanless Damage Boost
- Added: Phendrana's Edge NSJ Grappleless BSJ
- Added: Ruined Courtyard NSJ Climb UBJ
- Added: Thardus Skip NSJ from North Quarantine Tunnel

##### Tallon Overworld

- Added: Great Tree Hall Lower NSJ Climb BSJ
- Added: Landing Site B Hop to Reach Gully NSJ

### Metroid Prime 2: Echoes

#### Logic Database

- Changed: Climbing Transport A Access using slope jump + NSJ SA no longer incorrectly requires SJ as well

## [7.0.1] - 2023-11-??

- To be decided if it will be necessary.

## [7.0.0] - 2023-11-03

- **Major** - Added: AM2R has been added with full single player support. Includes Door Lock Rando, some toggleable patches and more.
- Changed: The Changelog window has received a slight overhaul. The date of each release is shown, hyperlinks are fixed, and patch notes are now accessed through a drop-down box (previously used vertical tabs).
- Changed: Trick level sliders ignore mouse scroll inputs, preventing unintended preset changes.
- Changed: The Trick Details list in the menu bar no longer displays tricks that shouldn't be visible in the UI.
- Changed: For Multiworld, sending collected locations to the server can no longer fail if there's an error encoding the inventory.
- Changed: The directory layout has now changed, moving everything that isn't the executable to an `_internal` folder.
- Changed: When verifying the installation, missing files and modified files are listed in the console and log.
- Changed: An explicit error is now displayed when a preset has minimum random starting items higher than the maximum.
- Fixed: Map tracker selects the correct start location if the preset has only one start location that is not the default.
- Fixed: When verifying the installation, the title of the popup now properly says "Verifying installation".
- Fixed: Exporting with hidden item models in a multiworld now works properly.

### Resolver

- Fixed: Bug where damage constraints in chains were not understood correctly.
- Fixed: Damage reductions from multiple suits are no longer multiplied together.
- Improved: The output from the resolver now includes the node with the victory condition.
- Improved: When using verbosity level High or above, the energy is displayed in the output.
- Improved: Speed up resolving of hard seeds by allowing skipping of more kinds of unsatisfied requirements.

### Cave Story

- **Major** - Added: Multiworld support. Currently only supports the version of freeware provided by Randovania.
- Fixed: Exporting Cave Story no longer causes a runtime error.
- Fixed: Presets that start in Camp no longer error in generation.
- Changed: The bookshelf in Prefab House now returns you to Prefab Building, before the boss rush.
- Fixed: Alt-tabbing while in fullscreen no longer crashes the game.
- Fixed: You can no longer select a negative weapon slot from the inventory.
- Fixed: The teleporter menu no longer flickers.

### Metroid Dread

- Fixed: Custom shields now use the correct shader and texture effects and no longer a black background
- Fixed: Issues with negative amount for ammo items. The current amount was set to a wrong value and you had to use a ammo refill station. This also caused issues with the auto tracker and multiworld.

#### Logic Database

- Fixed: The "Power Bomb Limitations" setting is now respected for opening Charge Beam Doors.

##### Artaria

- Changed: Going to Transport to Dairon with Speed Booster now requires the Speed Booster Conservation trick set to Beginner.
- Changed: The item above Proto EMMI now requires Speed Booster Conservation set to Beginner when reaching it with Speed from the top.
- Changed: Using Speed Booster to reach the pickup in EMMI Zone First Entrance now requires either the EMMI defeated or Speed Booster Conservation set to Beginner.

##### Burenia

- Added: Use Spin Boost with Wall Jump to climb from left to right at the top of Gravity Suit Tower.
- Changed: The Early Gravity sequence now requires the Speed Booster Conservation trick set to Beginner.

##### Cataris

- Added: Ledge warp out of the Diffusion Beam Room to avoid being trapped by the one way door and the blob.
- Changed: The item in Dairon Transport Access now requires the Speed Booster Conservation trick set to Beginner.
- Changed: The speed blocks leading to Underlava Puzzle Room 2 now require the Speed Booster Conservation trick set to Beginner or Power Bombs.

##### Dairon

- Changed: The lower item in the Freezer now requires the Speed Booster Conservation trick set to Beginner.
- Changed: The item in Ghavoran Transport Access now requires the Speed Booster Conservation trick set to Beginner when using Space Jump.
- Changed: The item in Storm Missile Gate Room now requires the Speed Booster Conservation trick set to Beginner when coming from above.

##### Elun

- Added: Elun's Save Station is now a valid starting room.
- Changed: The item in Fan Room now requires the Speed Booster Conservation trick set to Beginner.

##### Ferenia

- Added: Emmi Zone West Exit now has a Damage Boost trick to move from the center platform to the west door.
- Changed: The item in Fan Room now requires the Speed Booster Conservation trick set to Beginner or Gravity Suit with door lock rando disabled.
- Changed: The item in Speedboost Slopes Maze now requires the Speed Booster Conservation trick set to Beginner.
- Changed: The Missile+ Tank in Space Jump Room now requires the Speed Booster Conservation trick set to Beginner.

##### Ghavoran

- Changed: Going up Right Entrance with Speed Booster now requires the Speed Booster Conservation trick set to Beginner.
- Changed: The upper item in Golzuna Tower now requires the Speed Booster Conservation trick set to Beginner when using Spin Boost from the top.

### Metroid Prime

- Changed: In the Auto-Tracker Pixel Theme, visors are now pilled, Boost Ball icon with a proper trail, improvements to Power Bomb icon.
- Fixed: Counting normal damage reductions from suits twice.
- Fixed: Item position randomizer not being random.
- Fixed: Foreign object in ruined shrine
- Fixed: Room rando + cutscene skip compatibility
- Fixed: Crash when exporting a seed with a blast shield in phazon infusion chamber and essence death teleporter
- Fixed: [PAL/JP] Restored Missile and Charge shot stun in one hit on Ridley
- Fixed: [PAL/JP] Restored Wavebuster cheese on Ridley
- Fixed: When customizing cosmetic options, the labels are now properly updated.

### Metroid Prime 2: Echoes

- Added: One new Joke Hint referring to Raven Beak added to the pool
- Changed: In the Auto-Tracker Pixel Theme, visors are now pilled, Boost Ball icon with a proper trail, Screw Attack icon now faces clockwise, dedicated Power Beam icon.
- Changed: Damage Requirements for Warrior's Walk Item Pickup has been lowered from 80 to 60 dmg in total (30 energy getting the item and 30 energy going back)

## [6.4.1] - 2023-10-12

### Metroid Dread

- Removed: The "Power Bomb Limitations" has been disabled due to issues. This will be re-added in the future.

## [6.4.0] - 2023-10-05

### Metroid Dread

- Fixed: The "Power Bomb Limitations" setting is now accounted for by logic.

### Metroid Prime:

- Fixed: When room rando is enabled, cutscenes are no longer skippable to avoid a bug with elevators. This will be properly fixed in the future.

## [6.3.0] - 2023-10-02

- Added: During generation, if no alternatives have a non-zero weight, try weighting by how many additional Nodes are reachable.
- Added: Data Visualizer now has a very visible checkbox to quickly toggle if the selected trick filters are enabled.
- Added: When trick filters are enabled, a line is added indicating how many requirements are being filtered.
- Changed: The generator will now consider placing Energy Tanks, if there's a damage requirement that's exactly high enough to kill the player.
- Fixed: The menu option for viewing all Randovania dependencies and their licenses has been restored.
- Fixed: The generator should now handle cases with negative requirements a little better.
- Fixed: Map tracker works again for Metroid Dread and Metroid Prime.

### Resolver

- Fixed: Bug where nested requirements were combined wrongly.
- Improved: Order of exploring certain dangerous events.

### Metroid Dread

- Added: Enky and Charge Beam Doors can be made immune to Power Bombs. This is enabled in the Starter Preset, and can be toggled in Preset -> Game Modifications -> Other -> Miscellaneous -> Power Bomb Limitations.
- Added: Warning in the FAQ about custom text not displaying if the game is played in languages other than English.
- Changed: Exporting games is now significantly faster.

#### Logic Database

- Added: 3 videos to the logic the database for a diagonal bomb jump in Ghavoran, a single-wall jump in Cataris, and a diffusion abuse trick in Artaria.

##### Artaria

- Changed: EMMI Zone Spinner: The connection to the pickup that is available before flipping the spinner now also requires door lock rando and Highly Dangerous Logic to be enabled.

##### Burenia

- Changed: Teleport to Ferenia: Using Speed Booster to get past the Shutter Gate now requires Speed Booster Conservation Beginner.

##### Cataris

- Changed: Thermal Device Room South: The connections to the thermal door that closes after using the thermal device now logically remains open when door lock rando is disabled and the "Can Slide" and "Shoot Beam" templates are satisfied. This is a handwave that makes the thermal device no longer a dangerous resource.
- Changed: Single-wall Jump trick in Cataris Teleport to Artaria (Blue) now requires a slide jump.
- Changed: Exclude Door above First Thermal Device from Door Randomization. Effectively making the First Thermal Device a safe action also when doors are randomized.

##### Dairon

- Changed: Yellow EMMI Introduction: Using Speed Booster to go through the Shutter Gate, right to left, no longer requires Flash Shift Skip.

##### Ferenia

- Changed: Purple EMMI Introduction: Using Speed Booster to get past the Shutter Gate now requires Speed Booster Conservation Intermediate instead of Flash Shift Skip Beginner.

##### Ghavoran

- Changed: The connection of EMMI Zone Exit Southeast and EMMI Zone Exit West is now a proper door. This enables it to now be shuffled in door lock rando.
- Changed: Going backwards through the Eyedoor now requires having first destroyed it, Flash Shift and Intermediate Movement, or being able to tank the damage.

### Metroid Prime

- Fixed: Door from Quarantine Access A to Central Dynamo being inoperable with Reverse Lower Mines enabled.
- Fixed: Minor issues with new skippable cutscenes option.
- Fixed: PAL export with skippable cutscenes
- Fixed: Flaahgra crash with skippable cutscenes (fingers crossed)
- Fixed: Warrior shrine loading behavior
- Changed: Remove white screen flash effect when crates explode.
- Changed: Skippable cutscene modes are no longer experimental. Skippable is the new default. Competitive cutscene mode has been updated appropriately.
- Changed: Update tournament winner scan in Artifact Temple
- Changed: Improve loading times when leaving MQB
- Changed: Parasite Queen no longer respawns on 2nd pass
- Changed: The post-Parasite Queen layer in Biotech Research Area 1 now prevents backtracking through Emergency Evacuation Area (1-way door)
- Removed: Major/Minor Cutscene Mode (Major hidden behind experimental options)

#### Logic Database

##### Impact Crater

- Added: The Metroid Prime Exoskeleton fight has full combat logic.

##### Chozo Ruins

- Added: Sun Tower Sessamoharu Complex Bomb Jump to Skip Super Missiles/Scan Visor

##### Phazon Mines

- Added: Phazon Processing Center between Pickup and Maintenance Tunnel Door
- Fixed: Traversing from the Spider Track Bridge to the Quarantine Access A door in Metroid Quarantine A now properly requires the barrier to be removed or `Backwards Lower Mines` to be enabled.

##### Phendrana Drifts

- Added: New Thardus Skip Method from Room Center
- Added: Quarantine Monitor to North Quarantine Tunnel Thardus Skip
- Added: Phendrana Shorelines Spider Track item without spider ball out of bounds trick

### Metroid Prime 2: Echoes

- Changed: When Progressive Grapple is enabled, it will now show `2 shuffled copies` rather than `Shuffled` for better consistency.
- Changed: A proper error message is displayed when mono is not found, when exporting a game on macOS and Linux.

#### Logic Database

- Added: 22 videos to the logic database. see the [Video Directory]
(https://randovania.github.io/Metroid%20Prime%202%20Echoes/) for the full collection
- Added: Comments to some Beginner Bomb Jump tricks
- Changed: The trick setting "Suitless Ingclaw/Ingstorm" got renamed to "Suitless Dark Aether" with the intention to cover more tight Dark Aether energy requirements outside of Ingclaw or Ingstorm related checks.

##### Sky Temple Grounds:

- Changed: War Ritual Grounds, Shrine Access, Lake Access, Accursed Lake, Phazon Pit and Phazon Grounds will now require a Suit on trickless settings

##### Agon Wastes:

- Added: Main Reactor: Scan Dash (Advanced) to reach the Luminoth Corpse which allows to reach the item through Slope Jumps and Standable Terrain (Advanced).
- Added: Main Reactor: It is now possible to get to the item with only Spider Ball, Morph Ball Bombs, Standable Terrain (Intermediate) and Bomb Space Jump (Expert) without Space Jump.

##### Dark Agon Wastes:

- Added: Hall of Stairs: Bomb Space Jump (Advanced) to reach Save Station 3 Door without Space Jump

##### Dark Torvus Bog:

- Added: Portal Chamber (Dark): It is now possible to reach the Portal with a Slope Jump (Intermediate) and Screw Attack without Space Jump.

##### Sanctuary Fortress:

- Added: Main Gyro Chamber: Instant Morph (Hypermode) into boost, to destroy the glass to Checkpoint Station
- Added: Reactor Core Item pickup now possible with just Spider Ball and Morph Ball Bombs via Standable Terrain (Intermediate) and Bomb Jump (Intermediate)
- Added: Vault: Extended Dash (Expert) and Boost Jump (Expert) Method to reach the Spinner Side
- Added: Accessing the portal in Watch Station with a Bomb Space Jump (Advanced) to reach the Spider Track, Standable Terrain (Advanced) to reach the Bomb Slot, and an Instant Morph (Advanced)

##### Ing Hive:

- Added: Hive Temple Access: Slope Jump (Expert) into Screw Attack to skip Hive Temple Key Gate
- Changed: Temple Security Access: Z-Axis Screw Attack Trick is changed into Screw Attack into Tunnels (Advanced)
- Changed: Culling Chamber and Hazing Cliff will now require a Suit on trickless settings

## [6.2.0] - 2023-09-02

- Added: "Help -> Verify Installation" menu option, to verify that your Randovania installation is correct. This is only present on Windows.
- Changed: Game generation is now up to 150% faster.
- Changed: The resolver now tries otherwise safe actions behind a point of no return before it tries actions that give dangerous resources. This makes the solve faster by avoiding some cases of backtracking.
- Changed: Comments no longer prevent And/Or requirements from being displayed as short form.
- Fixed: Auto Tracker icons that were supposed to be always visible no longer show as disabled.
- Fixed: Opening race rdvgame files from older Randovania versions now works properly.
- Fixed: Exporting games with hidden Nothing models don't crash during the exporting process anymore.
- Fixed: For macOS, exporting Metroid Prime 2: Echoes games does not require you to run Randovania from within a terminal anymore to see the Mono installation.

### Metroid Dread

- **Major** - Added: Elevator and Shuttle randomizer. The destination is shown on the elevator/shuttle's minimap icon and in the room name, if enabled. This will show different area names to the logic database for some items.
- **Major** - Added: Split beams and missiles. When playing with non-progressive beams or missiles, each individual upgrade provides a unique effect instead of providing the effects of all previous upgrades.
- Added: An in-game icon will appear if the player becomes disconnected from the multiworld server.
- Changed: The Starter Preset and April Fools 2023 preset now have non-progressive beams and missiles, instead of progressive.
- Changed: Bomb Shields are no longer vulnerable to Cross Bombs.
- Fixed: The door model for certain door types now uses the intended textures correctly.
- Fixed: The save file percentage counter and the per-region percentage counter are now all updated correctly.

#### Logic Database

- Added: Diagonal Bomb Jump in Ferenia - Speedboost Slopes Maze.
- Added: Diagonal Bomb Jump in Burenia - Main Hub Tower Top, to the Missile Tank, using either Gravity Suit or an out of water bomb jump.
- Added: In Dairon - West Transport to Ferenia, use Wave Beam to push the Wide Beam Block from above, without Wide Beam.
- Added: Logic to handle having Ice Missiles without Super Missile.
- Added: In Ghavoran - Teleport to Burenia, Cross Bomb Skip using just Morph Ball to get to and from the Pickup. Rated one level higher than the corresponding usage with Flash Shift or Spin Boost.
- Added: Ledge Warp usage to flip the spinner in Ghavoran next the Transport to Elun, and in Elun to release the X.
- Added: All Chozo-X encounters now have energy requirements.
- Changed: Added Wide Beam to missile farming during Kraid's fight.
- Changed: Fighting Kraid in Phase 2 without going up is moved from Beginner Combat to Intermediate.
- Changed: Fighting Kraid with no energy is now Intermediate Combat. Fighting with 1 Energy Tank is Beginner.
- Changed: Dodging in all Chozo-X fights now has Flash Shift as trivial, Spin Boost with Beginner Combat, and nothing with Intermediate.
- Changed: In Dairon - Teleport to Artaria, breaking the speed blocks is no longer "dangerous". This is done by removing the "Before Event" condition on breaking the blocks from above.
- Changed: In Artaria - Water Reservoir, breaking the blob is no longer "dangerous", as long as Slide is not randomized. This was previously dangerous because there's a connection in EMMI Zone Exit Southwest that makes use of Speed Booster, however, by simply adding a "Can Slide" option on the same condition, the logic now sees the blob as safe.
- Changed: In Burenia: Fighting Drogyga is now only "dangerous" if Highly Dangerous Logic is enabled. This is achieved by adding a Highly Dangerous Logic constraint on all instances where the logic uses "Before Drogyga" on connections in the Underneath Drogyga room.
- Changed: Move victory condition to after Raven Beak, and encode all requirements to finish the escape sequence to that connection. This avoids having a "dangerous" resource at the end of the game.
- Changed: In Burenia - Main Hub Tower Middle, lowering the Spider Magnet Wall is now "dangerous" only when Highly Dangerous Logic is enabled. The connection from the bottom of the room to the Pickup Platform that uses Grapple Movement requires the Spider Magnet Wall to not be lowered now requires Highly Dangerous Logic. The randomizer currently doesn't have the necessary options to make this connection mandatory in any seeds anyway.
- Changed: Most instances of pushing Wide Beam Blocks by using Wave Beam through walls now no longer need Wide Beam. Notable exception is Dairon - West Transport to Ferenia, from below.
- Changed: Boss fight logic using Ice Missile without Super Missile is no longer an option, and effectively requires as many missiles as with normal Missiles.
- Changed: Boss fight logic now understands how damage values work with Split Beams behavior.
  - Affected bosses: Robot Chozo fights, Chozo X fights and Raven Beak.
  - Having only Plasma Beam or only Wave Beam is only used to fight the Robot Chozos, at Combat Intermediate.
  - Having both Plasma Beam and Wave Beam is considered as the same bracket as only Wide Beam.
  - Having Wide Beam and Wave Beam is considered as the same bracket as Wide Beam and Plasma Beam.
- Changed: Exclude Ghavoran door between Flipper Room and Elun Transport Access from being shuffled as a Grapple Beam door in Door Lock rando. This is to enable a Ledge Warp to flip the Spinner from below.
- Changed: In Ghavoran - Flipper Room, rotating the flipper the normal way can now be in logic before having pulled the Grapple Block at Right Entrance or having turned on Power Switch 2 in Dairon, if Transport Randomizer is enabled.
- Changed: Revised logic for fighting Corpius
  - When using missiles without an ammo requirement, the X must not have been released.
  - Using Cross Bomb is moved to Combat Beginner
  - For Missiles, Super Missiles and Ice Missiles, the number of required missiles is reduced by 1, which matches the pre-existing comments. These alternatives remain Combat Intermediate.
  - For Missiles, Super Missiles and Ice Missiles, these can now also be used without combat tricks, but you need 1.5x as many units of Missiles ammo as the combat trick version.
  - Added Storm Missiles.
- Fixed: A typo in the room name Ferenia - East Transport to Dairon has been changed from East Transport to Darion.
- Fixed: In Burenia - Teleport to Ghavoran, to open the Plasma Beam door from below, add requirement to have Plasma Beam. This becomes relevant with Separate Beam Behavior.
- Fixed: In Artaria - Teleport to Dairon, to enter the teleport itself using Wave Beam, add requirements to have Wide Beam and Door Lock Rando being disabled. The former becomes relevant with Separate Beam Behavior.
- Fixed: In Cataris - Kraid Area, when using Wave Beam to fight Kraid from behind, you now also need the rest of the rest of the requirements to fight Kraid.

### Metroid Prime

- Fixed: One-way elevator mode not able to generate
- Fixed: Doors openable underneath blast shields
- Fixed: Doors and Blast shields hurting the player with reflected shots
- Fixed: Starting items getting  ignored when starting in Connection Elevator to Deck Alpha
- Fixed: Skipping the cutscene in Connection Elevator to Deck Alpha also skips item loss
- Fixed: Doors in Omega Research not locking
- Fixed: Elite Control entry Barrier activating again
- Fixed: Hall of the Elders "New Path Opened" HUD Memo not appearing
- Fixed: Some unskippable cutscenes
- Fixed: Removed HUD Memos in Emergency Evacuation Area
- Fixed: Timing of Metroids in Metroid Quarantine A
- Fixed: Stuck camera in control tower
- Fixed: Timing of flying pirates in control tower
- Fixed: Echoes Unlimited Missiles model now appears larger
- Added: More Quality of life improvements over vanilla
  - Colorblind friendlier flamethrower model
  - Power Bombs now have a heat signature
  - Power Conduits activate even if only 1 of 3 wave particles hit
  - Main Quarry power conduit no longer reflects charged wave
  - Added lock to top door during Phazon Elite fight
  - Doors unlock from picking up the artifact item instead of the Phazon Elite dying

#### Logic Database

##### Chozo Ruins

- Added: Reverse Flaahgra in Sun Tower is now logical
- Added: Furnace E Tank Wall Boost Escape
- Added: Transport Access North Wallboost to Hive Totem from Elevator
- Added: Trigger Ghosts from Sun Tower Access without Bombs or Spider

##### Phazon Mines

- Added: Fungal Hall A now has Energy and Combat Logic
- Added: Fungal Hall A SJ Scan Dash Grapple Skip
- Added: Fungal Hall Access NSJ Bombless Escape to Fungal Hall A

##### Phendrana Drifts

- Changed: Phendrana Canyon Pickup NSJ Bombless Triple Boost Adjustments
- Changed: Control Tower Plasma Skip is now Beginner
- Added: Hunter Cave Bunny Hop to reach Hunter Cave Access from Lower Edge Tunnel
- Added: Hunter Cave Slope Jump to reach Chamber Access from Lake Tunnel

##### Tallon Overworld

- Added: Root Cave Climb NSJ Boost Strat

### Metroid Prime 2: Echoes

- Added: New cosmetic suit options. Please note that these suits require the experimental patcher to be enabled.
- Added: The internal game copy is automatically deleted when exporting a game fails in certain situations.

#### Logic Database

- Added: 307 videos to the logic database. see the [Video Directory]
(https://randovania.github.io/Metroid%20Prime%202%20Echoes/) for the full collection.

##### Temple Grounds

- Added:  NSJ Extended Dash (Expert) to cross Grand Windchamber through the middle platform.

##### Sky Temple Ground

- Removed: Phazon Grounds NSJ, No SA -> Invisibil Objects (Hypermode) or Movement (Expert) and Dark Visor. Doesn't exist.

##### Agon Wastes

- Added: NSJ Extended Dash (Advanced) to reach Temple Access Door in Mining Station A.

##### Sanctuary Fortress

- Added: Extended Dash (Expert) to reach the Scan Post in Watch Station Access from Main Gyro Chamber Door.
- Added: Extended Dash (Expert) to reach Main Gyro Chamber Door in Watch Station Access from the Scan Post Side.
- Added: Workers Path - Screw Attack from Z-Axis (Intermediate) now requires Bomb Space Jump (Intermediate) from Dynamo Works
- Added: Workers Path - Bomb Jump (Advanced) method added to reach cannon NSJ from landing platform

## [6.1.1] - 2023-08-07


- Changed: Improve performance significantly when opening a Multiworld session with long history.
- Changed: Slightly improve performance when opening game details.
- Fixed: The correct error is displayed when the incorrect password is provided for Multiworld Sessions.

### Metroid Dread

- Fixed: The progress bar when exporting no longer reaches 100% earlier than intended in some situations.
- Added: Racetime seeds can now be directly imported into Randovania

## [6.1.0] - 2023-08-02

- **Major** - Removed: Starting sessions is no longer necessary and has been removed as an option. It's now always possible to clear a generated game.
- Added: Importing permalinks and rdvgames in a multiworld session now creates new worlds if missing.
- Added: The Generation Order spoiler now has a field to filter it.
- Added: An "Export Game" button has been added to "Session and Connectivity" tab as a shortcut to export any of your worlds.
- Added: It's now possible to filter the history tab in a Multiworld session.
- Added: Add Ready checkbox for Multiworld sessions.
- Added: A new tool was added to the Pickup tab of Game Details that lets you quickly find in which worlds your pickups are.
- Added: The time a world last had any activity is now displayed in the Multiworld session.
- Added: A toggle for allowing anyone to claim worlds in a Multiworld session.
- Added: Sending pickups to an offline world now updates the auto tracker.
- Added: Warnings now show up in Multiworld sessions if you're not connected to any of your worlds.
- Changed: The popup when replacing a preset for a Multiworld Session now has the same features as the solo game interface.
- Changed: Text prompts now default to accepting when pressing enter.
- Changed: Reorganized the top menu bar. The Advanced menu is now called Preferences, with an Advanced sub-menu. Opening the Login window is now in the Open menu.
- Changed: The handling for presets that can't be loaded have been improved.
- Changed: Finishing a session is now called hiding a session, and now can be undone.
- Fixed: Multiworld now properly respects major/minor configuration of each world.
- Fixed: The generation order for multiworld session now correctly handles any kind of names.
- Fixed: Any buttons for changing presets or deleting worlds are properly disabled when a game is being generated.
- Fixed: Import rdvgames for games that uses certain features, like Sky Temple Keys on Bosses or Metroid DNA in Dread, now works properly.
- Fixed: Session Browser now properly sorts by creation date and user count. It also now properly defaults to showing recent sessions first.
- Fixed: Tracking another user's inventory now properly keeps working after a connection loss.
- Fixed: Sorting the session history and audit log now works properly.
- Fixed: In Multiworld session, the Claim world button is now properly disabled when you don't have permissions.
- Fixed: Changing a preset no longer causes it to lose its position in the tree.
- Removed: Connecting to Dolphin on Linux executable builds is now hidden on known situations that it doesn't work properly.

### Metroid Dread

- **Major** - Added: Multiworld support for Dread.
- Changed: Ryujinx (Legacy) is disabled when auto-tracker support is on, or in a multiworld.
- Fixed: Dairon - Navigation Station North can no longer be assigned a hint, which would then be replaced with DNA Hints.
- Added: A new auto-tracker layout featuring progressive items.
- Added: Custom shields now have alternate and more accessible models, which can be toggled per-shield in Cosmetic Options.

#### Logic Database

- Added: 2 videos to the database
- Added: Slide from right to left in Cataris - Total Recharge Station South.
- Added: Grapple Movement to get from Lower Door to Wide Beam Block Room to Upper Door in Artaria - EMMI Zone Hub.
- Added: Crossing the water gap in Ferenia EMMI Zone Exit East with just Bombs (Hypermode IBJ and DBJ) or Cross Bombs and a Slide Bomb Boost (currently Movement Advanced).
- Added: Use Speed Booster and Gravity Suit to escape Cataris - Kraid Arena after fighting Kraid.
- Added: Using Wall Jump to get past the Flash Shift gate in Burenia - Teleport to Ferenia.
- Changed: Make it possible to get to the Diffusion Beam location without Morph Ball.
- Fixed: Entering Hanubia Orange EMMI Introduction from the right now requires having beaten the Red Chozo.
- Fixed: The Pseudo Wave Beam in Burenia - Burenia Hub to Dairon now correctly requires Wide Beam.
- Fixed: Logic issues surrounding ending the Chain Reaction sequence in Artaria, aka the Vanilla Varia Suit area.
- Removed: In Cataris - Green EMMI Introduction, the advanced Pseudo Wave Beam to break the blob from below is removed.
- Removed: In Ghavoran - Blue EMMI Introduction, the trickless Ballspark to climb the room has been removed.

### Metroid Prime

- Added: Experimental Option - `Skippable` Cutscene Mode. Keeps all cutscenes in the game but makes it so they can be skipped with the START button
- Added: Experimental Option - `Competitive (Experimental)` Cutscene Mode Removes some cutscenes from the game which hinder the flow of competitive play. All others are skippable. This will eventually replace the existing Competitive implementation.
- Added: Introduction of non-critical fixes and improvements to the base game such as fixed sound effects and removed tutorial popups. Those wanting an untainted experience of the vanilla game may still do so at their own risk by activating "Legacy Mode". For technical description of what's changed, see [qol.jsonc](https://github.com/toasterparty/randomprime/blob/randovania/generated/json_data/qol.jsonc)
- Added: Completely overhauled how custom Blast Shields and Doors look
- Added: Morph Ball Bomb and Charge Beam door locks now use Blast Shields so that they only need to be opened once with that weapon
- Added: New "Gamecube" pickup model which acts as a placeholder for all non-nothing items without a suitable model which can be displayed natively
- Added: The "Hints" page in the "Game" window now lists the location of the Phazon Suit hint.
- Changed: Non-NTSC enemies now have their health reset to match NTSC 0-00
- Changed: Blast Shields are much more visible in dark rooms
- Fixed: Random Elevators settings should no longer have mismatches between the UI and the preset regarding which elevators are excluded.
- Fixed: HoTE statue door can now handle a blast shield cover
- Fixed: Old scan points lingering in Door Lock Rando
- Fixed: Door Lock Rando shields now make explosion sounds

#### Logic Database

- Added: 52 videos to logic database, bringing the total available via the [Video Directory](https://randovania.github.io/Metroid%20Prime/) to 276

##### Chozo Ruins

- Added: The Hall of the Elders Ghost Skip from Reflecting Pool Access to reach Crossway Access South, using advanced level tricks.
- Added: Knowledge (Intermediate) for reaching Elder Chamber without fighting the Chozo Ghost.
- Added: Main Plaza - Tree item OoB logic.
- Added: Crossway - Easier boost only method for item.
- Changed: Tower of Light - Reduced gravityless SJ slope jump to tower chamber to Beginner.
- Fixed: Ice Beam has been removed from the connection to Elder Chamber in Hall of the Elders.
- Fixed: The Door in Tower of Light Access that leads to Ruined Shrine is now a normal Door instead of a Wave Beam Door.
- Changed: Ruined Nursery Bombless Standables Logic Adjustments
- Added: Ruined Nursery Bombless w/ Boost strat
- Added: Training Chamber Ghost Skip

##### Phendrana Drifts

- Changed: Quarantine Cave - Various cleanup with Thardus fight logic. Reworked visor requirements. Added Missile strategy (allows Ice Beam only fight logically).
- Added: Added Quarantine Cave NSJ Scan Dash to Q-Mon Tunnel
- Added: Dash to Q Mon from Room Center with SJ
- Added: Reverse Thardus Skip Logic (Scan and Scanless)
- Added: Thardus Hop
- Changed: Ice Ruins West Baby Sheegoth Jump Damage Requirements and Trick Adjustments
- Added: Gravity Chamber Pickup (Missile) NSJ w/o Grapple/Plasma Dash Method and Bombu Method

##### Phazon Mines

- Added: Metroid Hop to reach Missile from Quarantine Access A
- Changed: Various Metroid Quarantine A logic adjustments
- Fixed: NSJ Phazon Processing Center having too few requirements

### Metroid Prime 2: Echoes

- Added: Tracker layout "Debug Info", which also shows details useful for investigating errors.
- Added: The Coin Chest model from multiplayer is now used for offworld items instead of the ETM model.
- Changed: The Power Beam and the Morph Ball now use the Coin Chest model when shuffled, instead of the ETM model.
- Added: 4 new joke hints in the pool.
- Fixed: The gate in Command Center now opens correctly when using the new patcher.
- Fixed: Doors in Venomous Pond can no longer become blast shields.
- Fixed: The door from Sacrificial Chamber Tunnel to Sacrificial Chamber has been excluded from door lock rando.
- Fixed: Random Elevators settings should no longer have mismatches between the UI and the preset regarding which elevators are excluded.

#### Logic Database

- Added: 4 videos to logic database, see the [Video Directory](https://randovania.github.io/Metroid%20Prime%202%20Echoes/) for the full collection

## [6.0.1] - 2023-07-04

- Added: Option for disabling crash reporting and monitoring.
- Added: In multiworld sessions, you're prevented from selecting a preset that is incompatible with multiworld.
- Added: In multiworld sessions, world names must now be unique.
- Changed: The Privacy Policy has been updated to mention crash reporting and monitoring.
- Changed: Tweaked the error reporting for generating and exporting games.
- Fixed: Importing permalinks and spoilers in multiworld no longer fails.
- Fixed: Generation order is no longer hidden when Door Lock is enabled with Types mode.
- Fixed: Pickups providing negative resources can now be sent in multiworld games.
- Fixed: The prompt for a session name no longer deletes spaces at the end, making it easier to split words.
- Fixed: In multiworld sessions, the copy permalink button is properly disabled before a game is available.

## [6.0.0] - 2023-07-03

- **Major** - Multiworld support has been significantly changed! New features include:
  *  Sessions now have Worlds instead of rows with users, and users can be associated with any number of Worlds.
     * This means it's now possible to play a Multiworld entirely solo.
  *  You can connect to one Dolphin and any number of Nintendont at the same time.
  *  Multiple sessions can be opened at the same time.
  *  A session window is no longer required to be kept open. As long as Randovania is connected to a game, the server communication works.
- Added: It's now possible to drag presets directly into the root of the presets.
- Added: The order you place presets when drag and dropping is now saved.
- Added: New command line arguments `--local-data` and `--user-data` to allow configuring where Randovania saves its data.
- Added: New Door Lock rando mode - Types. In this mode, every single door of a type is swapped with another type. Generation times should be fast and be compatible with multiworld.
- Added: Interface to customize preset description.
- Added: It's now possible to save rdvgame files for race games. This is not available for multiworld.
- Added: When editing a Pickup Node, there's now a button to find an unused pickup index.
- Added: When viewing the spoiler log in a Multiworld session, it will now display the names for each world rather than "Player 1", "Player 2", etc.
- Changed: Discord login is now performed via your browser, instead of the Discord client.
- Changed: Door Lock mode Two-way is now named Doors. The functionality is unchanged.
- Changed: Improved preset descriptions, making them significantly simpler.
- Changed: Some preset options which are not ready for wide consumption have been hidden by default. To show all preset options, please select `Advanced > Show Experimental Settings`.
- Changed: In the Data Visualizer, requirements are now displayed using a tree widget, which allows for collapsing the and/or blocks.
- Changed: Optimized the solver by allowing more resources as additional resources, allowing more actions to be skipped until the necessary resources are found.
- Changed: For Multiworld, it's now preferred to have an additional pickups than placing it in another player's game, when there's no locations left in your game.
- Changed: Randovania now internally uses the term `Region` for what used to be called a `World`. This is mostly an internal change.
- Changed: Connecting to Dolphin is now hidden on macOS, as it never was supported.
- Changed: Door Lock rando generation is now up to 50% faster.
- Fixed: Issue where the resolver didn't find the paths that lead to taking the least damage.
- Fixed: The resolver no longer allows events as additional requirements. This fixes a problem that could lead to an event locking itself.
- Fixed: The `database render-region-graph` command now works properly.

### Cave Story

- Nothing.

### Metroid Dread

- **Major** - Added: Random Starting Locations is now supported. This enables all Save Stations, Navigation Stations, and Map Stations as possible starting options.
- Added: New cosmetic option to display Randovania's area names on the HUD, either always or after room transitions.
- Added: Door Lock Randomizer can randomize doors to be weak to Ice Missile, Storm Missile, Diffusion Beam, Bombs, Cross Bombs, Power Bombs.
- Added: New option under "Game Modifications" to choose how inconsistencies in Raven Beak's damage resistance are handled.
- Added: Auto tracker is now supported via a new game connection choice.
- Added: Exporting now checks if the RomFS folder has some required files.
- Changed: The doors in Itorash are now excluded from being shuffled in Door Lock Randomizer.

#### Patcher Changes

- Added: Belated April Fools 2023 preset. Enables door rando by default, as well as some surprise changes to the item pool. Make sure to see what advice ADAM has to give!
- Changed: Pickups can be configured to take away some of an item instead of giving more (e.g. missile tanks could take away missiles when collected).
- Fixed: Using Morph Ball in Proto Emmi sequence no longer crashes the game.

#### Logic Database

- Added: Grapple Movement (Beginner) for going up the left side of Burenia - Main Hub Tower Middle.
- Added: Movement (Intermediate) and Water Bomb Jump (Intermediate) for getting out of the water at the same spot.
- Added: Grapple Movement (Beginner) for the Grapple only method of reaching the Missile Tank in Main Hub Tower Top.
- Added: Use Speed Booster to skip breaking the blob submerged in water in Artaria Early Cloak room, requires Speed Booster Conservation (Beginner).
- Added: Use Flash Shift to go right after getting the pickup in Artaria EMMI Zone Spinner.
- Added: Use Flash Shift and Slide Jump to go from Artaria White EMMMI Arena to the top door to EMMI Zone Spinner.
- Added: A new way to reach the tunnel in EMMI Hub Zone with Spider Magnet, Flash Shift and Single-wall Wall Jump (Advanced).
- Added: Use a Shinespark to climb up from Above Screw Attack Blocks in Burenia Main Hub Tower Bottom with only Gravity Suit.
- Added: Use a Shinespark to climb up from Alcove Across Grapple Block in Burenia Main Hub Tower Bottom with only Speed Booster using Speed Booster Conservation Beginner.
- Added: Use a Shinespark with Gravity Suit to reach Ammo Recharge South at the bottom of Burenia Gravity Suit Tower before the Destroy Gravity Suit Floor event.
- Added: Use Spin Boost And Gravity Suit with different trick strategies to cross the big gap in Burenia Main Hub Tower Middle.
- Added: Use a Shinespark with Gravity Suit to reach the Spider Magnet wall in Burenia Main Hub Tower Middle from the bottom of the room.
- Added: Climb up to the Charge Beam Door in Burenia Main Hub Tower Middle using Gravity Suit and Flash Shift.
- Added: Climb up from the Charge Beam Door in Burenia Main Hub Tower Middle using Gravity Suit, a Slide Jump, Spin Boost and a Wall Jump.
- Added: Allow using Shinesparks in Gravity Suit Tower by storing speed in the upper part of Gravity Suit Room, also when Door Lock rando is enabled.
- Added: Pseudo-Wave Beam to break the blob in Ferenia Wave Beam Tutorial, from the right.
- Added: Use Spider Magnet with Grapple Beam in Ghavoran Spider Magnet Elevator.
- Added: Use Speed Booster to get past the pool of water in Dairon Freezer before turning on the power.
- Added: Various trick alternatives to get past the pool of water in Dairon Freezer with Bomb Jumps.
- Added: Water Bomb Jump in Burenia Underneath Drogyga to get up to the left ledge with Normal Bomb, rated as Intermediate.
- Changed: Wall Jump from Flash Shift for reaching the left Dock to Main Hub Tower Top in Main Hub Tower Middle has been removed; it is now trickless.
- Changed: Wall Jump from Flash Shift for reaching the left Dock to Main Hub Tower Top in Main Hub Tower Middle has been removed; it is now trickless.
- Changed: Avoid treating Gravity Suit as a dangerous resource, by removing the "No Gravity Suit" constraint from the "Perform WBJ" template.
- Changed: Going through Artaria Lower Path to Cataris using Damage Boost no longer requires Morph Ball.
- Changed: Reduced the difficulty of the Wall Jump in Dairon Teleporter to Artaria, to reach the pickup from the teleporter, from Advanced to Intermediate.
- Changed: Using Wall Jump Advanced to climb across Moving Magnet Walls (Small) in Cataris, aka Adam Skip, now correctly requires Spider Magnet.
- Changed: The Upper Tunnel from Burenia Teleport to Ghavoran to Main Hub Tower Middle has been converted from a Morph Ball Tunnel to a Slide Tunnel. In order to use this tunnel with Slide, Gravity Suit is also required.
- Changed: In Burenia Teleport to Ghavoran, using Power Bombs to get back up from Early Gravity Speedboost Room now requires 2 ammo units of Power Bomb. The purpose is to account for using one unit on the way down in the first place.
- Changed: Water Bomb Jump in Artaria First Tutorial, after adding the water has been changed to Infinite Bomb Jump.
- Changed: Infinite Bomb Jump in Artaria Screw Attack Room to jump out of the water under the Recharge Station has been changed to Water Bomb Jump.
- Changed: Water Bomb Jump in Burenia Underneath Drogyga to get the pickup is now Beginner with Cross Bombs.
- Changed: Water Bomb Jump in Burenia Underneath Drogyga to get up to the left ledge with Cross Bomb is now Beginner.
- Changed: Bomb Jumping to the upper part of Ghavoran Map Station Access now requires Water Bomb Jump Intermediate with Normal Bomb and Beginner with Cross Bomb. This was previously trivial with both of those.
- Changed: Bomb Jumping to the upper part of Ghavoran EMMI Zone Exit Southeast with Cross Bombs is changed from trivial to Water Bomb Jump Intermediate.
- Changed: Bomb Jumping to the upper part of Ghavoran EMMI Zone Exit Southeast with Normal Bombs is changed from Infinite Bomb Jump Intermediate to both Water Bomb Jump Intermediate and Diagonal Bomb Jump Intermediate.
- Fixed: Correctly require breaking the blob in Burenia Teleport to Ghavoran to be able to go from Main Hub Tower Middle to Teleport to Ghavoran through the upper Tunnel.
- Fixed: Burenia Hub to Dairon Transport Blob from Below giving the wrong event resource.
- Removed: Use Cross Bombs to skip the blob submerged in water in Artaria Early Cloak room. The point of this connection is to skip breaking the blob, which is no longer dangerous when you have the Morph Ball.

### Metroid Prime

- Changed: Divided the "Other" tab into "Quality of Life" and "Chaos".
- Changed: QoL Game Breaking, QoL Cosmetic, QoL pickup scans, Varia-only Heat Protection and Deterministic RNG settings are now always enabled. A new chaos option "Legacy Mode" has been added as a catch-all replacement, including the PB Refill from 5.8.0.
- Changed: Pickups can be configured to take away some of an item instead of giving more (e.g. missile tanks could take away missiles when collected).
- Removed: One-Way door lock randomizer has been removed. This has actually been the case since 5.3.0!
- Fixed: The "Unlock Save Station doors" option should now correctly unlock them.

#### Logic Database

##### Chozo Ruins

- Changed: Reorganized Morph Ball pickup in Ruined Shrine to better fit database good practices.

### Metroid Prime 2: Echoes

- **Major** - Added: Door Lock randomizer has been added. Note that this feature requires enabling the new patcher.
- Added: New random elevators mode: Shuffle Regions. In this mode, we keep the game world consistent by shuffling the regions around Temple Grounds, and then changing the elevators to match. See [this map](randovania/data/gui_assets/echoes_elevator_map.png) for reference.
- Added: When the new patcher is enabled, Security Station B starts in the post-Dark Samus appearance. This change is supported by logic.
- Changed: Pickups can be configured to take away some of an item instead of giving more (e.g. missile tanks could take away missiles when collected).
- Changed: When the new patcher is enabled, some cosmetic effects are removed from Torvus Temple in an attempt to make it crash less.
- Changed: For Multiworld ISOs, the game name now mentions the session name and world name.
- Removed: The elevator sound effect removal is no longer an option and is now automatically enabled in the appropriate circumstances.
- Fixed: The progress bar when exporting a seed is now much more accurate.

#### Logic Database

- Fixed: Re-Added Vanilla Method to access Storage C to logic.
- Changed: Movement trick level for reaching the door to Security Station B from Bioenergy Production with a NSJ Screw jump extension from Advanced to Beginner.
- Changed: Combat/Scan Dash trick level for reaching the door to Security Station B from Bioenergy Production with a Scan Dash from Expert to Intermediate.
- Added: 142 videos to the logic database
- Added: Method to climb Forgotten Bridge with Jump Off Enemy (Advanced)
- Added: Scan Dash to grab the half pipe item in Dark Torvus Arena with Combat/Scan Dash (Intermediate)
- Added: Method to collect the pickup in Reactor Core using the top Rezbit, Bombs, Bomb Space Jump (Advanced), Standable Terrain (Advanced), Movement (Advanced), and Jump Off Enemies (Expert).
- Added: Method to reach the top cannon in Sanctuary Entrance using Bombs, Space Jump Boots, Bomb Space Jump (Advanced), and Standable Terrain (Advanced).
- Added: Method to collect the pickup in Abandoned Worksite using just Screw Attack, and Screw Attack into Tunnels/Openings (Advanced).
- Added: Method to collect the pickup in Bioenergy Production using Boost Ball, Spider Ball, Screw Attack, and Movement (Advanced).

## [5.8.0] - 2023-06-05

- Added: It's now possible to save rdvgame files for race games. This is not available for multiworld.
- Changed: Use the user's new discord display name instead of their username, for users that migrated.
- Fixed: Batch generation now properly prevents Windows from going to sleep.

### Metroid Prime

- Fixed: Generator unable to pass through one-way permanently locked doors such as the ones in uncrashed Frigate
- Fixed: Exporting games with both Door Lock Rando and Room Rando will now preserve both modifications
- Added: Missile Stations refill Power Bomb. In this version, this is always enabled.

#### Logic Database

- Added: 55 videos to logic database, bringing the total available via the [Video Directory](https://randovania.github.io/Metroid%20Prime/) to 224

##### Tallon Overworld

- Added: Biotech Research Area 1 - Easier gravityless NSJ method from room center to Deck Beta Security Hall
- Added: Root Cave - L-Jump method to reach upper area

#### Magmoor Caverns

- Added: Twin Fires Tunnel - Transport to Talon -> Twin Fires, NSJ & SJ dashes now require standable terrain

##### Phendrana Drifts

- Added: Hunter Cave - Lower Edge Tunnel -> Hunter Cave Access, NSJ requires a slope jump or bomb jump after the grapple point to reach the platform with the doors.
- Added: Hunter Cave - Hunter Cave Access -> Lower Edge Tunnell, NSJ requires an L-Jump to reach the platforms across the water without falling in. Added Gravity logic if falling in (matches Lake Tunnel -> Lower Edge Tunnel).

##### Phazon Mines

- Fixed: Fungal Hall B - Scan dash method now requires scan visor
- Fixed: Ventillation Shaft - Combat dash to climb room now requires door lock rando to be off

## [5.7.0] - 2023-05-05

- Added: Skip usual Door Lock randomizer logic when the only valid lock option is unlocked doors.
- Added: When major/minor mode is enabled, the count of majors and minors is also displayed next to how many items are the in the pool.
- Fixed: Unsupported features are now disallowed from use in Multiworld sessions.

### Cave Story

- Fixed: Exporting on Linux no longer fails due to Rest Area in Plantation using "lounge" instead of "Lounge".

### Metroid Dread

- Fixed: All pickups in the pool are now correctly assigned major or minor.

#### Logic Database

- Fixed: Experiment Z-57's pickup is now a major item location in Major/Minor split.

### Metroid Prime

- Added: Selecting an ISO that isn't for Metroid Prime is now explicitly refused when exporting.
- Fixed: All pickups in the pool are now correctly assigned major or minor.
- Fixed: Room Rando no longer overrides the results of Door Lock Rando when exporting.

#### Logic Database

- Fixed: The Artifact of Truth pickup is now a major location for Major/Minor split.

### Metroid Prime 2: Echoes

- Added: Selecting an ISO that isn't for Metroid Prime 2 is now explicitly refused when exporting.
- Fixed: Energy Tanks are now considered major items in Major/Minor split.

## [5.6.1] - 2023-04-??

- Nothing.

## [5.6.0] - 2023-04-02

- Added: Trick Details popup now lists the usages in each area.
- Added: Opening the Data Visualizer from the Trick Details while customizing a preset now automatically configured the trick filters based on the preset being edited.
- Changed: Setting trick filters in the Data Visualizer based on a preset now sets all tricks, even those at disabled.
- Changed: Optimize Solver by choosing actions in a smarter order. Prefer actions of types that are likely to progress th. Postpone dangerous actions. This should make the solver able to validate seeds where it previously timed out. Solving should in general be faster in general.
- Fixed: Solver bug that made it unable to detect dangerous actions, which could result in some possible seeds being considered impossible.
- Fixed: Searching for Multiworld sessions by name is no longer case sensitive.

### Metroid Prime 2: Echoes

#### Logic Database

- Added: Proper combat requirements for the Amorbis fight.
- Removed: Incorrect and improper connections to and from the Amorbis fight.

### Metroid Prime

#### Logic Database

- Added: 48 videos to logic database, bringing the total available via the [Video Directory](https://randovania.github.io/Metroid%20Prime/) 216

### Metroid Dread

#### Logic Database

- Added: Use Flash Shift and Spin Boost with Wall Jump (Beginner) in Burenia Main Hub Tower Bottom to reach the tunnel.
- Changed: The logic for Spin Boost Room in Ghavoran now requires either the template to fight the Chozo X or Highly Dangerous logic to climb out of the room.
- Changed: Simplified various database connections.
- Changed: All three kinds of Chozo X fights now consider Use Spin Boost a valid means of dodging.
- Fixed: Missile ammo requirement when fighting Chozo X with Storm Missile. The numbers were previously too high and the numbers with and without the combat trick were swapped.
- Fixed: Resolve bug with fighting the Twin Robots fights, where to fight them using only missiles for damage always required both the expert level combat trick and the 153 missiles that are intended for trickless.
- Fixed: Add missing fight requirement to fight the Chozo X in Elun when entering the arena from the left.
- Fixed: Add missing requirement to release the X before leaving Elun.

## [5.5.1] - 2023-02-28

- Added: Game Details now contains a tab describing all door locks, when Door Lock rando is enabled.
- Changed: Certain spoiler tabs in Game Details now only show up when relevant, such as Elevators spoiler only when elevators are shuffled.
- Changed: Generation Order in Game Details is now hidden when there's incompatible settings, such as Door Lock rando.
- Changed: A nicer error message is now given when generating with a preset with configuration errors, such as no starting locations.
- Changed: A nicer error message is now given when an error occurs when loading a game layout file.
- Fixed: Customizing an included preset should properly place the resulting preset nested to that preset.
- Fixed: Customizing a preset should no longer reset where it's been placed at.
- Fixed: Generated games now keep track of extra starting pickups instead of starting items, fixing some cases you'd start with the middle of a progressive chain.
- Fixed: Changing trick filters in the Data Visualizer no longer resets the selected connection.
- Fixed: Using trick filters in the Data Visualizer no longer unnecessarily expands templates or remove comments.
- Fixed: Using trick filters in the Data Visualizer now properly removes extra requirements when tricks are removed.
- Fixed: Hiding the pickup collection message now correctly works for other player's pickups in a multiworld.

### Metroid Prime

#### Patcher Changes

- Fixed: Several soft-locks and janky cutscenes when shuffling the Essence elevator
- Fixed: Research Lab Aether wall not breaking when approached from behind (QoL Game Breaking)
- Fixed: Watery Hall lore scan being replaced with QoL Scan Point text
- Fixed: Escape sequence counting up instead of down
- Fixed: Small Samus spawning in ship instead of on top
- Added: Ridley shorelines, biotech research 2, and exterior docking hangar actors now scale with boss size

#### Logic Database

##### Tallon Overworld

- Fixed: Landing Site - PAL SJF is now only logical if Dock Rando is disabled
- Added: Life Grove - Alternate method to skip Bombs and SJ (Scan Dash Expert) to reach item *Found by Vertigo*
- Added: Life Grove - Trick to skip wallboosts when also skipping SJ and Bombs *Found by Vertigo*

##### Chozo Ruins

- Changed: Main Plaza - Lowered Half-Pipe roll-in to Expert ([See Video](https://youtu.be/ne8ap0xa_UE))
- Changed: Ruined Shrine - Wave door to half-pipe item is now L-Jump instead of R-Jump
- Added: Hive Totem - Fight Skip Intermediate Combat Dash
- Added: Hive Totem - Fight Skip "TAS Walk" Advanced Movement+Knowledge
- Added: Crossway Access West - Advanced Standable Terrain (Skips Morph) *Found by toasterparty*

##### Magmoor Caverns

- Fixed: Twin Fires Tunnel - Combat dash is now only logical if Dock Rando is disabled
- Added: Monitor Station - NSJ Heat Run Expert *Found by JustinDM*
- Added: Twin Fires Tunnel - NSJ Bunny Hop Expert Movement *Found by JustinDM*

##### Phendrana Drifts

- Changed: Quarantine Cave - More detailed Thardus Fight requirements (e.g. Plasma Beam, PBs, Boost)
- Changed: Labs - More detailed combat requirements
- Added: Chozo Ice Temple - Expert NSJ Bombless Climb *Found by MeriKatt*
- Added: Quarantine Cave - Thardus Skip Hypermode Slope Jump *Found by JustinDM*
- Added: Quarantine Cave - Expert R-Jumps to skip grapple *Found by toasterparty*
- Added: Control Tower - SJ/DBJ/BSJ/Wallboost tricks(s) to skip fight both ways
- Added: Transport to Magmoor Caverns South - Alternate NSJ Spider Skip BSJ Advanced *Found by Cyberpod*

##### Phazon Mines

- Fixed: Mine Security Station - Starting Room/Elevator doesn't account for doors locking
- Fixed: Mine Security Station - Entering from Storage Depot A doesn't check for lowered barrier
- Fixed: Metroid Quarantine A - Wallboost doesn't require Spider Ball
- Added: Main Quarry - Intermediate Wallboost to skip Bombs for item
- Added: Main Quarry - Intermediate Knowledge+Movement to skip Bombs for item *Found by toasterparty*
- Added: Metroid Quarantine A - Advanced Dashes to skip PBs
- Added: Metroid Quarantine A - Alternate R-Jump from item to door
- Added: Metroid Quarantine A - NSJ Expert Dashes from item to door
- Added: Fungal Hall Access - NSJ Advanced BSJs *Found by JustinDM*

### Metroid Prime 2: Echoes

- Added: Updated A-Kul's scan with the 2022 Echoes Randomizer tournament winner.
- Added: When the experimental patcher is enabled, Dynamo Chamber and Trooper Security Station now start in post-layer change state.

### Metroid Dread

- **Major** - Added: Door Lock randomizer has been added. In this mode, the weapons needed to open doors in the game are also changed, with full support of our logic database.
- Added: A new cosmetic option for adding an in-game death counter to the HUD.
- Added: Exporting with a custom path now checks for conflicts with the input path.
- Fixed: Ryujinx no longer hangs when stopping emulation.

## [5.5.0] - Skipped

## [5.4.1] - 2023-02-16

- Added: Linux releases are now also published to Flathub.
- Fixed: Canceling the prompt from "View previous versions" no longer causes an error.

## [5.4.0] - 2023-02-06

- Added: Experimental generation setting for staggering the placement of selected pickups.
- Added: Experimental generation setting for removing redundant possible actions.
- Added: Automatic reporting of exceptions for the client, and monitoring for requests to the server.
- Added: New pixel icons for Prime 1 & 2 autotracker
- Added: New 8x3 layouts for all Prime 1 & 2 autotracker styles
- Fixed: The minor/major split setting is obeyed much more accurately by the generator.
- Fixed: Starting with ammo no longer causes all requirements for that ammo to be ignored.
- Fixed: The generator no longer attempts placing pickups based on alternatives to satisfied requirements, such as Missile Expansions for Quadraxis while already having Light Beam.
- Fixed: Minor typos in the UI are fixed.
- Fixed: Canceling certain actions will no longer cause the UI to react as if it were an error.
- Changed: Unsupported features are now restricted to dev builds.
- Changed: Requirements where different amount of the same item, such as both Missile = 5 and Missile = 1, are expected are now properly simplified.

  This results in certain pickup combinations no longer being considered for placement in the generator, such as Sunburst for unlocking the Industrial Site from behind.

### Metroid Prime

- Changed: All included presets now have "Unlocked Save Station doors" enabled.
- Changed: "Unlocked Save Station doors" no longer remove the lock in Chozo Ruins - Save Station 3.

#### Patcher Changes

- Added: CGC Tournament Winners to Artifact Temple lore scan
- Fixed: Chapel IS giving the player lightshow on 2nd pass
- Fixed: Items in every room incompatibility with shuffled essence elevator
- Changed: Always apply Elite Quarters item softlock patch regardless of cutscene skip mode

#### Logic Database

- Fixed: Collecting the Missile Expansion in Burn Dome before the fight no longer causes the generation to fail.

### Metroid Prime 2: Echoes

- Changed: Inverted Aether is now an unsupported feature.

### Metroid Dread

- Fixed: Energy Parts are now considered minor items, and Missile+ Tanks are now considered major items.

#### Patcher Changes

- Changed: Main Power Bomb has a different color than Power Bomb tanks
- Changed: Cutscene in Hanubia - Tank Room was removed because it teleports the player to the lower section, which can softlock the player
- Fixed: You now retain Drogyga's and Corpius's item if you reload checkpoint after defeating them. This eliminates a way of rendering a seed impossible to complete.

#### Logic Database

- Added: New trick "Flash Shift Skip" to account for skipping Flash Shift gates.
- Added: Traverse to the bottom of Ferenia: Space Jump Room Access with some more options.
- Added: Pseudo-Wave Beam (Beginner) for the two blobs in Cataris - Teleport to Dairon.
- Added: Water Bomb Jump to reach the item in Cataris - Teleport to Dairon without Gravity Suit.
- Added: Flash Shift (Intermediate), Morph Ball (Intermediate), and Spin Boost (Beginner) wall jumps for climbing up Experiment Z-57's arena.
- Added: Spin Boost and Slide Jump (Beginner) for climbing the upper part of Experiment Z-57's room.
- Added: Speed Booster Conservation (Intermediate) for climbing to either the top platform or Double Obsydomithon Room in Cataris - Teleport to Artaria (Blue).
- Added: Grapple Movement (Beginner) to climb Cataris - Moving Magnet Walls (Tall).
- Added: Flash Shift (Intermediate), Morph Ball (Advanced), and Spin Boost with Spider Magnet wall jumps to climb Cataris - Moving Magnet Walls (Tall).
- Added: Speed Booster Conservation (Beginner) to collect the lower item in Cataris - Teleport to Ghavoran without Gravity Suit.
- Added: Damage Boost (Intermediate) for reaching the teleport in Cataris - Teleport to Ghavoran with Spider Magnet.
- Added: "Adam Skip" added to logic as Wall Jump (Advanced) in Cataris - Moving Magnet Walls (Small).
- Added: Space Jump method of Cross Bomb Skip (Hypermode) to skip needing Speed for the item in Cataris - EMMI Zone Item Tunnel.
- Added: Spin Boost Movement (Intermediate) and Speed Booster Conservation (Beginner) for getting up Hanubia - Central Unit without Space Jump or Infinite Bomb Jump.
- Added: Spin Boost method to climb Hanubia - Escape Room 3.
- Added: Morph Ball Single-Wall Wall Jumps to get to the Nav Station in Itorash - Transport to Hanubia.
- Added: Flash Shift Skip (Intermediate) with Bombs to skip the Flash Shift gate in Teleport to Ferenia.
- Added: Aim Down Clips (Intermediate/Advanced) to go to and from Storm Missile Gate Room without Morph Ball.
- Added: Shine Sink Clip/Aim Down Clip (Intermediate) and Speed Booster Conservation (Advanced) to reach the bottom of Teleport to Ghavoran from the top level.
- Added: Aim Down Clip (Expert) to reach the blobs in Gravity Suit Tower from the top level.
- Added: Aim Down Clip (Intermediate) in Main Hub Tower Middle to Main Hub Tower Bottom.
- Added: Shine Sink Clip/Aim Down Clip (Intermediate) in Gravity Suit room top door to bottom door.
- Added: Climb Golzuna Tower using Spin Boost and Flash Shift using Wall Jump (Intermediate).
- Added: Movement (Intermediate), Simple IBJ, or Spin Boost to reach top tunnel in Vertical Bomb Maze.
- Added: Flash Shift Skip (Beginner) in Purple EMMI Introduction; (Intermediate) with normal bombs.
- Added: Moving from Ferenia - Transport to Ghavoran to Pitfall Puzzle Room with Spin Boost, Flash Shift, or Speed Booster.
- Added: Using Normal Bomb Jump with a Cross Bomb at the top, for sideways movement, to reach the item in Artaria Proto EMMI Introduction.
- Changed: Increased difficulty of Flash Shift Wall Jump to reach the Raven Beak elevator from Intermediate to Advanced.
- Changed: Simplified many room nodes and connections.
- Changed: Shine Sink Clip in Main Hub Tower Middle to Main Hub Tower Bottom is now Intermediate (from Expert).
- Changed: Using Flash Shift to collect the fan pickup in Burenia Hub to Dairon is now Advanced (from Beginner).
- Changed: All three fan skips are now classified as Movement instead of Infinite Bomb Jump.
- Changed: Convert most of the harder IBJ instances to new Diagonal Bomb Jump trick.
- Changed: Increase difficulty of the few harder IBJs that weren't changed to Diagonal Bomb Jumps. This should better reflect the fact that Intermediate IBJ is applied for performing Simple IBJ with Normal Bombs.
- Fixed: Correctly require Morph Ball in all cases where Power Bombs are used.
- Fixed: Replace some instances of Beginner Infinite Bomb Jump in Ferenia with the Simple Infinite Bomb Jump template. This ensures that the missing bomb or cross bomb item is required.
- Fixed: Reaching the upper tunnel in Ferenia - Speedboost Slopes Maze properly accounts for the ability to destroy the beamblocks using Wave Beam, Diffusion Beam, explosives, or Movement (Beginner)
- Fixed: Usage of Infinite Bomb Jump in Ferenia Separate Tunnels Room now correctly requires the respective Bomb type. The trick is now set at different difficulty depending on which bomb type is being used.
- Removed: Infinite Bomb Jump for reaching Wave Beam Tutorial from the cold rooms.
- Removed: Shinespark in Ghavoran Total Recharge Station North. This one requires either short boost or charging speed in the room to the left. Removing this for now.

## [5.3.0] - 2023-01-05

- Added: You can now open a tracker for other player's inventories in a multiworld session.
- Changed: LogbookNodes are now called HintNodes.

### Metroid Prime

#### Patcher Changes

- Fixed: Spring ball has been nerfed to prevent abusing steep terrain marked as standable.
- Fixed: Spring ball cooldown is now properly reset when morphing/unmorphing.
- Fixed: Vanilla blast shields not being removed in door lock randomizer.

### Metroid Prime 2: Echoes

- Changed: The Auto Tracker icon for Spider Ball now uses the Dark Suit model instead of the Prime 1 model.

#### Logic Database

- Changed: Sand Processing - Screw Attack clip to access the halfpipe from Main Reactor side without Missiles is now Intermediate and without Space Jump (from Expert).
- Fixed: Main Gyro now properly accounts for solving the puzzles.

### Metroid Dread

#### Patcher Changes

- Fixed: Incorrect color during animation of killing an EMMI.

#### Logic Database

- Added: Climbing Z-57 Arena with Spin Boost and Ice Missiles (Beginner).
- Changed: Major/Minor Item Location Updates: Energy Tanks -> Major, Energy Parts -> Minor, Drogyga -> Major, Missile+ Tanks -> Major
- Removed: Water Bomb Jump in Ghavoran - Map Station Access Secret.

## [5.2.1] - 2022-12-01

- Fixed: Exporting Metroid Prime 2 when converting Metroid Prime models now works.
- Fixed: Experimental Metroid Prime 2 patcher no longer errors with some settings.

## [5.2.0] - 2022-12-01

- Added: Help -> Dependencies window, to see all dependencies included in Randovania, including their versions and licenses.
- Added: A warning is now displayed when using presets with unsupported features enabled. These features are not present in the UI.
- Added: When the generated game fails due to the solver, you're now offered to retry, cancel or keep the generated game.
- Changed: Experimental games are no longer available on stable versions.
- Fixed: Solver debug now contains previously missing rollback instances.

### Cave Story

- Nothing.

### Metroid Dread

- Added: The Power Beam tiles in the Artaria EMMI Zone Speed Boost puzzle have been changed to Speed Boost tiles to prevent softlocks.
- Added: Entering Golzuna's arena without releasing the X displays a message explaining why the boss won't spawn.
- Added: All doors locked while fighting an EMMI now unlock immediately upon defeating it.
- Changed: Exporting for Ryujinx now also utilizes the Dread Depackager, for a smaller mod size. This requires an up to date Ryujinx.
- Fixed: You now retain Kraid's item if you reload checkpoint after defeating him. This eliminates a way of rendering a seed impossible to complete.

#### Logic Database

- Added: New Highly Dangerous Logic setting for enabling situations that may be unrecoverable upon saving.
- Added: Cross Bomb alternative for crossing Flash Gates.
- Added: Pseudo-wave beam trick for destroying the bottom blob in Cataris' Central Unit Access.
- Added: Traversal through Ghavoran Total Recharge Station North without Morph Ball, before pulling the grapple block, by destroying the left Enky.
- Changed: Cataris' Thermal Device Room North now forces picking the Energy Tank pickup and the Magnet Wall Thermal Device event before going to the Final Thermal Device, or uses Highly Dangerous Logic.
- Changed: Removed the Cataris EMMI Zone Door Trigger event now that the door remains unsealed.
- Fixed: Going to the red teleporter in Cataris no longer forces needing to use bombs.

### Metroid Prime

- Fixed: The infinite scanning bug has been fixed.

### Metroid Prime 2: Echoes

- Added: A new experimental option, Inverted Aether. In this mode, it's the Light Aether atmosphere that is dangerous! All safe zones are moved to Light Aether, but that's not enough so it's still extremely dangerous. This mode has no logic.

#### Logic Database

- Added: Intermediate Slope Jump and Intermediate Wall Boost to get next to the pickup in Communication Area.
- Added: Beginner Movement for crossing Hall of Combat Mastery from the Portal Side with NSJ Screw Attack after the tunnel is destroyed.
- Changed: Standable Terrain to reach the upper Command Center Access door in Central Mining Station with Space Jump and Screw Attack has had its difficulty decreased from Intermediate to Beginner.

## [5.1.0] - 2022-10-01

- Added: You can now view past versions of the presets and revert your preset to it.
- Added: A Playthrough tab where you can run the validator has been added to the Game Details window.
- Added: Deleting a preset now has a confirmation dialog.
- Added: A development mode for permalinks, to help investigate issues.
- Changed: Discord slash command for FAQ has better usability on mobile.
- Changed: The parent for a preset is now stored in your preferences, instead of in the preset itself.
- Fixed: The solver can no longer consider collecting a location a requirement to collecting itself. This is a regression from 4.3.0.

### Discord Bot

- Added: `/website` command that gives instructions to where Randovania's website is.
- Changed: `/randovania-faq` is now just `/faq`.
- Changed: `/database-inspect` is now just `/database`.

### Cave Story

- Nothing.

### Metroid Dread

- Fixed: The target DNA count is no longer limited to 6 when modifying an existing preset, or changing tabs.
- Fixed: Exporting multiple games at once is not properly prevented with an error message. It was never possible and fail in unclear ways.

#### Logic Database

- Added: Event in Underlava Puzzle Room 2 for breaking the speed blocks so that going between the two parts can be accounted for
- Added: Event for the trigger that reopens the door to Central Unit Access, allowing it logical to go back through
- Added: Other various methods of going through rooms
- Added: New Diffusion Abuse trick for pushing Wide Beam blocks and activating the lava buttons in Cataris.
- Added: Cross Bomb Skip (Advanced) for Dairon's Cross Bomb Puzzle Room item
- Added: Power Bombs method for the Speed Booster Conservation for Dairon's Cross Bomb Puzzle Room item
- Changed: Separated the First Tunnel Blob event into two to account for Diffusion/Wave not needing to be in the tunnel
- Changed: Deleted some unnecessary tile nodes
- Changed: Various instances of Wall Jump (Beginner) to trivial
- Changed: Some Grapple options to include Grapple Movement
- Changed: Some Movement tricks to Climb Sloped Tunnels
- Changed: Some Movement tricks to Skip Cross Bomb
- Changed: Rotating the spinner in Ghavoran - Flipper Room now requires either pulling the grapple block in Right Entrance, or activating the Freezer in Dairon.
- Changed: Allow pickup in Ghavoran Elun Transport Access by charging speed via navigation room
- Changed: Help solver by adding Morph Ball requirment on connections to event to flip the spinner in Ghavoran Flipper Room
- Changed: Shooting occluded objects requires at least Intermediate Knowledge
- Fixed: Accounted for whether the player could have Varia or not when trudging through lava
- Fixed: Accounted for the upper parts of Thermal Device Room North being heated without pressing the lava button
- Fixed: Ghavoran Orange backdoor properly connects to Above Pulse Radar
- Fixed: Purple EMMI Arena properly accounting for Gravity Suit to climb the tower.
- Fixed: Ferenia - Space Jump Room Access properly requires a way of destroying the blocks to get to the lower door.
- Changed: Collecting the item in Burenia - Underneath Drogyga before flooding the room by defeating Drogyga now requires Highly Dangerous Logic to be enabled.

### Metroid Prime

- Fixed: Shuffle Item Position is now properly randomized, along with other things shuffled patcher-side.
- Added: You may now force all Save Station doors to be blue, improving QOL for both random start and door lock rando.

### Metroid Prime 2: Echoes

- Fixed: Exporting multiple games at once is not properly prevented with an error message. It was never possible and fail in unclear ways.
- Added: The winners of the Cross-Game Cup have been added to A-Kul's scan.

## [5.0.2] - 2022-09-19

### Metroid Dread

- Fixed: Exporting Metroid Dread games on the Linux builds no longer causes an error.
- Added: FAQ entry about Speed Booster/Phantom Cloak/Storm Missile not working.
- Added: FAQ entry about Golzuna and Experiment Z-57 spawn conditions.
- Added: FAQ entry about the Wide Beam door in Dairon - Teleport to Cataris.

## [5.0.1] - 2022-09-12

- Fixed: The README and front page now lists Metroid Dread as a supported game.

### Metroid Dread

- Fixed: The differences tab no longer mentions Kraid and Corpius checkpoints being removed, as that's not a thing.
- Fixed: Missing credits in Randovania itself for SkyTheLucario's new map icons.

## [5.0.0] - 2022-09-10

- **Major** - Added: Metroid Dread has been added with full single-player support.
- **Major** - Added: An installer is now provided for Windows. With it rdvgame files are associated to open with Randovania, for ease of use. A shortcut for opening just the auto tracker is also provided.
- **Major** - Changed: The UI has been significantly revamped, with each game having their own section and an easy to use selector.
- Changed: The multi-pickup placement, using the new weighting, is now the default mode. The old behavior has been removed.
- Changed: Error messages when a permalink is incompatible have been improved with more details.
- Changed: The Customize Preset dialog now creates each tab as you click then. This means the dialog is now faster to first open, but there's a short delay when opening certain tabs.
- Changed: Progressive items now have their proper count as the simplified shuffled option.
- Fixed: Hints can now once again be placed during generation.
- Fixed: Exceptions when exporting a game now use the improved error dialog.
- Fixed: Gracefully handle unsupported old versions of the preferences file.
- Fixed: Excluding all copies of a progressive item, or the non-progressive equivalent, no longer hides them from the editor.
- Fixed: Changing the selected backend while it's being used should no longer cause issues.
- Fixed: Unexpected exceptions during generation now properly display an error message.
- Fixed: Trick usage in preset summary now ignores tricks that are hidden from the UI.
- Fixed: /database-inspect command no longer shows EventPickup nodes.
- Fixed: Data Editor is now correctly named Data Editor instead of Data Visualizer.

### Cave Story

- The hints fix affects Cave Story.

### Metroid Prime

- **Major** - Added: Enemy Attribute Rando. Enemy stat values such as speed and scale can be randomized within a range you specify.

### Metroid Prime 2: Echoes

- The hints fix affects Metroid Prime 2: Echoes.

## [4.5.1] - 2022-08-03

- Fixed: The History and Audit Log are now properly updated when joining a game session.
- Fixed: Your connection state is properly updated when joining a game session.

## [4.5.0] - 2022-08-01

- Added: Preferences are now saved separately for each version. This means newer Randovania versions don't break the preferences of older versions.
- Added: Exporting presets now fills in default file name.
- Added: Logging messages when receiving events from the server.
- Changed: Internal changes to server for hopefully less expired sessions.
- Fixed: The discord bot no longer includes the lock nodes.

### Cave Story

- Nothing.

#### Patcher Changes

- Nothing.

#### Logic Database

- Nothing.

### Metroid Prime

- **Major** - Added: Door lock rando. Door locks can now be randomized, with many options to fine-tune your experience. This feature is incompatible with multiworld.
- **Major** - Added: Option to show icons on the map for each uncollected item in the game under "Customize Cosmetic Options..."

#### Patcher Changes

- Fixed: Exporting with `QoL Cosmetic` disabled
- Fixed: Zoid's deadname appearing in credits
- Changed: Patches now consume fewer layers on average

#### Logic Database

- Fixed: Phazon Mining Tunnel now accounts only for Bombs when coming from Fungal Hall B
- Fixed: The Central Dynamo drone event is now accounted for to go through Dynamo Access
- Added: Beginner Wall Boost to lock onto the spider track in Metroid Quarantine A
- Added: Advancing through rooms containing Trooper Pirates now requires either the proper beam(s), basic defensive capabilities (varies slightly by room), or Combat (Intermediate) where appropriate
- Added: Advancing through rooms containing Scatter Bombus now requires Morph Ball, Wave Beam, Movement tricks, or basic defensive capabilities

### Metroid Prime 2: Echoes

- Nothing.

#### Patcher Changes

- Nothing.

#### Logic Database

- Nothing.

## [4.4.2] - 2022-06-05

- Fixed: Generating multiworld games where one Prime 1 player has item in every room while another Prime 1 player doesn't now works properly.
- Fixed: It's no longer possible to configure more than 99 shuffled copies of a major item, as that causes errors.
- Fixed: Using a trick to break a door lock is now properly displayed in the UI.
- Fixed: The description for expansions now mention they can be logical with multi-pickup placement.
- Fixed: The change log tab no longer causes the window to have absurd sizes on macOS.
- Removed: The broken option for enabling required mains for Metroid Prime 1. It was non-functional and incorrectly displayed.

## [4.4.1] - 2022-06-04

- **Major** - Added: When using multi-pickup placement, expansions are now considered for logic.
- Added: New experimental option for a different algorithm for how the generator weights locations for multi-pickup placement.
- Added: "Generate Game" tab now remembers which games and presets were expanded or collapsed.
- Added: The Game Session Window now has a counter for how many pickups it's currently trying to send to the server.
- Changed: Considerable more effort is made to keep hints relevant if there isn't enough things to be hinted in a game.
- Changed: Reduced the lag you get the first time you open the Games tab.
- Changed: Optimized the game generation. As example, Echoes' Starter Preset is 45% faster.
- Changed: Optimized the game validation. As example, Echoes' Starter Preset is 91% faster.
- Changed: The algorithm for how locations lose value over generation has changed. This should have bigger impact in big multiworlds.
- Changed: It's now possible to login again directly in the Game Session Window.
- Removed: The server and discord bot are entirely removed from the distributed executables, reducing its size.
- Removed: Metroid Dread is no longer available in releases, as it was never intended to be considered stable.
- Removed: All auto trackers based on pixel art style were removed by request of their artist.
- Fixed: The "Spoiler: Pickups" tab no longer shows locations that aren't present in the given preset.
- Fixed: The Game Session Window now better handles getting disconnected from the server.

### Cave Story

- Fixed: Hint Locations tab in Help no longer has an empty column named "2".

#### Patcher Changes

- Nothing.

#### Logic Database

- Nothing.

### Metroid Prime

- Added: "Cosmetic" option to force Fusion Suit
- Changed: Converting models from Echoes now always needs to be provided with an ISO.

#### Patcher Changes

- **Major** - Added: Models for Echoes' translators and split beam ammo are now also converted to Prime.
- Fixed: Spawning in Elite Quarters after killing OP no longer spawns the player OoB
- Fixed: Ridley boss random size on PAL/NTSC-J and Trilogy
- Fixed: Many rooms which, when submerged, the water box would be misaligned with the bounding box
- Fixed: Certain rooms where item position randomizer biased towards one side or OoB entirely
- Added: Results screen now shows Randovania version and seed hash

#### Logic Database

- Fixed: Gravityless SJ strat for Cargo Freight Lift to Deck Gamma is no longer dangerous
- Fixed: Main Plaza NSJ Grapple Ledge dash now correctly uses the Wasp damage boost method
- Fixed: Hall of the Elders Boost IUJ typos- BSJ is now IUJ and Combat is now Combat/Scan Dash
- Added: Thardus is now logical if you only have Thermal Visor with the Invisible Objects trick set to Intermediate
- Added: Flaghra now accounts for defeating it both before and after triggering the fight
- Added: Method to reach Main Quarry's crane platform with just Grapple Beam and Beginner Movement
- Added: Method to reach Main Quarry's crane platform with Expert Wall Boosts and Slope Jumps
- Added: Method of getting Crossway with only Boost Ball and Xxpert Movement
- Added: Method of climbing Connection Elevator to Deck Beta gravityless NSJ with Advanced Bomb Jump and Expert Slope Jump
- Added: NSJ/bombless strat of getting Gathering Hall's item with a Hypermode dash
- Added: Method of getting Crossway item with Advanced Bomb Jump and Expert BSJ, Scan Dash, and Standable Terrain
- Added: Method of climbing Reflecting Pool using the Stone Toad's wacky physics as Advanced Movement
- Added: Gravityless NSJ method of leaving Gravity Chamber with Advanced Wall Boost and Expert Slope Jumps and Underwater Movement
- Changed: Increased Elite Quarters BSJ to Advanced
- Changed: Increase lower Great Tree Hall Wall Boost to Hypermode
- Changed: Chozo Ruins Save Station 3 boostless/bombless strat to go through the tunnel has had its difficulty decreased to Advanced Movement and Intermediate Standable Terrain
- Changed: Hive Totem NSJ Slope Jump now uses Beginner Underwater Movement
- Changed: Monitor Station dash to Warrior Shrine is now Beginner with SJ

### Metroid Prime 2: Echoes

- Nothing.

#### Patcher Changes

- Nothing.

#### Logic Database

- Nothing.

## [4.4.0] - Not released

This release was skipped.

## [4.3.2] - 2022-05-13

### Metroid Prime

- Fixed: Lightshow during Chapel IS after Chapel item has been obtained and room has been reloaded

### Metroid Prime 2: Echoes

- Fixed: Significantly reduced lag spikes when loading a room containing Prime1 models.

## [4.3.1] - 2022-05-08

- Added: Phazon Suit hints are now included in the preset description.
- Fixed: Exporting Prime 1 games that have no Phazon Suit no longer fails if it's configured to have a hint.

## [4.3.0] - 2022-05-01

- Added: Destroying door locks is now properly tracked. In Echoes, this means removing a door lock from the back allows for logical access to where you were.
- Added: In Data Visualizer, it's now possible to set tricks to a certain level and simplify all visible connections based on that.
- Fixed: Maximum values for certain preset fields, such as Energy Tank capacity and Superheated Room Probability, can now properly be used.
- Fixed: A race condition with Randovania connected to Nintendont, where Randovania could incorrectly assume the game was idle if memory was read while it was executing the last sent task.
- Fixed: The map tracker now properly handles when multiple nodes gives the same resource/event.
- Changed: Online game list by default only shows 100 sessions, for performance reasons. Press "Refresh" to get all.

### Cave Story

- Nothing.

#### Patcher Changes

- Nothing.

#### Logic Database

- Nothing.

### Metroid Prime

- Added: Option to specify hint for Phazon Suit in Impact Crater (default=Show only area name)
- Added: April Fools Preset
- Added: Map images are now generated and written in the same folder as output ISO when generating room rando seeds and exporting them with spoilers enabled.
- Fixed: Random Superheated, Random Submerged and Dangerous Gravity Suit logic now trigger dialog warning in Multiword sessions
- Fixed: Adjusted min/max boss sizes to prevent softlocks
- Fixed: Default setting for screen Y offset now works
- Changed: The "Items in Every Room" Chaos Option now uses items from the Randovania pool (shows n/293 items when enabled). This means multiworld items can now appear at extra locations, and item text is now consistent with the rest of item placement.
- Changed: Two-way room rando now ensures that all rooms are part of the same network

#### Patcher Changes

- Fixed: Specifying custom heat-damage-per-second now properly affects non-vanilla superheated rooms
- Fixed: Some akward cutscene timing when playing skipped cutscenes in realtime
- Added: Random boss sizes now affects Flaahgra, Plated Beetle and Cloaked Drone
- Changed: Random boss sizes now affects bosses in cutscenes, additionally Omega Pirate's armor plates now scale properly
- Changed: When creating a new save file, the default selection is now "Normal" to help prevent accidentally starting the game on Hard mode
- Changed: Artifacts which do have no need to be collected are removed from the logbook

##### Room Rando
- Added: Include Square Frigate doors and morph ball tunnels during randomization
- Fixed: Crash when opening the map near certain rooms
- Fixed: Crashes due to two large rooms being connected.
- Fixed: Crash when rolling through some doors in morph ball
- Fixed: Central Dynamo reposition soft-lock
- Fixed: Inability to scan vertical doors
- Fixed: Incompatability with "No Doors" + "Room Rando"
- Changed: The door immediately behind the player is unlocked when teleporting to a new room. This gives the player one chance to backtrack before commiting to the warp.

#### Logic Database

- Nothing.

### Metroid Prime 2: Echoes

- Added: Preset descriptions now list custom beam ammo configuration.
- Changed: Optimized how long it takes to export a game that uses Prime 1 models.

#### Patcher Changes

- Nothing.

#### Logic Database

- Nothing.

## [4.2.1] - 2022-04-01

- Fixed: Popup for new changes fixed.

## [4.2.0] - 2022-04-01

- Added: Experimental option to force first progression to be local.
- Added: New pixel icons for the auto tracker.
- Changed: Standard tracker layouts for Prime, Echoes and Corruption now include a few more items.
- Changed: Auto tracker game icons for Echoes beams now use the HUD icons instead of the pickup models.
- Changed: Update to Qt 6.
- Changed: The import preset menu in game sessions now has the presets of a game sorted by name, with the default presets on top.
- Fixed: Randovania no longer hangs on start if there's a loop in the hierarchy of presets.
- Fixed: Generation no longer fails when one player has no pickups assigned during logic.

### Cave Story

- Nothing.

#### Patcher Changes

- Nothing.

#### Logic Database

- Nothing.

### Metroid Prime

- **Major** - Added: In multiworld, pickups from an Echoes player now uses the correct model from Echoes.
- **Major** - Added: **April Fool's Day Special!** New game modification category "Chaos Options" in "Other" tab. Chaos options are patcher-side only, and thus are not accounted for by the seed generator logic.
    - Enable Large Samus
    - Random Boss Sizes
    - Remove Doors
    - Random Superheated Rooms
    - Random Submerged Rooms
    - One-way Room Rando
- Added: Deterministic Maze RNG option for fairer racing
- Fixed: Echoes Combat Visor placed in a Prime player's world now uses the new Combat Visor model.
- Fixed: Deterministic Incinerator Drone RNG setting staying on even when checkbox was unchecked.

#### Patcher Changes

- Fixed: Soft-lock in Artifact Temple with Major Cutscene skips (players could leave during ghost cutscene and abort the layer change)
- Fixed: Items Anywhere could delete Artifact hints in rare cases
- Changed: Updated [Quality of Life documentation](https://github.com/toasterparty/randomprime/blob/randovania/doc/quality_of_life.md)
- Changed: Nerfed "Items in Every Room" (Extra items more likely to be missiles)

#### Logic Database

- Nothing.

### Metroid Prime 2: Echoes

- **Major** - Added: In multiworld, pickups from a Prime player now uses the correct model from Prime.

#### Patcher Changes

- Nothing.

#### Logic Database

- Nothing.

## [4.1.1] - 2022-03-12

- Added: The game details window now displays the Randovania version the game was generated with.
- Added: You can now import a game layout/spoiler file in multiworld sessions.
- Changed: A popup shows up while waiting for the game session list.
- Fixed: The error message when the client is incompatible is now properly displayed.
- Fixed: Player inventory is now properly sent to the server in multiworld sessions.


### Metroid Prime

#### Patcher Changes

- Fixed: Scan visor and X-Ray not displaying properly after taking an elevator when combat visor is shuffled.
- Fixed: Some users receiving OS error when exporting ISO with non-vanilla suit colors.


## [4.1.0] - 2022-03-01

- Added: /randovania-faq command was added to the Discord bot, which sends FAQ messages.
- Added: Randovania now checks if the entire database is strongly connected, allowing for manual exceptions.
- Added: You can now configure the priority given to each major item. Higher values are more likely show up earlier in the progression chain.
- Added: Generation failures now have a lot more details on what was missing for progression, facilitating finding issues with your preset.
- Added: The item pool screen now explicitly tells you expansions are not used for logic.
- Added: Implemented support for changing the title for a game session.
- Added: A button for duplicating a session, including the generated game and all rows.
- Added: Multiworld sessions can now be generated without spoilers.
- Added: Preset descriptions now include if some item has a different number of copies shuffled.
- Changed: Multiworld damage logic incompatibility warning now displays every time.
- Changed: On generation failure, a count of how many nodes are accessible is now displayed.
- Changed: Data Editor now lets you save non-experimental databases with integrity errors.
- Changed: Most command line arguments have been renamed.
- Changed: Simplified the item pool tab, with the usual case now having only a single line per item.
- Changed: Improved the text for quantities for ammo in the item pool tab.
- Changed: Experimental games are only shown in the menu if the option for experimental games is enabled.
- Changed: Only session admins are allowed to copy the permalink of a session.
- Changed: Modified how ConfigurableNodes (In Echoes, the Translator Gates) are handled in logic. This should have no visual differences, other than speeding up generation.
- Changed: Great internal changes were done to how hints are applied to the game. This should have no visible impact.
- Changed: The UI for 1HP Mode now only shows up for Echoes.
- Fixed: Map Tracker now properly handles multiple copies of pickups in all cases.
- Removed: The Database Editor can only be open when running from source. In releases, use `Open -> (Game) -> Data Visualizer` instead.
- Removed: All auto trackers based on pixel art style were removed over concerns about asset licensing.

### Cave Story

- Nothing.

#### Patcher Changes

- Nothing.

#### Logic Database

- Nothing.

### Metroid Prime 1

- Added: Option to use deterministic Incinerator Drone RNG for fairer racing
- Added: Spring Ball. Enable in preset configuration. Must have bombs in inventory to work.

#### Patcher Changes

- Added: QoL Game Breaking - Reserach Lab Aether Pirate now guaranteed to jump through glass when doing room backwards
- Fixed: Players could unmorph in Magmoor Workstation where they should not be able to
- Fixed: Abuse of QoL Game Breaking in Central Dynamo to skip the maze/drone
- Fixed: Exclude Phazon Elite Item from QoL Pickup Scans
- Fixed: Wavesun when playing with shuffled item positions
- Fixed: Main Plaza etank ledge door shield was slightly misaligned
- Fixed: Cannon remaining holstered after grapple when shuffling combat visor
- Fixed: Cannon remaining holstered after a specific type of R-Jump when shuffling combat visor
- Fixed: Unmorphing now returns you to your previous visor instead of default visor when shuffling combat visor for quality of life purposes

#### Logic Database

- Changed: Reduce difficulty of Monitor Station -> Warrior Shrine NSJ/No Bombs to intermediate dash and standable terrain (from advanced dash and expert standable) and included a video.

### Metroid Prime 2: Echoes

- When checking details for a game, the hint spoiler tab now includes the correct text for Dark Temple keys hints.

#### Patcher Changes

- Nothing.

#### Logic Database

- Added: Using Screw Attack as a trickless means to obtain Grand Windchamber item after seeker puzzles

## [4.0.1] - 2022-01-30

- Changed: The UI for 1HP Mode now only shows up for Echoes.
- Fixed: Support for non-NTSC Metroid Prime 1 ISOs restored.

## [4.0.0] - 2022-01-30

- **Major** - Added: Cave Story has been added with full single-player support.
- **Major** - Added: Data Visualizer/Editor now contains a visual representation of the nodes in the area.
This feature comes with plenty of quality of life functionality for editing the database.
- Added: A new tab has been added to the preset editor, Generation Settings, consolidating various settings such as minimal logic, multi-pickup placement, dangerous actions, etc.
- Added: The Logic Database can now have descriptions for nodes.
- Added: Game Details window can now spoil the item order, elevators, translator gates and hints.
- Added: Data Editor can now edit area names.
- Added: Data Editor can now view and edit resources.
- Added: Items now have tooltips in the Auto-Tracker.
- Added: One joke hint.
- Added: Descriptions for Minimal Logic for each game, with a better definition of what Minimal Logic is.
- Added: Randovania is now able to identify for what version of Randovania a given permalink is, if they're similar enough versions.
- Added: Permalinks now contain the seed hash, so Randovania can detect if there's a hash mismatch when importing.
- Changed: In the Game Session Window, the observers tab is now visible by default.
- Changed: The rdvgame file is now considerably more technical in order to require less game-specific code.
- Changed: Editing connections in the Data Editor now has an easier to use selector for non-item resources.
- Fixed: Data Visualizer no longer hides the comment for a single-element Or/And entry.
- Fixed: Data Editor now properly handles areas without nodes.
- Removed: It's no longer possible to delete a game session.
- Removed: It's no longer possible to leave the session when closing the window.

### Metroid Prime

- Added: Start in any (uncrashed) Frigate room
- Added: 1-way cycles and 1-way anywhere elevators can lead to (uncrashed) Frigate rooms
- Added: Essence Death and Frigate Escape Cutscene teleporter destinations can now be shuffled
- Added: Artifact hints can now be configured to show area and room name, just area name, or nothing at all
- Added: Cosmetic Option - Select HUD Color
- Added: Cosmetic Option - Rotate hue of all 4 suit textures and ball glow color
- Added: Cosmetic Option - Set default in-game options like Echoes
- Added: Experimental Option - Shuffle the coordinates of items within their respective rooms. Seeds may not be completable.
- Added: Experimental Option - Add random (non-logical) items to rooms which do not usually have items.
- Added: Shuffle Power Beam
- Added: Shuffle Combat Visor
- Added: New default preset: "Moderate Challenge".
- Changed: Minimal Logic no longer checks for Plasma Beam.
- Changed: Removed "Fewest Changes" preset.
- Changed: Updated "Starter Preset" to better match community preferences.

#### Known Issues:

- Nothing.

#### Patcher Changes

- Added: Support for NTSC-U 0-01, NTSC-J and NTSC-K (Gamecube)
- Added: List of tournament winners on lore scan in Artifact Temple
- Added: QoL Game Breaking now fixes several crashes on Frigate Orpheon
- Added: QoL Game Breaking now fixes the soft-lock in hive totem by making the blocks drop sooner
- Added: Option to disable item loss in Frigate (Enabled by default)
- Added: QoL Pickup Scans - Weeds by item in Landing Site now don't have scan point
- Added: Combat/Scan/Thermal/X-Ray all have unique custom models
- Fixed: Safeguard against blowing past layer limits.
- Fixed: On Major custscene skip, Elite Quarters now stays locked until the player picks up the item. The hudmemo is now tied to the item rather than the death animation.
- Fixed: Ruined fountain not always showing the right scan.
- Fixed: Phazon Suit Small Samus Morph Ball Glow
- Fixed: Vent shaft item not being scannable on QoL Pickup Scans
- Fixed: Automatic crash screen
- Fixed: Wavesun not collecting item/unlocking door
- Fixed: Locked door on Storage Depot B (NTSC 0-02)
- Fixed: Bug in Elite Quarters where game would crash during OP death cutscene if the player changed suit during the fight
- Changed: The vines in arboretum which cover the scan panel remain in the room on the ghost layer to help aid newer players.
- Changed: Exo and Essence stay dead permanently if traversing Impact Crater multiple times
- Changed: Increased Maximum Missile/Etank/Capacity for seeds with more expansion count than is available in vanilla

#### Logic Database

- Fixed: Magma Pool - Added missing suit or heated runs trick requirement for non-grapple methods of crossing the room
- Fixed: HAT - Updated spawn node
- Fixed: Quarantine Cave - Properly model when the fight is required and when it is not
- Fixed: Bug where Biohazard Containment didn't check Power Conduit Requirements if Super Missiles were available
- Fixed: Typo in Frozen Pike - Hunter Cave Access requires Slope Jump (Advanced), not Single-Room OoB (Advanced)
- Added: New Event - Gravity Chamber Item (Lower)
- Added: New Trick Category - Infinite Speed
- Added: Magma Pool - Added standable terrain method to cross the room with a video example
- Added: Main Plaza - Hypermode Dash to get Grapple Ledge
- Added: Elite Quarters - BSJ to skip scan visor
- Added: Reactor Core - NSJ Gravityless Bomb Jumps
- Added: Cargo Freight Lift - NSJ Gravityless Boost or Bombs climbs
- Added: Flick BSJ in watery hall OoB
- Added: NSJ Bombless Lower GTH Climb (Wallboost)
- Added: NSJ Bombless Quarantine Cave Elevator Spider Skip
- Added: NSJ Bombless Gravity Chamber Escape (Gravity Wallboost)
- Added: NSJ Bombless Lower Phen's Edge
- Added: NSJ Bombless Frozen Pike (Mid-Section)
- Added: NSJ Bombless Life Grove (Wallboost)
- Added: NSJ Bombless HOTE Climb (Boost IUJs)
- Added: NSJ Bombless Elite Control Access (Wallboost)
- Added: Elite Control Access Item (Damage Boost)
- Added: Central Dynamo Item w/ Infinite Speed
- Added: Bomb jump to skip grapple in Biotech Research Area 2
- Added: Great Tree Hall - Jump Off Enemies Bomb Jump (Advanced) to reach GTC NSJ
- Added: Wallboost FCS Climb
- Added: Logic for Traversing Twin Fires Tunnel to Workstation NSJ Gravity
- Added: Logic for Traversing Twin Fires Tunnel to Workstation NSJ Bombless
- Added: Logic for Traversing Twin Fires Tunnel to Workstation Missileless Grappless
- Added: Gravityless Grappless Morphless method for crossing FCS
- Added: Waste Disposal Wallboosts
- Added: Climb Connection Elevator to Deck Beta Gravityless
- Added: Combat Requirements for Essence fight
- Added: 2 Additional NSJ methods for reaching FCS item
- Added: Lava Lake Item NSJ Combat Dash
- Added: Triclops Pit Item SJ Beginner Standable
- Added: 3 new ways to climb Tower of Light (L-Jump, R-Jump, Slope Jump)
- Added: Underwater Movement (Beginner) to get to Tower Chamber with Space Jump
- Added: Underwater Movement (Intermediate) for NSJ Tower Chamber
- Added: Frigate Crash Site climb with Space Jump and L-Jump (Intermediate) and Standable Terrain (Beginner)
- Added: More logical paths for Ice Ruins West NSJ
- Added: Ice Ruins West Middle-Left Rooftop to Item Combat/Scan Dash
- Added: Beginner L-Jump to reach Main Quarry Save Station
- Added: Main Quarry Crane Platform to Waste Disposal NSJ Advanced Combat Dash
- Added: Main Quarry Crane Platform to Item Intermediate Scan Dash
- Added: Expert Gravity Wallboost to get to Tower Chamber
- Added: Beginner Gravity Wallboost to get to Watery Hall
- Added: Expert Trick for NSJ+Boost Crossway
- Added: Movement (Intermediate) to skip Spider Ball in Crossway
- Added: L-Jump to skip SJ on 3rd tier of ore processing puzzle
- Added: NSJ Ore Processing with Spider+Bombs (Expert)
- Added: Bombless Ore Processing Puzzle with Wallboost(Advanced)
- Added: Phendrana Canyon Hypermode Boost
- Added: NSJ Combat Dash (Expert) to Temple Entryway from lower part of room
- Added: Various tricks in Uncrashed Frigate
- Added: Ore Processing Door To Elevator Access A to Storage Depot B Standable L-Jump with Power Bombs
- Added: Combat logic for Dynamo Access and Elite Control Elite Pirate fights
- Added: Intermediate/Advanced Standables to enter/escape Elite Control after/without triggering Elite Pirate
- Added: Logic now can expect players to play in just scan visor, using bombs to open doors
- Added: Knowledge/Combat (Intermediate) trick to skip needing Power Beam for Exo fight
- Changed: Renamed Misc Logic Option to "Allow Dangerous Gravity Suit Logic"
- Changed: Increased difficulty of Connection Elevator to Deck Beta DBJs to Advanced
- Changed: HAT Wallboosts can be done using Gravity at the same difficulty
- Changed: Removed under-used "Complex Movement" trick category
- Changed: All Gravityless Slope Jumps are now categorized as "Underwater Movement without Gravity", as opposed to just NSJ ones
- Changed: Knowledge (Beginner) to Traverse Magmoor Workstation without Varia
- Changed: Magma Pool - Gravity Suit lava dive difficulty was reduced to L-Jump (Intermediate) and Standable Terrain (Beginner)
- Changed: Hall of the Elders - Now properly model needing to kill the 1 ghost to leave the room. Chargeless 1 ghost fight combat difficulty reduced to beginner.
- Changed: Added requirement for X-Ray Visor or Invisible Platforms to Triclops Pit Item NSJ tricks
- Changed: Monitor Station climb to Warrior Shrine Bomb Jump difficulty changed from Advanced to Intermediate
- Changed: Monitor Station NSJ Combat Dash to Warrior Shrine lowered difficulty from Advanced to Intermediate
- Changed: Increase the difficulty of Tower of Light climb with combat dash from 'Beginner' to 'Intermediate' lowered Standable Terrain from 'Intermediate' to 'Beginner'
- Changed: Frigate Crash Site Climb Space Jump Slope Jump Standable Terrain difficulty was reduced to Standable Terrain (Beginner)
- Changed: Removed Slope Jump and Standable requirement from Ice Ruins West NSJ
- Changed: Main Quarry Save Station NSJ Movement difficulty from Beginner to Intermediate
- Changed: Main Quarry Crane Platform to Waste Disposal Standable/Slope Jumpe no longer requires L-Jump
- Changed: Main Quarry Crane Platform to Waste Disposal NSJ Scan Dash difficiulty from Advanced to Intermediate
- Changed: Ore Processing Storage Depot B to Waste Disposal NSJ Standable difficulty from Intermediate to Beginner
- Changed: Ore Processing Storage Depot B to Waste Disposal R-Jump to L-Jump
- Changed: Elite Research Spinners without Boost from Advanced to Intermediate
- Changed: Ore Processing Door To Elevator Access A to Storage Depot B Standable difficulty from Intermediate to Advanced
- Changed: Sun Tower Early Wild now requires Intermediate Knowledge on all methods
- Changed: Less damage required for Watery Hall with Gravity Suit

### Metroid Prime 2: Echoes

- Changed: Minimal Logic no longer checks for Light Suit or Agon Keys.

#### Patcher Changes

- Fixed: Exporting an ISO when Randovania is in a read-only path now works properly.
- Added: Ability to set a custom HUD color

#### Logic Database

- Changed: Shrine Access Seeker Door without Seekers is now Hypermode (from Expert).


## [3.2.2] - 2022-01-17

- Fixed: Presets for unknown games (for example, from a dev version of Randovania) are now properly ignored.

## [3.2.1] - 2021-10-23

- Fixed: The spin box for starting Energy Tanks no longer goes above 14.
- Fixed: Errors from the Prime 1 patcher are now properly displayed in error messages.
- Fixed: Converting presets from previous games should no longer cause invalid expansion ammo count.
- Fixed: Converting presets with multiple major items that give ammo no longer cause incorrect per-expansion ammo count.
- Fixed: Changing the default beam in Echoes no longer throws an error with invalid included ammo.
- Fixed: Sky Temple Keys on Guardians/Sub-Guardians are now properly counted for the item pool size.
- Fixed: Sky Temple Keys on Guardians/Sub-Guardians now appears on the preset description.
- Fixed: Safety check that there's enough available locations for all non-progression at the end of generation has been re-added.
- Changed: Improved error message for certain kinds of invalid permalinks.
- Changed: Presets with negative ammo count for expansions are invalid.

### Metroid Prime

#### Patcher Changes

- Fixed: PAL ISOs now correctly work again.

## [3.2.0] - 2021-10-16

- **Major** - Added: The Logic Database can now have comments in requirements.
- **Major** - Changed: Expansions contents are now configured directly, instead of being calculated from a target.
- Added: Files in the "Previously generated games" folder now includes the name of the games used.
- Added: Custom names for Prime 1 elevators
- Added: Support for Minimal Logic has been added for Metroid Prime and Metroid Prime 3.
- Added: New auto tracker layouts for Metroid Prime 2, with two lines and three lines.
- Changed: Force one specific certificate root when connecting to the server.
- Changed: Custom elevator names across both games now used throughout the entire UI
- Changed: Data Editor now raises an error if two Pickup Nodes share the same index.
- Changed: When changing Echoes Goals, the slider of the number of keys is now hidden when "Collect Keys" goal is not selected.
- Changed: Customizing the item pool causes permalinks to not get as long as before.
- Changed: The Qt theme was changed, as the previous one had serious issues on certain platforms and certain elements.
- Fixed: Items that include ammo are now configurable to provide up to the ammo's capacity.
- Fixed: Certain invalid permalinks are now properly recognized as invalid.
- Fixed: In connections editor, changing a requirement to "And/Or" no longer places ui elements in the wrong place.
- Removed: Metroid Prime 2: Echoes FAQ entry about the weird hint categories, as the issue has been fixed.
- Removed: Menu option to open STB's Echoes item tracker in a new window.

### Metroid Prime - Patcher Changes

- Added: New Nothing model.
- Added: Missile Expansions for yourself has a 1 in 1024 of being shiny.
- Fixed: Mine security station softlock so that defeating the purple pirates first doesn't fail to switch the room to the non-cutscene layer.
- Fixed: Qol scan for Ice Ruins West pickup.
- Fixed: Warp-to-start crash.
- Changed: Fewer forced popup alert for multiworld purpose, and popups now lasts 3s instead of 5s.

#### Cutscene Skips

- Added: Cutscene skip for arboretum gate (competitive+).
- Added: Mine Security Station now longer force switches to Combat Visor.
- Changed: Shorelines Tower cutscene skip is now Minor.
- Changed: Workstation cutscene is now Competitive.
- Changed: Wave panel cutscene in Main Quarry is now Competitive.
- Changed: Elevator leaving cutscenes back are now Major.

### Metroid Prime 2: Echoes - Patcher Changes

- Added: Cosmetic option to customize hud color.
- Fixed: Scanning hints now displays the correct, edited categories.

### Metroid Prime - Logic Database

- Added: Method of reaching pickup in Root Cave from Arbor Chamber with a Dash (Intermediate and above).
- Added: Knowledge (Beginner) trick to leave Central Dynamo without completing the maze or fighting the drone.
- Added: Additional Lower Mines NSJ logic.
- Added: Movement tricks for logical forced damage in Magmoor Caverns, Phazon Mines, and Impact Crater.
- Added: Tricks for climbing Research Lab Aether NSJ
- Added: Tricks for traversing Magmoor Workstation bombless NSJ
- Added: More detailed boss/combat logic
- Fixed: Shorelines tower item being accessible from Ruins Entryway and not Temple Entryway.
- Fixed: Backwards Lower Mines logic
- Fixed: Ice Ruins West NSJ logic now accounts for adult sheegoth layer
- Fixed: Added missing requirements for releasing the metroid in Research Lab Aether

### Metroid Prime 2: Echoes - Logic Database

- Added: Method of climbing halfpipe in Meeting Grounds with Space Jump, Screw Attack, and Standable Terrain (Beginner and above)
- Added: Method of killing Quad MBs using Bombs or Power Bombs and Combat (Beginner)
- Added: Method of killing Quad MBs using Screw Attack (Space Jump) and Knowledge (Beginner)
- Added: Requirement to either kill the Quad MBs or defeat Spider Guardian in order to collect the item in Hall of Combat Mastery in the intended way
- Fixed: A few broken Dark Forgotten Bridge paths have now been fixed.
- Changed: Simplified Meeting Grounds logic slightly, by removing the redundant Top of Halfpipe node
- Changed: Killing Quad MBs now uses a template, as it's a complex set of requirements repeated in three separate rooms

### Discord Bot (Caretaker Class Drone)

- Changed: Room images uses two-way arrows if a connection is two-way, instead of two arrows.

## [3.1.4] - 2021-09-19

- Changed: Force one specific certificate root when connecting to the server.
- Fixed: Checking for updated versions will no longer close Randovania when no internet connectivity is present.
- Fixed: The server will properly reject clients with mismatched versions.

## [3.1.3] - 2021-09-19

- Added: Dialog that shows all enabled tricks in a preset and a list of all rooms that have some combination of tricks that ends up active in that preset.
  - This dialog can be accessed by right-clicking a preset on the "Generate Game" tab, or by pressing the "..." menu in the "Game Details" window.
- Added: Multiworld Help entry regarding maximum number of players.
- Added: Metroid Prime FAQ entry regarding the forced popup alert.
- Changed: Long lines of requirements (Check for all artifacts in Artifact Temple) are now word wrapped.
- Changed: When changing Echoes Goals, the slider of the number of keys is now hidden when "Collect Keys" goal is not selected.
- Changed: In the description of Prime 1 presets, Quality of Life now comes before Game Changes.
- Changed: Clarify that only "Two-way, between areas" guarantees that all areas are accessible.
- Changed: Progress bar when generating a game now reports how many actions were taken, instead of how many items are left.
- Fixed: Nodes with no outbound connections now clearly display this in the visualizer, instead of an error.
- Fixed: Updated multiworld damage warning to mention Magmoor Caverns as well.

### Discord Bot (Caretaker Class Drone)

- Added: The bot now responds to permalinks, presets and rdvgame files sent via direct messages.
- Added: Response for permalinks now offers the permalink's presets for download.
- Changed: `/database-inspect` area responses now has a node selection.

## [3.1.2] - 2021-09-15

- Fixed: In game session, pressing the "Generate game" button no longer errors.

### Discord Bot (Caretaker Class Drone)

- Changed: The response to `.rdvgame` files now include the seed hash and permalink.
- Changed: `/database-inspect` response now includes an image of the requested room layout.

## [3.1.1] - 2021-09-12

- Added: When importing a preset in a game session, there's now an option to import directly from a file.
- Added: In game session, it's now possible to export a preset directly to a file.
- Added: In game session, there's now a "Generate game (no retries)" button. This option attempts generation only a single
time, before giving the error message of why it failed. It's useful for investigating bad presets.
- Changed: When multiworld generation fails, the error message is now clearer on which players haven't reached the end.
- Changed: Preset summaries have been split better into categories.
- Removed: The "Never" option for dangerous actions has been removed from the UI, as it currently doesn't work.

### Discord Bot (Caretaker Class Drone)

- Changed: `/database-inspect` response is now more readable and includes the name of who requested it.

## [3.1.0] - 2021-09-05

- **Major** - Added: Setting for requiring a number of actions/progression before artifacts are placed, to prevent early artifacts.
  - Default Prime 1 presets now default to 6 minimum progression for artifacts.
- **Major** - Added: Setting for controlling how dangerous checks are handled in logic.
- Added: Setting for toggling the pickup scan QOL adjustments.
- Added: The seed hash label in Game Sessions is now selectable.
- Added: One joke hint, requested in 2019.
- Added: Data Visualizer now only shows target nodes for selection that are non-impossible.
- Added: Data Visualizer now highlights nodes that have a path to the selected node.
- Added: Improved the error message when the patcher executable is somehow missing.
- Added: New entries to the Multiworld Help for collecting items and cross game.
- Fixed: Randovania no longer errors when the last selected preset is for a hidden game.
- Fixed: Quality of Life page link in Metroid Prime preset customization is now fixed.
- Fixed: The tracker now properly restores states for games other than Echoes.
- Fixed: Fixed a crash that sometimes occurs when deleting presets.
- Fixed: Generator now directly accounts for events weighting actions.
- Changed: Removed customization of Qt theme for decreasing whitespace.
- Changed: Upgrades in the tracker fills an entire column first, instead of filling rows first.
- Changed: Tracker now properly saves the preset used when persisting the state.

### Metroid Prime - Patcher Changes

- Added `Pickup Scans` option to toggle the patching of item locations so that they can always be scanned.
- Magmoor Workstation item scannable through the purple door (QoL Pickup Scan)
- Fixed shorelines tower item custom scan sometimes showing the incorrect text for certain models
- Certain pickups now always have the popup alert on collection during multiworlds.
- If there are multiple pickups for other players next to each other, these pickups are forced to have a popup alert, so Randovania can properly detect they were picked up.
- Fixed PCA crash patch not being applied when playing small samus.

#### Cutscene Skips
- Added `Competitive` cutscene skip option.
- Moved Shorelines Tower cutscene to major (it sometimes has a reposition that is sometimes useful in routing)
- Removed Main Quarry Combat Visor switch
- Speed up opening of gate in ice temple
- Speed up opening of gate in sun tower
- Fixed Thardus cutscene skip softlock

### Metroid Prime - Logic Database

- Added: Method of reaching Ruins Entryway from Plaza Walkway in Phendrana Shorelines with a Dash (Intermediate).
- Added: Easier NSJ trick to climb Ruined Courtyard using the water puzzle platforms.
- Added: Charge Beam requirements were added to the following rooms with combat trick alternatives:
    - (Beginner) Elite research - Phazon Elite
    - (Beginner) Research Entrance
    - (Intermediate) Hall of the Elders - Wave and Ice bomb slots
    - (Intermediate) Sunchamber - Ghosts fight
    - (Intermediate) Mine Security Station with >= 200 energy
    - (Advanced) Mine Security Station
- Fixed: Main Plaza door to Plaza Access is now properly a normal door, instead of a permanently locked door.
- Fixed: Sun tower now requires Knowledge (Intermediate) to collect the Sunchamber layer change event without falling down.
- Fixed: Removed broken/redudant trick for reaching Temple Entryway ledge using cutscene reposition
- Fixed: Trivial logic for Plaza Walkway to Ruins Walkway
- Fixed: Replaced Bomb Jump (Intermediate) with Dash (Beginner) trick to cross the gap to reach the Courtyard Access door in Ice Ruins West.
- Fixed: NSJ logic now accounts for stalactite in Ice Ruins West.
- Fixed: Crossing the gap by Specimen Storage door no longer sometimes requires L-Jump (Intermediate) instead of Beginner.
- Changed: Improved readability of Ruined Courtyard logic.
- Changed: Reorganized Sunchamber logic to improve usage by generator/solver.
- Changed: Picking up Sunchamber Ghosts item NSJ is now L-Jump (Beginner) instead of Intermediate.
- Changed: Crossing TFT to TF with Gravity+SJ now requires Movement (Beginner)
- Changed: FCS Item Scan Dash method is now Intermediate without SJ.
- Added: FCS Grapple strat - Movement (Beginner)

### Metroid Prime 2: Echoes - Patcher Changes

- Added: A-Kul's scan in Sky Temple Gateway now displays a list of previous tournament winners.
- Changed: Echoes now uses a different game ID when saving ISOs with menu mod enabled, preventing issues from incompatible save files.
- Changed: The elevator sound effect is never removed when elevators are vanilla, ignoring the preference.

### Metroid Prime 2: Echoes - Logic Database
- Added: Method of reaching the pickup in Reactor Core with Space Jump, Bombs, Spider Ball, and Standable Terrain (Intermediate and above).
- Fixed: Lore Scan in Meeting Grounds no longer believes that Boost is required to scan it.
- Fixed: Reactor Core has been cleaned up slightly.
- Fixed: Spawn point in Accursed Lake is now correctly set.

### Discord Bot (Caretaker Class Drone)

- Added: The `/database-inspect` command to send the logic of a room to the channel.
- Added: Messages with rdvgame files also get a reply with a summary of the preset.
- Changed: Responses with preset descriptions no longer pings the original message.

## [3.0.4] - 2021-08-10

- Added: Game Sessions now have an accessible audit log, which includes whenever a player accesses the spoiler log.
- Added: Metroid Prime 1 racetime.gg rooms are now viewable in the racetime.gg browser, with filters for each game
- Fixed: Importing a permalink from the racetime.gg browser while a race is currently in progress now selects the correct racetime.gg room

## [3.0.3] - 2021-08-08

- Fixed: "Open FAQ" in the main window now works correctly.
- Fixed: Pressing Yes to ignore invalid configuration now works correctly.
- Changed: Randovania now silently handles some invalid configuration states.
- Changed: Improved handling of corrupted repository for old preset versions.

## [3.0.2] - 2021-08-05

- Added: In-game crashes in Metroid Prime now automatically show the error screen.

- Changed: Game Sessions - The window now uses docks for the different parts, meaning you can resize, reorder and even split off.

- Changed: Use different colors for artifact hints in Metroid Prime, for better readability on both scan box and logbook.

- Fixed: Exporting a Metroid Prime ISO with Warp to Start enabled and starting at certain elevator rooms no longer fails.

## [3.0.1] - 2021-08-01

- Changed: Disabled the option to stop exporting a Prime 1 ISO to avoid crashes.

- Fixed: Server will now re-authenticate with Discord, preventing users from logging with the incorrect account.

- Fixed: Game Sessions - History entries with invalid locations no longer cause error messages.

## [3.0.0] - 2021-07-30

-   **Major** - Metroid Prime 1 is now fully supported, including multiworld and auto tracker!

-   **Major** - Presets are now presented in a tree view, with custom presets being nested under another one. They're also saved separately from Randovania data.

-   **Major** - The auto tracker now have support for different layouts, with their own assets and game support. New themes with icons similar to the game were also added, provided by MaskedKirby.

-   Added: Credits in Metroid Prime 2 now contains a list of where all non-expansions were placed, including possibly other player's for a multiworld. The credits now takes 75 seconds instead of 60 to accomodate this.

-   Added: Button to export the presets used in a game file.

-   Added: Add text description to unusual items in the Item Pool tab.

-   Added: New Help tab with information on how to read the Data Visualizer.

-   Added: In the Map Tracker, it's now possible to right-click a location to see a path from last action to it.

-   Added: A menu option to open the logs folder.

-   Added: The timeout limit is now progressively more forgiving, the more timeouts that happen.

-   Added: Button to set all gates to "Random with Unlocked' for Prime 2.

-   Changed: The items in the starting items popup is now sorted.

-   Changed: Customizing Dark Aether damage is now considered by logic.

-   Changed: Pickup visibility method is now configured in the Item Pool tab.

-   Changed: Multiworld connection is slightly more conservative when giving items.

-   Changed: Updated the Multiworld Nintendont for hopefully more stability.

-   Changed: The session history in multiworld now has different columns for the players involved, pickup and where the pickup was. It's also possible to sort the table by any of these fields.

-   Changed: The ISO prompt dialog now remembers your last used vanilla ISO, for when you delete the internal copy. When opening the file pickers, these start now with the paths from the input fields.

-   Changed: Many Spin/Combo boxes no longer react to the mouse wheel when not focused.

-   Fixed: Closing the dangerous settings warning via the X button is now properly recognized as "don't continue".

-   Fixed: Hint Item Names no longer breaks if you swap games while the table is sorted.

-   Fixed: Hint Item Names now properly list Artifacts and Energy Cells.

-   Fixed: Map Tracker now properly handles unassigned elevators.

-   Fixed: Trick names in the preset are always sorted.

### Metroid Prime 2 - Logic Database Changes

-   **Major** - "Suitless Ingclaw/Ingstorm" trick added to cover traversing rooms with either Ingclaw Vapor or Ingstorm.

#### Added

-   Method of getting over the gate in Mining Station A in reverse with Space Jump and Screw Attack (Expert and above).

-   Method of bypassing the breakable glass in Sand Processing from Main Reactor with Space Jump and Screw Attack (Expert and above).

-   Method of climbing to the top level of Main Gyro Chamber with Space Jump, Screw Attack, and Bombs, and no Scan Visor (Advanced and above).

-   Method of climbing the Sand Processing bomb slot with a Slope Jump for Bombless Bomb Slots (Advanced and above).

-   Method of leaving Dark Agon Temple by opening the gate from OoB with Single Room OoB, Slope Jump, Standable Terrain, Bomb Space Jump, Space Jump, and the Agon Keys (Expert and above).

-   Great Bridge:
    - Method of reaching Abandoned Worksite door with Space Jump and Extended Dash (Advanced and above).
    - Method of reaching Abandoned Worksite and Torvus Map Station doors from Temple Access Dark door with Boost Ball and Boost Jump (Advanced and above).
    - Method of reaching the pickup with Screw Attack and Single Room Out of Bounds (Expert and above).

-   Method of Crossing Grand Windchamber (both ways) Without Space Jump using Extended Dash (Hypermode).

-   Method of reaching the pickup in Watch Station:
    - With Space Jump, Screw Attack, and Single Room OoB (Expert and above).
    - With only Space Jump and Single Room OoB (Hypermode)

-   Alpha Blogg now has proper requirements for multiple difficulties.

-   Method of Bomb Slots without Bombs in Sanctuary Fortress/Ing Hive - Controller Access/Hive Controller Access without Space Jump (Expert and above).

-   Methods of crossing Torvus Bog - Fortress Transport Access with Gravity Boost or Bombs (No Tricks/Advanced and above).

-   Method of traversing Vault without Space Jump or Screw Attack using Extended Dashes (Advanced and above).

-   Method of reaching Windchamber Gateway item with only Scan Visor using Extended Dashes (Expert and above).

-   Method of reaching Kinetic Orb Cannon in Gathering Hall using Extended Dashes (Expert and above).

-   Method of reaching the pickup in Accursed Lake with a dash (Advanced and above).

-   Method of reaching Temple Security Access from the portal in Aerial Training Site with an Extended Dash (Hypermode).

-   Method of reaching the pickup in Mining Plaza with an Extended Dash (Hypermode).

-   Method of completing the Main Gyro Puzzle with only Space Jump and Screw Attack (Advanced and above).

#### Changed

-   Reaching the pickup in Temple Transport B with a Wall Boost is now Hypermode (from Expert).

-   Reaching the pickup in Path of Roots with only Bombs is now Expert (from Hypermode).

-   Reaching the portal in Hydrodynamo Shaft with Air Underwater and Screw Attack is now Hypermode (from Expert).

-   Reaching the pickup in Dark Torvus Arena with a Roll Jump is now Hypermode (from Expert).

-   Trial Grounds, reaching the door:
    - From the portal with Space Jump and a Slope Jump is now Beginner (from Intermediate).
    - From the left safe zone with a Dash is now Intermediate (from Expert) and without anything is now Advanced (from Expert).

-   Opening the Seeker Lock without Seekers in Mine Shaft is now Advanced (From Expert)

-   Opening the Seeker Lock without Seekers in Plain of Dark Worship is now Expert (From Hypermode).

-   Reaching the Windchamber Gateway Door from Windchamber Tunnel with a Boost Jump is now Hypermode (From Expert).

-   Reaching the pickup in Medidation Vista with a Boost Jump is now Expert (From Advanced).

-   Quadraxis and Boost Guardian now have proper health and item requirements with tricks disabled.

-   Activating Controller Access rooms Bomb Slots without Bombs is now Advanced (from Expert).

-   Reaching the Abandoned Worksite/Brooding Ground door from the bridge in Dark/Forgotten Bridge with an Extended Dash is now Hypermode (from Expert).

-   The initial Terminal Fall Abuses in Vault from the scan portal are separate from the final and are now Advanced (from Expert).

-   Catacombs NSJ dash to Transit Tunnel South has been modified to account for Scan Visor, with the original difficulty being raised to Advanced (from Intermediate).

-   Undertemple Shaft NSJ dash from bottom to top of cannon is now Intermediate (from Advanced).

-   Morph Ball is no longer required to reach the portal from the Echo Gate in Profane Path Scan Dash method.

-   Various Standable Terrain tricks (Dark Agon - Portal Site, Temple Grounds - Sacred Path) have been lowered to Beginner/Intermediate (from Advanced). This is to
    attempt to fix an old database limitation from before tricks had their own difficulty levels.

-   The dashes in Gathering Hall from Transit Tunnel South/West to the Kinetic Orb Cannon are now Intermediate (from Advanced).

-   The Bomb Space Jump NSJ to reach Abandoned Worksite in Great Bridge is now Expert (from Hypermode).

-   The dash to reach the portal in Aerial Training Site from Central Hive Transport West is now Hypermode (from Expert).

-   The dash to leave Hive Temple after Quadraxis via Security Station is now Hypermode (from Expert).

-   The dashes in Command Center (top level) and Accursed Lake without Space Jump are now Beginner (from Intermediate).

-   The dash in Mining Station A to reach Temple Access without Space Jump or Missiles is now Advanced (from Intermediate).

-   The dashes in Trial Grounds to Dark Transit Station without Space Jump are now Advanced (from Intermediate).

-   The dashes in Undertemple Shaft to reach Sacrificial Chamber Tunnel (and back) are now Advanced (from Intermediate).

-   The dash in Hall of Combat Mastery to reach the upper area after the glass is now Advanced (from Intermediate).

-   Bomb Guardian now has proper logic when shuffling Power Beam.

## [2.6.1] - 2021-05-05

-   Changed: Invalid values for the Multiworld magic item are ignored when detecting if the game is properly connected.

-   Fixed: "One-way anywhere" no longer shows up twice in preset warnings for multiworld

-   Fixed: Changing starting location to Ship or Save Stations now works again.

-   Fixed: Torvus Gate elevator is now properly hidden instead of Dark Torvus Ammo Station.

## [2.6.0] - 2021-05-02

-   **Major** - Added: New elevator randomization settings:
    * New mode: *One-way, elevator room with replacement*. One way elevator, but loops aren't guaranteed.
    * Select which elevators can be randomized.
    * Select possible destinations for *One-way, anywhere*.
    * Randomize Sky Temple Gateway, Sky Temple Energy Controller, Aerie Transport Station and Aerie elevators. *Warning*: These rooms have some details you must consider. Please read the elevators tab for more information.

-   **Major** - Added: The Energy Controllers in Agon Wastes, Torvus Bog and Sanctuary Fortress are always visible in the map, regardless if map is revealed by default. All regions are also always available for selection. This allows the light beam warps after U-Mos 2 to always be used.

-   **Major** - Added: An user preference (in *Customize in-game settings*) for the map to display names of unvisited rooms.
    When randomizing elevators, the elevator rooms are excluded to prevent spoiling their destinations. An option were added to disallow displaying names entirely, since otherwise you can use a Map Station to find the names.

-   Added: An option to disable the elevator sound effect, preventing it from playing endlessly in certain cases.

-   Added: When a crash happens, the game now displays an error screen instead of just stopping.

-   Added: The *Hint Item Names* tab now supports switching between all 3 Prime games.

-   Added: An option to use an experimental new pickup placement logic, able to place multiple pickups at once.

-   Added: Two additional joke hints. (Thanks CZeke and Geoffistopheles)

-   Added: It's now possible to add Infinite Beam Ammo, Infinite Missiles and Double Damage to the item pool.

-   Added: Player names are now colored yellow in hints.

-   Changed: Elevator names in the tracker uses their customized names, not the vanilla ones.

-   Changed: Optimized Randovania startup time and extensive logging of what's being done during it.

-   Changed: Improve scan text for expansions.

-   Changed: Some hints in multiworld games now also include the player names.

-   Changed: Missiles, Power Bombs and Ship Missiles are now only in logic after their respective main launcher, even if it's not required in game.

-   Changed: You can add up to 99 of any expansion to the pool, up from 64.

-   Fixed: The *Logic damage strictness* multipliers are no longer applied twice.

-   Fixed: *Up to* relative hints are no longer converted into *exactly* if the actual distance matches the displayed number.

-   Fixed: Dark Torvus Bog - Portal Chamber is no longer silently ignored as a starting location.

-   Fixed: Charging your beam to shoot when out of ammo now works even when customizing the ammo type required.

-   Fixed: Having the maximum number allowed of an expansion in a preset no longer causes permalink errors.

-   Fixed: Fixed the game defaulting to Combat Visor after an elevator.

-   Fixed: Multiworld spoiler logs now use 1-indexed player names for locations.

-   Removed: Using Dark Visor as the starting visor is no longer supported. (Game crashes on unmorph for unknown reasons)

### Logic Database Changes

-   Added: Method of reaching the pickup in Hive Gyro Chamber with Space Jump, Boost Ball, and a Boost Jump (Expert and above).

-   Added: Method of climbing Torvus Grove with Space Jump, Screw Attack, and Standable Terrain (Advanced and above).

-   Added: Method of reaching cannon in Great Bridge with Boost Ball and a Boost Jump (Expert and above).

-   Added: Method of reaching the main part of Hall of Combat Mastery with a Scan Dash and after blowing up the glass (Intermediate and above).

-   Added: Method of activating the portal in Portal Terminal with Screw Attack, Slope Jump, and No Bombs or Space Jump (Expert and above).

-   Added: Method of climbing Sacred Bridge with Bombs and a Bomb Space Jump (Advanced and above).

-   Changed: Logic paths that require Screw Attack without Space Jump now make sure to not have Space Jump to be valid.

-   Fixed: Spawn point of Aerie Transport Station is now the door, making DS2 required to take the elevator there.

## [2.5.2] - 2021-02-28

-   Added: The number of items in the pool is now included in the summary.

-   Fixed: Shuffling Combat Visor with item acquisition popups enabled no longer errors.

## [2.5.1] - 2021-02-26

-   Added: Drag and dropping rdvgame and rdvpreset files into the main Randovania window now imports that game file and preset, respectively.

-   Added: Discord bot now posts summary whenever a preset is attached to a message.

## [2.5.0] - 2021-02-19

-   Changed: Preset summary now only include differences from vanilla game.

-   Changed: The relative hint using an item category has been replaced with a relative hint using an area, with up to distance.

### Logic Database Changes

#### Added

-   Method of climbing Sanctuary Temple from the bottom with Bombs and Spider Ball (Intermediate and above).

-   Method of climbing Sanctuary Temple from the bottom with Screw Attack and Single Room Out of Bounds (Expert and above).

-   Method of reaching Worker's Path from the top level in Sanctuary Temple with Scan Visor and an Extended Dash (Expert and above).

-   Method of reaching Windchamber Gateway from Windchamber Tunnel in Grand Windchamber with a Boost Jump (Expert and above).

-   Method of reaching Temple Access in Mining Station A with a Boost Jump (Advanced and above).

-   Method of reaching pickup in Temple Access (Sanctuary) with Space Jump, Screw Attack, and Standable Terrain (Intermediate and above).

-   Method of climbing Temple Access (Sanctuary) with Space Jump, standing on a Rezbit, and dashing off the other Rezbit (Expert and above).

#### Changed

-   Increased weight for Energy Tanks to be selected as progression.

-   Reaching the pickup in Path of Roots from Torvus Lagoon with Gravity Boost, Space Jump, and a Slope Jump is now Intermediate (from Beginner).

-   Reaching the pickup in Grand Windchamber with Space Jump, Screw Attack, Slope Jump, Standable Terrain is now Advanced (from Intermediate).

-   Bomb Jumping over the 2nd light block heading to Hall of Eyes is now Intermediate (from Beginner).

-   Energy Tank requirements for Chykka have been lowered.

#### Fixed

-   Reliquary Grounds now has proper requirements for reaching Ing Reliquary with Light Suit.


## [2.4.2] - 2021-02-08

-   Fixed: Randovania no longer crashes if the connected Dolphin stops emulation.

## [2.4.1] - 2021-02-06

-   Added: Detect if the internal game copy was modified by a future version of Randovania, prompting for the user to press "Delete internal copy".

-   Changed: An error popup now shows up when exporting an ISO fails.

-   Removed: "Automatically track inventory" toggle, as the functionality was already removed.

-   Fixed: Randovania now considers any inventory item with amount above capacity, or capacity above the strict maximum as the game not being connected.

-   Fixed: Error message when the server rejects your client version not being displayed.

-   Fixed: Setting beam ammo expansions to 0 pickups no longer hides the boxes.

## [2.4.0] - 2021-02-01

-   **Major** - Added: The visor and beam you start the game equipped with is now configurable.

-   **Major** - Changed: In multiworld, items are now delivered at the same time as the message. It should also no longer fail to send with Nintendont.

-   Added: Additional joke hints were added.

-   Added: Method to climb to the portal Base Access with just Screw Attack (Intermediate and above).

-   Added: Method to reach the pickup in Grand Windchamber with Space Jump, Screw Attack, and a Slope Jump (Intermediate and above).

-   Added: Method to traverse Ventilation Area B from Bionenergy Production without Bombs by Screw Attacking into the tunnel and destorying the barriers with Missiles (Advanced and above).

-   Added: Method to reach the pickup in Path of Roots from Torvus Lagoon without Morph Ball (Beginner and above).

-   Added: Method to enter the tunnel in Underground Tunnel to Torvus Temple from Torvus Grove with an Instant Morph (Advanced and above).

-   Added: Method to reach the halfpipe pickup in Dark Torvus Arena with Space Jump and a Roll Jump (Expert and above).

-   Added: Method to climb to the upper level in Biostorage Station with Bomb Space Jump (Advanced and above).

-   Added: Method to reach the pickup in Grand Windchamber with a Space Jump, Bomb Space Jump, and a Scan Dash (Expert and above).

-   Added: Method to climb Mining Station B with Space Jump and a Slope Jump (Expert and above).

-   Added: Method to reach the portal in Mining Station B with Space Jump, Scan Visor, and Dashing for Single Room OoB (Expert and above).

-   Added: Method to cross Bitter Well to Phazon Site with Wall Boosts (Hypermode).

-   Added: Method to reach the bomb slot in Training Chamber with Gravity Boost and Air Underwater (Advanced and above).

-   Added: Method to open activate the Bomb Slot in Training Chamber with Darkburst or Sonic Boom (Hypermode).

-   Changed: Auto tracker internally uses a configuration file for the item positions.

-   Changed: The item pool tab when customizing presets now can edit major items directly.

-   Changed: Defeating Quadraxis with Power Bombs is now Advanced (from Beginner).

-   Changed: Bypassing the statue in Training Chamber from the back with Screw Attack and a Bomb Space Jump is now Expert (from Advanced).

-   Changed: Escaping Hive Temple without Spider Ball is now Expert (from Hypermode).

-   Changed: Bomb Space Jump in Great Bridge/Venomous Pond to reach Abandonded Worksite/Brooding Ground is now Expert (from Hypermode).

-   Changed: Using Seeker Missiles now requires either Combat Visor or Dark Visor.

-   Changed: Bomb Slots without Bombs in Sand Processing, Main Gyro Chamber, and Vault are now Advanced (from Expert).

## [2.3.0] - 2021-01-08

-   Added: Method to enter tunnels in Transit Tunnel East/Undertransit One from Catacombs/Dungeon to Training Chamber/Sacrificial Chamber with an Instant Morph (Intermediate and above).

-   Added: Method to reach the pickup on the Screw Attack wall in Aerial Training Site with a Roll Jump (Expert and above).

-   Added: Method to reach the pickup in Abandoned Worksite from the tunnel with a Boost Jump (Advanced and above).

-   Added: Method to bypass the statue in Training Chamber from the back with Screw Attack and a Bomb Space Jump (Advanced and above).

-   Added: Methods to reach the pickup in Mining Station B with Space Jump, Screw Attack, and Standable Terrain or after the puzzle with a Bomb Jump (Advanced and above).

-   Changed: In multiworld, keybearer hints now tells the player and broad category instead of just player.

-   Changed: Dark Alpha Splinter no longer strictly requires Power Beam.

-   Changed: Crossing Main Gyro Chamber with Screw Attack before stopping the gyro is now Hypermode (from Expert).

-   Changed: Phazon Grounds and Transport to Agon Wastes (Torvus) Seeker Locks without Seekers are now Expert (from Hypermode).

-   Fixed: Properly handle invalid ammo configurations in preset editor.

-   Fixed: Randovania no longer instantly crashes on macOS.

-   Fixed: Logic properly considers the Transport A gate being gone after entering from that side in Random Elevators.

## [2.2.0] - 2020-12-20

-   Added: 1 HP Mode, where all Energy Tanks and Save Stations leave you at 1 HP instead of fully healing.

-   Added: Added a detailed report of the generator's state when a game fails to generate.

-   Fixed: Generator will no longer ignore players that have no locations left. This would likely cause multiworld generation to fail more often.

-   Fixed: Error messages are properly shown if a game fails to generate.

-   Fixed: Alerts are now properly saved as displayed.

-   Fixed: Errors in the default preset no longer prevent Randovania from starting.

-   Changed: Optimized game generation, it now takes roughly 2/3 of the time.

-   Changed: Optimized game validation, it now also takes roughly 2/3 of the time.

-   Changed: Relative hints no longer cross portals.

-   Changed: In multiworld, keybearer hints now instead tells the player the item is for, instead of a category.

-   Changed: Decreased the chance of Power Bombs being late in a game.

-   Changed: Account name are updated every time you login via Discord.

-   Changed: Warning about dangerous presets in Multiworld sessions now include the player name.

-   Changed: Roll Jump in Meditation Vista to reach the pickup is now Hypermode (from Expert).

## [2.1.2] - 2020-12-05

-   Added: The Item Pool size now displays a warning if it's above the maximum.

-   Changed: The minimum random starting items is now considered for checking the pool size.

-   Fixed: Being kicked from an online session would leave the window stuck there forever.

-   Fixed: Bulk selecting areas for starting location no longer includes areas that aren't valid starting locations.

## [2.1.1] - 2020-12-02

-   Added: A prompt is now shown asking the user to install the Visual C++ Redistributable if loading the Dolphin backend fails.

-   Fixed: Changing ammo configuration breaks everything.

-   Fixed: Patching ISOs should work again.

-   Fixed: Clean installations can select presets again.

## [2.1.0] - 2020-12-02

-   Changed: Multiworld session history now auto-scrolls to the bottom

-   Changed: The lowest level for a trick is now called "Disabled" instead of "No Tricks".

-   Changed: Minimum Varia Suit Dark Aether is now 0.1, as 0 crashes the game.

-   Changed: Permalinks are now entirely different for different games.

-   Changed: Preset summary now specifies if hidden model uses ETM or random item.

-   Added: A very basic visualization of the map to the tracker.

-   Added: Trick Details can now be used with all 3 games.

-   Fixed: Changing a trick level to No Tricks no longer cause inconsistent behavior with the permalinks.

-   Removed: Intermediate path for reaching item in Main Reactor from Security Station B door without Screw Attack since it was broken and impossible.

-   Changed: Renamed "Before Pickup" to "Next to Pickup" in various locations for more clarity


## [2.0.2] - 2020-11-21

-   Added: Starting locations tab has checkboxes to easily select all locations in an area

-   Added: The map tracker now supports random elevators, translator gates and starting location.

-   Changed: The pickup spoiler in game details is now sorted.

-   Fixed: Multiworld sessions should no longer occasionally duplicate messages.

-   Fixed: Custom safe zone healing should now work in multiworld sessions.

-   Fixed: Occasional error with switching an observer into a player.

## [2.0.1] - Skipped

## [2.0.0] - 2020-11-15

This version is dedicated to SpaghettiToastBook, a great member of our community who sadly lost her life this year.

Her contributions to Randovania were invaluable and she'll be missed.

---

-   **Major** - New game mode: Multiworld. In this co-op multiplayer mode, there's one different world for each player which is filled with items for specific players.

-   **Major** - Tricks are more organized and can be customized more precisely to a player's desire.

### General

-   Removed: Presets no longer have a global trick level. Each trick is now configured separately.

-   Added: Options for configuring usage of new tricks:
    - Bomb Jump (renamed from Difficult Bomb Jump)
    - Bomb Slot without Bombs
    - Boost Jump
    - Combat
    - Difficult Movement
    - Extended Dash
    - Knowledge
    - Open Gates from Behind
    - Respawn Abuse
    - Screw Attack into Tunnels
    - Seeker Locks without Seekers
    - Single Room Out of Bounds
    - Standable Terrain

-   Changed: The following trick level difficulties were renamed:
    - Trivial -> Beginner
    - Easy -> Intermediate
    - Normal -> Advanced
    - Hard -> Expert
    - Minimal Checking -> Minimal Logic

-   Changed: Replaced Beginner Friendly with Starter Preset, which is now the default preset.

-   Fixed: Energy Tanks can now properly be used as progression.

### Hints

-   Added: Relative hints, where an item is described as being some rooms away from another item or room.

-   Added: Guaranteed hints which tells in which areas (Agon Wastes, Ing Hive, etc) contains the keys for each of your dark temples.
    These hints are placed purely randomly, similarly to the guaranteed Temple Bosses hints.

-   Added: Free hint spots after generation now prefer items from late in progression instead of pure random.

-   Removed: Hints with green item names/joke item names have been removed.

-   Removed: Temple Keys are no longer hinted by progression-based Luminoth lore hints.

-   Changed: All games now have precisely 2 joke hints, which no longer randomly replace a progression hint.

-   Changed: Hints from keybearer corpses now uses a broader category, which leaves unclear if it's an expansion or not.

### GUI

-   Added: An automatic item tracker based on a Dolphin running on the same computer or a special Nintendont build on the same Wifi.

-   Added: A dark theme has been added. It can be toggled in the Advanced menu.

-   Added: Requirements in the logic database can now use templates of requirements, allowing for easy re-use.

-   Added: Data Editor can now edit all fields of a node, from type, name and all type specific fields.

-   Added: Data Visualizer and Editor now can operate in the included database for Prime 1 and 3.

-   Added: The Data Editor now displays a warning if you're closing with unsaved changes.

-   Added: Randovania can generate a game by importing permalinks directly from a race on racetime.gg.

-   Added: Some tricks now have a description on the Trick Details popup.

-   Fixed: Some complex combination of requirements with different depths now are displayed correctly.

-   Fixed: The Data Visualizer no longer opens behind the Customize Preset window when using the Trick Details popup.

-   Changed: After generating a game, the details shows up in a new window instead of in a new tab.

-   Changed: In game details, the permalink is now placed inside a line edit, so the window doesn't stretch with long permalinks.

-   Changed: All cosmetic game changes are now configured in the same dialog as the in-game options.

### Quality of Life

-   Added: A button in the Open menu now opens the folder where previously generated games are placed.

-   Added: Charge Beam and Scan Visor now use their respective models in game instead of Energy Transfer Module.

-   Added: The rate of healing for Safe Zones is now configurable.

-   Fixed: Removed Aerie Access and Credits from possible starting locations.

-   Changed: The Mission Final screen now includes the seed hash instead of Permalink, as many permalinks are bigger than the screen.

-   Changed: The elevator scan now includes the world of the connected area.

### Internals/Developer

-   Added: Energy Tanks have doubled weight for the generator.

-   Added: It's now possible to set the default spawn point of an area.

-   Fixed: Fixed solver when an event only connects to a pickup, but that pickup has connections from other nodes.

-   Fixed: The Data Editor no longer errors when saving after creating a new node.

-   Fixed: Certain combinations of item requirements with damage requirements weren't being processed correctly.

-   Fixed: Duplicated requirements are now properly removed when simplifying requirements.

-   Fixed: Exclude from Room Randomizer is now properly set, restoring many logic paths.

-   Changed: Better error messages when there are references to unknown resources in the database.

-   Changed: The `database` command is no longer a subcommand of `echoes`. It also has the `--game` argument to choose which database to use.

-   Changed: The `_locations_internal` field is no longer needed for .rdvgame files.

### Logic Database changes

#### Added

-   General:
    - Methods to open all Seeker Missile Doors with Screw Attack (Advanced and above).
    - Method to activate most Bomb Slots without Bombs (Advanced and above).
    - Dark/Light/Annihilator doors and Dark/Light portals require either ammo or Charge Beam.

-   Sanctum, method to fight Emperor Ing without Spider Ball (Hypermode).

-   Transport A Access, method of reaching Temple Transport A door with a Wall Boost (Advanced and above).

-   Abandoned Base, method of reaching portal with Space Jump and Screw Attack (Intermediate and above).

-   Accursed Lake, method of collecting the item and leaving with Morph Ball, Light Suit, Gravity Boost, and Reverse Air Underwater (Advanced and above).

-   Hall of Honored Dead, method of leaving through the Morph tunnel without Space Jump (Expert and above).

-   Industrial Site, method of opening the gate to Hive Access Tunnel from behind with just Charge Beam (Intermediate and above).

-   Ing Windchamber, method of completing the puzzle with Power Bombs instead of Bombs (Beginner and above).

-   Landing Site, method of reaching Service Access door:
    - With Bombs and Screw Attack (Intermediate and above).
    - With Space Jump and Bomb Space Jump (Intermediate and above).

-   Meeting Grounds, method of reaching the tunnel with Space Jump and a Bomb Space Jump (Intermediate and above).

-   Temple Assembly Site:
    - Methods of reaching Dynamo Chamber door with a Bomb Jump (Beginner and above), a Dash (Intermediate and above), or a Roll Jump (Advanced and above).
    - Methods of reaching the portal without moving the light block with Single Room Out of Bounds and either Screw Attack or Space Jump (Expert and above).
    - Method of leaving from the portal with Single Room Out of Bounds and Screw Attack (Expert and above).

-   Windchamber Gateway:
    - Method of reaching the item with a Boost Jump (Advanced and above) and returning with an Extended Dash (Expert and above).
    - Method of reaching Path of Eyes door from Grand Windchamber door with an Extended Dash (Advanced and above).

-   Bioenergy Production, method to reach Storage C door or item from top level with Extended Dash (Expert and above).

-   Central Station Access/Warrior's Walk, method of climbing the ledge with an Instant Unmorph Jump (Hypermode).

-   Crossroads, method to reach the item from the half pipe with just Screw Attack (Advanced and above).

-   Dark Transit Station, method to reach the ledge from Duelling Range with a Bomb Jump (Beginner and above).

-   Portal Access, method of crossing to Judgement Pit using Screw Attack without Z-Axis (Beginner and above).

-   Doomed Entry, method to climb room with Space Jump and Screw Attack (Beginner and above).

-   Feeding Pit:
    - Method of reaching Ing Cache 1 door with Space Jump and Screw Attack (No Tricks and above).
    - Method of climbing to Watering Hole door without any items (Expert and above).
    - Method of escaping the pool using Light Suit and a Bomb Space Jump no Space Jump or Gravity Boost (Hypermode)

-   Main Reactor, method of reaching Dark Samus 1 fight from Ventilation Area A door with Space Jump, Bombs, and a Bomb Space Jump (Intermediate and above).

-   Mining Station B:
    - Method to climb to the Seeker door without Morph Ball and with Space Jump (Beginner and above).
    - Method to reach the portal without breaking the rock with Single Room Out of Bounds and Screw Attack (Expert and above).

-   Sandcanyon, method to reach the item with Space Jump and Single Room Out of Bounds (Expert and above).

-   Transport Center/Crossroads, method to climb the halfpipe with Space Jump (Advanced and above).

-   Abandoned Worksite:
    - Method of reaching the item with a Bomb Space Jump without Space Jump (Advanced and above).
    - Method of reaching the tunnel from Forgotten Bridge with a Slope Jump (Intermediate and above).

-   Catacombs:
    - Method to reach the Bomb Slot with Air Underwater and Screw Attack (Advanced and above).
    - Method to reach Transit Tunnel East with a Combat/Scan Dash (Advanced and above).
    - Method to reach the portal with Screw Attack (Intermediate and above).
    - Method to reach Transit Tunnel East/South with Morph Ball, Gravity Boost, and Reverse Air Underwater (Advanced and above).
    - Method to reach Transit Tunnel South with Jump Off Enemy (Advanced and above).

-   Dark Arena Tunnel, method of reaching either door with Screw Attack and Single Room Out of Bounds (Advanced and above).

-   Dark Forgotten Bridge:
    - Method to perform the gate clip to Dark Falls/Dark Arena Tunnel with a Ledge Clip Jump (Hypermode).
    - Method to reach Bridge Center from Putrid Alcove door with only Scan Visor (Advanced and above).
    - Method to reach Brooding Ground door from the bridge before rotating and with an Extended Dash (Expert and above).

-   Forgotten Bridge:
    - Method to reach Abandoned Worksite door from the bridge before rotating and with an Extended Dash (Expert and above).
    - Method to reach Bridge Center with Morph Ball, Gravity Boost, and Reverse Air Underwater (Advanced and above).

-   Gathering Hall:
    - Method to reach the Kinetic Orb Cannon with Gravity Boost and Bombs (Expert and above) or Gravity Boost and Space Jump (Beginner and above).
    - Method to reach Transit Tunnel South from Transit Tunnel West with Morph Ball, Gravity Boost, and Reverse Air Underwater (Advanced and above).
    - Method to reach the Spider Ball tracks with Morph Ball, Gravity Boost, and Reverse Air Underwater (Advanced and above).
    - Methods to escape the halfpipe after draining the water with Space Jump and Bomb Space Jump or Space Jump and Screw Attack (Advanced and above).

-   Great Bridge, method of reaching the lower Temple Access door from Path of Roots door with Screw Attack and Slope Jump (Intermediate and above).

-   Main Hydrochamber/Hydrodynamo Station, methods to climb rooms without Gravity Boost and with Air Underwater (Advanced and above), Space Jump, and Screw Attack (Hypermode).

-   Meditation Vista, methods of reaching the item with a Boost Jump (Advanced and above), Roll Jump (Expert and above), or Extended Dash (Hypermode).

-   Path of Roots, method of reaching the item using:
    - Morph Ball, Bombs and Space Jump (Advanced and above).
    - Morph Ball, Gravity Boost, and Reverse Air Underwater (Advanced and above).
    - Morph Ball, Bombs, and Standable Terrain (Hypermode).

-   Plaza Access, method of reaching the doors and the item with Screw Attack and Single Room Out of Bounds (Advanced and above).

-   Portal Chamber (Light World), method of reaching the portal from Torvus Lagoon door with Screw Attack and Single Room Out of Bounds (Advanced and above).

-   Putrid Alcove, method of getting the item and leaving without any items (Expert and above).

-   Sacrificial Chamber, method of crossing gap to Sacrificial Chamber Tunnel with Extended Dash (Expert and above).

-   Torvus Grove, method of climbing the room without Boost Ball (Expert and above).

-   Torvus Plaza:
    - Method of getting the item without Boost Ball and/or Spider Ball (Advanced and above).
    - Method of leaving the room with Space Jump and Bombs (Advanced and above).

-   Torvus Temple, method of reaching the pirate fight from the lower level with Screw Attack and Single Room Out of Bounds (Advanced and above).

-   Training Chamber:
    - Method to exit the spinner with Power Bombs instead of Bombs (Beginner and above).
    - Method to climb to the top of the statue with Gravity Boost and Bombs (Intermediate and above).
    - Method to climb to the top of the statue with Space Jump, Scan Dash, and Underwater Dash (Advanced and above).
    - Method to climb to the top of the statue with Space Jump and Extended Dash (Expert and Above).

-   Underground Tunnel, method to access Torvus Temple from Torvus Grove with Screw Attack (Expert and above).

-   Undertemple, method to have PB Guardian break PB door using bombs (Advanced and above).

-   Undertemple Access, method of reaching the item using Screw Attack and Jump Off Enemy (Hypermode).

-   Venomous Pond, method to reach the key from the Save Station with Screw Attack and Standable Terrain (Beginner and above).

-   Aerial Training Site, methods to cross the room from various nodes with Dashes, Roll Jumps, and Extended Dashes (Intermediate/Expert and above).

-   Aerie, method of collecting the item:
    - Without entering the Dark World (Expert and above).
    - With only Screw Attack (Beginner and above).

-   Dynamo Access, method to cross over the Spider Track with Space Jump and Standable Terrain (Beginner and above).

-   Dynamo Works:
    - Method of collecting the item with a Roll Jump and Instant Morph (Expert and above).
    - Method of reaching the upper door with a Bomb Space Jump (Beginnner and above).

-   Grand Abyss, methods of crossing the gap with Boost Jump (Advanced and above) or Extended Dash (Expert and above).

-   Hall of Combat Mastery:
    - Method of collecting the item with a Wall Boost (Expert and above).
    - Methods of reaching the item, and skipping the Spider Track to and from Central Area Transport East with Screw Attack (Intermediate and above).

-   Hive Entrance, method of reaching the Flying Ing Cache with Screw Attack and Single Room Out of Bounds (Hypermode).

-   Hive Dynamo Works:
    - Method of collecting the Flying Ing Cache item and leaving with Space Jump and Scan Visor (Advanced and above).
    - Method of reaching the Flying Ing Cache from portal side and vice versa with Screw Attack and Single Room Out of Bounds (Expert and above).

-   Hive Summit, method of reaching the portal:
    - With Space Jump and Standable Terrain (Intermediate and above).
    - With Space Jump, Boost Ball, Boost Jump, and Out of Bounds (Expert and above).

-   Hive Temple:
    - Method of fighting Quadraxis with Power Bombs instead of Bombs (Beginner and above).
    - Methods of leaving the room without Spider Ball after Quadraxis with Boost Ball or Space Jump (Hypermode).

-   Judgment Drop, method of reaching the portal with Space Jump and Single Room Out of Bounds (Expert and above).

-   Main Research, method of fighting Caretaker Drone without Bombs (Expert and above).

-   Reactor Core, method of reaching the item with only Space Jump (Expert and above).

-   Sanctuary Entrance, method to reach the cannon to the item with only Morph Ball, Spider Ball, and Power Bombs (Advanced and above).

-   Vault Attack Portal, method to cross either direction with just Screw Attack (Expert and above).

-   Watch Station, method of accessing the Spider Ball track to Watch Station Access door and Sentinel's Path door and back with an Instant Morph (Intermediate and above).

-   Watch Station Access, methods to cross the pit in either direction using:
    - Boost Ball and Boost Jump (Advanced and above).
    - Space Jump, Scan Visor, and Scan Dash (Advanced and above).

-   Workers Path, method of crossing the room from Sanctuary Temple with a Boost Jump (Advanced and above).

#### Fixed

-   Scan Visor Requirements:
    - Dash Requirements in many rooms
    - Grand Abyss Bridge terminal
    - Sand Processing item
    - Staging Area terminal
    - Torvus Lagoon terminal
    - Trooper Security Station Event coming from Communication Area
    - Various Dash Requirements

-   Dark Aether Damage Requirements have been added to every room in the Dark World.

-   Morph Ball requirements added to Morph Ball Doors and various rooms.

-   Invisible Objects and Dark Visor Requirements:
    - Screw Attack without Space Jump in Unseen Way (Intermediate and above)
    - Screw Attack without Space Jump in Phazon Grounds (Advanced and above)

-   Entrance to Agon Map Station now requires Bombs, Power Bombs, or Boost Ball if coming from either direction, or Screw Attack and Space Jump as well if coming from Mining Plaza.

-   Added Charge Beam and Beam Ammo Requirements to Profane Path and Sentinel's Path.

-   Sand Processing:
    - Now requires items to climb the room before draining the sand: Space Jump, with a Bomb Jump (Beginner and above) or with Screw Attack (Intermediate and above)
    - Screw Attacking into the tunnel is now Expert (from Hypermode).

-   Portal Site:
    - Now does not require the gate open to enter from Portal Access.
    - Now does not require the gate closed to enter from Crossroads.

-   Service Access now properly includes Wall Boost to Meeting Grounds from Landing Site on Advanced.

#### Changed

-   Many nodes with missing requirements have been updated/cleaned up.

-   Simplified nodes in many rooms for ease of logic navigation.

-   Various tricks have been changed to more accurately represent the required method.

-   Abandoned Base, Bomb Jump to transport is now Advanced (from Intermediate).

-   Accursed Lake, Dash to Safe Zone from Flying Ing Cache is now Intermediate (from Beginner).

-   Communication Area:
    - Standable Terrain to reach the item is now Beginner (from Intermediate).
    - Screw Attack without Space Jump to reach Storage Cavern A is now Beginner (from Intermediate).
    - Double Bomb Jump up Standable Terrain is now Intermediate (from Advanced).

-   GFMC Compound, Extended Dash to reach the item on the Ship without Space Jump is now Expert (from Hypermode).

-   Grand Windchamber, reaching the pickup with Terminal Fall Abuse after solving the Ing Windchamber puzzle is now Beginner (from Intermediate).

-   Path of Eyes, Bomb Jumps to get over Light blocks are now Beginner (from Intermediate).

-   Service Access, crossing upper tunnel without Boost Ball is now Advanced (from Intermediate).

-   Temple Assembly Site, method to reach the item with Screw Attack is now Beginner (from Intermediate).

-   Agon Temple, Slope Jumps to skip the fight barriers are now Beginner (from Advanced).

-   Battleground, climbing to top safe zone via Standable Terrain is now Beginner (from Intermediate).

-   Central Mining Station, Scan Dash to upper level from Central Station Access is now Expert (from Advanced).

-   Command Center Access, exiting tunnel without Space Jump is now Beginner (from Intermediate).

-   Doomed Entry, Slope Jump to reach the upper level from the portal is now Beginner (from Intermediate).

-   Double Path, crossing lower path without Space Jump is now Beginner (from Intermediate).

-   Feeding Pit, method to climb to Watering Hole with just Screw Attack is now Beginner (from Intermediate).

-   Mining Plaza, climbing the room with Screw Attack is now Beginner (from Intermediate).

-   Mining Station A, reaching Front of Lore Scan from Room Center with a Bomb Jump is now Intermediate (from Advanced).

-   Mining Station B:
    - Reaching Transit Station door from room center with Screw Attack after opening the portal is now Intermediate (from Hypermode).
    - Reaching the bomb slot to open the portal with Standable Terrain and Screw Attack is now Intermediate (from Advanced).
    - Reaching the bomb slot to open the portal with Slope Jump and Space Jump is now Advanced (from Expert).

-   Portal Access, returning from Judgment Pit without Space Jump is now Beginner (from Intermediate).

-   Trial Grounds, Standable Terrain to reach the door from the portal is now Beginner (from Intermediate).

-   Catacombs, reaching the portal with Morph Ball and Reverse Air Underwater is now Advanced (from Expert).

-   Crypt, Bomb Jump to Laser Platfrom from bottom Safe Zone is now Beginner (from Intermediate).

-   Forgotten Bridge, reaching Bridge Center with Bombs and Screw Attack is now Intermediate (from Advanced).

-   Gathering Hall:
    - Reaching Transit Tunnel South/West Doors from top door with Morph Ball and Roll Jump is now Expert (from Advanced).
    - Reaching Transit Tunnel East with Spider Ball and Boost Ball is now Beginner (from Intermediate).

-   Great Bridge:
    - Slope Jumps to reach Map Station from Bottom Level and from Map Station to Upper Level are now Beginner and Intermediate (from Intermediate and Advanced, respectively).
    - Bomb Space Jump with Space Jump to reach the Translator Gate is now Advanced (from Expert).

-   Poisoned Bog, reaching Portal Chamber door with just Screw Attack is now Advanced (from Intermediate).

-   Torvus Lagoon, reaching Portal Chamber from Temple Transport Access is now Intermediate (from Advanced).

-   Training Chamber, Standable Terrain to reach Fortress Transport Access from Top of Statue and back is now Beginner (from Intermediate).

-   Venomous Pond, reaching the key from the Save Station with Screw Attack is now Beginner (from Intermediate).

-   Aerial Training Site, Screw Attack at Z-Axis from Central Hive Area West door to the portal or Temple Security Access door is now Intermediate (from Advanced).

-   Dynamo Access, crossing over the Spider Track with a Slope Jump is now Beginner (from Intermediate).

-   Hall of Combat Mastery, Instant Morph tricks to the item and Central Area Transport East and back are now Advanced (from Intermediate).

-   Hive Dynamo Access, opening Echo Gate from behind is now Beginner (from Intermediate).

-   Hive Dynamo Works:
    - Reaching the Seeker Lock Safe Zone from Hive Dynamo Access door with Terminal Fall Abuse is now Beginner (from Intermediate).
    - Reaching the Flying Ing Cache from the tunnel with Screw Attack is now Beginner (from Intermediate).
    - Reaching the Flying Ing Cache from the tunnel and back with Standable Terrain is now Intermediate (from Advanced).
    - Opening the Seeker Lock from behind is now Beginner (from Intermediate).

-   Hive Summit, Standable Terrain to reach portal inside glass area is now Beginner (from Intermediate).

-   Hive/Temple Access, reaching the upper door with Screw Attack at Z-Axis is now Beginenr (from Intermediate).

-   Transit Station, reaching the top portal with Screw Attack is now Beginner (from Intermediate).

-   Vault:
    - Terminal Fall abuse to reach Grand Abyss door from bridge portal with Space Jump is now Beginner (from Intermediate).
    - Reaching the Bomb Slot with Screw Attack from the bridge portal is now Beginner (from Intermediate).

-   Watch Station, Screw Attack at Z-Axis from Watch Station door to Sentinel's Path door is now Beginner (from Intermediate).

-   Watch Station Access, reaching the Watch Station door from the pickup with just Screw Attack is now Beginner (from Intermediate).

## [1.2.2] - 2020-06-06

-   Changed: Re-organized the tabs in the preset customization window

-   Changed: The reset map tracker menu action is now visible on non-windows platforms.

-   Fixed: Exporting ISOs with Menu Mod should now work on macOS.

## [1.2.1] - 2020-05-30

-   Added: Randovania releases now includes a packages for macOS.

## [1.2.0] - 2020-05-25

-   *Major* - Added: The text of the scan that unlocks an elevator now includes the
    elevators destination.

-   *Major* - Added: Translator gates can be configured as Unlocked: the hologram will be invisible and can be scanned
    without any translator.

-   *Major* - Added: The default in-game options can now be configured from Randovania.

-   *Major* - Added: How much ammo each beam uses to shoot uncharged, charged and charge combos is now configurable,
    along with the ammo it uses.

-   *Major* - Changed: The database now uses a new format which allows for any combination of "Or"/"And" statements.
    The Data Visualizer and Editor were both updated to take advantage of this.

-   Added: An option to connect Sky Temple Gateway directly to the credits, skipping the final bosses.

-   Added: How much energy you get for each Energy Tank is now configurable.

-   Added: The in-game Hint System has been removed. The option for it remains, but does nothing.

-   Changed: The spoiler log now lists the order in which items where placed, with their location and hints,
    instead of a detailed playthrough for completion.

-   Changed: The logbook entries that contains hints are now named after the room they're in, with the categories
    being about which kind of hint they are.
    KNOWN ISSUE: While scanning something, the categories that show up are incorrect.

-   Added: Open -> Trick Details menu entry, similar to what's available in the
    Trick Level tab when customizing a preset.

-   Added: Play -> Import game file, to load spoiler logs.

-   Added: The "Heals?" checkbox in the database editor now works.

-   Added: The permalink import dialog now shows an error message for invalid permalinks.

-   Changed: One-way elevators now have a chance of warping to credits.

-   Changed: Clarified that the item from Space Jump Guardian and Power Bomb Guardian
    must be collected for the appropriate events to be triggered.

-   Changed: In Menu Mod, the list of rooms to warp to is now sorted.

-   Changed: The export-areas command line option now outputs details about requirements for each area.

-   Internal: A human-readable copy of the database is now kept next to the database file, for easier diffs.

-   Fixed: Debug logs can no longer be enabled for non-spoiler permalinks.

-   Added: Missile Expansions have a 1/8192 chance of using Dark Missile Trooper model.

-   Fixed: Progress bar no longer goes to an indefinite status when generation fails.

-   Added: Checkbox for automatically exporting a spoiler log next to the ISO.

-   Fixed: Only the last digit of the game id is changed, instead of the full game id.

### Logic Database changes

-   Fixed: Staging Area is now correctly considered a dark world room.

-   Fixed: The Ing Cache in Dark Oasis now requires Power Bombs.

-   Fixed: Bioenergy Production correctly requires Scan Visor for connections using the racks.

-   Added: In Bioenergy Production, method of reaching the Storage C door with Space Jump and Screw Attack (Easy and above)

-   Added: In Bioenergy Production, method of reaching the Storage C door using a roll jump (Normal and above).

-   Added: In Bioenergy Production, method of reaching the Ventilation Area B door using Screw Attack without Space Jump (Normal and above).

-   Added: In Bioenergy Production, additional upper level connections using Space Jump and Screw Attack.

-   Added: In Sandcanyon, method of reaching the center platform using a roll jump and boost ball (Hard and above).

-   Changed: In Command Center Access, the wall boosts to reach the lower Central Mining Station and Command Center doors from the morph ball tunnel are now Normal difficulty (from Hard).

-   Changed: In Portal Chamber (both light and dark Torvus) , all wall boosts are now Normal difficulty (from Hard).

-   Changed: In Undertransit Two, all wall boosts are now Easy difficulty (from Hard).

-   Changed: In Temple Security Access, all wall boosts are now Normal difficulty (from Hard).

-   Changed: In Watch Station, all wall boosts are now Normal difficulty (from Hard).

-   Added: In Watch Station, a wall boost method of reaching the Watch Station Access door from the Sentinel's Path door using Spider Ball and Boost Ball (Normal and above).

-   Changed: In Service Access, methods using a wall boost to reach the Meeting Grounds door from the upper Morph Ball tunnel are now Normal difficulty (from Hard).

-   Changed: In Great Bridge, the wall boost to reach the lower Temple Access Door from the Path of Roots door is now Easy difficulty (from Hard).

-   Changed: In Transit Tunnel East, the wall boost to reach the Training Chamber door from the Catacombs door is now Easy dififculty (from Hard).

-   Changed: In Transit Tunnel South, all wall boosts are now Easy difficulty (from Hard).

-   Added: In Hall of Honored Dead, a method of obtaining the item with Power Bombs (Trivial and above).

-   Added: Many Light Ammo/Dark Ammo/Morph Ball/Charge Beam requirements.

-   Added: In Bioenergy Production, methods of reaching the item and the door to Ventilation Area B using a Bomb Space Jump and Screw Attack without Space Jump (Hypermode).

-   Fixed: Biostorage Station now requires Space Jump or Scan Visor to reach the upper level (No Tricks and above).

-   Changed: In Sand Processing, the method of reaching the item without Boost Ball requires the Bomb Space Jump trick, and no longer requires Screw Attack.

-   Added: In GFMC Compound, a method of reaching the ship item with Screw Attack (Normal and above).

-   Added: In Main Gyro Chamber, a method of reaching the bottom of the gyro area from the middle of the room with Screw Attack (Easy and above).

-   Changed: In Workers Path, Morph Ball Bomb is no longer required.

-   Changed: In Main Reactor, unlocking the gate no longer requires Space Jump, and is now Trivial difficulty (from Easy).

-   Added: In Landing Site, a method of reaching the door to Service Access using Morph Ball Bomb and a Slope Jump (Normal and above).

-   Added: Methods of climbing Central Station Access and Warrior's Walk using Screw Attack (Hard and above) and a wall boost (Hypermode).

-   Added: A method of opening the echo gate in Hive Dynamo Access from the Hive Gyro chamber side using Sonic Boom or Darkburst (Easy and above).

-   Changed: In Reliquary Grounds, the method of reaching the door to Ing Reliquary using Screw Attack is now Normal difficulty (from Hard).

-   Added: In Reliquary Grounds, a method of reaching the door to Ing Reliquary using Morph Ball Bomb and Screw Attack without Space Jump (Easy and above).

-   Added: In Phazon Pit, a method of reaching the door to Phazon Grounds using a roll jump and boost ball (Hard and above).

-   Changed: Climbing Hall of Stairs with Space Jump is now Trivial difficulty (from Easy).

-   Added: In Transport Center, a method of reaching the elevator door from the portal using Screw Attack without Space Jump (Trivial and above).

-   Added: In Mining Station A, a method to reach the Temple Access door using Screw Attack (Trivial and above).

-   Added: In Gathering Hall, a method to reach the Transit Tunnel South from the Gathering Access door using Space Jump (Easy and above).

-   Added: In Industrial Site, a method of opening the Industrial Site gate from the wrong side using a missile (Trivial and above).

-   Fixed: Removing the Aerial Training Site barrier requires Scan Visor.



## [1.1.1] - 2020-03-11

-   Added: The preset summary now includes if menu mod is enabled.

-   Fixed: The cursor no longer snaps to the end on all changes, in the permalink
    input field.

-   Fixed: "Starting Items" is now properly implemented in the preset summary.

-   Changed: "Custom Items" is now "Item Pool" in the preset summary, and lists all
    deviations from the standard item pool.

## [1.1.0] - 2020-03-10

-   Added: The pickup notice for a locked expansion is more clear of what's going on.

-   Added: The "Save ISO" dialog now remembers the last output directory used.

-   Added: A copy of the game file is automatically saved to
    `%LOCALAPPDATA%\Randovania\game_history` whenever a game is generated. There's no
    interface in Randovania to view this history.

-   Changed: The "Save Spoiler" button now provides a default name for the game file.

-   Changed: Shortened permalinks with customized starting locations.

-   Changed: Preset are now exported to `.rdvpreset` files, to avoid Discord truncating the
    file names.

-   Fixed: When changing a preset name, the cursor no longer moves to end after any change.

### Logic Database changes

-   Fixed: The pickup in Undertransit One now requires Power Bombs, to avoid soft locks.

-   Fixed: The second Portal Chamber is now correctly considered a Dark Torvus Bog room.

## [1.0.0] - 2020-02-09

-   *Major* - Added: Support for multiple presets of options, as well as saving your own presets.

-   *Major* - Changed: The user experience for creating a new game has been changed completely.

-   Added: Three new methods of shuffling elevators: *Two-way, unchecked*, *One-way, elevator room*
    and *One-way, anywhere*. The elevators tab has more details of how these work.

-   Added: Add a setting for how strict the damage requirements are.

-   Added: It's now possible to exclude locations from having any progression on them.

-   Added: You can choose an arbitrary number of locations to choose randomly from for starting location.

-   Changed: A Luminoth Lore scan is less likely to have hints for what was already accessible
    when that scan was found.

-   Changed: Power Bombs and Progressive Grapple are now slightly more likely to appear earlier.

-   Changed: The hints randomly assigned at the end of generation are less likely to be repeats.

-   Changed: Loading a new game will automatically clear any existing one.

-   Changed: Minimal Checking now also checks of Dark Agon Temple Keys and Dark Torvus Temple Keys.

-   Removed: The Progressive Launcher has been removed.

-   Removed: The settings for fixing the translator gates have been removed for now, to be re-added
    on a future "Advanced" tab.

-   Removed: The create-permalink command line argument has been removed.

### Logic Database changes

-   Fixed: Spider Guardian fight now requires Dynamo Works Quads Gone to be triggered.

-   Fixed: Boost Guardian now properly requires Bombs.

-   Added: Escaping Dark Torvus Arena with a BSJ, for Normal. (See #581).

-   Added: Activating the Industrial Site gate backwards, using charged Annihilator Beam, for Trivial. (See #582).

## [0.29.1] - 2019-10-01

-   Fixed: Fix AttributeError preventing major/minor randomization from working.

-   Fixed: Seeds where no progression is needed to finish should no longer fail to generate.

## [0.29.0] - 2019-10-01

-   *Major* - There is now an option for a major/minor split randomization mode, in which expansions and
    non-expansion items are shuffled separately.

-   *Major* - Changed: Item hints and Sky Temple Key hints now distinguish between the light and dark worlds.
    For example, the room in which Quadraxis resides will be shown as "Ing Hive - Hive Temple" rather than
    "Sanctuary Fortress - Hive Temple".

-   *Major* - Added: the "Invisible Objects" trick in places where a visor would otherwise be used to be able to see
    something (such as an invisible platform).

-   *Major* - Added: Title screen now shows a three-word representation of the seed hash.

-   Added: As an experimental feature, it is now possible to shuffle Power Beam, Charge Beam, Scan Visor and Morph Ball.
    These items use Energy Transfer Module model in game.

-   Added: You can now place a pickup that temporarily gives Cannon Ball when collected. It uses Boost Ball's model.

-   Changed: Some item categories were given clearer names:
    - Dark Agon Keys, Dark Torvus Keys, and Ing Hive Keys are now referred to as "red Temple Keys" instead of
    "Temple Keys".
    - Items that aren't keys or expansions are collectively referred to as "major upgrades" instead of "major items".
    - Red Temple Keys and Sky Temple Keys are now collectively referred to as "Dark Temple Keys" instead of "keys".

-   Fixed: "Beam combos" are now called "charge combos".

-   Changed: The hints acquired from keybearer corpses now clarify that the item is the one contained in a Flying
    Ing Cache.

-   Changed: Each hint for the items guarded by Amorbis, Chykka, and Quadraxis now contains the corresponding
    Guardian's name.

-   Changed: The hint for the vanilla Light Suit location now has special text.

-   Changed: Item names in hints are now colored orange instead of red.

-   Changed: Some hints were added, some removed, and some modified.

-   Changed: Item scans were slightly edited.

-   Changed: The Sky Temple Key hints no longer use ordinal numbers.

-   Added: The seed hash is shown in Randovania's GUI after patching is done.

-   Changed: Generation will now be retried more times before giving up.

-   Changed: Joke hints are now used at most once each when placing hints.

-   Changed: The generator is now more likely to fill the worlds evenly.

-   Fixed: Added proper default nodes for rooms that were missing one, allowing those rooms to be selected as the
    starting room.

-   Fixed: Minimal Checking now correctly handles progressive suit and grapple.

-   Fixed: Config files with invalid JSON are now correctly dealt with.

-   Changed: Improved the performance of the resolver considerably.

-   Added: In the data visualizer, the damage requirements now have more descriptive names.

-   Added: In the data visualizer, requirements are now described with simpler to understand terms.

-   Changed: Windows releases are now created with PyInstaller 3.5.

-   Changed: The generator is now more likely to fill the worlds evenly.

### Logic Database changes

-   Changed: All NTSC-specific tricks are now in logic. These are always in logic, since the fixes from other versions
    are patched out.

-   Changed: Screw Attacking without Space Jump Boots in Hive Temple is no longer required on No Tricks.

-   Changed: In Hive Temple, scan dashing to the door to Temple Security Access is now Hypermode difficulty,
    from Hard and above.

-   Changed: The method to get the Main Research item with only Spider Ball was removed.

-   Fixed: Using charged Light Beam shots to get the item in Hazing Cliff now requires 5 or more Light Ammo.

-   Added: Method to open the gate in Main Reactor with Space Jump Boots and Screw Attack.

-   Changed: Opening the barrier in Crypt with Screw Attack is now always Easy and above.

-   Added: Method to climb to the door to Crypt Tunnel in Crypt via a Bomb Space Jump (Normal and above).

-   Added: Method to open Seeker Launcher blast shields with four missiles, Seeker Launcher, and Screw Attack (Easy
    and above). Underwater, the trick Air Underwater is also required, and the difficulty is Normal and above.

-   Fixed: Dark world damage during the Quadraxis fight is now correctly calculated.

-   Fixed: Requirements for crossing Sacred Path were added.

-   Added: Method to cross gap in the upper level of Command Center using Screw Attack without Space Jump Boots
    (Trivial and above).

-   Added: In Central Mining Station, a method to get to upper door to Command Center Access using a
    Bomb Space Jump (Easy and above) and another using Space Jump Boots and Screw Attack (Easy and above).

-   Added: Methods to climb Mining Plaza using the Morph Ball Bomb (Trivial and above) and using Screw Attack
    without Space Jump Boots (Easy and above).

-   Changed: In Forgotten Bridge, the difficulty of scan dashing to the door to Abandoned Worksite or the portal to
    Dark Forgotten Bridge was lowered to Easy, from Normal.

-   Added: In Forgotten Bridge, a method to get to the door to Grove Access from the portal to Dark Forgotten Bridge
    using only Screw Attack (Easy and above).

-   Added: In Forgotten Bridge, a method to get to the door to Abandoned Worksite via a roll jump (Easy and above).

-   Added: In Forgotten Bridge, a method to get to the bridge center from the door to Grove Access via a scan dash
    (Easy and above).

-   Added: In Hydrodynamo Station, a method to get from the room's top to the door to Save Station B with Screw Attack
    without Space Jump Boots (Trivial and above).

-   Changed: Climbing Hydrodynamo Station with only Gravity Boost and before all three locks are unlocked is now
    Trivial difficulty (from No Tricks).

-   Changed: Getting to the three doors in the middle section of Hydrodynamo Station using Air Underwater is now
    Normal difficulty (from Hard).

-   Fixed: A method to get the item in the Sunburst location by abusing terminal fall now has a damage requirement.

-   Added: A method to get to the turret in Sanctuary Entrance with only Space Jump Boots and Screw Attack, even
    after the bridge is destroyed.

-   Fixed: Lowering the portal barrier in Hive Dynamo Works now requires five missiles.

-   Added: Methods to cross Hive Dynamo Works using a roll jump (Easy and above) and using Space Jump Boots and
    Screw Attack (No Tricks).

-   Added: In Hive Dynamo Works, a method to cross the gap from the door to Hive Dynamo Access by abusing terminal
    fall (Easy and above).

-   Changed: In Hive Dynamo Works, returning from the Flying Ing Cache location using Space Jump Boots and
    Screw Attack is now Trivial difficulty (from Easy).

-   Added: Method to cross Watch Station Access from the door to Main Gyro Chamber using a Bomb Space Jump and
    Screw Attack without Space Jump Boots (Normal and above).

-   Added: In Watch Station Access, method to get from the scan post to the door to Watch Station by bomb jumping
    (Trivial and above) and by using Screw Attack without Space Jump Boots (Easy and above).

-   Fixed: The instant morph into the Morph Ball tunnel in Hall of Honored Dead now lists the Instant Morph trick.

-   Added: Method to get into the Morph Ball tunnel in Hall of Honored Dead using Space Jump Boots and Screw Attack
    (Easy and above).

-   Added: In Phazon Site, methods to get to the door to Bitter Well and to remove the barrier using Screw Attack
    without Space Jump Boots (both Easy difficulty).

-   Changed: The method to go over the Training Chamber statue from the back using Boost Ball and Spider Ball is
    now Normal difficulty (from Hard).

-   Added: In Phazon Site, a method to get to the door to Bitter Well by bomb jumping (Trivial and above).

-   Added: Many connections in Sacrificial Chamber.

-   Added: A method to get to the door to Fortress Transport Access from the top of the statue in Training Chamber
    using only Space Jump Boots (Easy and above). Morph Ball is also required if the statue hasn't been moved.

-   Added: A method to get to the doors to Transit Tunnel West/East in Training Chamber using Air Underwater (Normal
    and above).

-   Fixed: The method to get to the top of the Training Chamber statue using Gravity Boost and Spider Ball now lists
    the Instant Morph trick.

-   Added: In Training Chamber, a method of getting to the top of the statue from the door to Fortress Transport Access
    using just Space Jump Boots (Easy and above).

-   Added: Many connections in Windchamber Gateway.

-   Added: Method to get from the Kinetic Orb Cannon to the door to Transit Tunnel West via Grapple Beam in
    Gathering Hall.

-   Fixed: The slope jump in Abandoned Base now has a damage requirement.

-   Added: Method of getting the Temple Assembly Site item with Screw Attack and without Space Jump Boots.

-   Changed: The slope jump to get to the item in Temple Assembly Site is now Normal difficulty (from Hard).

-   Fixed: Requirements for crossing Dynamo Access were added.

-   Added: In Landing Site, method of reaching the door to Service Access from the Save Station using Space Jump and
    Screw Attack (No Tricks and above).

-   Fixed: The Culling Chamber item now has a damage requirement.

-   Changed: The trick to shoot the Seeker targets in Hive Dynamo Works from the wrong side is now Easy (from Trivial).

-   Fixed: The Watch Station Access roll jump now has a damage requirement.

-   Changed: The Watch Station Access roll jump is now Normal (from Easy).

-   Fixed: Added missing Space Jump Boots requirement for a Bomb Space Jump in Mining Station B.

-   Added: Method to unblock the portal in Mining Station B without Scan Visor (Normal and above).

-   Added: Method to get to the Darkburst location in Mining Station B with just Space Jump Boots and Screw Attack,
    and without using slope jumps or bomb space jumps (Hypermode difficulty).

-   Added: Method to manipulate Power Bomb Guardian into opening the Power Bomb Blast Shield on the door to
    Undertemple Access, using Boost Ball (Normal and above).

-   Fixed: The method to open the Hydrodynamo Station Seeker door using Screw Attack without Seeker Launcher now
    requires Gravity Boost to not have been collected.

-   Added: Method to get to the portal in Mining Station B with Space Jump Boots and Screw Attack (Trivial and above).

-   Fixed: Transport A Access, Collapsed Tunnel, Dynamo Chamber, Trooper Security Station, Mining Station Access, and
    Portal Access A now correctly require Morph Ball.

-   Fixed: Elevator rooms with missing Scan Visor requirements now have them.

-   Fixed: Removed erroneously added method to cross Sanctuary Entrance with Screw Attack without Space Jump Boots.

-   Fixed: Going through Sacred Bridge on No Tricks now requires Scan Visor and Morph Ball when coming from GFMC
    Compound.

-   Added: Method to skip Scan Visor and Morph Ball using Space Jump Boots in Sacred Bridge, when coming from GFMC
    Compound (Easy and above).

-   Fixed: Added Scan Visor requirement in Temple Transport Access (Sanctuary).

-   Changed: Connections in Venomous Pond were redone.

-   Changed: Getting to the door to Dark Transit Station in Trial Grounds with no items is now Hard difficulty, from
    Easy.

-   Added: Methods to get to the door to Dark Transit Station in Trial Grounds with Screw Attack without Space Jump
    Boots (Easy and above) and with a Bomb Space Jump (Normal and above).

-   Fixed: Added missing requirements for the Dark Samus 3 and 4 fight.

-   Changed: Fighting Dark Samus 2 with only Echo Visor is now Trivial difficulty, from Easy.

-   Fixed: Power Bomb doors now require Morph Ball, and Super Missile doors now require Power Beam and Charge Beam.

-   Added: Method to destroy the second web in Hive Tunnel when going through the room backwards using Sonic Boom
    (Easy and above).

## [0.28.1] - 2019-06-14

-   Fixed: Resetting settings would leave the launchers' configuration in an invalid state.

## [0.28.0] - 2019-06-12

-   *Major* - Changed: The resolver now keeps track of current energy during resolution.
    This ensures you'll always have enough Energy Tanks for trips to Dark Aether.

-   *Major* - Added: Scanning a keybearer corpse provides a hint of what is in the matching Flying
    Ing Cache.

-   Added: The tracker now persists the current state.

-   Added: Some generation failures are now automatically retried, using the same permalink.

-   Added: Buttons to see what a difficulty unlocks that doesn't involve tricks at all.

-   Changed: Increased Hint Scan value for logic to the intended value from the previous
    change.

-   Changed: There's no more hints with joke locations.

-   Changed: The lore hint in Mining Station A is now able to be scanned from the room center.

-   Added: A warning is now displayed when trying to disable validation.

-   Fixed: Seeker Missile's included missiles now respect the "needs Missile Launcher"
    option.

-   Changed: Progressive Launcher is now disabled by default.

-   Fixed: Clicking the connection's link in the Data Visualizer should now always work.

-   Changed: Hint Locations page now has a more usable UI.

-   Changed: On No Tricks, the logic will ensure that you can get Missiles, Seeker Launcher, and either
    Grapple Beam or both Space Jump Boots and Screw Attack before fighting Chykka.

-   Added: Methods to cross Workers Path with Screw Attack.

## [0.27.1] - 2019-05-30

-   Fixed: Specific trick levels are now persisted correctly across multiple sessions.

## [0.27.0] - 2019-05-28

-   *Major* - Changed: Optimized the seed generation step. It should now take roughly
    half as long or even faster.

-   *Major* - Added: It's now possible to configure the difficulty on a per-trick basis.

-   *Major* - Added: It's now possible to check where a certain trick is used on each
    difficulty.

-   Added: Hint Scans are valued more by the logic, making Translators more likely.

-   Changed: Joke item and locations now have a `(?)` added to make then slightly more
    obvious they're not serious.

-   Changed: Average ammo provided per expansion is now shown with more precision.

-   Added: `randovania echoes database list-dangerous-usage` command to list all
    paths that require a resource to not be collected.

-   Added: Methods to get to Sunburst location by reaching the platform with the cannon
    with a scan dash (Normal and above) or with just Space Jump Boots (Easy and above).

-   Added: Method to leave and enter the arena in Agon Temple with only Space Jump Boots
    (Trivial and above to enter; Easy and above to leave).

-   Added: Method to get to Darkburst location in Mining Station B via a Bomb Space Jump
    and without Screw Attack (Easy and above).

-   Fixed: In Hydrodynamo Station, going from the door to Hydrodynamo Shaft to the door to
    Save Station B now always requires all three locks in Hydrodynamo Station to be unlocked.

-   Added: Method to cross Phazon Pit using a Bomb Space Jump (Easy and above).

-   Added: Method to open the Seeker door in Hydrodynamo Station without the Seeker Launcher,
    using Screw Attack and one missile (Hard and Above).

-   Changed: The Ing Windchamber puzzle now only requires four missiles instead of five.

-   Changed: The cannon in Sanctuary Temple Access now only requires four missiles to
    activate instead of five.

-   Changed: Sanctuary Temple Access now requires a way to defeat the Quad to get through.

-   Added: Support for damage requirements without exactly one damage reduction item.

-   Changed: Seed validation should run faster and with fewer errors now.

-   Added: Another joke hint.

-   Changed: Updated credits.

-   Fixed: Crossing Sanctuary Entrance via the Spider Ball Track now requires Boost Ball.

-   Added: Method to cross Sanctuary Entrance with Screw Attack and without Space Jump Boots
    (Trivial and above).

-   Added: Method to cross Sanctuary Entrance, from the door to Power Junction to the door to
    Temple Transport Access, with Spider Ball and Power Bombs (Easy and above).

-   Fixed: The method to get the Sanctuary Entrance item without Spider Ball now requires
    Spider Guardian to not have been defeated.

-   Added: Method to get to and use the Vigilance Class Turret in Sanctuary Entrance using
    Space Jump Boots, Screw Attack, and Spider Ball. Spider Ball isn't required if Spider
    Guardian hasn't been defeated.

-   Fixed: In Sanctuary Entrance, going up the Spider Ball Track near the lore scan via the
    intended method now requires Boost Ball and the Morph Ball Bomb.

-   Added: Methods to go up the Spider Ball Track near the lore scan in Sanctuary Entrance
    with Spider Ball and only one of the following items:
    - Morph Ball Bomb (Trivial and above);
    - Boost Ball (Trivial and above);
    - Space Jump Boots (Easy and above).

-   Changed: In Sanctuary Temple, getting to the door to Controller Access via scan dashing
    is now Hard and above, from Normal and above.

-   Added: A tab with all change logs.

## [0.26.3] - 2019-05-10

-   Changed: Tracker now raises an error if the current configuration is unsupported.

-   Fixed: Tracker no longer shows an error when opening.

## [0.26.2] - 2019-05-07

-   Fixed: An empty box no longer shows up when starting a game with no
    extra starting items.

-   Fixed: A potential crash involving HUD Memos when a game is randomized
    multiple times.


## [0.26.1] - 2019-05-05

-   Fixed: The in-app changelog and new version checker now works again.

-   Fixed: Patching with HUD text on and using expansions locked by major item now works.

-   Changed: Missile target default is now 175, since Seeker Launcher now defaults to
    giving 5 missiles.


## [0.26.0] - 2019-05-05

-   **MAJOR** - Added: Option to require Missile Launcher and main Power Bombs for the
    respective expansions to work.

-   **MAJOR** - Added: Option to change which translator each translator gate in the
    game needs, including choosing a random one.

-   **MAJOR** - Added: Luminoth Lore scans now includes hints for where major items
    are located, as well as what the Temple Guardians bosses drop and vanilla Light Suit.

-   Added: Welcome tab, with instructions on how to use Randovania.

-   Added: Option to specify how many items Randovania will randomly place on your
    starting inventory.

-   Added: Option to change how much damage you take from Dark Aether when using
    Varia Suit and Dark Suit.

-   Added: Progressive Launcher: a progression between Missile Launcher and Seeker Launcher.

-   Changed: Logic considers the Translator Gates in GFMC Compound and Torvus Temple
    to be up from the start, preventing potential softlocks.

-   Changed: Escaping Main Hydrochamber after the Alpha Blogg with a Roll Jump is
    now Hard and above, from Easy and above.

-   Changed: The no-Boost return method in Dark Arena Tunnel is now Normal and above only.

-   Changed: The Slope Jump method in Great Bridge for Abandoned Worksite is now Hard
    and above, from Normal.

-   Changed: Crossing the statue in Training Chamber before it's moved with Boost and
    Spider is now Hard and above, from Hypermode.

-   Added: Option to disable the Sky Temple Key hints or to hide the Area name.

-   Changed: The location in the Sky Temple Key hint is now colored.

-   Changed: There can now be a total of 99 of any single Major Item, up from 9.

-   Changed: Improved elevator room names. There's now a short and clear name for all
    elevators.

-   Changed: The changed room names now apply for when elevators are vanilla as well.

-   Fixed: Going from randomized elevators to vanilla elevators no longer requires a
    clean unpack.

-   Added: `randovania echoes database list-resource-usage` now supports all types of
    resources.

-   Added: `list-resource-usage` and `list-difficulty-usage` now has the `--print-only-area`
    argument.

-   Changed: Areas with names starting with !! are now hidden in the Data Visualizer.

-   Added: Docks and Elevators now have usable links in the Data Visualizer. These links
    brings you to the matching node.

-   Added: The message when collecting the item in Mining Station B now displays when in
    the wrong layer.

-   Added: A warning now shows when going on top of the ship in GFMC Compound before
    beating Jump Guardian.

## [0.25.0] - 2019-03-24

-   Changed: Reworked requirements for getting the Missile in Crossroads from the doors. You can:
    - On Normal and above, with Boost, Bombs, Space Jump and Screw Attack
    - On Hard and above, with Bombs, Space Jump and Screw Attack
    - On Hypermode, with Bombs and Space Jump

-   Changed: Logic requirements for Dark Samus 2 fight are now the following:
    - On all trick levels, Dark Visor
    - On Easy and above, Echo Visor
    - On Normal and above, no items

-   Changed: The Slope Jump in Temple Assembly Site is now Hard and above, from Normal and above.

-   Changed: All occurrences of Wall Boost are now locked behind Hard or above.

-   Added: Added method to get the Power Bomb in Sanctuary Entrance with just Space Jump
    and Screw Attack. (See [#29](https://github.com/randovania/randovania/issues/29))

-   Added: Added method to cross Dark Arena Tunnel in the other direction without Boost.
    (See [#47](https://github.com/randovania/randovania/issues/47))

-   Added: Basic support for running Randovania on non-Windows platforms.

-   Added: You can now create Generic Nodes in the Data Editor.

-   Changed: Drop down selection of resources are now sorted in the Data Editor.

-   Changed: Shareable hash is now based only on the game modifications part of the seed log.

-   Fixed: Python wheel wasn't including required files due to mising \_\_init__.py

-   Fixed: error when shuffling more than 2 copies of any Major Item

-   Fixed: permalinks were using the the ammo id instead of the configured

## [0.24.1] - 2019-03-22

-    **MAJOR**: New configuration GUI for Major Items:
     - For each item, you can now choose between:
        - You start with it
        - It's in the vanilla location
        - It's shuffled and how many copies there are
        - It's missing
     - Configure how much beam ammo Light Beam, Dark Beam and Annihilator Beam gives when picked.
        - The same for Seeker Launcher and missiles.

-    **MAJOR**: New configuration GUI for Ammo:
     - For each ammo type, you choose a target total count and how many pickups there will be.

        Randovania will ensure if you collect every single pickup and every major item that gives
        that ammo, you'll have the target total count.

-    **MAJOR**: Added progressive items. These items gives different items when you collect then,
        based on how many you've already collected. There are two:
     - Progressive Suit: Gives Dark Suit and then Light Suit.
     - Progressive Grapple: Gives Grapple Beam and then Screw Attack.

-    **MAJOR**: Add option to split the Beam Ammo Expansion into a Dark Ammo Expansion and
        Light Ammo Expansion.

        By default there's 10 of each, with less missiles instead.


-    **MAJOR**: Improvements for accessibility:
     - All translator gates are now colored with the correct translator gate color they need.
     - Translators you have now show up under "Visors" in the inventory menu.
     - An option to start the game with all maps open, as if you used all map stations.
     - An option to add pickup markers on the map, that identifies where items are and if
        you've collected them already.
     - When elevators are randomized, the room name in the map now says where that elevator goes.
     - Changed the model for the Translator pickups: now the translator color is very prominent and easy to identify.

-    Added: Option to choose where you start the game

-    Added: Option to hide what items are, going from just changing the model, to including the
    scan and even the pickup text.

     You can choose to replace the model with ETM or with a random other item, for even more troll.

-    Added: Configure how many count of how many Sky Temple Keys you need to finish the game

-    Changed: Choosing "All Guardians" only 3 keys now

-    Changed: Timeout for generating a seed is now 5 minutes, up from 2.

0.24.0 was a beta only version.

## [0.23.0] - 2019-02-10

-   Added: New option to enable the "Warp to Start" feature.
-   Added: A "What's new" popup is displayed when launching a new version for the first time.
-   Fixed: changed text in Logic Settings to mention there _are_ hints for Sky Temple Keys.
-   Changed: Updated Claris' Randomizer, for the following fixes:
    -   Added the ability to warp to the starting room from save stations (-t).
    -   Major bug fix: The game will no longer immediately crash when not playing with Menu Mod.

## [0.22.0] - 2019-02-06

-   Changed: "Faster credits" and "Skip item acquisitions popups" are no longer included in permalinks.
-   Changed: Updated Claris' Randomizer, for the following fixes:
    -   Fixed an issue with two of the Sky Temple Key hints being accidentally switched.
    -   FrontEnd editing now works properly for PAL and Japanese versions.
    -   Attract video removal is now integrated directly into the Randomizer.
    -   Getting the Torvus Energy Controller item will no longer block you from getting the Torvus Temple item.

## [0.21.0] - 2019-01-31

-   **Major**: now using Claris' Randomizer version 4.0. See [Changelog](https://pastebin.com/HdK9jdps).

-   Added: Randovania now changes the game id to G2ME0R, ensuring it has different saves.
-   Added: Game name is now changed to 'Metroid Prime 2: Randomizer - SEEDHASH'. Seed hash is a 8 letter/number
      combination that identifies the seed being played.
-   Changed: the ISO name now uses the seed hash instead of the permalink. This avoids issues with the permalink containing /
-   Changed: Removed Agon Temple door lock after fighting Bomb Guardian, since this has been fixed in the Randomizer.
-   Fixed: Selecting an non-existent directory for Output Directory had inconsistent results

## [0.20.2] - 2019-01-26

-   Fixed: changed release zip to not use BZIP2. This fixes the native windows zip client being unable to extract.

0.20.1 was skipped due to technical issues.

## [0.20.0] - 2019-01-13

-   Added: an icon! Thanks to Dyceron for the icon.
-   Added: a simple Tracker to allow knowing where you can go with a given item state
-   Changed: Don't consider that Seeker Launcher give missiles for logic, so it's never
      considered a missile source.

## [0.19.1] - 2019-01-06

-   Fixed: Hydrodynamo Station's Door to Training Access now correctly needs Seekers
-   Added: New alternatives with tricks to get the pickup in Mining Plaza A.
-   Added: Trick to cross the Mining Plaza A backwards while it's closed.
-   Changed: Added a chance for Temple Keys not being always placed last.
-   Changed: Light Suit now has a decreased chance of being placed early.

0.19.0 was skipped due to technical issues.

## [0.18.0] - 2019-01-02

-   Added: Editor for Randovania's database. This allows for modifications and contributions to be made easily.
      There's currently no way to use the modified database directly.
-   Added: Options to place the Sky Temple Keys on Guardians + Sub-Guardians or just on Guardians.
-   Changed: Removed Space Jump method from Training Chamber.
-   Changed: Added Power Bomb as option for pickup in Hive Chamber B.
-   Changed: Shortened Permalinks when pickup quantities aren't customized.
-   Added: Permalinks now include the database version they were created for.
-   Fixed: Logic mistake in item distribution that made some impossible seeds.
-   Changed: For now, don't consider Chykka a "can only do once" event, since Floaty is not used.
-   Fixed: Permalinks now properly ignore the Energy Transfer Module.

## [0.17.2] - 2018-12-27

-   Fixed: 'Clear loaded game' now properly does its job.
-   Changed: Add an error message to capture potential Randomizer failures.
-   Changed: Improved README.

## [0.17.1] - 2018-12-24

-   Fixed: stray tooltips in GUI elements were removed.
-   Fixed: multiple typos in GUI elements.

## [0.17.0] - 2018-12-23

-   New: Reorganized GUI!
    -   Seed Details and Data Visualizer are now different windows opened via the menu bar.
    -   There are now three tabs: ROM Settings, Logic Settings and Item Quantities.
-   New: Option to disable generating an spoiler.
-   New: All options can now be exported and imported via a permalink.
-   Changed: Renamed "Logic" to "Trick Level" and "No Glitches" to "No Tricks". Appropriate labels in the GUI and files
    changed to match.
-   Internal: no longer using the py.path and dataset libraries

## [0.16.2] - 2018-12-01

-   Fixed: adding multiples of an item now works properly.

## [0.16.1] - 2018-11-25

-   Fixed: pressing the Reset button in the Item Quantity works properly.
-   Fixed: hiding help in Layout Generation will no longer hide the item names in Item Quantity.

## [0.16.0] - 2018-11-20

-   Updated item distribution: seeds are now less likely to have all items in the beginning, and some items less likely to appear in vanilla locations.
-   Item Mode (Standard/Major Items) removed for now.

## [0.15.0] - 2018-10-27

-   Added a timeout of 2 minutes to seed generation.
-   Added two new difficulties:
    -   Trivial: An expansion of No Glitches, where no tricks are used but some clever abuse of room layouts are used.
    -   Hypermode: The highest difficulty tricks, mostly including ways to skip Space Jump, are now exclusive to this difficulty.
-   Removed Controller Reset tricks. This trick doesn't work with Nintendont. This will return later as an additional configuration.

## [0.14.0] - 2018-10-07

-   **Major**: Added support for randomizing elevators.
-   Fixed spin boxes for item quantities changing while user scrolled the window.
    It is now needed to click on them before using the mouse wheel to change their values.
-   Fixed some texts being truncated in the Layout Generation window.
-   Fixed generation failing when adding multiple of some items.
-   Added links to where to find the Menu Mod.
-   Changed the order of some fields in the Seed Log.

## [0.13.2] - 2018-06-28

-   Fixed logic missing Amber Translator being required to pass by Path of Eyes.

## [0.13.1] - 2018-06-27

-   Fixed logic errors due to inability to reload Main Reactor after defeating Dark Samus 1.
-   Added prefix when loading resources based on type, improving logs and Data Visualizer.

## [0.13.0] - 2018-06-26

-   Added new logic: "Minimal Validation". This logic only checks if Dark Visor, Light Suit and Screw Attack won't lock each other.
-   Added option to include the Claris' Menu Mod to the ISO.
-   Added option to control how many of each item is added to the game.

## [0.12.0] - 2018-09-23

-   Improved GUI usability
-   Fixed Workers Path not requiring Cobalt Translator to enter

## [0.11.0] - 2018-07-30

-   Randovania should no longe create invalid ISOs when the game files are bigger than the maximum ISO size: an error is properly reported in that case.
-   When exporting a Metroid Prime 2: Echoes ISO if the maximum size is reached there's is now an automatic attempt to fix the issue by running Claris' "Disable Echoes Attract Videos" tool from the Menu Mod.
-   The layout log is automatically added to the game's files when randomizing.
-   Simplified ISO patching: by default, Randovania now asks for an input ISO and an output path and does everything else automatically.

## [0.10.0] - 2018-07-15

-   This release includes the capability to generate layouts from scratch and these to the game, skipping the entire searching step!

## [0.9.2] - 2018-07-10

-   Added: After killing Bomb Guardian, collecting the pickup from Agon Energy Controller is necessary to unlock the Agon Temple door to Temple Access.
-   Added a version check. Once a day, the application will check GitHub if there's a new version.
-   Preview feature: option to create item layouts, instead of searching for seeds. This is much more CPU friendly and faster than searching for seeds, but is currently experimental: generation is prone to errors and items concentrated in early locations. To use, open with randovania.exe gui --preview from a terminal. Even though there are many configuration options, only the Item Loss makes any difference.

## [0.9.1] - 2018-07-21

-   Fixed the Ing Cache in Accursed Lake didn't need Dark Visor.

## [0.9.0] - 2018-05-31

-   Added a fully featured GUI.

## [0.8.2] - 2017-10-19

-   Stupid mistake.

## [0.8.1] - 2017-10-19

-   Fix previous release.

## [0.8.0] - 2017-10-19

-   Save preferences.
-   Added Claris Randomizer to the binary release.

## [0.7.1] - 2017-10-17

-   Fixed the interactive .bat

## [0.7.0] - 2017-10-14

-   Added an interactive shell.
-   Releases now include the README.

## [0.5.0] - 2017-10-10

-   Releases now include standalone windows binaries<|MERGE_RESOLUTION|>--- conflicted
+++ resolved
@@ -88,19 +88,17 @@
 
 - Changed: Reaching the tunnel at the top of Central Unit Access with Spin Boost now requires Movement (Beginner), but remains trickless with Space Jump.
 
-<<<<<<< HEAD
+##### Elun
+
+- Changed: Using Cross Bombs to get past the Fan in Fan Room left to right has been increased from Movement Beginner to Intermediate.
+
+##### Ferenia
+
+- Changed: Using Cross Bombs to get past the Fan in Fan Room right to left has been increased from Movement Beginner to Intermediate.
+
 ##### Ghavoran
 
 - Fixed: The connections to fight the Golden Robot no longer require the X to not be released when doing the fight normally. This doesn't change what is logical, but makes it easier for the generator and resolver to release the X.
-=======
-##### Elun
-
-- Changed: Using Cross Bombs to get past the Fan in Fan Room left to right has been increased from Movement Beginner to Intermediate.
-
-##### Ferenia
-
-- Changed: Using Cross Bombs to get past the Fan in Fan Room right to left has been increased from Movement Beginner to Intermediate.
->>>>>>> e24c7ae2
 
 ### Metroid Prime
 
