# Change Log

All notable changes to this project will be documented in this file.

The format is based on [Keep a Changelog](https://keepachangelog.com/en/1.0.0/)
and this project adheres to [Semantic Versioning](https://semver.org/spec/v2.0.0.html).

## [Unreleased]
-   *Major* - There is now an option for a major/minor split randomization mode, in which expansions and
    non-expansion items are shuffled separately.

-   *Major* - Changed: Item hints and Sky Temple Key hints now distinguish between the light and dark worlds.
    For example, the room in which Quadraxis resides will be shown as "Ing Hive - Hive Temple" rather than
    "Sanctuary Fortress - Hive Temple".

-   Added: the "Invisible Objects" trick in places where a visor would otherwise be used to be able to see
    something (such as an invisible platform).

-   Fixed: Minimal Checking now correctly handles progressive suit and grapple.

-   Changed: Screw Attacking without Space Jump Boots in Hive Temple is no longer required on No Tricks.

-   Changed: In Hive Temple, scan dashing to the door to Temple Security Access is now Hypermode difficulty,
    from Hard and above.

-   Changed: The method to get the Main Research item with only Spider Ball was removed.

-   Fixed: Using charged Light Beam shots to get the item in Hazing Cliff now requires 5 or more Light Ammo.

-   Added: Method to open the gate in Main Reactor with Space Jump Boots and Screw Attack.

-   Changed: Opening the barrier in Crypt with Screw Attack is now always Easy and above.

-   Added: Method to climb to the door to Crypt Tunnel in Crypt via a Bomb Space Jump (Normal and above).

-   Added: Method to open Seeker Launcher blast shields with four missiles, Seeker Launcher, and Screw Attack (Easy
    and above). Underwater, the trick Air Underwater is also required, and the difficulty is Normal and above.

-   Fixed: Dark world damage during the Quadraxis fight is now correctly calculated.

-   Fixed: Requirements for crossing Sacred Path were added.

-   Added: Method to cross gap in the upper level of Command Center using Screw Attack without Space Jump Boots
    (Trivial and above).

-   Added: In Central Mining Station, a method to get to upper door to Command Center Access using a
    Bomb Space Jump (Easy and above) and another using Space Jump Boots and Screw Attack (Easy and above).

-   Added: Methods to climb Mining Plaza using the Morph Ball Bomb (Trivial and above) and using Screw Attack
    without Space Jump Boots (Easy and above).

-   Changed: In Forgotten Bridge, the difficulty of scan dashing to the door to Abandoned Worksite or the portal to
    Dark Forgotten Bridge was lowered to Easy, from Normal.

-   Added: In Forgotten Bridge, a method to get to the door to Grove Access from the portal to Dark Forgotten Bridge
    using only Screw Attack (Easy and above).

-   Added: In Forgotten Bridge, a method to get to the door to Abandoned Worksite via a roll jump (Easy and above).

-   Added: In Forgotten Bridge, a method to get to the bridge center from the door to Grove Access via a scan dash
    (Easy and above).

-   Added: In Hydrodynamo Station a method to get from the room's top to the door to Save Station B with Screw Attack
    without Space Jump Boots (Trivial and above).

-   Changed: Climbing Hydrodynamo Station with only Gravity Boost and before all three locks are unlocked is now
    Trivial difficulty (from No Tricks).

-   Changed: Getting to the three doors in the middle section of Hydrodynamo Station using Air Underwater is now
    Normal difficulty (from Hard).

-   Fixed: A method to get the item in the Sunburst location by abusing terminal fall now has a damage requirement.

-   Added: A method to get to the turret in Sanctuary Entrance with only Space Jump Boots and Screw Attack, even
    after the bridge is destroyed.

-   Fixed: Lowering the portal barrier in Hive Dynamo Works now requires five missiles.

-   Added: Methods to cross Hive Dynamo Works using a roll jump (Easy and above) and using Space Jump Boots and
    Screw Attack (No Tricks).

-   Added: In Hive Dynamo Works, a method to cross the gap from the door to Hive Dynamo Access by abusing terminal
    fall (Easy and above).

-   Changed: In Hive Dynamo Works, returning from the Flying Ing Cache location using Space Jump Boots and
    Screw Attack is now Trivial difficulty (from Easy).

-   Added: Method to cross Watch Station Access from the door to Main Gyro Chamber using a Bomb Space Jump and
    Screw Attack without Space Jump Boots (Normal and above).

-   Added: In Watch Station Access, method to get from the scan post to the door to Watch Station by bomb jumping
    (Trivial and above) and by using Screw Attack without Space Jump Boots (Easy and above).

-   Fixed: The instant morph into the Morph Ball tunnel in Hall of Honored Dead now lists the Instant Morph trick.

-   Added: Method to get into the Morph Ball tunnel in Hall of Honored Dead using Space Jump Boots and Screw Attack
    (Easy and above).

-   Added: In Phazon Site, methods to get to the door to Bitter Well and to remove the barrier using Screw Attack
    without Space Jump Boots (both Easy difficulty).

-   Changed: The method to get to the door to Ing Cache 2 in Phazon Site by scan dashing is now Hard difficulty
    (from Normal).

-   Changed: The method to go over the Training Chamber statue from the back using Boost Ball and Spider Ball is
    now Normal difficulty (from Hard).

-   Added: In Phazon Site, a method to get to the door to Bitter Well by bomb jumping (Trivial and above).

-   Added: Many connections in Sacrificial Chamber.

-   Added: A method to get to the door to Fortress Transport Access from the top of the statue in Training Chamber
    using only Space Jump Boots (Easy and above). Morph Ball is also required if the statue hasn't been moved.

-   Added: A method to get to the doors to Transit Tunnel West/East in Training Chamber using Air Underwater (Normal
    and above).

-   Fixed: The method to get to the top of the Training Chamber statue using Gravity Boost and Spider Ball now lists
    the Instant Morph trick.

-   Added: In Training Chamber, a method of getting to the top of the statue from the door to Fortress Transport Access
    using just Space Jump Boots (Easy and above).

-   Added: Many connections in Windchamber Gateway.

-   Added: Method to get from the Kinetic Orb Cannon to the door to Transit Tunnel West via Grapple Beam in
    Gathering Hall.

-   Fixed: The slope jump in Abandoned Base now has a damage requirement.

-   Added: Method of getting the Temple Assembly Site item with Screw Attack and without Space Jump Boots.

-   Changed: The slope jump to get to the item in Temple Assembly Site is now Normal difficulty (from Hard).

-   Added: In the data visualizer, the damage requirements now have more descriptive names.

-   Fixed: Requirements for crossing Dynamo Access were added.

-   Added: In Landing Site, method of reaching the door to Service Access from the Save Station using Space Jump and
    Screw Attack (No Tricks and above).

-   Fixed: The Culling Chamber item now has a damage requirement.

-   Changed: Some item categories were given clearer names:
    - Dark Agon Keys, Dark Torvus Keys, and Ing Hive Keys are now referred to as "red Temple Keys" instead of
    "Temple Keys".
    - Items that aren't keys or expansions are collectively referred to as "major upgades" instead of "major items".
    - Red Temple Keys and Sky Temple Keys are now collectively referred to as "Dark Temple Keys" instead of "keys".

-   Fixed: "Beam combos" are now called "Charge Combos".

<<<<<<< HEAD
-   Changed: The hints acquired from keybearer corpses now clarify that the item is the one contained in a Flying
    Ing Cache.

-   Changed: Each hint for the items guarded by Amorbis, Chykka, and Quadraxis now contains the corresponding
    Guardian's name.

-   Changed: The hint for the vanilla Light Suit location now has special text.

-   Changed: Item names in hints are now colored orange instead of red.

-   Changed: Some joke hints were slightly edited.

-   Added: More joke hints!

-   Changed: Item scans were slightly edited.

-   Changed: The Sky Temple Key hints no longer use ordinal numbers.
=======
-   Changed: Windows releases are created with PyInstaller 3.5.

-   Changed: The trick to shoot the Seeker targets in Hive Dynamo Works from the wrong side is now Easy (from Trivial).

-   Fixed: The Watch Station Access roll jump now has a damage requirement.

-   Changed: The Watch Station Access roll jump is now Normal (from Easy).
>>>>>>> 8f18f50b

## [0.28.1] - 2019-06-14

-   Fixed: Resetting settings would leave the launchers' configuration in an invalid state.

## [0.28.0] - 2019-06-12

-   *Major* - Changed: The resolver now keeps track of current energy during resolution.
    This ensures you'll always have enough Energy Tanks for trips to Dark Aether.

-   *Major* - Added: Scanning a keybearer corpse provides a hint of what is in the matching Flying
    Ing Cache.

-   Added: The tracker now persists the current state.

-   Added: Some generation failures are now automatically retried, using the same permalink.

-   Added: Buttons to see what a difficulty unlocks that doesn't involve tricks at all.

-   Changed: Increased Hint Scan value for logic to the intended value from the previous
    change.

-   Changed: There's no more hints with joke locations.

-   Changed: The lore hint in Mining Station A is now able to be scanned from the room center.

-   Added: A warning is now displayed when trying to disable validation.

-   Fixed: Seeker Missile's included missiles now respect the "needs Missile Launcher"
    option.

-   Changed: Progressive Launcher is now disabled by default.

-   Fixed: Clicking the connection's link in the Data Visualizer should now always work.

-   Changed: Hint Locations page now has a more usable UI.
<<<<<<< HEAD
=======

-   Changed: On No Tricks, the logic will ensure that you can get Missiles, Seeker Launcher, and either
    Grapple Beam or both Space Jump Boots and Screw Attack before fighting Chykka.
>>>>>>> 8f18f50b

## [0.27.1] - 2019-05-30

-   Fixed: Specific trick levels are now persisted correctly across multiple sessions.

## [0.27.0] - 2019-05-28

-   *Major* - Changed: Optimized the seed generation step. It should now take roughly
    half as long or even faster.

-   *Major* - Added: It's now possible to configure the difficulty on a per-trick basis.

-   *Major* - Added: It's now possible to check where a certain trick is used on each
    difficulty.

-   Added: Hint Scans are valued more by the logic, making Translators more likely.

-   Changed: Joke item and locations now have a `(?)` added to make then slightly more
    obvious they're not serious.

-   Changed: Average ammo provided per expansion is now shown with more precision.

-   Added: `randovania echoes database list-dangerous-usage` command to list all
	paths that require a resource to not be collected.

-   Added: Methods to get to Sunburst location by reaching the platform with the cannon
    with a scan dash (Normal and above) or with just Space Jump Boots (Easy and above).

-   Added: Method to leave and enter the arena in Agon Temple with only Space Jump Boots
    (Trivial and above to enter; Easy and above to leave).

-   Added: Method to get to Darkburst location in Mining Station B via a Bomb Space Jump
    and without Screw Attack (Easy and above).

-   Fixed: In Hydrodynamo Station, going from the door to Hydrodynamo Shaft to the door to
    Save Station B now always requires all three locks in Hydrodynamo Station to be unlocked.

-   Added: Method to cross Phazon Pit using a Bomb Space Jump (Easy and above).

-   Added: Method to open the Seeker door in Hydrodynamo Station without the Seeker Launcher,
    using Screw Attack and one missile (Hard and Above).

-   Changed: The Ing Windchamber puzzle now only requires four missiles instead of five.

-   Changed: The cannon in Sanctuary Temple Access now only requires four missiles to
    activate instead of five.

-   Changed: Sanctuary Temple Access now requires a way to defeat the Quad to get through.

-   Added: Support for damage requirements without exactly one damage reduction item.

-   Changed: Seed validation should run faster and with fewer errors now.

-   Added: Another joke hint.

-   Changed: Updated credits.

-   Fixed: Crossing Sanctuary Entrance via the Spider Ball Track now requires Boost Ball.

-   Added: Method to cross Sanctuary Entrance with Screw Attack and without Space Jump Boots
    (Trivial and above).

-   Added: Method to cross Sanctuary Entrance, from the door to Power Junction to the door to
    Temple Transport Access, with Spider Ball and Power Bombs (Easy and above).

-   Fixed: The method to get the Sanctuary Entrance item without Spider Ball now requires
    Spider Guardian to not have been defeated.

-   Added: Method to get to and use the Vigilance Class Turret in Sanctuary Entrance using
    Space Jump Boots, Screw Attack, and Spider Ball. Spider Ball isn't required if Spider
    Guardian hasn't been defeated.

-   Fixed: In Sanctuary Entrance, going up the Spider Ball Track near the lore scan via the
    intended method now requires Boost Ball and the Morph Ball Bomb.

-   Added: Methods to go up the Spider Ball Track near the lore scan in Sanctuary Entrance
    with Spider Ball and only one of the following items:
    - Morph Ball Bomb (Trivial and above);
    - Boost Ball (Trivial and above);
    - Space Jump Boots (Easy and above).

-   Changed: In Sanctuary Temple, getting to the door to Controller Access via scan dashing
    is now Hard and above, from Normal and above.

-   Added: A tab with all change logs.

## [0.26.3] - 2019-05-10

-   Changed: Tracker now raises an error if the current configuration is unsupported.

-   Fixed: Tracker no longer shows an error when opening.

## [0.26.2] - 2019-05-07

-   Fixed: An empty box no longer shows up when starting a game with no
    extra starting items.

-   Fixed: A potential crash involving HUD Memos when a game is randomized
    multiple times.


## [0.26.1] - 2019-05-05

-   Fixed: The in-app changelog and new version checker now works again.

-   Fixed: Patching with HUD text on and using expansions locked by major item now works.

-   Changed: Missile target default is now 175, since Seeker Launcher now defaults to
    giving 5 missiles.


## [0.26.0] - 2019-05-05

-   **MAJOR** - Added: Option to require Missile Launcher and main Power Bombs for the
    respective expansions to work.

-   **MAJOR** - Added: Option to change which translator each translator gate in the
    game needs, including choosing a random one.

-   **MAJOR** - Added: Luminoth Lore scans now includes hints for where major items
    are located, as well as what the Temple Guardians bosses drop and vanilla Light Suit.

-   Added: Welcome tab, with instructions on how to use Randovania.

-   Added: Option to specify how many items Randovania will randomly place on your
    starting inventory.

-   Added: Option to change how much damage you take from Dark Aether when using
    Varia Suit and Dark Suit.

-   Added: Progressive Launcher: a progression between Missile Launcher and Seeker Launcher.

-   Changed: Logic considers the Translator Gates in GFMC Compound and Torvus Temple
    to be up from the start, preventing potential softlocks.

-   Changed: Escaping Main Hydrochamber after the Alpha Blogg with a Roll Jump is
    now Hard and above, from Easy and above.

-   Changed: The no-Boost return method in Dark Arena Tunnel is now Normal and above only.

-   Changed: The Slope Jump method in Great Bridge for Abandoned Worksite is now Hard
    and above, from Normal.

-   Changed: Crossing the statue in Training Chamber before it's moved with Boost and
    Spider is now Hard and above, from Hypermode.

-   Added: Option to disable the Sky Temple Key hints or to hide the Area name.

-   Changed: The location in the Sky Temple Key hint is now colored.

-   Changed: There can now be a total of 99 of any single Major Item, up from 9.

-   Changed: Improved elevator room names. There's now a short and clear name for all
    elevators.

-   Changed: The changed room names now apply for when elevators are vanilla as well.

-   Fixed: Going from randomized elevators to vanilla elevators no longer requires a
    clean unpack.

-   Added: `randovania echoes database list-resource-usage` now supports all types of
    resources.

-   Added: `list-resource-usage` and `list-difficulty-usage` now has the `--print-only-area`
    argument.

-   Changed: Areas with names starting with !! are now hidden in the Data Visualizer.

-   Added: Docks and Elevators now have usable links in the Data Visualizer. These links
    brings you to the matching node.

-   Added: The message when collecting the item in Mining Station B now displays when in
    the wrong layer.

-   Added: A warning now shows when going on top of the ship in GFMC Compound before
    beating Jump Guardian.

## [0.25.0] - 2019-03-24

-   Changed: Reworked requirements for getting the Missile in Crossroads from the doors. You can:
    - On Normal and above, with Boost, Bombs, Space Jump and Screw Attack
    - On Hard and above, with Bombs, Space Jump and Screw Attack
    - On Hypermode, with Bombs and Space Jump

-   Changed: Logic requirements for Dark Samus 2 fight are now the following:
    - On all trick levels, Dark Visor
    - On Easy and above, Echo Visor
    - On Normal and above, no items

-   Changed: The Slope Jump in Temple Assembly Site is now Hard and above, from Normal and above.

-   Changed: All occurrences of Wall Boost are now locked behind Hard or above.

-   Added: Added method to get the Power Bomb in Sanctuary Entrance with just Space Jump
    and Screw Attack. (See [#29](https://github.com/randovania/randovania/issues/29))

-   Added: Added method to cross Dark Arena Tunnel in the other direction without Boost.
    (See [#47](https://github.com/randovania/randovania/issues/47))

-   Added: Basic support for running Randovania on non-Windows platforms.

-   Added: You can now create Generic Nodes in the Data Editor.

-   Changed: Drop down selection of resources are now sorted in the Data Editor.

-   Changed: Shareable hash is now based only on the game modifications part of the seed log.

-   Fixed: Python wheel wasn't including required files due to mising \_\_init__.py

-   Fixed: error when shuffling more than 2 copies of any Major Item

-   Fixed: permalinks were using the the ammo id instead of the configured

## [0.24.1] - 2019-03-22

-    **MAJOR**: New configuration GUI for Major Items:
     - For each item, you can now choose between:
        - You start with it
        - It's in the vanilla location
        - It's shuffled and how many copies there are
        - It's missing
     - Configure how much beam ammo Light Beam, Dark Beam and Annihilator Beam gives when picked.
        - The same for Seeker Launcher and missiles.

-    **MAJOR**: New configuration GUI for Ammo:
     - For each ammo type, you choose a target total count and how many pickups there will be.

        Randovania will ensure if you collect every single pickup and every major item that gives
        that ammo, you'll have the target total count.

-    **MAJOR**: Added progressive items. These items gives different items when you collect then,
        based on how many you've already collected. There are two:
     - Progressive Suit: Gives Dark Suit and then Light Suit.
     - Progressive Grapple: Gives Grapple Beam and then Screw Attack.

-    **MAJOR**: Add option to split the Beam Ammo Expansion into a Dark Ammo Expansion and
        Light Ammo Expansion.

        By default there's 10 of each, with less missiles instead.


-    **MAJOR**: Improvements for accessibility:
     - All translator gates are now colored with the correct translator gate color they need.
     - Translators you have now show up under "Visors" in the inventory menu.
     - An option to start the game with all maps open, as if you used all map stations.
     - An option to add pickup markers on the map, that identifies where items are and if
        you've collected them already.
     - When elevators are randomized, the room name in the map now says where that elevator goes.
     - Changed the model for the Translator pickups: now the translator color is very prominent and easy to identify.

-    Added: Option to choose where you start the game

-    Added: Option to hide what items are, going from just changing the model, to including the
    scan and even the pickup text.

     You can choose to replace the model with ETM or with a random other item, for even more troll.

-    Added: Configure how many count of how many Sky Temple Keys you need to finish the game

-    Changed: Choosing "All Guardians" only 3 keys now

-    Changed: Timeout for generating a seed is now 5 minutes, up from 2.

0.24.0 was a beta only version.

## [0.23.0] - 2019-02-10

-   Added: New option to enable the "Warp to Start" feature.
-   Added: A "What's new" popup is displayed when launching a new version for the first time.
-   Fixed: changed text in Logic Settings to mention there _are_ hints for Sky Temple Keys.
-   Changed: Updated Claris' Randomizer, for the following fixes:
    -   Added the ability to warp to the starting room from save stations (-t).
    -   Major bug fix: The game will no longer immediately crash when not playing with Menu Mod.

## [0.22.0] - 2019-02-06

-   Changed: "Faster credits" and "Skip item acquisitions popups" are no longer included in permalinks.
-   Changed: Updated Claris' Randomizer, for the following fixes:
    -   Fixed an issue with two of the Sky Temple Key hints being accidentally switched.
    -   FrontEnd editing now works properly for PAL and Japanese versions.
    -   Attract video removal is now integrated directly into the Randomizer.
    -   Getting the Torvus Energy Controller item will no longer block you from getting the Torvus Temple item.

## [0.21.0] - 2019-01-31

-   **Major**: now using Claris' Randomizer version 4.0. See [Changelog](https://pastebin.com/HdK9jdps).

-   Added: Randovania now changes the game id to G2ME0R, ensuring it has different saves.
-   Added: Game name is now changed to 'Metroid Prime 2: Randomizer - SEEDHASH'. Seed hash is a 8 letter/number
      combination that identifies the seed being played.
-   Changed: the ISO name now uses the seed hash instead of the permalink. This avoids issues with the permalink containing /
-   Changed: Removed Agon Temple door lock after fighting Bomb Guardian, since this has been fixed in the Randomizer.
-   Fixed: Selecting an non-existent directory for Output Directory had inconsistent results

## [0.20.2] - 2019-01-26

-   Fixed: changed release zip to not use BZIP2. This fixes the native windows zip client being unable to extract.

0.20.1 was skipped due to technical issues.

## [0.20.0] - 2019-01-13

-   Added: an icon! Thanks to Dyceron for the icon.
-   Added: a simple Tracker to allow knowing where you can go with a given item state
-   Changed: Don't consider that Seeker Launcher give missiles for logic, so it's never
      considered a missile source.

## [0.19.1] - 2019-01-06

-   Fixed: Hydrodynamo Station's Door to Training Access now correctly needs Seekers
-   Added: New alternatives with tricks to get the pickup in Mining Plaza A.
-   Added: Trick to cross the Mining Plaza A backwards while it's closed.
-   Changed: Added a chance for Temple Keys not being always placed last.
-   Changed: Light Suit now has a decreased chance of being placed early.

0.19.0 was skipped due to technical issues.

## [0.18.0] - 2019-01-02

-   Added: Editor for Randovania's database. This allows for modifications and contributions to be made easily.
      There's currently no way to use the modified database directly.
-   Added: Options to place the Sky Temple Keys on Guardians + Sub-Guardians or just on Guardians.
-   Changed: Removed Space Jump method from Training Chamber.
-   Changed: Added Power Bomb as option for pickup in Hive Chamber B.
-   Changed: Shortened Permalinks when pickup quantities aren't customized.
-   Added: Permalinks now include the database version they were created for.
-   Fixed: Logic mistake in item distribution that made some impossible seeds.
-   Changed: For now, don't consider Chykka a "can only do once" event, since Floaty is not used.
-   Fixed: Permalinks now properly ignore the Energy Transfer Module.

## [0.17.2] - 2018-12-27

-   Fixed: 'Clear loaded game' now properly does it's job.
-   Changed: Add an error message to capture potential Randomizer failures.
-   Changed: Improved README.

## [0.17.1] - 2018-12-24

-   Fixed: stray tooltips in GUI elements were removed.
-   Fixed: multiple typos in GUI elements.

## [0.17.0] - 2018-12-23

-   New: Reorganized GUI!
    -   Seed Details and Data Visualizer are now different windows opened via the menu bar.
    -   There are now three tabs: ROM Settings, Logic Settings and Item Quantities.
-   New: Option to disable generating an spoiler.
-   New: All options can now be exported and imported via a permalink.
-   Changed: Renamed "Logic" to "Trick Level" and "No Glitches" to "No Tricks". Appropriate labels in the GUI and files
    changed to match.
-   Internal: no longer using the py.path and dataset libraries

## [0.16.2] - 2018-12-01

-   Fixed: adding multiples of an item now works properly.

## [0.16.1] - 2018-11-25

-   Fixed: pressing the Reset button in the Item Quantity works properly.
-   Fixed: hiding help in Layout Generation will no longer hide the item names in Item Quantity.

## [0.16.0] - 2018-11-20

-   Updated item distribution: seeds are now less likely to have all items in the beginning, and some items less likely to appear in vanilla locations.
-   Item Mode (Standard/Major Items) removed for now.

## [0.15.0] - 2018-10-27

-   Added a timeout of 2 minutes to seed generation.
-   Added two new difficulties:
    -   Trivial: An expansion of No Glitches, where no tricks are used but some clever abuse of room layouts are used.
    -   Hypermode: The highest difficulty tricks, mostly including ways to skip Space Jump, are now exclusive to this difficulty.
-   Removed Controller Reset tricks. This trick doesn't work with Nintendont. This will return later as an additional configuration.

## [0.14.0] - 2018-10-07

-   **Major**: Added support for randomizing elevators.
-   Fixed spin boxes for item quantities changing while user scrolled the window.
    It is now needed to click on them before using the mouse wheel to change their values.
-   Fixed some texts being truncated in the Layout Generation window.
-   Fixed generation failing when adding multiple of some items.
-   Added links to where to find the Menu Mod.
-   Changed the order of some fields in the Seed Log.

## [0.13.2] - 2018-06-28

-   Fixed logic missing Amber Translator being required to pass by Path of Eyes.

## [0.13.1] - 2018-06-27

-   Fixed logic errors due to inability to reload Main Reactor after defeating Dark Samus 1.
-   Added prefix when loading resources based on type, improving logs and Data Visualizer.

## [0.13.0] - 2018-06-26

-   Added new logic: "Minimal Validation". This logic only checks if Dark Visor, Light Suit and Screw Attack won't lock each other.
-   Added option to include the Claris' Menu Mod to the ISO.
-   Added option to control how many of each item is added to the game.

## [0.12.0] - 2018-09-23

-   Improved GUI usability
-   Fixed Workers Path not requiring Cobalt Translator to enter

## [0.11.0] - 2018-07-30

-   Randovania should no longe create invalid ISOs when the game files are bigger than the maximum ISO size: an error is properly reported in that case.
-   When exporting a Metroid Prime 2: Echoes ISO if the maximum size is reached there's is now an automatic attempt to fix the issue by running Claris' "Disable Echoes Attract Videos" tool from the Menu Mod.
-   The layout log is automatically added to the game's files when randomizing.
-   Simplified ISO patching: by default, Randovania now asks for an input ISO and an output path and does everything else automatically.

## [0.10.0] - 2018-07-15

-   This release includes the capability to generate layouts from scratch and these to the game, skipping the entire searching step!

## [0.9.2] - 2018-07-10

-   Added: After killing Bomb Guardian, collecting the pickup from Agon Energy Controller is necessary to unlock the Agon Temple door to Temple Access.
-   Added a version check. Once a day, the application will check GitHub if there's a new version.
-   Preview feature: option to create item layouts, instead of searching for seeds. This is much more CPU friendly and faster than searching for seeds, but is currently experimental: generation is prone to errors and items concentrated in early locations. To use, open with randovania.exe gui --preview from a terminal. Even though there are many configuration options, only the Item Loss makes any difference.

## [0.9.1] - 2018-07-21

-   Fixed the Ing Cache in Accursed Lake didn't need Dark Visor.

## [0.9.0] - 2018-05-31

-   Added a fully featured GUI.

## [0.8.2] - 2017-10-19

-   Stupid mistake.

## [0.8.1] - 2017-10-19

-   Fix previous release.

## [0.8.0] - 2017-10-19

-   Save preferences.
-   Added Claris Randomizer to the binary release.

## [0.7.1] - 2017-10-17

-   Fixed the interactive .bat

## [0.7.0] - 2017-10-14

-   Added an interactive shell.
-   Releases now include the README.

## [0.5.0] - 2017-10-10

-   Releases now include standalone windows binaries<|MERGE_RESOLUTION|>--- conflicted
+++ resolved
@@ -149,7 +149,6 @@
 
 -   Fixed: "Beam combos" are now called "Charge Combos".
 
-<<<<<<< HEAD
 -   Changed: The hints acquired from keybearer corpses now clarify that the item is the one contained in a Flying
     Ing Cache.
 
@@ -167,7 +166,7 @@
 -   Changed: Item scans were slightly edited.
 
 -   Changed: The Sky Temple Key hints no longer use ordinal numbers.
-=======
+
 -   Changed: Windows releases are created with PyInstaller 3.5.
 
 -   Changed: The trick to shoot the Seeker targets in Hive Dynamo Works from the wrong side is now Easy (from Trivial).
@@ -175,7 +174,6 @@
 -   Fixed: The Watch Station Access roll jump now has a damage requirement.
 
 -   Changed: The Watch Station Access roll jump is now Normal (from Easy).
->>>>>>> 8f18f50b
 
 ## [0.28.1] - 2019-06-14
 
@@ -212,12 +210,9 @@
 -   Fixed: Clicking the connection's link in the Data Visualizer should now always work.
 
 -   Changed: Hint Locations page now has a more usable UI.
-<<<<<<< HEAD
-=======
 
 -   Changed: On No Tricks, the logic will ensure that you can get Missiles, Seeker Launcher, and either
     Grapple Beam or both Space Jump Boots and Screw Attack before fighting Chykka.
->>>>>>> 8f18f50b
 
 ## [0.27.1] - 2019-05-30
 
