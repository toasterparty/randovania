# Change Log

All notable changes to this project will be documented in this file.

The format is based on [Keep a Changelog](https://keepachangelog.com/en/1.0.0/)
and this project adheres to [Semantic Versioning](https://semver.org/spec/v2.0.0.html).

## [8.4.x] - 2024-08-??

<<<<<<< HEAD
- Changed: The progress bar in the Main Window and Game Details window is now in a status bar and only displayed when relevant.
- Changed: In the game details window, add a tooltip mentioning when the export of a game cannot be stopped.
=======
- Fixed: The "Last Activity" text on the Multiplayer Session window is not aligned properly.
>>>>>>> ba9e0c04

### Metroid Dread

#### Logic Database

##### Artaria

- Changed: The door that is locked by both Super Missile and Charge Beam is now using lock overrides. This ensures that the requirements of these locks are both respected by logic when randomizing Doors and this door is unchanged.

##### Ferenia

- Removed: Getting the Missile Tank Pickup in Space Jump Room using Normal Bombs and Speed Booster.

### Metroid Prime

- Fixed: [Experimental] Item Position Rando fixes: Scan visibility through walls and Artifact Temple/Burn Dome positions

### Metroid: Samus Returns

- Changed: Area 6 - The Door to Chozo Seal West Intersection Terminal from Crumbling Stairwell is excluded from Door Lock Rando.

## [8.3.x] - 2024-08-??

- Changed: Reduced some visual noise in the main window and customize preset window.
- Changed: Don't show unnecessary lines on Door Lock and Teleporter rando customization tabs.
- Changed: Clarified the description for the "Two way, between regions" transporter mode.
- Fixed: In multiworld sessions, creating a new world with a preset with unsupported features is now properly rejected.
- Fixed: The "Users and Worlds" tab on the Multiworld Session window is now easier to select.

### AM2R

- Added: 10 more joke hints have been added.
- Added: Progressive pickups can now be configured to be placed vanilla.
- Added: The first log entry in the game now displays a history of the collected items.
- Added: Multiworld generation now warns when chaos settings are enabled.
- Added: Cosmetic option to randomly color shift tilesets or backgrounds.
- Added: Configurable Damage Reduction for suits.
- Added: The seed hash will be displayed on the clear screen as well.
- Added: Options for flipping the gameplay vertically and horizontally.
- Added: The following offworld sprites have been added: Charge Beam, Energy Tank and Missile Expansion for Prime 1, Missile Launcher for Samus Returns.
- Changed: The offworld sprite for Prime 1 Bombs has been changed to better fit with the existing artstyle.
- Changed: When "Skip Gameplay cutscenes" is on, the Tower activation cutscene will also be skipped.
- Changed: On the Starter Preset, Screw Attack's priority has been changed to be `Low`.
- Changed: The Septogg in Breeding Grounds 3 South Gamma will now spawn instantly after defeating the Gamma.
- Changed: A warning will be shown when having Queen Metroid-Locked Doors as a target in Multiworlds.
- Changed: In a generated game, every joke hint will now be unique.
- Changed: When the DNA hint setting is set to `No hints`, joke hints will now also be shown, instead of the same generic text.
- Fixed: The Tower - Dark Maze now has the correct light level.
- Fixed: Industrial Complex - Breeding Grounds Fly Stadium Access now has the correct light level.
- Fixed: Exporting a game after a Music Rando game now properly deletes all randomized songs.
- Fixed: The Baby now requires all DNA in order to be collected again.
- Fixed: When using Door Lock rando, doors in boss rooms will not close instantly when stepping into the room, but instead stay open until the proper event starts.
- Fixed: Doors in boss rooms will not lock again when reentering the boss room after the boss was defeated.
- Fixed: In Door Lock Rando, when doors unlock in Genetic Laboratory rooms, they will now properly switch to ammo doors rather than switching to blue doors.
- Fixed: The softlock prevention in Super Missile Chamber now doesn't have a shot block overlapping with a crumble block.
- Fixed: In Door Lock Rando, if another Water Turbine has been destroyed, it will now not cause the original Water Turbine in Hydro Station to get destroyed.

#### Logic Database

##### The Tower

- Added: Ext. Zeta Nest East Access now has an IBJ (intermediate) + Knowledge (Beginner) + Spider method of crossing the room from the right.
- Added: Gamma Nest West Access now has an IBJ (intermediate) + Knowledge (Beginner) + Spider method of crossing the room from center to right.
- Fixed: Ext. Zeta Nest East Access now has corrected Morph Ball requirements and trick types.
- Fixed: Ext. Zeta Nest West Access now has corrected Morph Ball requirements and trick types.
- Fixed: Ext. Gamma Nest NE Access now has corrected Morph Ball requirements and trick types.
- Fixed: Ext. Zeta Nest West Access now has corrected Morph Ball requirements and trick types.

### Metroid Dread

- Fixed: The option to hide scans with Nothing data now behaves as expected.
- Fixed: Seeds with more than 3 starting Energy Parts can be exported and played.
- Fixed: The "start the game with the X released" option now also mentions Experiment Z-57.

#### Logic Database

##### Burenia

- Added: Use Pseudo Wave Beam (Intermediate) with Diffusion Beam to break the Early Gravity Blob through the wall.
- Fixed: The Early Gravity Speed Booster puzzle now correctly requires Speed Booster Conservation set to Beginner.
- Removed: Using Water Bomb Jumps to reach the Blob Alcove in Gravity Suit Tower.

##### Cataris

- Changed: The fight with Experiment Z-57 now requires more resources
  - Charge Beam changes
    - Using just Charge Beam has been upgraded to Combat (Intermediate)
    - Using Charge Beam with beams dealing at least 75 damage satisfies Combat (Beginner)
    - Using Charge Beams with beams dealing at least 120 damage is in logic with no tricks.
  - Health changes
    - When dodging the later attack without Flash Shift or a Spin Jump, 250 Energy is required
    - The fan phase requires a Spin Jump or Combat (Intermediate) with 300 Energy.

### Metroid Prime

- Changed: Updated tournament winners scan text
- Fixed: Crash in Central Dynamo/Quarantine Access A due to the memory from extra blast shields
- Fixed: Crash in Deck Beta Security Hall due to the memory from extra blast shields and auto-loads
- Fixed: Non-NTSC 0-00 Ruined Courtyard thermal conduit patch exploit where Super Missiles could be skipped
- Fixed: Upper Research Core door forcefield having the wrong color/vulnerability when a custom blast shield is placed
- Fixed: Upper Research Core door opening if a custom blast shield is destroyed while the door is unpowered
- Fixed: Export error when using (deprecated) Major cutscene skips
- Fixed: Shorelines lighthouse cutscene skip not working if the player had visited the save station
- Fixed: Missing black bars in the Elite Research bottom platform activation cutscene
- Fixed: Black bars sometimes disappearing prematurely in the Chozo Ice Temple cutscene
- Fixed: Missing screen fade-in from Arrival cutscenes in Transport to Chozo Ruins East and Transport to Tallon Overworld South when skipped
- Fixed: Ghost music in Furnace not playing when coming from Energy Core

#### Logic Database

- Fixed: When elevators are shuffled one-way (cycles/replacement/anywhere), and an elevator leads into the Ship on uncrashed Frigate Orpheon, coming back now properly needs Parasite Queen defeated.

##### Chozo Ruins

- Added: Ruined Shrine NSJ climb now has both NTSC and non-NTSC versions documented.

##### Phazon Mines

- Fixed: Added back the item requirements to Mines Security Station Barrier after they were accidentally removed.

### Metroid Prime 2: Echoes

- Added: FAQ for Sanctuary Entrance Kinetic Orb Cannon.

#### Logic Database

##### Temple Grounds

- Added: Great Wind Chamber terminal fall to the morph cannon now has standable terrain (beginner) and is documented.

##### Torvus Bog

- Fixed: Transit Tunnel East: Getting from Door to Training Chamber to Door to Catacombs without Gravity Boost now requires Morph Ball.

### Metroid: Samus Returns

- Added: Cosmetic option to shuffle music either by song type or full shuffle.
- Added: More starting locations have been added for all areas.
- Added: Progressive pickups can now be configured to be placed vanilla.
- Added: New generic offworld items for Missiles, Beams, and Suits in multiworld.
- Added: A unique icon for major items on the map.
- Changed: Room Names on the HUD are now enabled by default.
- Changed: Power Bomb drop rates have been bumped to 20% from 10-15% for nearly all enemies.
- Changed: The music in Surface West now plays the Surface East - Landing Site theme if you do not have the Baby and all DNA collected.
- Changed: The Aeion orbs after collecting major upgrades has been restored.
- Changed: Beams have been rebalanced against Diggernaut.
- Fixed: The hidden area in Area 7 - Spider Boost Tunnel South not being removed fully.
- Fixed: Negative Metroid count if defeating the Larva Metroids in reverse.
- Fixed: Visual bug where Samus would display incorrectly after reloading to checkpoint from a boss fight.
- Fixed: The pickup from Arachnus no longer faces the screen when it spawns.

#### Logic Database

##### Area 1

- Added: Destroyed Armory - Reach the pickup by doing a Damage Boost (Advanced) off the Gullugg, along with Precise Aiming (Beginner), Single-Wall Wall Jump (Intermediate), and Unmorph Extend (Advanced).
- Added: Temple Exterior
    - Video for the Melee Clip to access Exterior Alpha Arena from the tunnel.
    - Methods to climb the right side of the room to the door and to the top:
        - High Jump Boots, Damage Boost (Advanced), Super Jump (Hypermode).
        - High Jump Boots, Super Jump (Expert), Unmorph Extend (Advanced).
        - Single-Wall Wall Jump/Wall Jump (Intermediate) and either High Jump Boots, Ice Beam (Intermediate), or Damage Boosts (Advanced).
- Fixed: Inner Temple West Hall - Reaching Door to Inner Temple Save Station properly requires Morph Ball on the Unmorph Extend paths.

##### Area 4 Central Caves

- Added: Amethyst Altars - Reach the pickup with Spider Ball, Single-Wall Wall Jumps (Expert), and Movement (Advanced).

##### Area 5 Tower Exterior

- Added: Tower Exterior
    - Reach the door to Zeta Arena Access with High Jump Boots, Single-Wall Wall Jumps (Beginner) and either Super Jump (Intermediate) or Unmorph Extend (Intermediate).
    - Reach the center top of the tower with High Jump Boots, Single-Wall Wall Jump (Intermediate), Super Jump (Advanced), Unmorph Extend (Advanced), and Movement (Advanced).
    - Reach the top ledge to Gamma+ Arena Access with High Jump Boots and Ice Beam, and either Charge Beam (Intermediate), Phase Drift (Advanced), or nothing extra (Expert).

##### Area 7

- Added: Omega Arena South Access
    - Reach the pickup with Bombs and a Bomb Launch (Diagonal Bomb Jump (Advanced)).
    - Reach the door to Omega Arena South by freezing the Gullugg and using High Jump Boots or Super Jump (Advanced).

## [8.2.1] - 2024-07-05

### AM2R

- Fixed: The Tower is now properly unlit when it hasn't been activated, and lit when it has been activated.

### Metroid Dread

- Fixed: Added missing dependency for Storm Missile Doors, which could crash the game when visiting a region where there was no other door that used the Super Missile Door as a base.

### Metroid: Samus Returns

- Changed: The hidden area obstruction before Diggernaut in Area 6 has been removed.
- Fixed: Hidden area obstructions not being properly removed.
- Fixed: An issue where items collected in Surface West weren't being sent in Multiworld.

## [8.2.0] - 2024-07-03

- Added: When generating for a multiworld, certain error messages now mention the names of relevant worlds.
- Added: When generating for a multiworld, all mentions of a world now use the world's name.
- Added: "Export all presets" option under multiworld session Advanced Options.
- Added: Credits spoiler log now mention if one of the items was randomly placed as a starting item.
- Added: Warn when generating a game with Door Lock Randomizer in Types Mode and Permanently Locked doors are set as a valid option.
- Added: Rdvgame files now contain a checksum, in order to detect if invalid files were user-modified.
- Added: Metroid Samus Returns racetime.gg rooms are now viewable in the racetime.gg browser.
- Changed: Significantly improved the performance of uploading a game to multiworld session, as well as downloading the spoiler.
- Changed: The Receiver/Provider world selector in the History tab is now sorted.
- Changed: The dropdown to select a connector is now sorted alphabetically.
- Fixed: When opening the window to select a preset for Multiworld sessions, it will not show placeholder text anymore.

### AM2R

- Added: Chaos Options to randomly make a room dark, submerged in water or submerged in lava.
- Added: 10 Videos added to the logic database.
- Fixed: Dread's Wide Beam will now show as a Wide Beam sprite instead of a Spazer Beam sprite.
- Fixed: A crash when in Door Lock Rando, a Research Site Hatch was shuffled to become a Research Site Hatch.

#### Logic Database

##### Distribution Center

- Added: Facility Storage Spiked Path: It is now possible to cross the rooms with Wall Jumps and Intermediate Zips.
- Fixed: Pipe Hub Access: Solving the EMP Puzzle is not possible to do with Power Bombs anymore.
- Fixed: Zipping across in Serris Arena now requires Morph Ball.

##### Hydro Station

- Changed: Breeding Grounds Entrance: The Walljump that's used to get to Breeding Grounds Save Station with a Damage Boost is now Intermediate instead of Expert.

##### Industrial Complex

- Fixed: Spiky Shaft: It is now not trivial anymore to go between the top left door and the top right door.

##### The Depths

- Added: Bubble Lair Shinespark Cave: Expert Walljump and Intermediate Morph Glide option to climb the room as well as a video demonstration.
- Changed: Hideout Omega Nest: Getting past the Omega is now Movement Intermediate with Space Jump, and Movement Advanced with Spider Ball.

### Metroid Dread

- Added: Progressive pickups can now be configured to be placed vanilla.
- Changed: The water in Early Cloak Room in Artaria will disappear after the blob is broken, instead of flooding the lower section with the tunnel.
- Changed: Water will no longer appear in First Tutorial after using the water device in EMMI Zone Hub in Artaria.
- Changed: Prime 1's Missile Launcher now shows up as a Missile Tank.
- Fixed: Entering Intro Room in Artaria will no longer cause long loads or crash the game.
- Fixed: The Navigation Station in Itorash now has a map icon.
- Fixed: The Thermal Gate blocking the Morph Launcher to Experiment Z-57 now has a map icon.
- Fixed: The transport in Ghavoran - Flipper now shows the destination on the minimap icon.

#### Logic Database

##### Cataris

- Fixed: Moving Magnet Walls (Tall) now uses the correct lava button event for the magnet surfaces.

##### Hanubia

- Changed: The Door to Orange EMMI Introduction is excluded from Door Lock Rando.

### Metroid Prime

- Fixed: Typo on the Quality of Life preset tab.
- Changed: Open Map can be used with Elevator Randomization (Unvisited rooms do not reveal their name. Unvisited Elevators do not reveal their destination.)

#### Logic Database

##### Chozo Ruins

- Fixed: Removed redundant connection to Hive Totem.

##### Tallon Overworld

- Fixed: Overgrown Cavern now has the correct node marked as player spawn.

### Metroid Prime 2: Echoes

- Added: Progressive pickups can now be configured to be placed vanilla.

### Metroid: Samus Returns

- **Major** - Added: Multiworld and automatic item tracker support for Citra.
- Added: New door types: `Access Open` and `Lightning Armor`. Access Open adds new doors to most 3-Tile high open transitions, which can then be shuffled. Lightning Armor doors can be opened with a Melee while having Lightning Armor enabled.
- Added: Option to configure if heated rooms or lava deals constant instead of scaled damage.
- Added: If you don't have the Baby Metroid, a configurable hint is now displayed in the textbox after collecting all DNA.
- Changed: The popup when collecting an item has been removed, and has been replaced with a message that does not interrupt gameplay.
- Changed: Item icons on the map will now show the icon of the pickup instead of the open circles. Powerups and Nothings currently share the same icon. Hidden Pickups will still show up as open circles.
- Changed: When collecting a Reserve Tank, the HUD will now properly update instead of disabling the bottom screen.
- Changed: Some "hidden area" obstructions have been removed in the following areas to improve visibility in certain sections: Area 1, Area 3 Factory Exterior, Area 4 Central Caves, Area 7.
- Changed: Area 1 - Inner Temple East Hall: The top crumble block no longer respawns to help prevent a possible softlock in Door Lock Rando.
- Changed: Area 4 Crystal Mines: The upper door in Mines Entrance can now be shuffled in Door Lock Rando.
- Changed: The description for the `Missile Reserve Tank` is now more explicit about when it can be used.
- Fixed: When exporting a new seed, any leftover data from previous seeds will be deleted.
- Fixed: If progressives are enabled, the models for Wave Beam and High Jump Boots now face right to be more recognizable.
- Fixed: Beam Doors are no longer mismatched with the door they are attached to, which would prevent certain doors from being opened.
- Fixed: Crash when defeating the Larva Metroids in reverse.
- Fixed: Typos in `Patches` tab regarding area names.

#### Logic Database

##### Area 5 Tower Exterior

- Fixed: Picking up `Missile Tank (Top)` from the top of the room now requires Bombs.

## [8.1.1] - 2024-06-08

### Metroid Prime

- Fixed: Arboretum - Gate not staying open on room reload if the gate cutscene was skipped
- Fixed: Sunchamber - Artifact unveil cutscene black bars not going away

## [8.1.0] - 2024-06-04

- Changed: In Item Pool tab, improved the presentation for configuring ammo.
- Changed: Error messages have been made more detailed if Randovania is unable to connect to Dolphin.
- Fixed: Events followed by pickups are now better weighted during generation.
- Fixed: During generation, the starting health is now properly accounted for when deciding how many Energy Tanks (and similar) are needed for a requirement.
- Fixed: Text in the Customize Preset window's Randomizer Logic > Generation tab is now game-neutral.
- Fixed: Items placed before standard generation now respect vanilla item placement settings to not assign two items to one location.
- Fixed: The Spoiler Playthrough tab is now hidden when creating a game with minimal logic, as it's not a reliable source on determining whether a seed is beatable.
- Fixed: Locked/Disabled Doors will, in addition to checking if you can reach the backside of the door, also check if you can leave from there.
- Fixed: Games that support randomisation of any type of transport with the "Two-way, between regions" mode now ensure that all regions are reachable.

### AM2R

- **Major** - Added: Transport Pipe randomizer. If enabled, it will change where Transport Pipes lead to.
- **Major** - Added: Long Beam, Walljump Boots and Infinite Bomb Propulsion have been added as items.
- Added: It is now possible to have a seperate shuffled amount and required amount of DNA.
- Added: Exposed Metroid Queen-Locked doors for Door Lock Rando.
- Added: Exposed Open Transitions for Door Lock Rando. Shuffling these in, will place Doors on all 4-Tile high transitions.
- Added: All Bosses now drop Power Bombs.
- Added: The following sprites have been added: Spider Ball for Prime 1, Missile Launcher, Speed Booster Upgrades and Super Missile Launcher for Dread.
- Changed: The following sprites were changed in order to fit more with AM2R's art style: Ice Missiles and Storm Missiles for Dread, Annihilator Beam, Dark Suit, Dark Visor, Echo Visor, Light Suit and Progressive Suit for Echoes, Gravity Suit, Phazon Suit and Varia Suit for Prime 1.
- Changed: The hints are now in color.
- Changed: The sprites for the EMP doors have been changed to be more distinct.
- Changed: When Doors are shuffled over Research Site Hatches, they are now not obscured by the rock background.
- Changed: The Starter Preset now has `Unlock Genetics Laboratory Doors` enabled.
- Changed: The Starter Preset now has Progressive Jumps and Progressive Suits enabled.
- Fixed: When Research Site Hatches are shuffled to Ammo doors (Missile, Super Missile, Power Bomb), they will now get unlocked automatically when going through them.

#### Logic Database

##### Distribution Center

- Changed: Dual Gammas: Fighting them without Gravity Suit now requires intermediate combat instead of beginner.
- Changed: Dual Gammas: Fighting them with Charge Beam now requires you to be able to climb the platforms in the room.
- Fixed: Gravity Area Trapdoor: Shinesparking up is now impossible on Door Lock Rando.
- Fixed: Gravity Area Shaft: Shinesparking up is now impossible on Door Lock Rando and also properly accounts for Missiles.

##### Genetics Laboratory

- Added: Waterfalls Exterior: Hypermode option of climbing the room with Walljumps and Morph Glides.
- Fixed: Hatchling Room Underside: Shinesparking up is now impossible on Door Lock Rando.

##### Industrial Complex

- Changed: Upper Factory Gamma Nest: Leaving to the top with Spider Ball or IBJ now requires the Gamma to be dead first.
- Changed: Upper Factory Gamma Nest: Leaving to the top with only Walljump is now an Expert Walljump instead of Advanced.
- Changed: Upper Factory Gamma Nest: Leaving to the top with Walljumps and the Septoggs is now an Intermediate Walljump instead of Beginner.
- Changed: Fighting Torizo without any Beam Upgrades is now Advanced Combat.

##### GFS Thoth

- Changed: Fighting Genesis without any Beam Upgrades is now Expert Combat.

##### Golden Temple

- Added: Golden Temple Exterior: A video for the Walljump to Exterior Alpha Nest.

##### The Tower

- Changed: Tower Exterior South East: Shinesparking up to the cliff near the Gamma Nest has been changed from a beginner shinespark to an intermediate one.

### Cave Story

- Added: 60fps can be enabled for Freeware by setting the appropriate value in the `settings.ini` file next to the executable after an export.
- Changed: When playing a Multiworld, Windows will not show a Firewall prompt anymore to allow the game.
- Fixed: Cave Story Tweaked now runs on the Steam Deck.

### Discord Bot

- Changed: The website command now points to `https://randovania.org` rather than `https://randovania.github.io`.

### Metroid Dread

- Changed: The Morph Launcher leading to Experiment Z-57 will no longer cause Thermal Doors to temporarily be closed.
- Changed: The exporting dialog now links to a guide that explains how to dump the RomFS.
- Changed: In the preset energy tab, the explanation of environmental damage being non-logical is now less misleading.
- Changed: When transports are randomized, the room names will now always be displayed on the HUD for rooms containing transports, regardless of cosmetic settings.
- Fixed: Typo on the exporting dialog.
- Removed: The `Ryujinx (Legacy)` option for exporting has been removed. The `Ryujinx` option should be used instead.

#### Logic database

- Added: New trick: Climb Sloped Surfaces.

#### Artaria

- Added: Wall Jump (Beginner) is now an option for reaching the bottom part of the slope in EMMI Zone Spinner.
- Added: In Waterfall: Getting from Tower Middle to Door to Behind Waterfall with Phantom Cloak and Climb Sloped Surfaces (Advanced).
- Changed: Climbing the slope in EMMI Zone Spinner with Spin Boost has been reclassified from Movement to Climb Sloped Surfaces.
- Changed: Using Speed Booster to climb the slope in EMMI Zone Spinner has been reclassified to Speed Booster Conservation.
- Changed: In Waterfall: Getting from Tower Middle to Door to Behind Waterfall with no items has been reclassified from Movement (Advanced) to Climb Sloped Surfaces (Expert).
- Changed: In Waterfall: Getting from Right of Rotatable to Tower Middle  with Spin Boost now requires Climb Sloped Surfaces (Beginner).

#### Burenia

- Changed: Using Flash Shift to get the Missile Tank Pickup in Main Hub Tower Top now requires tricks, either Movement (Beginner) with 3 Flash charges, Climb Sloped Surfaces (Intermediate) with 2 Flash chargers, or Wall Jump (Beginner) and Climb Sloped Surfaces (Beginner) with 1 Flash Charge.

##### Dairon

- Added: Door Types for the two Dairon Power Events for future-proofing (not the Missile or Wide doors) and updated the relevant connections.
- Added: Using Stand on Frozen Enemies trick to get the item in Big Hub, using either Flash Shift or Spin Boost.

##### Ferenia

- Added: Climb Sloped Surfaces (Intermediate) with Flash Shift to reach the pickup in Pitfall Puzzle Room, with 2 Flash Charges.
- Added: Climb Sloped Surfaces (Beginner) with Flash Shift to climb the slope at the bottom of Speedboost Slopes Maze, with 1 Flach Charge.

##### Ghavoran

- Changed: Climbing to the pickup at the top of Spin Boost Tower using Flash Shift has been reclassified from Climb Sloped Tunnels to Climb Sloped Surfaces.
- Changed: Climbing to the pickup at the top of Spin Boost Tower Using Flash Shit, the Wall Jump has been reduced from Advanced to Intermediate.

### Metroid Prime

- Fixed: The artifact totems now break during the Meta-Ridley fight if less artifacts were required than shuffled
- Fixed: Crashes in several rooms when pressing start to skip cutscene exactly 1 second from the end of cutscene
- Fixed: Crash in certain elevator rooms when warping the moment connecting room(s) finish loading
- Fixed: Incorrect shield texture for vertical **Power Beam Only** doors
- Fixed: Elite Research - Stuttering when loading the room
- Fixed: Mine Security Station - Wave Pirates not dropping down if the player didn't skip the cutscene immediately
- Fixed: Reactor Core - Escape music restarting when leaving the room after Parasite Queen has been killed
- Fixed: Furnace - Ghost elements re-appearing when re-entering the room from East Furnace Access
- Fixed: Main Plaza - Door background texture not rendering on the correct side
- Fixed: Hive Totem - Skipping the cutscene now behaves more accurately as if the cutscene wasn't skipped
- Fixed: Ruined Courtyard - Skipping the cutscene now behaves more accurately as if the cutscene wasn't skipped
- Fixed: Phendrana Shorelines - The item behind the ice can now be collected again with Infinite Speed
- Fixed: Control Tower - Flying Pirates incorrectly flying away from the player when skipping the cutscene
- Fixed: Research Core - Combat Visor being forced after grabbing the pickup on Competitive Cutscene mode
- Fixed: Research Entrance - Softlock if the player kills the pirates before touching the cutscene trigger
- Fixed: Research Entrance - Fog disappearing after clearing the 1st Pass Pirates and before the 2nd Pass Shadow Pirates
- Fixed: Energy Core - Underwater sound incorrectly playing when the player was not underwater
- Fixed: Energy Core - Puzzle music not playing again if the player re-enters the room during the countdown
- Fixed: Ruined Shrine - Beetle music incorrectly continues playing after leaving towards Main Plaza
- Fixed: Save Station B - Incorrectly playing save station music instead of Phendrana music if the player leaves too quickly
- Fixed: Observatory - Projector activation cutscene skip activating the projector twice if the cutscene was skipped late
- Fixed: Observatory - Fixed incorrect music playing when the projector is active
- Fixed: Observatory - Panel activation cutscene incorrectly playing on 2nd Pass when the projector is already active
- Added: New option for suit damage reduction: "Additive", where each suit provides a specific amount of damage reduction
- Changed: The map tracker uses the same names for elevators as when editing a preset
- Changed: Updated tournament winners scan
- Changed: Ventilation Shaft: Cutscene skip no longer waits for nearby rooms to load
- Changed: Mine Security Station: The Wave Pirates now get activated with the same timing, regardless of what death animation the Shadow Pirates play
- Changed: Mine Security Station: Adjusted cutscene trigger so it can't be accidentally skipped
- Changed: Ruined Shrine - Adjusted position of the cutscene skip lock-on point
- Changed: Control Tower - "Doors Unlocked" HUD Memo now shows in Control Tower once the fight is done on Competitive Cutscene mode
- Changed: Ruined Fountain - Morph Ball can no longer get stuck at the bend on the Spider Track
- Changed: Energy Core - Increased the size of the Load Trigger to Furnace Access
- Changed: Hive Totem - Adjusted the Hive Totem scan position to match how it is on PAL
- Changed: Sun Tower Elevator - Cutscene now shows Samus facing the correct direction
- Changed: Observatory - Restored an unused particle effect for the projector
- Changed: Observatory - The projector is now activated on room load, instead of activating immediately after the room loaded
- Changed: Research Entrance - 2nd Pass Shadow Pirates can longer interrupt 1st Pass fight music if they die too slowly
- Changed: Omega Research - Ambient music now resumes when the pirates die instead of when they fully despawn
- Changed: Geothermal Core - The previously invisible ledge connected to Plasma Processing is now always visible

#### Logic Database

##### Magmoor Caverns

- Fixed: Geothermal Core: Various Puddle Spore requirements now require Before Storage Depot B instead of After.

##### Phazon Mines

- Changed: Central Dynamo: Infinite Speed trick no longer requires Knowledge (Advanced)
- Changed: Fungal Hall Access now appropriately requires Plasma
- Added: Mine Security Station: Combat logic for getting Storage Depot A
- Changed: Mine Security Station: Adjusted combat logic to have stricter requirements

##### Phendrana Drifts

- Changed: Temple Entryway: Breaking ice properly requires Plasma/Wave/Power

##### Tallon Overworld

- Changed: Root Cave: NSJ climb connects to a skybox which connects to the item and Arbor Chamber
- Changed: Root Cave: NSJ climb to item no longer needs Standable Terrain and Invisible Objects has been nerfed to Beginner for the item
- Changed: Root Cave: NSJ climb now appropriately requires Door Lock Rando to be off
- Changed: Root Cave: Combat Dash from Arbor Chamber to item no longer requires X-Ray/Invisible Objects
- Added: Root Cave: NSJ climb now has comments to explain methodology
- Added: Root Cave: Advanced Combat Dash to Arbor Chamber from item that does not need X-Ray/Invisible Objects

### Metroid Prime 2: Echoes

- Fixed: A small typo with "immune" in the energy preset tab.
- Fixed: Seeker Locks without Seeker now properly show all usages when asked for.

### Metroid: Samus Returns

- **Major** - Added: Door Lock randomizer has been added, along with new door types.
- **Major** - Added: Elevator randomizer has been added.
- Changed: DNA hints now just say "DNA" instead of "Metroid DNA".
- Fixed: If no seed was exported at a previous start of Randovania, the export window now shows the correct title ID in the output path for NTSC without having to switch to PAL and back to NTSC.
- Fixed: Removed an incorrect start location from Area 4 Central Caves, which failed when exporting the game.
- Fixed: Typo on the exporting dialog.
- Fixed: Common case where a modified input RomFS was considered being unmodified.
- Fixed: Starting at Area 3 Factory Exterior - Beam Burst Chamber & Tsumuri Station no longer spawns Samus out of bounds.
- Fixed: The Laser Aim cosmetic options UI no longer exports the wrong colors and has been simplified.
- Fixed: The item in Area 7 - Omega Arena South Access no longer disappears after defeating the Omega in Area 7 - Omega Arena South.
- Fixed: Case where Power Bombs would not be disabled when fighting Diggernaut.

#### Logic Database

##### Area 1

- Fixed: Metroid Caverns Hub: Dock to Metroid Caverns Save Station -> Tunnel to Metroid Caverns Save Station now has the correct grouping for the logical paths.

##### Area 3 Metroid Caverns

- Added: Caverns Teleporter East - Reaching the pickup now has correct requirements with High Jump Boots, requiring either a Super Jump (Advanced), Unmorph Extend (Intermediate), or Freezing the Moheek (Intermediate).

## [8.0.0] - 2024-05-01

- **Major** - Added: Metroid Samus Returns has been added with full single player support. Includes random starting locations, some toggleable patches, and more.
- Added: Highlighting nodes in the Map view of the Map tracker will now update the current location.
- Changed: The output after verifying the installation has been made less misleading.
- Changed: Show better errors on Linux and macOS when something goes wrong while trying to open a directory.
- Changed: Improve error handling when exporting presets.
- Fixed: The Map view on the Map tracker will not show doors and generic nodes as being inaccessible if only resources were shown on the Text Map view.

### Resolver

- Fixed: Some cases of seeds being wrongly considered as impossible.

### Discord Bot

- Added: The Discord bot now mentions the game when describing a preset.
- Changed: Experimental games are now only available in the development bot.

### AM2R

- Added: 1 joke hint.
- Changed: All ammo tanks are now consistently being referred to as "Tanks" rather than "Expansions".

#### Logic Database

- Changed: Zipping from destroyable objects with Missiles is now rated as Expert.

##### Hydro Station

- Fixed: Varia Chamber Access: Logic will not expect you to Infinite Bomb Jump with only Power Bombs to get to the item anymore.
- Fixed: Inner Alpha Nest South: It's not logical anymore to get the Missile tank with only Walljumps and Mid-Air Morphs.
- Added: Inner Alpha Nest South: A video link to get the Missile Tank with a Morph Glide.

### Cave Story

- Fixed: If the objective has been set to the bad ending, then the Explosive will be in its vanilla location, rather than not being shuffled at all.
- Fixed: King does not have a third ear anymore when using him as a player sprite.

##### Sand Zone

- Fixed: Sand Zone: Breaking the blocks now properly accounts for having either Missile Launcher or Super Missile Launcher.
- Fixed: Sand Zone: Breaking the blocks to go from the Sunstones to before the omega fight now properly accounts for killing enemies to farm Missiles.
- Fixed: Sand Zone: Reaching the Storehouse now expects you to have a weapon on trickless instead of the ability to fly.
- Added: Sand Zone: Breaking the blocks near the Storehouse is now accounted for with Missiles/Bubbler.
- Added: Sand Zone: Collecting the running puppy now expects you to either kill the Armadillos, or avoid them via intermediate Pacifist strats.

### Metroid Dread

- Added: Linux and macOS now have the Ryujinx exporting option available.
- Changed: The Missile Tank pickup in Invisible Corpius Room in Artaria has been moved to the left so that it won't overlap with the door in Door Lock Rando.
- Changed: There is now a thermal gate preventing players from entering the Experiment Z-57 fight without activating the nearby thermal first.
- Fixed: The `Hints Location` tab no longer refers to Prime 2 when describing where the hints are placed.
- Fixed: Customizing a preset where EMMI and Bosses were turned off for DNA placement won't have the DNA slider be initially enabled.
- Fixed: A `drive letter` typo in the exporting window.
- Removed: The FAQ entry stating that only the English language is supported has been removed, as all languages are patched since version 7.4.0.

#### Logic database

##### Cataris

- Added: Pseudo Wave Beam (Beginner) to break the blob above Blue Teleportal to Artaria, from the left side of the wall.

### Metroid Prime

- Added: FAQ Entry about non-Superheated rooms
- Added: Exposed "Power Beam Only"-Doors for Door Lock Rando.

#### Logic Database

##### Chozo Ruins

- Changed: Main Plaza: The R-Jump and L-Jump to reach the Grapple Ledge Missile Expansion have been lowered to beginner.

##### Frigate Orpheon

- Added: Biotech Research Area 2 can now be crossed with a Hypermode Wall Boost

##### Magmoor Caverns

- Added: The Sloped R-Jump in Geothermal Core to get to the door to Plasma Processing (commonly referred to as Eagle Jump) is now in logic.

##### Phendrana Drifts

- Added: The jump to the upper pickup in Gravity Chamber now requires an intermediate R-Jump or an Advanced L-Jump alongside the Advanced Slope Jump requirement.

### Metroid Prime 2: Echoes

#### Logic Database

- Fixed: Normal Doors now account for having a beam or Morph Ball Bombs to open.

##### Agon Wastes

- Added: Movement (Intermediate) to get from the center platforms in Central Mining Station to the cannons using Space Jump Boots.
- Added: Screw Attack from the cannons to get the item in Central Mining Station before the Pirate fight.
- Added: Mining Station B - Room Center to Transit Station with Boost Ball, Bombs, BSJ (Intermediate), and Standable Terrain (Intermediate).
- Fixed: The video link for the Expert Slope Jump in Central Mining Station now links to a working video.
- Fixed: Mining Station B - Room Center to Transit Station now properly requires Boost Ball and Standable Terrain (Intermediate) for the No Space Jump Post-Puzzle path.

## [7.5.0] - 2024-04-01

- Added: Command line arguments for exporting games. These commands are intended for advanced uses only.
- Fixed: During generation, actions that involves multiple progressive pickups are now properly considered.

### AM2R

- Fixed: Hitting Zetas with Charge Beam works again.

#### Logic Database

##### Distribution Center

- Added: Gravity Area Corridor: Getting the item is now logical via a Charge Bomb Spread. This requires Knowledge Beginner and Movement Intermediate.
- Fixed: Gravity Chamber Access: Going from right to left is now logical with Gravity and Bombs.
- Fixed: Gravity Chamber Access: Going from right to left is not logical anymore with walljumping.

##### Hydro Station

- Changed: Shinesparking from Breeding Grounds Alpha Nest West to Breeding Grounds Overgrown Alley now requires an intermediate Shinespark.
- Fixed: Hydro Station Exterior: It's now impossible for the Water Turbine to shuffle to a Spider Ball door or a Screw Attack door.

##### Industrial Complex

- Added: Industrial Complex Exterior: It is now possible to get from the right building to the left building. It's an Intermediate Morph Glide with High Jump, and an Advanced without.

##### Main Caves

- Fixed: Drill Excavation: Logic does not expect you to need bombs anymore to break the crystal if Cutscene Skips are enabled.

##### The Tower

- Fixed: Plasma Chamber: It is now logical to escape the room through the left tunnel if the Softlock Prevention option is enabled.

### Cave Story

- Fixed: Cave Story exports with CS:Tweaked now prioritize the mod-specific files over Freeware's. This solves several issues with missing graphics when exporting over a Freeeware game.
- Fixed: Missing graphical assets for rando-exclusive inventory entries in Cave Story: Tweaked exports

#### Logic Database

##### Ruined Egg Corridor

- Added: Health requirements to the Sisters.
- Fixed: Breaking the blocks in `Cthulhu's Abode?` now properly accounts for Super Missile Launcher

### Metroid Dread

- Fixed: DNA placement respects vanilla item placement settings to not assign two items to one location

#### Logic Database

- Added: New trick, Cross Bomb Launch.
- Changed: The Shinesink Clip and Aim Down Clip tricks are now a single Floor Clip trick.

##### Artaria

- Added: Video: Ballsparking into Speed Hallway from the right, charging speed from Energy Recharge Station South.

##### Burenia

- Added: Crossing the gap in Underneath Drogyga with Cross Bomb Launch; Intermediate with Spin Boost, Advanced without.
- Added: Reaching the Missile Tank Pickup in Main Hub Tower Top using Cross Bomb Launch (Advanced).
- Added: Video: Morph Ball Movement Jump in Main Hub Tower Middle.

##### Cataris

- Added: Reaching the Pickup in EMMI Zone Item Tunnel using Cross Bomb Launch (Advanced).
- Changed: The Cross Bomb Skip to reach the Pickup in EMMI Zone Item Tunnel has been reduced from HyperMode to Expert.

##### Dairon

- Added: Getting across the right gap in Early Grapple Room with Cross Bomb.

##### Elun

- Changed: Releasing the X without Bombs or Cross Bombs now requires Knowledge (Beginner).

##### Ferenia

- Changed: Getting across the water in EMMI Zone Exit East with Cross Bombs now additionally requires Cross Bomb Launch (Advanced).
- Changed: Path to Escue: Getting from Door to Save Station Southeast to Dock to EMMI Zone Exit East is now trivial.

##### Ghavoran

- Added: Cross Bomb Launch (Advanced) to get to the Save Station Door in Golzuna Tower from the Missile Tank Pickup.
- Added: Cross Bomb Launch (Beginner) to get the Missile Tank Pickup in Golzuna Tower.
- Added: Video showing the Climb Sloped Tunnels trick to get from the Missile Tank Pickup to the Save Station Door in Golzuna Tower.
- Added: Wall Jump using Spin Boost in Left Entrance.
- Added: Water Space Jump (Intermediate) in Energy Recharge Station, getting up through the Screw Attack Blocks.
- Changed: Using Cross Bomb to get the Missile Tank Pickup in Golzuna Tower now requires Movement (Beginner).
- Changed: The Floor Clip into Golzuna Arena has been reduced from Expert to Intermediate.
- Changed: The Cross Bomb Skip to get across the Pitfall blocks in Cross Bomb Tutorial has been reduced from Expert to Advanced.

### Metroid Prime

#### Logic Database

##### Phendrana Drifts

- Added: Ruined Courtyard: Scan/X-Ray Beginner dash to and from Specimen Storage

##### Tallon Overworld

- Changed: Frigate Crash Site: Overgrown Cavern Climb L-Jump adjusted to Beginner

### Metroid Prime 2: Echoes

- Added: Updated A-Kul's scan with the 2023 CGC Tournament winners.

#### Logic Database

##### Torvus Bog

- Added: The reverse air underwater in Training Chamber now has a method with and without Space Jump (Advanced and Expert respectively). This can be used to get to the bomb slot as well as the door to Fortress Transport Access.

## [7.4.2] - 2024-03-13

This release is identical to 7.4.0 and was released to revert 7.4.1.

## [7.4.1] - 2024-03-13

### AM2R
- Fixed: Hitting Zetas with Charge Beam works again.

### Cave Story
- Fixed: Cave Story exports with CS:Tweaked now prioritize the mod-specific files over Freeware's. This solves several issues with missing graphics when exporting over a Freeeware game.
- Fixed: Missing graphical assets for rando-exclusive inventory entries in Cave Story: Tweaked exports


## [7.4.0] - 2024-03-08

- Added: A warning will be shown when trying to generate a game where more items are in the pool than the maximum amount of items.
- Added: When a game is exported via ftp, a message is displayed indicating that an attempt is being made to connect to the ftp server instead of the patcher's misleading "Done" message.
- Changed: Improved how requirement templates are simplified, improving generation and resolver performance.
- Fixed: Generating a game after customizing a preset will not completely freeze Randovania anymore.
- Fixed: The collection text displayed when mixing Hide All model style with Random models and a cross-game multiworld is now always a generic message when your own pickup is disguised as a pickup of another game.
- Fixed: In the Item Pool tab, selecting Shuffled now works properly for non-progressive entries with multiple copies and certain other items.
- Fixed: Changelog window properly displays images.
- Fixed: Cancelling connecting to the server is better handled now.

### Resolver

- Fixed: Some cases of resolver timeout.

### AM2R
- Added: A popup helping the player to inform how Missile-less Metroid combat works
- Added: The following sprites were added for Dread Multiworld: Energy Tanks, Missile Tanks, Missile Tank+, Power Bomb Launcher, Power Bomb Tank, Varia Suit
- Changed: The following Multiworld sprites were changed in order to fit more with AM2R's art style: Dread's Energy Part, Dread's Wide Beam, Echoes' Amber Translator, Echoes' Cobalt Translator, Echoes' Dark Agon Key, Echoes' Darkburst, Echoes' Dark Torvus Key, Echoes' Emerald Translator, Echoes' Ing Hive Key, Echoes' Sky Temple Key, Echoes' Super Missiles, Echoes' Violet Translator
- Fixed: Rare crash when receiving a flashlight/blindfold in a Multiworld session.
- Fixed: AM2R Speed Booster Upgrades now show properly instead of using the default offworld model.

### Cave Story
- **Major** - Cave Story: Tweaked is now supported as an export platform and included with Randovania.

#### Logic Database

##### Egg Corridor

- Added: Health requirements for the Igor boss fight.

##### Grasstown

- Fixed: Grasstown: Accessing the Jellyfish field from the east side of Chaco's House now properly accounts for weapons/pacifist strats instead of being trivial.
- Added: Health requirements for the Balrog 2 boss fight.
- Added: Health requirements for the Balfrog boss fight.
- Changed: Shelter: Accessing the Save Point and Refill is now logically possible when entering from the teleporter.

##### Mimiga Village

- Added: Health requirements for the Balrog 1 boss fight.

### Metroid Dread

- Added: "Access Permanently Closed" doors can be used in Door Lock Randomizer. This includes new default and alternate textures in cosmetic options.
- Added: New Missile Launcher model for Prime, Echoes, and AM2R multiworld pickups.
- Added: New Super Missile Expansion model for AM2R multiworld pickups.
- Fixed: Wide Beam shields now require the Wide Beam to break, and cannot be cheesed with Wave or Plasma beam.
- Fixed: Saves from a different world in the same multiworld session are correctly handled as incompatible.
- Fixed: Text is patched in all languages, not just English.

#### Logic Database

##### Ghavoran

- Added: In Spin Boost Tower: Expert Speed Booster Conservation from Ledge Below PB Tank to Pickup (PB Tank), as well as a video for this trick.

### Metroid Prime

#### Logic Database

- Added: 35 new Videos to the Database

##### Chozo Ruins

- Changed: Vault: NSJ Bombless Wall Boost lowered to Expert
- Changed: Ruined Nursery: bombless Standable Terrain NSJ lowered to Advanced and w/ SJ lowered to Intermediate
- Changed: Hive Mecha: Fight skip via walkway lowered to Intermediate Movement
- Added: Hive Mecha: Fight skip NSJ Advanced Movement bunny hop
- Added: Furnace: Spider track climb trick description
- Added: Furnace: Bombless Intermediate Movement to West Furnace Access
- Added: Burn Dome Access: Advanced Movement and Wallboost bombless escape
- Added: Hall of the Elders: Advanced Complex Bomb Jump wave slot skip

##### Phazon Mines

- Added: Elite Research: Advanced IUJ scanless climb
- Added: Main Quarry: Advanced BSJ to Waste Disposal
- Added: Metroid Quarantine B: Hypermode Single Room OOB NSJ bombless
- Added: Elevator Access A: Hypermode bombless spiderless climb from Elevator A
- Added: Elevator Access A: Expert Movement logic for climbing without Wave Beam
- Changed: Phazon Processing Center: Item to Maintenance Tunnel L-Jump now has proper X-Ray logic
- Changed: Phazon Processing Center: Item to Maintenance Tunnel Complex Bomb Jump has been properly replaced with Bomb Jump

##### Phendrana Drifts

- Added: Frozen Pike NSJ Bombless Climb from Frost Cave Access now has proper Charge Beam, Scan Visor, and Combat logic
- Added: Hypermode Frozen Pike NSJ Bombless Climb from bottom to top
- Added: Frozen Pike Hypermode BSJ to Transport Access
- Added: Frozen Pike NSJ Hunter Cave to Frost Cave Intermediate Slope Jump
- Changed: Transport Access Single Room OOB lowered to expert and advanced tricks
- Added: Ice Ruins West Courtyard Entryway to middle platform NSJ Hypermode BSJ and NSJ damage boost
- Added: Ice Ruins East Expert Single Room OOB ice item heist
- Added: Ice Ruins East Advanced Single Room OOB and Hypermode Movement spiderless bombless spider track item
- Added: Ruined Courtyard Advanced Movement bunny hop to Save Station A
- Added: New hash words

## [7.3.2] - 2024-02-??

- TODO: fill out or remove.

## [7.3.1] - 2024-02-07

### AM2R

- Fixed: Receiving a suit in a Multiworld session will not place you in the most upper-left position of a room anymore.

## [7.3.0] - 2024-02-07

- Added: Ability to turn off changing "to" Normal Doors in Door Type dock rando.
- Fixed: For Linux and macOS, the auto tracker tooltip will not show black text on black background anymore.
- Fixed: Searching for your own pickup in multiworld sessions will now show only pickups which match *exactly* the name, instead of showing pickups which start with that name.
- Fixed: The import in a multiworld session is blocked if it contains an unsupported game.
- Fixed: Opening the webbrowser for Discord Login doesn't fail on Linux anymore.
- Changed: Scanning ammo in the Prime games will now show nicer text for items that provide negative ammo or multiple positive ammo.
- Fixed: For Windows, the game select tooltip will not render as grey text on grey background in dark mode.
- Added: Games display a banner if they are multiworld compatible.

### Resolver

- Fixed: Some cases of resolver timeout.

### AM2R

- **Major** - Added: Multiworld support for AM2R.
- Added: Auto-Tracker functionality.
- Added: A "Hints"-tab, which describes the hint system used in AM2R in detail.
- Added: A "Hint Item Names"-tab, which describes which names are used to describe the items in offworld hints.
- Changed: Minimal Logic has been adjusted. It now also checks for Morph Ball, Missile Launcher, the DNA and the Baby collection.
- Changed: The Baby now checks for all DNA being collected and will display a message if not.
- Changed: Progressive Suits and Progressive Jumps now display custom sprites instead of Space Jump / Gravity Suit sprites in order to make them more distinct.
- Changed: The yams.json file will not be present anymore for race seeds.
- Fixed: The shell script after exporting works now on Flatpak environments.
- Fixed: Typos in FAQ.

#### Logic Database

- Added: 20 Videos to the Logic Database.

##### Main Caves

- Fixed: In Surface Hi-Jump Challenge: Now correctly uses normal damage instead of lava damage for damage boost.
- Fixed: In Drivel Drive: Intended Ballspark now requires Gravity.
- Changed: In Drivel Drive: Bumped mockball method to Expert.
- Changed: In Western Cave Shaft: Bumped health requirement for the descent to require an Energy Tank in trickless.

##### Golden Temple

- Added: In Guardian Arena: Now accounts for Speed Booster quick kill with Intermediate Knowledge.

##### Hydro Station

- Fixed: In Breeding Grounds Entrance: Activating the EMP Slot now properly accounts for Missiles.

##### Industrial Complex

- Fixed: Renamed the room `Spazer Beam` to `Spazer Beam Chamber`.
- Changed: Upper Factory Gamma Nest: Shinesparking from the room below to get the top item is now an intermediate shinesparking trick.

##### The Tower

- Changed: In Tester Arena, the fight requirements have been restructured with more thorough combat and health requirements.

##### Distribution Center

- Changed: In Dual Gamma Nest, the fight now requires Gravity suit on Trickless Combat. Health requirements adjusted around this change.
- Changed: Distribution Center Exterior West: Shinesparking to get the top Missile Tank is now an intermediate shinesparking trick.
- Changed: Bullet Hell Room Access: Shinesparking to get from `Door to Bullet Hell Room` to `Door to Distribution Facility Intersection` now requires an intermediate shinesparking trick.

### Cave Story

- Fixed: The name for Puppy locations and Labyrinth Shop locations will now be shown correctly on the Location Pool tab.

### Metroid Dread

- Added: Changing the volume of the music, SFX and background ambience is now possible via cosmetic options.
- Changed: Speed Booster Upgrades and Flash Shift Upgrades are now considered minor items instead of major.

#### Logic Database

- Removed: It's no longer logical to push Wide Beam Blocks with Wave Beam without Wide Beam.
- Fixed: All usages of Missiles now require the Missile Launcher.
  - Affects:
    - Fighting Corpius with Normal Missiles.
    - The part of the Z57 fight where you use Storm Missiles to stop the healing.
    - Breaking the Missile Blocks in Dairon - Transport to Artaria.
    - Fighting Escue with Normal Missiles.
    - Fighting Golzuna with Storm Missiles and Normal Missiles.
    - Fighting Central Units.

##### Artaria

- Added: Single Wall Jump (Beginner) to cross the pillar left to right in White EMMI Introduction.
- Added: Using Speed Booster in White EMMI Introduction to get over the pillar left to right, from the BallSpark Hallway Room, also available in Door Lock Rando.
- Fixed: Using Speed Booster in White EMMI Introduction to get over the pillar left to right, from the Teleport to Dairon Room now requires Door Lock Rando to be disabled.

##### Cataris

- Added: The Wide Beam Block in Dairon Transport Access can now be traversed with a Diffusion Abuse trick from below.

##### Ferenia

- Changed: Using Speed Booster to reach the item at the top of Purple EMMI Introduction now requires Speed Booster Conservation (Intermediate).
- Fixed: Energy Recharge Station (Gate): Clearing the Grapple Block from the Upper Bomb Ledge now additionally requires the Main Power Bomb instead of only Power Bomb Ammo.
  - All the other usages of Power Bombs in this area also now require the Main Power Bomb.

##### Ghavoran

- Added: Bomb Jump in Right Entrance, out of the water to the Grapple Block Alcove. Requires Diagonal Bomb Jump and either Out of Water Bomb Jump or Gravity Suit.
- Added: Video showing the Grapple Movement trick in Right Entrance.

### Metroid Prime

- Added: It is now possible to have a seperate total amount and required amount of Artifacts.
- Changed: Minimal Logic now also checks for the Ridley event.
- Fixed: Rare softlock/glitches regarding Central Dynamo maze

### Metroid Prime 2: Echoes

- Added: Having Double Damage no longer causes the morph ball to glow.
- Added: 7 more joke hints.
- Changed: Minimal Logic now also checks for the Emperor Ing event.

#### Logic Database

- Added: 12 videos to the database

##### Torvus Bog

- Added: In Great Bridge: Rolljump method to reach Abandoned Worksite from Temple Access (Top)

## [7.2.0] - 2024-01-05

- **Major** - Added: Rebranded Randovania icons.
- Fixed: Bug where tooltips did not show uncollected item names in the autotracker.
- Changed: Update to the Database Video Directory site to eliminate lag and add modern styling.
- Changed: Autotracker tooltips now display text in black instead of gray.

### Metroid Dread

#### Logic Database

##### Artaria

- Added: In Screw Attack Room: Break the blob with Slide Turnaround Pseudo Wave Beam, requires Gravity Suit. Beginner from the left and Intermediate from the right.
- Fixed: The Advanced Pseudo Wave Beam to break the Blob in Screw Attack Room from the right now handles it not working with Gravity Suit.
- Fixed: Add Slide as a requirement for the Pseudo Wave Beam usages in Melee Tutorial Room and Early Cloak Room.

##### Burenia

- Added: Pseudo Wave Beam to break the bottom right blob in Burenia Hub to Dairon. Requires Slide and Gravity Suit or Diffusion Beam.
- Fixed: When using Power Bomb to break the bottom right blob in Burenia Hub to Dairon, also require the ability to shoot a beam.
- Fixed: Burenia Hub to Dairon: Getting the item in the fan with only Flash Shift now requires at least one Flash Shift Upgrade as well, and also only requires Intermediate movement (instead of Advanced).
- Changed: Main Hub Tower Middle: Climbing out of the water from Left of Central Grapple Block without any items now requires Advanced Movement, up from Intermediate.

##### Ferenia

- Added: In Space Jump Room: Use Grapple Beam to jump out of water above Underwater Ledge Left, and use Single Wall Jump, Spin Boost or Flash Shift to reach Dock to Transport to Ghavoran. Video included.
- Changed: In Space Jump Room: Can traverse from Underwater Ledge Left to Dock to Transport to Ghavoran using Spider Magnet, with either Flash Shift and Wall Jump or Morph Ball and Single Wall Jump.
- Changed: In Space Jump Room: Added a video for reaching the Missile Tank with only Morph Ball and Bombs
- Changed: In Space Jump Room: Added a video traversing from Underwater Bottom to Underwater Ledge Left with only Grapple Beam.

##### Ghavoran

- Fixed: Getting the Energy Part Pickup in Golzuna Tower using Spin Boost and Shinespark Conservation Beginner now correctly requires Morph Ball.
- Changed: Opening the door to Orange Teleportal directly from below, in Golzuna Tower, requires Diffusion Beam.
- Added: The door to Orange Teleportal can be opened from inside the tunnel left after breaking the Speed Booster Blocks, in Golzuna Tower. This requires Charge Beam and either Wave Beam or Pseudo Wave Beam Beginner.

### AM2R

- Added: Research Site Open Hatches as available doors for Door Lock Rando.
- Added: New option to place DNA anywhere.
- Added: New option to force Save Station doors to be normal doors.
- Added: New option to force doors in Genetics Laboratory to be normal doors.
- Added: If the user starts with random items, then an item collection screen will now be shown, telling the player which items they start with.
- Added: Clearer GUI symbols, when expansions have been collected, but not their corresponding launcher.
- Added: When softlock prevention is active, then the first two crumble blocks in Super Missile Chamber will be shoot blocks instead.
- Changed: "Distribution Center - Energy Distribution Emergency Exit" has updated behavior when 'Softlock Prevention' is enabled. Before, only the bottom row of Speed Booster blocks were removed. Now, all of them have been removed, except for the leftmost pillar.
- Fixed: When spinjumping into a progressive Space Jump, the spinjump SFX is not being infinitely looped anymore.
- Fixed: Entering "Hatchling Room Underside" will now show the Metroid scan notification only once.

#### Logic Database

- Added: 15 Videos to the Logic Database.

##### Main Caves

- Added: In Surface Hi-Jump Challenge: Shinespark conservation method to reach item.

##### Hydro Station

- Added: In Inner Alpha Nest South: IBJ method to reach item.
- Changed: In Arachnus Arena: New health and dodging requirements for fighting Arachnus.

##### Industrial Complex

- Added: In Lower Factory Intersection: Can now climb the room by shinesparking after a short charge.
- Added: In Treadmill Room: Going from right to left is now possible via a beginner Shinespark or an intermediate Morph Glide.
- Fixed: In Lower Factory Intersection: Climbing the room now correctly needs a damage boost for wall jumps.
- Fixed: In Shirk Prisons: Going from right to left, now requires Morph Ball, or 4 (Super) Missiles.
- Fixed: In Treadmill Room: Going from right to left via Movement is now impossible.
- Changed: In Torizo Arena: New weapon, health, and dodging requirements for fighting Torizo.

##### Genetics Labratory

- Changed: In Queen Arena: Additional Beam requirements and dodging requirements for fighting Queen trickless.

### Metroid Prime 2: Echoes

#### Logic Database

##### Dark Agon Wastes

- Added: Requirements to trigger the Amorbis fight from below: Spacejump, NSJ Z-Axis Screw Attack or BSJ, and bomb jumps or standable terrain with the energy taken.
- Added: Advanced combat to fight Amorbis after the energy has been taken.
- Changed: Revised Amorbis combat requirements (trickless requires a good weapon + 2 E, beginner requires a weapon and 1 E, intermediate neither)
- Changed: Skipping the Amorbis trigger, or touching it to trigger the fight from below, requires Knowledge set to Intermediate.

### Metroid Prime

#### Logic Database

##### Tallon Overworld

- Added: Advanced Single Room OoB to reach Landing Site item without Morph Ball

## [7.1.1] - 2023-12-26

### Metroid Prime

- Added: A more stream-friendly autotracker layout
- Fixed: Reverted Warrior Shrine -> Monitor Station loading improvement which could sometimes cause crashes
- Fixed: Export compatibility with legacy cutscene skip options
- Fixed: Music issues in Frigate Orpheon, Artifact Temple, Arboretum, Sunchamber Lobby, Burn Dome and Lava Lake
- Fixed: [PAL] Issue with the Artifact Temple teleporter arrival cutscene
- Fixed: Non-NTSC text issues
  - Seed hash not showing on main menu
  - Credits not showing seed spoiler
  - [JP] Font size
- Added: `qolGeneral` improvements
  - Ice wall in Phendrana Shorelines now shatters instead of melting when shot
  - Better Save Station load trigger in Phendrana Shorelines
  - Better door open triggers in Arboretum
- Changed: Back-to-back cutscenes in Artifact Temple now skip as one

### Metroid Prime 2: Echoes

- Added: A more stream-friendly autotracker layout

## [7.1.0] - 2023-12-01

- Fixed: Bug with progressive suits in the autotracker always highlighting first suit
- Changed: "Remove redundant pickup alternatives" and "Stagger placement of pickups" are no longer experimental options and will be included in all presets moving forwards.

### AM2R

- Added: Shell script to make launching randomized games easier on Flatpak.
- Added: Plasma Beam Chamber's crumble blocks will be gone when the softlock prevention setting is turned on.
- Fixed: Visual time of day discrepancy with Septoggs and the tileset if started at GFS Thoth.
- Fixed: A flipped water turbine if the vanilla water turbine was set to be changed to one.
- Fixed: Crash when starting the game and loading a save room which contains a destroyed water turbine.
- Fixed: "Cancel" button not working properly on "Toggle" Missile-Mode.

#### Logic Database

- Changed: Zeta and Omegas combat rebalanced for lower difficulties.

### Metroid Dread

- Added: Power Bomb Limitations now shows up on the Preset Summary when enabled.

#### Logic Database

##### Artaria

- Added: In Screw Attack Room: Get from Door to Freezer(Power) to Start Point 2 by sliding.
- Added: In Screw Attack Room: Get from Start Point 2 to Early SA Platform with Space Jump.
- Added: In Screw Attack Room: Get from Door to Freezer(Power) to Screw Attack Pickup by using Shinespark. Requires Speed Booster Conservation Beginner and Disabled Door Lock Randomizer.
- Added: In EMMI Zone Hub: Get to the item pickup and the top left door from Door to Ballspark Hallway, using Shinespark, Speed Booster Conservation Beginner.
- Added: In EMMI Zone Hub: Get to the item pickup from Door to Ballspark Hallway using Speed Booster and Spider Magnet.
- Fixed: In EMMI Zone Hub: Getting to the item pickup from Door to Ballspark Hallway using Flash Shift and Single Wall Jump is now separated from the Grapple Movement alternative.
- Fixed: In EMMI Zone Hub: Getting to the item pickup from Door to Ballspark Hallway using Flash Shift and Single Wall Jump now requires a Flash Shift Upgrade.
- Fixed: In EMMI Zone Hub: Getting to the item pickup from the lower door to Wide Beam Block Room using a Shinespark now requires Door Lock Rando to be disabled.
- Removed: In EMMI Zone Hub: Redundant option: getting from the lower to the upper Door to EMMI Zone Exit Southwest using Speed Booster when Door Lock Rando is disabled.

##### Burenia

- Added: In Gravity Suit Tower: Getting from the Lower door to Ammo Station South to the Upper door to Gravity Suit Room is in logic with either Power Bombs or after breaking the floor.
- Changed: In Gravity Suit Tower: Getting from the Lower door to Ammo Station South to the Lower door to Gravity Suit Room is now locked behind Highly Dangerous Logic

##### Cataris
- Added: In Underlava Puzzle Room 2: Use Speed Booster with at least one upgrade to shinespark through the speed blocks from the right.

##### Ferenia

- Added: In EMMI Zone Exit Middle: Use Wave Beam and Charge Beam or Power Bombs to open the Upper Door to EMMI Zone Exit West, then traverse through that room to get to the upper door.
- Added: In Purple EMMI Arena: Use Water Space Jump (Intermediate) to jump out of the water to reach the door.
- Changed: In EMMI Zone Exit Middle: Going from the Dock to Map Station to the Door to EMMI ZONE Exit West (Lower) is now trivial.
- Changed: In Purple EMMI Arena: Jumping out of the Water to reach the door using Cross Bombs now requires Water Bomb Jump Beginner. Using Normal Bombs no longer requires Spin Boost.

##### Ghavoran

- Changed: Golzuna logic has been overhauled to include Storm Missiles, Bombs, or Cross Bombs to fight it and forcing Flash Shift, Spin Boost, or Space Jump to dodge its attacks if not using shinesparks to defeat it.
- Fixed: Missing check on PB limitations to get to Orange Teleportal by opening the door from the tunnels below.

### Metroid Prime

- Fixed: Some rooms not appearing on map when "Open map from start" export option is selected
- Fixed: Parasite Queen permadeath when skipping death cutscene
- Fixed: Black bar in Control Tower cutscene
- Fixed: Minor PAL issues regarding Skippable Cutscenes in Exterior Docking Hangar and Sunchamber
- Added: Preset option to force Normal or Hard difficulty in the Main Menu
- Added: More Base QoL
  - All rooms now automatically play music appropriate to the area, even if the original music trigger has not been touched
  - The bomb blocks in Lava Lake and Chapel Tunnel are gone forever once destroyed
  - Fix Arboretum rune scan not always appearing when vines are retracted
  - Fix broken load trigger in Aether Lab Entryway
  - Tweaked the size of some door open and loading triggers
  - Sun Tower Access Ghost can now be seen after performing Early Wild
  - Better music timing of Elite Pirate breakout
  - Fix Chapel of the Elder's item platform not rising up all the way
  - Removed more "flashbang" effects
- Changed: Research Core item acquisition cutscene removed in Competitive Skippable Cutscenes
- Changed: Reintroduce and improve loading trigger optimization in Warrior Shrine
- Changed: Update in-game text when refilling PBs at missile stations
- Changed: The Missile Launcher's broad category is now "missile system" instead of "missile-related upgrade".

#### Logic Database

- Added: Database logic for Hard Mode

##### Chozo Ruins

- Added: Vault NSJ with Wallboosts
- Changed: Decreased Difficulty of Tower of Light NSJ Slope Jump

##### Magmoor Caverns

- Added: Fiery Shores wallcrawl to reach Upper Item

##### Phazon Mines

- Added: Difficult HBJ in MQB Phazon Pit
- Added: Elite Research Single Room OOB to Item
- Added: Upper Elite Research Dash to Reach Item NSJ

##### Phendrana Drifts

- Changed: Thardus Thermaless with Bombs and w/o adjusted
- Added: Phendrana Canyon NSJ Scanless Damage Boost
- Added: Phendrana's Edge NSJ Grappleless BSJ
- Added: Ruined Courtyard NSJ Climb UBJ
- Added: Thardus Skip NSJ from North Quarantine Tunnel

##### Tallon Overworld

- Added: Great Tree Hall Lower NSJ Climb BSJ
- Added: Landing Site B Hop to Reach Gully NSJ

### Metroid Prime 2: Echoes

#### Logic Database

- Changed: Climbing Transport A Access using slope jump + NSJ SA no longer incorrectly requires SJ as well

## [7.0.1] - 2023-11-??

- To be decided if it will be necessary.

## [7.0.0] - 2023-11-03

- **Major** - Added: AM2R has been added with full single player support. Includes Door Lock Rando, some toggleable patches and more.
- Changed: The Changelog window has received a slight overhaul. The date of each release is shown, hyperlinks are fixed, and patch notes are now accessed through a drop-down box (previously used vertical tabs).
- Changed: Trick level sliders ignore mouse scroll inputs, preventing unintended preset changes.
- Changed: The Trick Details list in the menu bar no longer displays tricks that shouldn't be visible in the UI.
- Changed: For Multiworld, sending collected locations to the server can no longer fail if there's an error encoding the inventory.
- Changed: The directory layout has now changed, moving everything that isn't the executable to an `_internal` folder.
- Changed: When verifying the installation, missing files and modified files are listed in the console and log.
- Changed: An explicit error is now displayed when a preset has minimum random starting items higher than the maximum.
- Fixed: Map tracker selects the correct start location if the preset has only one start location that is not the default.
- Fixed: When verifying the installation, the title of the popup now properly says "Verifying installation".
- Fixed: Exporting with hidden item models in a multiworld now works properly.

### Resolver

- Fixed: Bug where damage constraints in chains were not understood correctly.
- Fixed: Damage reductions from multiple suits are no longer multiplied together.
- Improved: The output from the resolver now includes the node with the victory condition.
- Improved: When using verbosity level High or above, the energy is displayed in the output.
- Improved: Speed up resolving of hard seeds by allowing skipping of more kinds of unsatisfied requirements.

### Cave Story

- **Major** - Added: Multiworld support. Currently only supports the version of freeware provided by Randovania.
- Fixed: Exporting Cave Story no longer causes a runtime error.
- Fixed: Presets that start in Camp no longer error in generation.
- Changed: The bookshelf in Prefab House now returns you to Prefab Building, before the boss rush.
- Fixed: Alt-tabbing while in fullscreen no longer crashes the game.
- Fixed: You can no longer select a negative weapon slot from the inventory.
- Fixed: The teleporter menu no longer flickers.

### Metroid Dread

- Fixed: Custom shields now use the correct shader and texture effects and no longer a black background
- Fixed: Issues with negative amount for ammo items. The current amount was set to a wrong value and you had to use a ammo refill station. This also caused issues with the auto tracker and multiworld.

#### Logic Database

- Fixed: The "Power Bomb Limitations" setting is now respected for opening Charge Beam Doors.

##### Artaria

- Changed: Going to Transport to Dairon with Speed Booster now requires the Speed Booster Conservation trick set to Beginner.
- Changed: The item above Proto EMMI now requires Speed Booster Conservation set to Beginner when reaching it with Speed from the top.
- Changed: Using Speed Booster to reach the pickup in EMMI Zone First Entrance now requires either the EMMI defeated or Speed Booster Conservation set to Beginner.

##### Burenia

- Added: Use Spin Boost with Wall Jump to climb from left to right at the top of Gravity Suit Tower.
- Changed: The Early Gravity sequence now requires the Speed Booster Conservation trick set to Beginner.

##### Cataris

- Added: Ledge warp out of the Diffusion Beam Room to avoid being trapped by the one way door and the blob.
- Changed: The item in Dairon Transport Access now requires the Speed Booster Conservation trick set to Beginner.
- Changed: The speed blocks leading to Underlava Puzzle Room 2 now require the Speed Booster Conservation trick set to Beginner or Power Bombs.

##### Dairon

- Changed: The lower item in the Freezer now requires the Speed Booster Conservation trick set to Beginner.
- Changed: The item in Ghavoran Transport Access now requires the Speed Booster Conservation trick set to Beginner when using Space Jump.
- Changed: The item in Storm Missile Gate Room now requires the Speed Booster Conservation trick set to Beginner when coming from above.

##### Elun

- Added: Elun's Save Station is now a valid starting room.
- Changed: The item in Fan Room now requires the Speed Booster Conservation trick set to Beginner.

##### Ferenia

- Added: Emmi Zone West Exit now has a Damage Boost trick to move from the center platform to the west door.
- Changed: The item in Fan Room now requires the Speed Booster Conservation trick set to Beginner or Gravity Suit with door lock rando disabled.
- Changed: The item in Speedboost Slopes Maze now requires the Speed Booster Conservation trick set to Beginner.
- Changed: The Missile+ Tank in Space Jump Room now requires the Speed Booster Conservation trick set to Beginner.

##### Ghavoran

- Changed: Going up Right Entrance with Speed Booster now requires the Speed Booster Conservation trick set to Beginner.
- Changed: The upper item in Golzuna Tower now requires the Speed Booster Conservation trick set to Beginner when using Spin Boost from the top.

### Metroid Prime

- Changed: In the Auto-Tracker Pixel Theme, visors are now pilled, Boost Ball icon with a proper trail, improvements to Power Bomb icon.
- Fixed: Counting normal damage reductions from suits twice.
- Fixed: Item position randomizer not being random.
- Fixed: Foreign object in ruined shrine
- Fixed: Room rando + cutscene skip compatibility
- Fixed: Crash when exporting a seed with a blast shield in phazon infusion chamber and essence death teleporter
- Fixed: [PAL/JP] Restored Missile and Charge shot stun in one hit on Ridley
- Fixed: [PAL/JP] Restored Wavebuster cheese on Ridley
- Fixed: When customizing cosmetic options, the labels are now properly updated.

### Metroid Prime 2: Echoes

- Added: One new Joke Hint referring to Raven Beak added to the pool
- Changed: In the Auto-Tracker Pixel Theme, visors are now pilled, Boost Ball icon with a proper trail, Screw Attack icon now faces clockwise, dedicated Power Beam icon.
- Changed: Damage Requirements for Warrior's Walk Item Pickup has been lowered from 80 to 60 dmg in total (30 energy getting the item and 30 energy going back)

## [6.4.1] - 2023-10-12

### Metroid Dread

- Removed: The "Power Bomb Limitations" has been disabled due to issues. This will be re-added in the future.

## [6.4.0] - 2023-10-05

### Metroid Dread

- Fixed: The "Power Bomb Limitations" setting is now accounted for by logic.

### Metroid Prime:

- Fixed: When room rando is enabled, cutscenes are no longer skippable to avoid a bug with elevators. This will be properly fixed in the future.

## [6.3.0] - 2023-10-02

- Added: During generation, if no alternatives have a non-zero weight, try weighting by how many additional Nodes are reachable.
- Added: Data Visualizer now has a very visible checkbox to quickly toggle if the selected trick filters are enabled.
- Added: When trick filters are enabled, a line is added indicating how many requirements are being filtered.
- Changed: The generator will now consider placing Energy Tanks, if there's a damage requirement that's exactly high enough to kill the player.
- Fixed: The menu option for viewing all Randovania dependencies and their licenses has been restored.
- Fixed: The generator should now handle cases with negative requirements a little better.
- Fixed: Map tracker works again for Metroid Dread and Metroid Prime.

### Resolver

- Fixed: Bug where nested requirements were combined wrongly.
- Improved: Order of exploring certain dangerous events.

### Metroid Dread

- Added: Enky and Charge Beam Doors can be made immune to Power Bombs. This is enabled in the Starter Preset, and can be toggled in Preset -> Game Modifications -> Other -> Miscellaneous -> Power Bomb Limitations.
- Added: Warning in the FAQ about custom text not displaying if the game is played in languages other than English.
- Changed: Exporting games is now significantly faster.

#### Logic Database

- Added: 3 videos to the logic the database for a diagonal bomb jump in Ghavoran, a single-wall jump in Cataris, and a diffusion abuse trick in Artaria.

##### Artaria

- Changed: EMMI Zone Spinner: The connection to the pickup that is available before flipping the spinner now also requires door lock rando and Highly Dangerous Logic to be enabled.

##### Burenia

- Changed: Teleport to Ferenia: Using Speed Booster to get past the Shutter Gate now requires Speed Booster Conservation Beginner.

##### Cataris

- Changed: Thermal Device Room South: The connections to the thermal door that closes after using the thermal device now logically remains open when door lock rando is disabled and the "Can Slide" and "Shoot Beam" templates are satisfied. This is a handwave that makes the thermal device no longer a dangerous resource.
- Changed: Single-wall Jump trick in Cataris Teleport to Artaria (Blue) now requires a slide jump.
- Changed: Exclude Door above First Thermal Device from Door Randomization. Effectively making the First Thermal Device a safe action also when doors are randomized.

##### Dairon

- Changed: Yellow EMMI Introduction: Using Speed Booster to go through the Shutter Gate, right to left, no longer requires Flash Shift Skip.

##### Ferenia

- Changed: Purple EMMI Introduction: Using Speed Booster to get past the Shutter Gate now requires Speed Booster Conservation Intermediate instead of Flash Shift Skip Beginner.

##### Ghavoran

- Changed: The connection of EMMI Zone Exit Southeast and EMMI Zone Exit West is now a proper door. This enables it to now be shuffled in door lock rando.
- Changed: Going backwards through the Eyedoor now requires having first destroyed it, Flash Shift and Intermediate Movement, or being able to tank the damage.

### Metroid Prime

- Fixed: Door from Quarantine Access A to Central Dynamo being inoperable with Reverse Lower Mines enabled.
- Fixed: Minor issues with new skippable cutscenes option.
- Fixed: PAL export with skippable cutscenes
- Fixed: Flaahgra crash with skippable cutscenes (fingers crossed)
- Fixed: Warrior shrine loading behavior
- Changed: Remove white screen flash effect when crates explode.
- Changed: Skippable cutscene modes are no longer experimental. Skippable is the new default. Competitive cutscene mode has been updated appropriately.
- Changed: Update tournament winner scan in Artifact Temple
- Changed: Improve loading times when leaving MQB
- Changed: Parasite Queen no longer respawns on 2nd pass
- Changed: The post-Parasite Queen layer in Biotech Research Area 1 now prevents backtracking through Emergency Evacuation Area (1-way door)
- Removed: Major/Minor Cutscene Mode (Major hidden behind experimental options)

#### Logic Database

##### Impact Crater

- Added: The Metroid Prime Exoskeleton fight has full combat logic.

##### Chozo Ruins

- Added: Sun Tower Sessamoharu Complex Bomb Jump to Skip Super Missiles/Scan Visor

##### Phazon Mines

- Added: Phazon Processing Center between Pickup and Maintenance Tunnel Door
- Fixed: Traversing from the Spider Track Bridge to the Quarantine Access A door in Metroid Quarantine A now properly requires the barrier to be removed or `Backwards Lower Mines` to be enabled.

##### Phendrana Drifts

- Added: New Thardus Skip Method from Room Center
- Added: Quarantine Monitor to North Quarantine Tunnel Thardus Skip
- Added: Phendrana Shorelines Spider Track item without spider ball out of bounds trick

### Metroid Prime 2: Echoes

- Changed: When Progressive Grapple is enabled, it will now show `2 shuffled copies` rather than `Shuffled` for better consistency.
- Changed: A proper error message is displayed when mono is not found, when exporting a game on macOS and Linux.

#### Logic Database

- Added: 22 videos to the logic database. see the [Video Directory]
(https://randovania.github.io/Metroid%20Prime%202%20Echoes/) for the full collection
- Added: Comments to some Beginner Bomb Jump tricks
- Changed: The trick setting "Suitless Ingclaw/Ingstorm" got renamed to "Suitless Dark Aether" with the intention to cover more tight Dark Aether energy requirements outside of Ingclaw or Ingstorm related checks.

##### Sky Temple Grounds:

- Changed: War Ritual Grounds, Shrine Access, Lake Access, Accursed Lake, Phazon Pit and Phazon Grounds will now require a Suit on trickless settings

##### Agon Wastes:

- Added: Main Reactor: Scan Dash (Advanced) to reach the Luminoth Corpse which allows to reach the item through Slope Jumps and Standable Terrain (Advanced).
- Added: Main Reactor: It is now possible to get to the item with only Spider Ball, Morph Ball Bombs, Standable Terrain (Intermediate) and Bomb Space Jump (Expert) without Space Jump.

##### Dark Agon Wastes:

- Added: Hall of Stairs: Bomb Space Jump (Advanced) to reach Save Station 3 Door without Space Jump

##### Dark Torvus Bog:

- Added: Portal Chamber (Dark): It is now possible to reach the Portal with a Slope Jump (Intermediate) and Screw Attack without Space Jump.

##### Sanctuary Fortress:

- Added: Main Gyro Chamber: Instant Morph (Hypermode) into boost, to destroy the glass to Checkpoint Station
- Added: Reactor Core Item pickup now possible with just Spider Ball and Morph Ball Bombs via Standable Terrain (Intermediate) and Bomb Jump (Intermediate)
- Added: Vault: Extended Dash (Expert) and Boost Jump (Expert) Method to reach the Spinner Side
- Added: Accessing the portal in Watch Station with a Bomb Space Jump (Advanced) to reach the Spider Track, Standable Terrain (Advanced) to reach the Bomb Slot, and an Instant Morph (Advanced)

##### Ing Hive:

- Added: Hive Temple Access: Slope Jump (Expert) into Screw Attack to skip Hive Temple Key Gate
- Changed: Temple Security Access: Z-Axis Screw Attack Trick is changed into Screw Attack into Tunnels (Advanced)
- Changed: Culling Chamber and Hazing Cliff will now require a Suit on trickless settings

## [6.2.0] - 2023-09-02

- Added: "Help -> Verify Installation" menu option, to verify that your Randovania installation is correct. This is only present on Windows.
- Changed: Game generation is now up to 150% faster.
- Changed: The resolver now tries otherwise safe actions behind a point of no return before it tries actions that give dangerous resources. This makes the solve faster by avoiding some cases of backtracking.
- Changed: Comments no longer prevent And/Or requirements from being displayed as short form.
- Fixed: Auto Tracker icons that were supposed to be always visible no longer show as disabled.
- Fixed: Opening race rdvgame files from older Randovania versions now works properly.
- Fixed: Exporting games with hidden Nothing models don't crash during the exporting process anymore.
- Fixed: For macOS, exporting Metroid Prime 2: Echoes games does not require you to run Randovania from within a terminal anymore to see the Mono installation.

### Metroid Dread

- **Major** - Added: Elevator and Shuttle randomizer. The destination is shown on the elevator/shuttle's minimap icon and in the room name, if enabled. This will show different area names to the logic database for some items.
- **Major** - Added: Split beams and missiles. When playing with non-progressive beams or missiles, each individual upgrade provides a unique effect instead of providing the effects of all previous upgrades.
- Added: An in-game icon will appear if the player becomes disconnected from the multiworld server.
- Changed: The Starter Preset and April Fools 2023 preset now have non-progressive beams and missiles, instead of progressive.
- Changed: Bomb Shields are no longer vulnerable to Cross Bombs.
- Fixed: The door model for certain door types now uses the intended textures correctly.
- Fixed: The save file percentage counter and the per-region percentage counter are now all updated correctly.

#### Logic Database

- Added: Diagonal Bomb Jump in Ferenia - Speedboost Slopes Maze.
- Added: Diagonal Bomb Jump in Burenia - Main Hub Tower Top, to the Missile Tank, using either Gravity Suit or an out of water bomb jump.
- Added: In Dairon - West Transport to Ferenia, use Wave Beam to push the Wide Beam Block from above, without Wide Beam.
- Added: Logic to handle having Ice Missiles without Super Missile.
- Added: In Ghavoran - Teleport to Burenia, Cross Bomb Skip using just Morph Ball to get to and from the Pickup. Rated one level higher than the corresponding usage with Flash Shift or Spin Boost.
- Added: Ledge Warp usage to flip the spinner in Ghavoran next the Transport to Elun, and in Elun to release the X.
- Added: All Chozo-X encounters now have energy requirements.
- Changed: Added Wide Beam to missile farming during Kraid's fight.
- Changed: Fighting Kraid in Phase 2 without going up is moved from Beginner Combat to Intermediate.
- Changed: Fighting Kraid with no energy is now Intermediate Combat. Fighting with 1 Energy Tank is Beginner.
- Changed: Dodging in all Chozo-X fights now has Flash Shift as trivial, Spin Boost with Beginner Combat, and nothing with Intermediate.
- Changed: In Dairon - Teleport to Artaria, breaking the speed blocks is no longer "dangerous". This is done by removing the "Before Event" condition on breaking the blocks from above.
- Changed: In Artaria - Water Reservoir, breaking the blob is no longer "dangerous", as long as Slide is not randomized. This was previously dangerous because there's a connection in EMMI Zone Exit Southwest that makes use of Speed Booster, however, by simply adding a "Can Slide" option on the same condition, the logic now sees the blob as safe.
- Changed: In Burenia: Fighting Drogyga is now only "dangerous" if Highly Dangerous Logic is enabled. This is achieved by adding a Highly Dangerous Logic constraint on all instances where the logic uses "Before Drogyga" on connections in the Underneath Drogyga room.
- Changed: Move victory condition to after Raven Beak, and encode all requirements to finish the escape sequence to that connection. This avoids having a "dangerous" resource at the end of the game.
- Changed: In Burenia - Main Hub Tower Middle, lowering the Spider Magnet Wall is now "dangerous" only when Highly Dangerous Logic is enabled. The connection from the bottom of the room to the Pickup Platform that uses Grapple Movement requires the Spider Magnet Wall to not be lowered now requires Highly Dangerous Logic. The randomizer currently doesn't have the necessary options to make this connection mandatory in any seeds anyway.
- Changed: Most instances of pushing Wide Beam Blocks by using Wave Beam through walls now no longer need Wide Beam. Notable exception is Dairon - West Transport to Ferenia, from below.
- Changed: Boss fight logic using Ice Missile without Super Missile is no longer an option, and effectively requires as many missiles as with normal Missiles.
- Changed: Boss fight logic now understands how damage values work with Split Beams behavior.
  - Affected bosses: Robot Chozo fights, Chozo X fights and Raven Beak.
  - Having only Plasma Beam or only Wave Beam is only used to fight the Robot Chozos, at Combat Intermediate.
  - Having both Plasma Beam and Wave Beam is considered as the same bracket as only Wide Beam.
  - Having Wide Beam and Wave Beam is considered as the same bracket as Wide Beam and Plasma Beam.
- Changed: Exclude Ghavoran door between Flipper Room and Elun Transport Access from being shuffled as a Grapple Beam door in Door Lock rando. This is to enable a Ledge Warp to flip the Spinner from below.
- Changed: In Ghavoran - Flipper Room, rotating the flipper the normal way can now be in logic before having pulled the Grapple Block at Right Entrance or having turned on Power Switch 2 in Dairon, if Transport Randomizer is enabled.
- Changed: Revised logic for fighting Corpius
  - When using missiles without an ammo requirement, the X must not have been released.
  - Using Cross Bomb is moved to Combat Beginner
  - For Missiles, Super Missiles and Ice Missiles, the number of required missiles is reduced by 1, which matches the pre-existing comments. These alternatives remain Combat Intermediate.
  - For Missiles, Super Missiles and Ice Missiles, these can now also be used without combat tricks, but you need 1.5x as many units of Missiles ammo as the combat trick version.
  - Added Storm Missiles.
- Fixed: A typo in the room name Ferenia - East Transport to Dairon has been changed from East Transport to Darion.
- Fixed: In Burenia - Teleport to Ghavoran, to open the Plasma Beam door from below, add requirement to have Plasma Beam. This becomes relevant with Separate Beam Behavior.
- Fixed: In Artaria - Teleport to Dairon, to enter the teleport itself using Wave Beam, add requirements to have Wide Beam and Door Lock Rando being disabled. The former becomes relevant with Separate Beam Behavior.
- Fixed: In Cataris - Kraid Area, when using Wave Beam to fight Kraid from behind, you now also need the rest of the rest of the requirements to fight Kraid.

### Metroid Prime

- Fixed: One-way elevator mode not able to generate
- Fixed: Doors openable underneath blast shields
- Fixed: Doors and Blast shields hurting the player with reflected shots
- Fixed: Starting items getting  ignored when starting in Connection Elevator to Deck Alpha
- Fixed: Skipping the cutscene in Connection Elevator to Deck Alpha also skips item loss
- Fixed: Doors in Omega Research not locking
- Fixed: Elite Control entry Barrier activating again
- Fixed: Hall of the Elders "New Path Opened" HUD Memo not appearing
- Fixed: Some unskippable cutscenes
- Fixed: Removed HUD Memos in Emergency Evacuation Area
- Fixed: Timing of Metroids in Metroid Quarantine A
- Fixed: Stuck camera in control tower
- Fixed: Timing of flying pirates in control tower
- Fixed: Echoes Unlimited Missiles model now appears larger
- Added: More Quality of life improvements over vanilla
  - Colorblind friendlier flamethrower model
  - Power Bombs now have a heat signature
  - Power Conduits activate even if only 1 of 3 wave particles hit
  - Main Quarry power conduit no longer reflects charged wave
  - Added lock to top door during Phazon Elite fight
  - Doors unlock from picking up the artifact item instead of the Phazon Elite dying

#### Logic Database

##### Chozo Ruins

- Added: Reverse Flaahgra in Sun Tower is now logical
- Added: Furnace E Tank Wall Boost Escape
- Added: Transport Access North Wallboost to Hive Totem from Elevator
- Added: Trigger Ghosts from Sun Tower Access without Bombs or Spider

##### Phazon Mines

- Added: Fungal Hall A now has Energy and Combat Logic
- Added: Fungal Hall A SJ Scan Dash Grapple Skip
- Added: Fungal Hall Access NSJ Bombless Escape to Fungal Hall A

##### Phendrana Drifts

- Changed: Phendrana Canyon Pickup NSJ Bombless Triple Boost Adjustments
- Changed: Control Tower Plasma Skip is now Beginner
- Added: Hunter Cave Bunny Hop to reach Hunter Cave Access from Lower Edge Tunnel
- Added: Hunter Cave Slope Jump to reach Chamber Access from Lake Tunnel

##### Tallon Overworld

- Added: Root Cave Climb NSJ Boost Strat

### Metroid Prime 2: Echoes

- Added: New cosmetic suit options. Please note that these suits require the experimental patcher to be enabled.
- Added: The internal game copy is automatically deleted when exporting a game fails in certain situations.

#### Logic Database

- Added: 307 videos to the logic database. see the [Video Directory]
(https://randovania.github.io/Metroid%20Prime%202%20Echoes/) for the full collection.

##### Temple Grounds

- Added:  NSJ Extended Dash (Expert) to cross Grand Windchamber through the middle platform.

##### Sky Temple Ground

- Removed: Phazon Grounds NSJ, No SA -> Invisibil Objects (Hypermode) or Movement (Expert) and Dark Visor. Doesn't exist.

##### Agon Wastes

- Added: NSJ Extended Dash (Advanced) to reach Temple Access Door in Mining Station A.

##### Sanctuary Fortress

- Added: Extended Dash (Expert) to reach the Scan Post in Watch Station Access from Main Gyro Chamber Door.
- Added: Extended Dash (Expert) to reach Main Gyro Chamber Door in Watch Station Access from the Scan Post Side.
- Added: Workers Path - Screw Attack from Z-Axis (Intermediate) now requires Bomb Space Jump (Intermediate) from Dynamo Works
- Added: Workers Path - Bomb Jump (Advanced) method added to reach cannon NSJ from landing platform

## [6.1.1] - 2023-08-07


- Changed: Improve performance significantly when opening a Multiworld session with long history.
- Changed: Slightly improve performance when opening game details.
- Fixed: The correct error is displayed when the incorrect password is provided for Multiworld Sessions.

### Metroid Dread

- Fixed: The progress bar when exporting no longer reaches 100% earlier than intended in some situations.
- Added: Racetime seeds can now be directly imported into Randovania

## [6.1.0] - 2023-08-02

- **Major** - Removed: Starting sessions is no longer necessary and has been removed as an option. It's now always possible to clear a generated game.
- Added: Importing permalinks and rdvgames in a multiworld session now creates new worlds if missing.
- Added: The Generation Order spoiler now has a field to filter it.
- Added: An "Export Game" button has been added to "Session and Connectivity" tab as a shortcut to export any of your worlds.
- Added: It's now possible to filter the history tab in a Multiworld session.
- Added: Add Ready checkbox for Multiworld sessions.
- Added: A new tool was added to the Pickup tab of Game Details that lets you quickly find in which worlds your pickups are.
- Added: The time a world last had any activity is now displayed in the Multiworld session.
- Added: A toggle for allowing anyone to claim worlds in a Multiworld session.
- Added: Sending pickups to an offline world now updates the auto tracker.
- Added: Warnings now show up in Multiworld sessions if you're not connected to any of your worlds.
- Changed: The popup when replacing a preset for a Multiworld Session now has the same features as the solo game interface.
- Changed: Text prompts now default to accepting when pressing enter.
- Changed: Reorganized the top menu bar. The Advanced menu is now called Preferences, with an Advanced sub-menu. Opening the Login window is now in the Open menu.
- Changed: The handling for presets that can't be loaded have been improved.
- Changed: Finishing a session is now called hiding a session, and now can be undone.
- Fixed: Multiworld now properly respects major/minor configuration of each world.
- Fixed: The generation order for multiworld session now correctly handles any kind of names.
- Fixed: Any buttons for changing presets or deleting worlds are properly disabled when a game is being generated.
- Fixed: Import rdvgames for games that uses certain features, like Sky Temple Keys on Bosses or Metroid DNA in Dread, now works properly.
- Fixed: Session Browser now properly sorts by creation date and user count. It also now properly defaults to showing recent sessions first.
- Fixed: Tracking another user's inventory now properly keeps working after a connection loss.
- Fixed: Sorting the session history and audit log now works properly.
- Fixed: In Multiworld session, the Claim world button is now properly disabled when you don't have permissions.
- Fixed: Changing a preset no longer causes it to lose its position in the tree.
- Removed: Connecting to Dolphin on Linux executable builds is now hidden on known situations that it doesn't work properly.

### Metroid Dread

- **Major** - Added: Multiworld support for Dread.
- Changed: Ryujinx (Legacy) is disabled when auto-tracker support is on, or in a multiworld.
- Fixed: Dairon - Navigation Station North can no longer be assigned a hint, which would then be replaced with DNA Hints.
- Added: A new auto-tracker layout featuring progressive items.
- Added: Custom shields now have alternate and more accessible models, which can be toggled per-shield in Cosmetic Options.

#### Logic Database

- Added: 2 videos to the database
- Added: Slide from right to left in Cataris - Total Recharge Station South.
- Added: Grapple Movement to get from Lower Door to Wide Beam Block Room to Upper Door in Artaria - EMMI Zone Hub.
- Added: Crossing the water gap in Ferenia EMMI Zone Exit East with just Bombs (Hypermode IBJ and DBJ) or Cross Bombs and a Slide Bomb Boost (currently Movement Advanced).
- Added: Use Speed Booster and Gravity Suit to escape Cataris - Kraid Arena after fighting Kraid.
- Added: Using Wall Jump to get past the Flash Shift gate in Burenia - Teleport to Ferenia.
- Changed: Make it possible to get to the Diffusion Beam location without Morph Ball.
- Fixed: Entering Hanubia Orange EMMI Introduction from the right now requires having beaten the Red Chozo.
- Fixed: The Pseudo Wave Beam in Burenia - Burenia Hub to Dairon now correctly requires Wide Beam.
- Fixed: Logic issues surrounding ending the Chain Reaction sequence in Artaria, aka the Vanilla Varia Suit area.
- Removed: In Cataris - Green EMMI Introduction, the advanced Pseudo Wave Beam to break the blob from below is removed.
- Removed: In Ghavoran - Blue EMMI Introduction, the trickless Ballspark to climb the room has been removed.

### Metroid Prime

- Added: Experimental Option - `Skippable` Cutscene Mode. Keeps all cutscenes in the game but makes it so they can be skipped with the START button
- Added: Experimental Option - `Competitive (Experimental)` Cutscene Mode Removes some cutscenes from the game which hinder the flow of competitive play. All others are skippable. This will eventually replace the existing Competitive implementation.
- Added: Introduction of non-critical fixes and improvements to the base game such as fixed sound effects and removed tutorial popups. Those wanting an untainted experience of the vanilla game may still do so at their own risk by activating "Legacy Mode". For technical description of what's changed, see [qol.jsonc](https://github.com/toasterparty/randomprime/blob/randovania/generated/json_data/qol.jsonc)
- Added: Completely overhauled how custom Blast Shields and Doors look
- Added: Morph Ball Bomb and Charge Beam door locks now use Blast Shields so that they only need to be opened once with that weapon
- Added: New "Gamecube" pickup model which acts as a placeholder for all non-nothing items without a suitable model which can be displayed natively
- Added: The "Hints" page in the "Game" window now lists the location of the Phazon Suit hint.
- Changed: Non-NTSC enemies now have their health reset to match NTSC 0-00
- Changed: Blast Shields are much more visible in dark rooms
- Fixed: Random Elevators settings should no longer have mismatches between the UI and the preset regarding which elevators are excluded.
- Fixed: HoTE statue door can now handle a blast shield cover
- Fixed: Old scan points lingering in Door Lock Rando
- Fixed: Door Lock Rando shields now make explosion sounds

#### Logic Database

- Added: 52 videos to logic database, bringing the total available via the [Video Directory](https://randovania.github.io/Metroid%20Prime/) to 276

##### Chozo Ruins

- Added: The Hall of the Elders Ghost Skip from Reflecting Pool Access to reach Crossway Access South, using advanced level tricks.
- Added: Knowledge (Intermediate) for reaching Elder Chamber without fighting the Chozo Ghost.
- Added: Main Plaza - Tree item OoB logic.
- Added: Crossway - Easier boost only method for item.
- Changed: Tower of Light - Reduced gravityless SJ slope jump to tower chamber to Beginner.
- Fixed: Ice Beam has been removed from the connection to Elder Chamber in Hall of the Elders.
- Fixed: The Door in Tower of Light Access that leads to Ruined Shrine is now a normal Door instead of a Wave Beam Door.
- Changed: Ruined Nursery Bombless Standables Logic Adjustments
- Added: Ruined Nursery Bombless w/ Boost strat
- Added: Training Chamber Ghost Skip

##### Phendrana Drifts

- Changed: Quarantine Cave - Various cleanup with Thardus fight logic. Reworked visor requirements. Added Missile strategy (allows Ice Beam only fight logically).
- Added: Added Quarantine Cave NSJ Scan Dash to Q-Mon Tunnel
- Added: Dash to Q Mon from Room Center with SJ
- Added: Reverse Thardus Skip Logic (Scan and Scanless)
- Added: Thardus Hop
- Changed: Ice Ruins West Baby Sheegoth Jump Damage Requirements and Trick Adjustments
- Added: Gravity Chamber Pickup (Missile) NSJ w/o Grapple/Plasma Dash Method and Bombu Method

##### Phazon Mines

- Added: Metroid Hop to reach Missile from Quarantine Access A
- Changed: Various Metroid Quarantine A logic adjustments
- Fixed: NSJ Phazon Processing Center having too few requirements

### Metroid Prime 2: Echoes

- Added: Tracker layout "Debug Info", which also shows details useful for investigating errors.
- Added: The Coin Chest model from multiplayer is now used for offworld items instead of the ETM model.
- Changed: The Power Beam and the Morph Ball now use the Coin Chest model when shuffled, instead of the ETM model.
- Added: 4 new joke hints in the pool.
- Fixed: The gate in Command Center now opens correctly when using the new patcher.
- Fixed: Doors in Venomous Pond can no longer become blast shields.
- Fixed: The door from Sacrificial Chamber Tunnel to Sacrificial Chamber has been excluded from door lock rando.
- Fixed: Random Elevators settings should no longer have mismatches between the UI and the preset regarding which elevators are excluded.

#### Logic Database

- Added: 4 videos to logic database, see the [Video Directory](https://randovania.github.io/Metroid%20Prime%202%20Echoes/) for the full collection

## [6.0.1] - 2023-07-04

- Added: Option for disabling crash reporting and monitoring.
- Added: In multiworld sessions, you're prevented from selecting a preset that is incompatible with multiworld.
- Added: In multiworld sessions, world names must now be unique.
- Changed: The Privacy Policy has been updated to mention crash reporting and monitoring.
- Changed: Tweaked the error reporting for generating and exporting games.
- Fixed: Importing permalinks and spoilers in multiworld no longer fails.
- Fixed: Generation order is no longer hidden when Door Lock is enabled with Types mode.
- Fixed: Pickups providing negative resources can now be sent in multiworld games.
- Fixed: The prompt for a session name no longer deletes spaces at the end, making it easier to split words.
- Fixed: In multiworld sessions, the copy permalink button is properly disabled before a game is available.

## [6.0.0] - 2023-07-03

- **Major** - Multiworld support has been significantly changed! New features include:
  *  Sessions now have Worlds instead of rows with users, and users can be associated with any number of Worlds.
     * This means it's now possible to play a Multiworld entirely solo.
  *  You can connect to one Dolphin and any number of Nintendont at the same time.
  *  Multiple sessions can be opened at the same time.
  *  A session window is no longer required to be kept open. As long as Randovania is connected to a game, the server communication works.
- Added: It's now possible to drag presets directly into the root of the presets.
- Added: The order you place presets when drag and dropping is now saved.
- Added: New command line arguments `--local-data` and `--user-data` to allow configuring where Randovania saves its data.
- Added: New Door Lock rando mode - Types. In this mode, every single door of a type is swapped with another type. Generation times should be fast and be compatible with multiworld.
- Added: Interface to customize preset description.
- Added: It's now possible to save rdvgame files for race games. This is not available for multiworld.
- Added: When editing a Pickup Node, there's now a button to find an unused pickup index.
- Added: When viewing the spoiler log in a Multiworld session, it will now display the names for each world rather than "Player 1", "Player 2", etc.
- Changed: Discord login is now performed via your browser, instead of the Discord client.
- Changed: Door Lock mode Two-way is now named Doors. The functionality is unchanged.
- Changed: Improved preset descriptions, making them significantly simpler.
- Changed: Some preset options which are not ready for wide consumption have been hidden by default. To show all preset options, please select `Advanced > Show Experimental Settings`.
- Changed: In the Data Visualizer, requirements are now displayed using a tree widget, which allows for collapsing the and/or blocks.
- Changed: Optimized the solver by allowing more resources as additional resources, allowing more actions to be skipped until the necessary resources are found.
- Changed: For Multiworld, it's now preferred to have an additional pickups than placing it in another player's game, when there's no locations left in your game.
- Changed: Randovania now internally uses the term `Region` for what used to be called a `World`. This is mostly an internal change.
- Changed: Connecting to Dolphin is now hidden on macOS, as it never was supported.
- Changed: Door Lock rando generation is now up to 50% faster.
- Fixed: Issue where the resolver didn't find the paths that lead to taking the least damage.
- Fixed: The resolver no longer allows events as additional requirements. This fixes a problem that could lead to an event locking itself.
- Fixed: The `database render-region-graph` command now works properly.

### Cave Story

- Nothing.

### Metroid Dread

- **Major** - Added: Random Starting Locations is now supported. This enables all Save Stations, Navigation Stations, and Map Stations as possible starting options.
- Added: New cosmetic option to display Randovania's area names on the HUD, either always or after room transitions.
- Added: Door Lock Randomizer can randomize doors to be weak to Ice Missile, Storm Missile, Diffusion Beam, Bombs, Cross Bombs, Power Bombs.
- Added: New option under "Game Modifications" to choose how inconsistencies in Raven Beak's damage resistance are handled.
- Added: Auto tracker is now supported via a new game connection choice.
- Added: Exporting now checks if the RomFS folder has some required files.
- Changed: The doors in Itorash are now excluded from being shuffled in Door Lock Randomizer.

#### Patcher Changes

- Added: Belated April Fools 2023 preset. Enables door rando by default, as well as some surprise changes to the item pool. Make sure to see what advice ADAM has to give!
- Changed: Pickups can be configured to take away some of an item instead of giving more (e.g. missile tanks could take away missiles when collected).
- Fixed: Using Morph Ball in Proto Emmi sequence no longer crashes the game.

#### Logic Database

- Added: Grapple Movement (Beginner) for going up the left side of Burenia - Main Hub Tower Middle.
- Added: Movement (Intermediate) and Water Bomb Jump (Intermediate) for getting out of the water at the same spot.
- Added: Grapple Movement (Beginner) for the Grapple only method of reaching the Missile Tank in Main Hub Tower Top.
- Added: Use Speed Booster to skip breaking the blob submerged in water in Artaria Early Cloak room, requires Speed Booster Conservation (Beginner).
- Added: Use Flash Shift to go right after getting the pickup in Artaria EMMI Zone Spinner.
- Added: Use Flash Shift and Slide Jump to go from Artaria White EMMMI Arena to the top door to EMMI Zone Spinner.
- Added: A new way to reach the tunnel in EMMI Hub Zone with Spider Magnet, Flash Shift and Single-wall Wall Jump (Advanced).
- Added: Use a Shinespark to climb up from Above Screw Attack Blocks in Burenia Main Hub Tower Bottom with only Gravity Suit.
- Added: Use a Shinespark to climb up from Alcove Across Grapple Block in Burenia Main Hub Tower Bottom with only Speed Booster using Speed Booster Conservation Beginner.
- Added: Use a Shinespark with Gravity Suit to reach Ammo Recharge South at the bottom of Burenia Gravity Suit Tower before the Destroy Gravity Suit Floor event.
- Added: Use Spin Boost And Gravity Suit with different trick strategies to cross the big gap in Burenia Main Hub Tower Middle.
- Added: Use a Shinespark with Gravity Suit to reach the Spider Magnet wall in Burenia Main Hub Tower Middle from the bottom of the room.
- Added: Climb up to the Charge Beam Door in Burenia Main Hub Tower Middle using Gravity Suit and Flash Shift.
- Added: Climb up from the Charge Beam Door in Burenia Main Hub Tower Middle using Gravity Suit, a Slide Jump, Spin Boost and a Wall Jump.
- Added: Allow using Shinesparks in Gravity Suit Tower by storing speed in the upper part of Gravity Suit Room, also when Door Lock rando is enabled.
- Added: Pseudo-Wave Beam to break the blob in Ferenia Wave Beam Tutorial, from the right.
- Added: Use Spider Magnet with Grapple Beam in Ghavoran Spider Magnet Elevator.
- Added: Use Speed Booster to get past the pool of water in Dairon Freezer before turning on the power.
- Added: Various trick alternatives to get past the pool of water in Dairon Freezer with Bomb Jumps.
- Added: Water Bomb Jump in Burenia Underneath Drogyga to get up to the left ledge with Normal Bomb, rated as Intermediate.
- Changed: Wall Jump from Flash Shift for reaching the left Dock to Main Hub Tower Top in Main Hub Tower Middle has been removed; it is now trickless.
- Changed: Wall Jump from Flash Shift for reaching the left Dock to Main Hub Tower Top in Main Hub Tower Middle has been removed; it is now trickless.
- Changed: Avoid treating Gravity Suit as a dangerous resource, by removing the "No Gravity Suit" constraint from the "Perform WBJ" template.
- Changed: Going through Artaria Lower Path to Cataris using Damage Boost no longer requires Morph Ball.
- Changed: Reduced the difficulty of the Wall Jump in Dairon Teleporter to Artaria, to reach the pickup from the teleporter, from Advanced to Intermediate.
- Changed: Using Wall Jump Advanced to climb across Moving Magnet Walls (Small) in Cataris, aka Adam Skip, now correctly requires Spider Magnet.
- Changed: The Upper Tunnel from Burenia Teleport to Ghavoran to Main Hub Tower Middle has been converted from a Morph Ball Tunnel to a Slide Tunnel. In order to use this tunnel with Slide, Gravity Suit is also required.
- Changed: In Burenia Teleport to Ghavoran, using Power Bombs to get back up from Early Gravity Speedboost Room now requires 2 ammo units of Power Bomb. The purpose is to account for using one unit on the way down in the first place.
- Changed: Water Bomb Jump in Artaria First Tutorial, after adding the water has been changed to Infinite Bomb Jump.
- Changed: Infinite Bomb Jump in Artaria Screw Attack Room to jump out of the water under the Recharge Station has been changed to Water Bomb Jump.
- Changed: Water Bomb Jump in Burenia Underneath Drogyga to get the pickup is now Beginner with Cross Bombs.
- Changed: Water Bomb Jump in Burenia Underneath Drogyga to get up to the left ledge with Cross Bomb is now Beginner.
- Changed: Bomb Jumping to the upper part of Ghavoran Map Station Access now requires Water Bomb Jump Intermediate with Normal Bomb and Beginner with Cross Bomb. This was previously trivial with both of those.
- Changed: Bomb Jumping to the upper part of Ghavoran EMMI Zone Exit Southeast with Cross Bombs is changed from trivial to Water Bomb Jump Intermediate.
- Changed: Bomb Jumping to the upper part of Ghavoran EMMI Zone Exit Southeast with Normal Bombs is changed from Infinite Bomb Jump Intermediate to both Water Bomb Jump Intermediate and Diagonal Bomb Jump Intermediate.
- Fixed: Correctly require breaking the blob in Burenia Teleport to Ghavoran to be able to go from Main Hub Tower Middle to Teleport to Ghavoran through the upper Tunnel.
- Fixed: Burenia Hub to Dairon Transport Blob from Below giving the wrong event resource.
- Removed: Use Cross Bombs to skip the blob submerged in water in Artaria Early Cloak room. The point of this connection is to skip breaking the blob, which is no longer dangerous when you have the Morph Ball.

### Metroid Prime

- Changed: Divided the "Other" tab into "Quality of Life" and "Chaos".
- Changed: QoL Game Breaking, QoL Cosmetic, QoL pickup scans, Varia-only Heat Protection and Deterministic RNG settings are now always enabled. A new chaos option "Legacy Mode" has been added as a catch-all replacement, including the PB Refill from 5.8.0.
- Changed: Pickups can be configured to take away some of an item instead of giving more (e.g. missile tanks could take away missiles when collected).
- Removed: One-Way door lock randomizer has been removed. This has actually been the case since 5.3.0!
- Fixed: The "Unlock Save Station doors" option should now correctly unlock them.

#### Logic Database

##### Chozo Ruins

- Changed: Reorganized Morph Ball pickup in Ruined Shrine to better fit database good practices.

### Metroid Prime 2: Echoes

- **Major** - Added: Door Lock randomizer has been added. Note that this feature requires enabling the new patcher.
- Added: New random elevators mode: Shuffle Regions. In this mode, we keep the game world consistent by shuffling the regions around Temple Grounds, and then changing the elevators to match. See [this map](randovania/data/gui_assets/echoes_elevator_map.png) for reference.
- Added: When the new patcher is enabled, Security Station B starts in the post-Dark Samus appearance. This change is supported by logic.
- Changed: Pickups can be configured to take away some of an item instead of giving more (e.g. missile tanks could take away missiles when collected).
- Changed: When the new patcher is enabled, some cosmetic effects are removed from Torvus Temple in an attempt to make it crash less.
- Changed: For Multiworld ISOs, the game name now mentions the session name and world name.
- Removed: The elevator sound effect removal is no longer an option and is now automatically enabled in the appropriate circumstances.
- Fixed: The progress bar when exporting a seed is now much more accurate.

#### Logic Database

- Fixed: Re-Added Vanilla Method to access Storage C to logic.
- Changed: Movement trick level for reaching the door to Security Station B from Bioenergy Production with a NSJ Screw jump extension from Advanced to Beginner.
- Changed: Combat/Scan Dash trick level for reaching the door to Security Station B from Bioenergy Production with a Scan Dash from Expert to Intermediate.
- Added: 142 videos to the logic database
- Added: Method to climb Forgotten Bridge with Jump Off Enemy (Advanced)
- Added: Scan Dash to grab the half pipe item in Dark Torvus Arena with Combat/Scan Dash (Intermediate)
- Added: Method to collect the pickup in Reactor Core using the top Rezbit, Bombs, Bomb Space Jump (Advanced), Standable Terrain (Advanced), Movement (Advanced), and Jump Off Enemies (Expert).
- Added: Method to reach the top cannon in Sanctuary Entrance using Bombs, Space Jump Boots, Bomb Space Jump (Advanced), and Standable Terrain (Advanced).
- Added: Method to collect the pickup in Abandoned Worksite using just Screw Attack, and Screw Attack into Tunnels/Openings (Advanced).
- Added: Method to collect the pickup in Bioenergy Production using Boost Ball, Spider Ball, Screw Attack, and Movement (Advanced).

## [5.8.0] - 2023-06-05

- Added: It's now possible to save rdvgame files for race games. This is not available for multiworld.
- Changed: Use the user's new discord display name instead of their username, for users that migrated.
- Fixed: Batch generation now properly prevents Windows from going to sleep.

### Metroid Prime

- Fixed: Generator unable to pass through one-way permanently locked doors such as the ones in uncrashed Frigate
- Fixed: Exporting games with both Door Lock Rando and Room Rando will now preserve both modifications
- Added: Missile Stations refill Power Bomb. In this version, this is always enabled.

#### Logic Database

- Added: 55 videos to logic database, bringing the total available via the [Video Directory](https://randovania.github.io/Metroid%20Prime/) to 224

##### Tallon Overworld

- Added: Biotech Research Area 1 - Easier gravityless NSJ method from room center to Deck Beta Security Hall
- Added: Root Cave - L-Jump method to reach upper area

#### Magmoor Caverns

- Added: Twin Fires Tunnel - Transport to Talon -> Twin Fires, NSJ & SJ dashes now require standable terrain

##### Phendrana Drifts

- Added: Hunter Cave - Lower Edge Tunnel -> Hunter Cave Access, NSJ requires a slope jump or bomb jump after the grapple point to reach the platform with the doors.
- Added: Hunter Cave - Hunter Cave Access -> Lower Edge Tunnell, NSJ requires an L-Jump to reach the platforms across the water without falling in. Added Gravity logic if falling in (matches Lake Tunnel -> Lower Edge Tunnel).

##### Phazon Mines

- Fixed: Fungal Hall B - Scan dash method now requires scan visor
- Fixed: Ventillation Shaft - Combat dash to climb room now requires door lock rando to be off

## [5.7.0] - 2023-05-05

- Added: Skip usual Door Lock randomizer logic when the only valid lock option is unlocked doors.
- Added: When major/minor mode is enabled, the count of majors and minors is also displayed next to how many items are the in the pool.
- Fixed: Unsupported features are now disallowed from use in Multiworld sessions.

### Cave Story

- Fixed: Exporting on Linux no longer fails due to Rest Area in Plantation using "lounge" instead of "Lounge".

### Metroid Dread

- Fixed: All pickups in the pool are now correctly assigned major or minor.

#### Logic Database

- Fixed: Experiment Z-57's pickup is now a major item location in Major/Minor split.

### Metroid Prime

- Added: Selecting an ISO that isn't for Metroid Prime is now explicitly refused when exporting.
- Fixed: All pickups in the pool are now correctly assigned major or minor.
- Fixed: Room Rando no longer overrides the results of Door Lock Rando when exporting.

#### Logic Database

- Fixed: The Artifact of Truth pickup is now a major location for Major/Minor split.

### Metroid Prime 2: Echoes

- Added: Selecting an ISO that isn't for Metroid Prime 2 is now explicitly refused when exporting.
- Fixed: Energy Tanks are now considered major items in Major/Minor split.

## [5.6.1] - 2023-04-??

- Nothing.

## [5.6.0] - 2023-04-02

- Added: Trick Details popup now lists the usages in each area.
- Added: Opening the Data Visualizer from the Trick Details while customizing a preset now automatically configured the trick filters based on the preset being edited.
- Changed: Setting trick filters in the Data Visualizer based on a preset now sets all tricks, even those at disabled.
- Changed: Optimize Solver by choosing actions in a smarter order. Prefer actions of types that are likely to progress th. Postpone dangerous actions. This should make the solver able to validate seeds where it previously timed out. Solving should in general be faster in general.
- Fixed: Solver bug that made it unable to detect dangerous actions, which could result in some possible seeds being considered impossible.
- Fixed: Searching for Multiworld sessions by name is no longer case sensitive.

### Metroid Prime 2: Echoes

#### Logic Database

- Added: Proper combat requirements for the Amorbis fight.
- Removed: Incorrect and improper connections to and from the Amorbis fight.

### Metroid Prime

#### Logic Database

- Added: 48 videos to logic database, bringing the total available via the [Video Directory](https://randovania.github.io/Metroid%20Prime/) 216

### Metroid Dread

#### Logic Database

- Added: Use Flash Shift and Spin Boost with Wall Jump (Beginner) in Burenia Main Hub Tower Bottom to reach the tunnel.
- Changed: The logic for Spin Boost Room in Ghavoran now requires either the template to fight the Chozo X or Highly Dangerous logic to climb out of the room.
- Changed: Simplified various database connections.
- Changed: All three kinds of Chozo X fights now consider Use Spin Boost a valid means of dodging.
- Fixed: Missile ammo requirement when fighting Chozo X with Storm Missile. The numbers were previously too high and the numbers with and without the combat trick were swapped.
- Fixed: Resolve bug with fighting the Twin Robots fights, where to fight them using only missiles for damage always required both the expert level combat trick and the 153 missiles that are intended for trickless.
- Fixed: Add missing fight requirement to fight the Chozo X in Elun when entering the arena from the left.
- Fixed: Add missing requirement to release the X before leaving Elun.

## [5.5.1] - 2023-02-28

- Added: Game Details now contains a tab describing all door locks, when Door Lock rando is enabled.
- Changed: Certain spoiler tabs in Game Details now only show up when relevant, such as Elevators spoiler only when elevators are shuffled.
- Changed: Generation Order in Game Details is now hidden when there's incompatible settings, such as Door Lock rando.
- Changed: A nicer error message is now given when generating with a preset with configuration errors, such as no starting locations.
- Changed: A nicer error message is now given when an error occurs when loading a game layout file.
- Fixed: Customizing an included preset should properly place the resulting preset nested to that preset.
- Fixed: Customizing a preset should no longer reset where it's been placed at.
- Fixed: Generated games now keep track of extra starting pickups instead of starting items, fixing some cases you'd start with the middle of a progressive chain.
- Fixed: Changing trick filters in the Data Visualizer no longer resets the selected connection.
- Fixed: Using trick filters in the Data Visualizer no longer unnecessarily expands templates or remove comments.
- Fixed: Using trick filters in the Data Visualizer now properly removes extra requirements when tricks are removed.
- Fixed: Hiding the pickup collection message now correctly works for other player's pickups in a multiworld.

### Metroid Prime

#### Patcher Changes

- Fixed: Several soft-locks and janky cutscenes when shuffling the Essence elevator
- Fixed: Research Lab Aether wall not breaking when approached from behind (QoL Game Breaking)
- Fixed: Watery Hall lore scan being replaced with QoL Scan Point text
- Fixed: Escape sequence counting up instead of down
- Fixed: Small Samus spawning in ship instead of on top
- Added: Ridley shorelines, biotech research 2, and exterior docking hangar actors now scale with boss size

#### Logic Database

##### Tallon Overworld

- Fixed: Landing Site - PAL SJF is now only logical if Dock Rando is disabled
- Added: Life Grove - Alternate method to skip Bombs and SJ (Scan Dash Expert) to reach item *Found by Vertigo*
- Added: Life Grove - Trick to skip wallboosts when also skipping SJ and Bombs *Found by Vertigo*

##### Chozo Ruins

- Changed: Main Plaza - Lowered Half-Pipe roll-in to Expert ([See Video](https://youtu.be/ne8ap0xa_UE))
- Changed: Ruined Shrine - Wave door to half-pipe item is now L-Jump instead of R-Jump
- Added: Hive Totem - Fight Skip Intermediate Combat Dash
- Added: Hive Totem - Fight Skip "TAS Walk" Advanced Movement+Knowledge
- Added: Crossway Access West - Advanced Standable Terrain (Skips Morph) *Found by toasterparty*

##### Magmoor Caverns

- Fixed: Twin Fires Tunnel - Combat dash is now only logical if Dock Rando is disabled
- Added: Monitor Station - NSJ Heat Run Expert *Found by JustinDM*
- Added: Twin Fires Tunnel - NSJ Bunny Hop Expert Movement *Found by JustinDM*

##### Phendrana Drifts

- Changed: Quarantine Cave - More detailed Thardus Fight requirements (e.g. Plasma Beam, PBs, Boost)
- Changed: Labs - More detailed combat requirements
- Added: Chozo Ice Temple - Expert NSJ Bombless Climb *Found by MeriKatt*
- Added: Quarantine Cave - Thardus Skip Hypermode Slope Jump *Found by JustinDM*
- Added: Quarantine Cave - Expert R-Jumps to skip grapple *Found by toasterparty*
- Added: Control Tower - SJ/DBJ/BSJ/Wallboost tricks(s) to skip fight both ways
- Added: Transport to Magmoor Caverns South - Alternate NSJ Spider Skip BSJ Advanced *Found by Cyberpod*

##### Phazon Mines

- Fixed: Mine Security Station - Starting Room/Elevator doesn't account for doors locking
- Fixed: Mine Security Station - Entering from Storage Depot A doesn't check for lowered barrier
- Fixed: Metroid Quarantine A - Wallboost doesn't require Spider Ball
- Added: Main Quarry - Intermediate Wallboost to skip Bombs for item
- Added: Main Quarry - Intermediate Knowledge+Movement to skip Bombs for item *Found by toasterparty*
- Added: Metroid Quarantine A - Advanced Dashes to skip PBs
- Added: Metroid Quarantine A - Alternate R-Jump from item to door
- Added: Metroid Quarantine A - NSJ Expert Dashes from item to door
- Added: Fungal Hall Access - NSJ Advanced BSJs *Found by JustinDM*

### Metroid Prime 2: Echoes

- Added: Updated A-Kul's scan with the 2022 Echoes Randomizer tournament winner.
- Added: When the experimental patcher is enabled, Dynamo Chamber and Trooper Security Station now start in post-layer change state.

### Metroid Dread

- **Major** - Added: Door Lock randomizer has been added. In this mode, the weapons needed to open doors in the game are also changed, with full support of our logic database.
- Added: A new cosmetic option for adding an in-game death counter to the HUD.
- Added: Exporting with a custom path now checks for conflicts with the input path.
- Fixed: Ryujinx no longer hangs when stopping emulation.

## [5.5.0] - Skipped

## [5.4.1] - 2023-02-16

- Added: Linux releases are now also published to Flathub.
- Fixed: Canceling the prompt from "View previous versions" no longer causes an error.

## [5.4.0] - 2023-02-06

- Added: Experimental generation setting for staggering the placement of selected pickups.
- Added: Experimental generation setting for removing redundant possible actions.
- Added: Automatic reporting of exceptions for the client, and monitoring for requests to the server.
- Added: New pixel icons for Prime 1 & 2 autotracker
- Added: New 8x3 layouts for all Prime 1 & 2 autotracker styles
- Fixed: The minor/major split setting is obeyed much more accurately by the generator.
- Fixed: Starting with ammo no longer causes all requirements for that ammo to be ignored.
- Fixed: The generator no longer attempts placing pickups based on alternatives to satisfied requirements, such as Missile Expansions for Quadraxis while already having Light Beam.
- Fixed: Minor typos in the UI are fixed.
- Fixed: Canceling certain actions will no longer cause the UI to react as if it were an error.
- Changed: Unsupported features are now restricted to dev builds.
- Changed: Requirements where different amount of the same item, such as both Missile = 5 and Missile = 1, are expected are now properly simplified.

  This results in certain pickup combinations no longer being considered for placement in the generator, such as Sunburst for unlocking the Industrial Site from behind.

### Metroid Prime

- Changed: All included presets now have "Unlocked Save Station doors" enabled.
- Changed: "Unlocked Save Station doors" no longer remove the lock in Chozo Ruins - Save Station 3.

#### Patcher Changes

- Added: CGC Tournament Winners to Artifact Temple lore scan
- Fixed: Chapel IS giving the player lightshow on 2nd pass
- Fixed: Items in every room incompatibility with shuffled essence elevator
- Changed: Always apply Elite Quarters item softlock patch regardless of cutscene skip mode

#### Logic Database

- Fixed: Collecting the Missile Expansion in Burn Dome before the fight no longer causes the generation to fail.

### Metroid Prime 2: Echoes

- Changed: Inverted Aether is now an unsupported feature.

### Metroid Dread

- Fixed: Energy Parts are now considered minor items, and Missile+ Tanks are now considered major items.

#### Patcher Changes

- Changed: Main Power Bomb has a different color than Power Bomb tanks
- Changed: Cutscene in Hanubia - Tank Room was removed because it teleports the player to the lower section, which can softlock the player
- Fixed: You now retain Drogyga's and Corpius's item if you reload checkpoint after defeating them. This eliminates a way of rendering a seed impossible to complete.

#### Logic Database

- Added: New trick "Flash Shift Skip" to account for skipping Flash Shift gates.
- Added: Traverse to the bottom of Ferenia: Space Jump Room Access with some more options.
- Added: Pseudo-Wave Beam (Beginner) for the two blobs in Cataris - Teleport to Dairon.
- Added: Water Bomb Jump to reach the item in Cataris - Teleport to Dairon without Gravity Suit.
- Added: Flash Shift (Intermediate), Morph Ball (Intermediate), and Spin Boost (Beginner) wall jumps for climbing up Experiment Z-57's arena.
- Added: Spin Boost and Slide Jump (Beginner) for climbing the upper part of Experiment Z-57's room.
- Added: Speed Booster Conservation (Intermediate) for climbing to either the top platform or Double Obsydomithon Room in Cataris - Teleport to Artaria (Blue).
- Added: Grapple Movement (Beginner) to climb Cataris - Moving Magnet Walls (Tall).
- Added: Flash Shift (Intermediate), Morph Ball (Advanced), and Spin Boost with Spider Magnet wall jumps to climb Cataris - Moving Magnet Walls (Tall).
- Added: Speed Booster Conservation (Beginner) to collect the lower item in Cataris - Teleport to Ghavoran without Gravity Suit.
- Added: Damage Boost (Intermediate) for reaching the teleport in Cataris - Teleport to Ghavoran with Spider Magnet.
- Added: "Adam Skip" added to logic as Wall Jump (Advanced) in Cataris - Moving Magnet Walls (Small).
- Added: Space Jump method of Cross Bomb Skip (Hypermode) to skip needing Speed for the item in Cataris - EMMI Zone Item Tunnel.
- Added: Spin Boost Movement (Intermediate) and Speed Booster Conservation (Beginner) for getting up Hanubia - Central Unit without Space Jump or Infinite Bomb Jump.
- Added: Spin Boost method to climb Hanubia - Escape Room 3.
- Added: Morph Ball Single-Wall Wall Jumps to get to the Nav Station in Itorash - Transport to Hanubia.
- Added: Flash Shift Skip (Intermediate) with Bombs to skip the Flash Shift gate in Teleport to Ferenia.
- Added: Aim Down Clips (Intermediate/Advanced) to go to and from Storm Missile Gate Room without Morph Ball.
- Added: Shine Sink Clip/Aim Down Clip (Intermediate) and Speed Booster Conservation (Advanced) to reach the bottom of Teleport to Ghavoran from the top level.
- Added: Aim Down Clip (Expert) to reach the blobs in Gravity Suit Tower from the top level.
- Added: Aim Down Clip (Intermediate) in Main Hub Tower Middle to Main Hub Tower Bottom.
- Added: Shine Sink Clip/Aim Down Clip (Intermediate) in Gravity Suit room top door to bottom door.
- Added: Climb Golzuna Tower using Spin Boost and Flash Shift using Wall Jump (Intermediate).
- Added: Movement (Intermediate), Simple IBJ, or Spin Boost to reach top tunnel in Vertical Bomb Maze.
- Added: Flash Shift Skip (Beginner) in Purple EMMI Introduction; (Intermediate) with normal bombs.
- Added: Moving from Ferenia - Transport to Ghavoran to Pitfall Puzzle Room with Spin Boost, Flash Shift, or Speed Booster.
- Added: Using Normal Bomb Jump with a Cross Bomb at the top, for sideways movement, to reach the item in Artaria Proto EMMI Introduction.
- Changed: Increased difficulty of Flash Shift Wall Jump to reach the Raven Beak elevator from Intermediate to Advanced.
- Changed: Simplified many room nodes and connections.
- Changed: Shine Sink Clip in Main Hub Tower Middle to Main Hub Tower Bottom is now Intermediate (from Expert).
- Changed: Using Flash Shift to collect the fan pickup in Burenia Hub to Dairon is now Advanced (from Beginner).
- Changed: All three fan skips are now classified as Movement instead of Infinite Bomb Jump.
- Changed: Convert most of the harder IBJ instances to new Diagonal Bomb Jump trick.
- Changed: Increase difficulty of the few harder IBJs that weren't changed to Diagonal Bomb Jumps. This should better reflect the fact that Intermediate IBJ is applied for performing Simple IBJ with Normal Bombs.
- Fixed: Correctly require Morph Ball in all cases where Power Bombs are used.
- Fixed: Replace some instances of Beginner Infinite Bomb Jump in Ferenia with the Simple Infinite Bomb Jump template. This ensures that the missing bomb or cross bomb item is required.
- Fixed: Reaching the upper tunnel in Ferenia - Speedboost Slopes Maze properly accounts for the ability to destroy the beamblocks using Wave Beam, Diffusion Beam, explosives, or Movement (Beginner)
- Fixed: Usage of Infinite Bomb Jump in Ferenia Separate Tunnels Room now correctly requires the respective Bomb type. The trick is now set at different difficulty depending on which bomb type is being used.
- Removed: Infinite Bomb Jump for reaching Wave Beam Tutorial from the cold rooms.
- Removed: Shinespark in Ghavoran Total Recharge Station North. This one requires either short boost or charging speed in the room to the left. Removing this for now.

## [5.3.0] - 2023-01-05

- Added: You can now open a tracker for other player's inventories in a multiworld session.
- Changed: LogbookNodes are now called HintNodes.

### Metroid Prime

#### Patcher Changes

- Fixed: Spring ball has been nerfed to prevent abusing steep terrain marked as standable.
- Fixed: Spring ball cooldown is now properly reset when morphing/unmorphing.
- Fixed: Vanilla blast shields not being removed in door lock randomizer.

### Metroid Prime 2: Echoes

- Changed: The Auto Tracker icon for Spider Ball now uses the Dark Suit model instead of the Prime 1 model.

#### Logic Database

- Changed: Sand Processing - Screw Attack clip to access the halfpipe from Main Reactor side without Missiles is now Intermediate and without Space Jump (from Expert).
- Fixed: Main Gyro now properly accounts for solving the puzzles.

### Metroid Dread

#### Patcher Changes

- Fixed: Incorrect color during animation of killing an EMMI.

#### Logic Database

- Added: Climbing Z-57 Arena with Spin Boost and Ice Missiles (Beginner).
- Changed: Major/Minor Item Location Updates: Energy Tanks -> Major, Energy Parts -> Minor, Drogyga -> Major, Missile+ Tanks -> Major
- Removed: Water Bomb Jump in Ghavoran - Map Station Access Secret.

## [5.2.1] - 2022-12-01

- Fixed: Exporting Metroid Prime 2 when converting Metroid Prime models now works.
- Fixed: Experimental Metroid Prime 2 patcher no longer errors with some settings.

## [5.2.0] - 2022-12-01

- Added: Help -> Dependencies window, to see all dependencies included in Randovania, including their versions and licenses.
- Added: A warning is now displayed when using presets with unsupported features enabled. These features are not present in the UI.
- Added: When the generated game fails due to the solver, you're now offered to retry, cancel or keep the generated game.
- Changed: Experimental games are no longer available on stable versions.
- Fixed: Solver debug now contains previously missing rollback instances.

### Cave Story

- Nothing.

### Metroid Dread

- Added: The Power Beam tiles in the Artaria EMMI Zone Speed Boost puzzle have been changed to Speed Boost tiles to prevent softlocks.
- Added: Entering Golzuna's arena without releasing the X displays a message explaining why the boss won't spawn.
- Added: All doors locked while fighting an EMMI now unlock immediately upon defeating it.
- Changed: Exporting for Ryujinx now also utilizes the Dread Depackager, for a smaller mod size. This requires an up to date Ryujinx.
- Fixed: You now retain Kraid's item if you reload checkpoint after defeating him. This eliminates a way of rendering a seed impossible to complete.

#### Logic Database

- Added: New Highly Dangerous Logic setting for enabling situations that may be unrecoverable upon saving.
- Added: Cross Bomb alternative for crossing Flash Gates.
- Added: Pseudo-wave beam trick for destroying the bottom blob in Cataris' Central Unit Access.
- Added: Traversal through Ghavoran Total Recharge Station North without Morph Ball, before pulling the grapple block, by destroying the left Enky.
- Changed: Cataris' Thermal Device Room North now forces picking the Energy Tank pickup and the Magnet Wall Thermal Device event before going to the Final Thermal Device, or uses Highly Dangerous Logic.
- Changed: Removed the Cataris EMMI Zone Door Trigger event now that the door remains unsealed.
- Fixed: Going to the red teleporter in Cataris no longer forces needing to use bombs.

### Metroid Prime

- Fixed: The infinite scanning bug has been fixed.

### Metroid Prime 2: Echoes

- Added: A new experimental option, Inverted Aether. In this mode, it's the Light Aether atmosphere that is dangerous! All safe zones are moved to Light Aether, but that's not enough so it's still extremely dangerous. This mode has no logic.

#### Logic Database

- Added: Intermediate Slope Jump and Intermediate Wall Boost to get next to the pickup in Communication Area.
- Added: Beginner Movement for crossing Hall of Combat Mastery from the Portal Side with NSJ Screw Attack after the tunnel is destroyed.
- Changed: Standable Terrain to reach the upper Command Center Access door in Central Mining Station with Space Jump and Screw Attack has had its difficulty decreased from Intermediate to Beginner.

## [5.1.0] - 2022-10-01

- Added: You can now view past versions of the presets and revert your preset to it.
- Added: A Playthrough tab where you can run the validator has been added to the Game Details window.
- Added: Deleting a preset now has a confirmation dialog.
- Added: A development mode for permalinks, to help investigate issues.
- Changed: Discord slash command for FAQ has better usability on mobile.
- Changed: The parent for a preset is now stored in your preferences, instead of in the preset itself.
- Fixed: The solver can no longer consider collecting a location a requirement to collecting itself. This is a regression from 4.3.0.

### Discord Bot

- Added: `/website` command that gives instructions to where Randovania's website is.
- Changed: `/randovania-faq` is now just `/faq`.
- Changed: `/database-inspect` is now just `/database`.

### Cave Story

- Nothing.

### Metroid Dread

- Fixed: The target DNA count is no longer limited to 6 when modifying an existing preset, or changing tabs.
- Fixed: Exporting multiple games at once is not properly prevented with an error message. It was never possible and fail in unclear ways.

#### Logic Database

- Added: Event in Underlava Puzzle Room 2 for breaking the speed blocks so that going between the two parts can be accounted for
- Added: Event for the trigger that reopens the door to Central Unit Access, allowing it logical to go back through
- Added: Other various methods of going through rooms
- Added: New Diffusion Abuse trick for pushing Wide Beam blocks and activating the lava buttons in Cataris.
- Added: Cross Bomb Skip (Advanced) for Dairon's Cross Bomb Puzzle Room item
- Added: Power Bombs method for the Speed Booster Conservation for Dairon's Cross Bomb Puzzle Room item
- Changed: Separated the First Tunnel Blob event into two to account for Diffusion/Wave not needing to be in the tunnel
- Changed: Deleted some unnecessary tile nodes
- Changed: Various instances of Wall Jump (Beginner) to trivial
- Changed: Some Grapple options to include Grapple Movement
- Changed: Some Movement tricks to Climb Sloped Tunnels
- Changed: Some Movement tricks to Skip Cross Bomb
- Changed: Rotating the spinner in Ghavoran - Flipper Room now requires either pulling the grapple block in Right Entrance, or activating the Freezer in Dairon.
- Changed: Allow pickup in Ghavoran Elun Transport Access by charging speed via navigation room
- Changed: Help solver by adding Morph Ball requirment on connections to event to flip the spinner in Ghavoran Flipper Room
- Changed: Shooting occluded objects requires at least Intermediate Knowledge
- Fixed: Accounted for whether the player could have Varia or not when trudging through lava
- Fixed: Accounted for the upper parts of Thermal Device Room North being heated without pressing the lava button
- Fixed: Ghavoran Orange backdoor properly connects to Above Pulse Radar
- Fixed: Purple EMMI Arena properly accounting for Gravity Suit to climb the tower.
- Fixed: Ferenia - Space Jump Room Access properly requires a way of destroying the blocks to get to the lower door.
- Changed: Collecting the item in Burenia - Underneath Drogyga before flooding the room by defeating Drogyga now requires Highly Dangerous Logic to be enabled.

### Metroid Prime

- Fixed: Shuffle Item Position is now properly randomized, along with other things shuffled patcher-side.
- Added: You may now force all Save Station doors to be blue, improving QOL for both random start and door lock rando.

### Metroid Prime 2: Echoes

- Fixed: Exporting multiple games at once is not properly prevented with an error message. It was never possible and fail in unclear ways.
- Added: The winners of the Cross-Game Cup have been added to A-Kul's scan.

## [5.0.2] - 2022-09-19

### Metroid Dread

- Fixed: Exporting Metroid Dread games on the Linux builds no longer causes an error.
- Added: FAQ entry about Speed Booster/Phantom Cloak/Storm Missile not working.
- Added: FAQ entry about Golzuna and Experiment Z-57 spawn conditions.
- Added: FAQ entry about the Wide Beam door in Dairon - Teleport to Cataris.

## [5.0.1] - 2022-09-12

- Fixed: The README and front page now lists Metroid Dread as a supported game.

### Metroid Dread

- Fixed: The differences tab no longer mentions Kraid and Corpius checkpoints being removed, as that's not a thing.
- Fixed: Missing credits in Randovania itself for SkyTheLucario's new map icons.

## [5.0.0] - 2022-09-10

- **Major** - Added: Metroid Dread has been added with full single-player support.
- **Major** - Added: An installer is now provided for Windows. With it rdvgame files are associated to open with Randovania, for ease of use. A shortcut for opening just the auto tracker is also provided.
- **Major** - Changed: The UI has been significantly revamped, with each game having their own section and an easy to use selector.
- Changed: The multi-pickup placement, using the new weighting, is now the default mode. The old behavior has been removed.
- Changed: Error messages when a permalink is incompatible have been improved with more details.
- Changed: The Customize Preset dialog now creates each tab as you click then. This means the dialog is now faster to first open, but there's a short delay when opening certain tabs.
- Changed: Progressive items now have their proper count as the simplified shuffled option.
- Fixed: Hints can now once again be placed during generation.
- Fixed: Exceptions when exporting a game now use the improved error dialog.
- Fixed: Gracefully handle unsupported old versions of the preferences file.
- Fixed: Excluding all copies of a progressive item, or the non-progressive equivalent, no longer hides them from the editor.
- Fixed: Changing the selected backend while it's being used should no longer cause issues.
- Fixed: Unexpected exceptions during generation now properly display an error message.
- Fixed: Trick usage in preset summary now ignores tricks that are hidden from the UI.
- Fixed: /database-inspect command no longer shows EventPickup nodes.
- Fixed: Data Editor is now correctly named Data Editor instead of Data Visualizer.

### Cave Story

- The hints fix affects Cave Story.

### Metroid Prime

- **Major** - Added: Enemy Attribute Rando. Enemy stat values such as speed and scale can be randomized within a range you specify.

### Metroid Prime 2: Echoes

- The hints fix affects Metroid Prime 2: Echoes.

## [4.5.1] - 2022-08-03

- Fixed: The History and Audit Log are now properly updated when joining a game session.
- Fixed: Your connection state is properly updated when joining a game session.

## [4.5.0] - 2022-08-01

- Added: Preferences are now saved separately for each version. This means newer Randovania versions don't break the preferences of older versions.
- Added: Exporting presets now fills in default file name.
- Added: Logging messages when receiving events from the server.
- Changed: Internal changes to server for hopefully less expired sessions.
- Fixed: The discord bot no longer includes the lock nodes.

### Cave Story

- Nothing.

#### Patcher Changes

- Nothing.

#### Logic Database

- Nothing.

### Metroid Prime

- **Major** - Added: Door lock rando. Door locks can now be randomized, with many options to fine-tune your experience. This feature is incompatible with multiworld.
- **Major** - Added: Option to show icons on the map for each uncollected item in the game under "Customize Cosmetic Options..."

#### Patcher Changes

- Fixed: Exporting with `QoL Cosmetic` disabled
- Fixed: Zoid's deadname appearing in credits
- Changed: Patches now consume fewer layers on average

#### Logic Database

- Fixed: Phazon Mining Tunnel now accounts only for Bombs when coming from Fungal Hall B
- Fixed: The Central Dynamo drone event is now accounted for to go through Dynamo Access
- Added: Beginner Wall Boost to lock onto the spider track in Metroid Quarantine A
- Added: Advancing through rooms containing Trooper Pirates now requires either the proper beam(s), basic defensive capabilities (varies slightly by room), or Combat (Intermediate) where appropriate
- Added: Advancing through rooms containing Scatter Bombus now requires Morph Ball, Wave Beam, Movement tricks, or basic defensive capabilities

### Metroid Prime 2: Echoes

- Nothing.

#### Patcher Changes

- Nothing.

#### Logic Database

- Nothing.

## [4.4.2] - 2022-06-05

- Fixed: Generating multiworld games where one Prime 1 player has item in every room while another Prime 1 player doesn't now works properly.
- Fixed: It's no longer possible to configure more than 99 shuffled copies of a major item, as that causes errors.
- Fixed: Using a trick to break a door lock is now properly displayed in the UI.
- Fixed: The description for expansions now mention they can be logical with multi-pickup placement.
- Fixed: The change log tab no longer causes the window to have absurd sizes on macOS.
- Removed: The broken option for enabling required mains for Metroid Prime 1. It was non-functional and incorrectly displayed.

## [4.4.1] - 2022-06-04

- **Major** - Added: When using multi-pickup placement, expansions are now considered for logic.
- Added: New experimental option for a different algorithm for how the generator weights locations for multi-pickup placement.
- Added: "Generate Game" tab now remembers which games and presets were expanded or collapsed.
- Added: The Game Session Window now has a counter for how many pickups it's currently trying to send to the server.
- Changed: Considerable more effort is made to keep hints relevant if there isn't enough things to be hinted in a game.
- Changed: Reduced the lag you get the first time you open the Games tab.
- Changed: Optimized the game generation. As example, Echoes' Starter Preset is 45% faster.
- Changed: Optimized the game validation. As example, Echoes' Starter Preset is 91% faster.
- Changed: The algorithm for how locations lose value over generation has changed. This should have bigger impact in big multiworlds.
- Changed: It's now possible to login again directly in the Game Session Window.
- Removed: The server and discord bot are entirely removed from the distributed executables, reducing its size.
- Removed: Metroid Dread is no longer available in releases, as it was never intended to be considered stable.
- Removed: All auto trackers based on pixel art style were removed by request of their artist.
- Fixed: The "Spoiler: Pickups" tab no longer shows locations that aren't present in the given preset.
- Fixed: The Game Session Window now better handles getting disconnected from the server.

### Cave Story

- Fixed: Hint Locations tab in Help no longer has an empty column named "2".

#### Patcher Changes

- Nothing.

#### Logic Database

- Nothing.

### Metroid Prime

- Added: "Cosmetic" option to force Fusion Suit
- Changed: Converting models from Echoes now always needs to be provided with an ISO.

#### Patcher Changes

- **Major** - Added: Models for Echoes' translators and split beam ammo are now also converted to Prime.
- Fixed: Spawning in Elite Quarters after killing OP no longer spawns the player OoB
- Fixed: Ridley boss random size on PAL/NTSC-J and Trilogy
- Fixed: Many rooms which, when submerged, the water box would be misaligned with the bounding box
- Fixed: Certain rooms where item position randomizer biased towards one side or OoB entirely
- Added: Results screen now shows Randovania version and seed hash

#### Logic Database

- Fixed: Gravityless SJ strat for Cargo Freight Lift to Deck Gamma is no longer dangerous
- Fixed: Main Plaza NSJ Grapple Ledge dash now correctly uses the Wasp damage boost method
- Fixed: Hall of the Elders Boost IUJ typos- BSJ is now IUJ and Combat is now Combat/Scan Dash
- Added: Thardus is now logical if you only have Thermal Visor with the Invisible Objects trick set to Intermediate
- Added: Flaghra now accounts for defeating it both before and after triggering the fight
- Added: Method to reach Main Quarry's crane platform with just Grapple Beam and Beginner Movement
- Added: Method to reach Main Quarry's crane platform with Expert Wall Boosts and Slope Jumps
- Added: Method of getting Crossway with only Boost Ball and Xxpert Movement
- Added: Method of climbing Connection Elevator to Deck Beta gravityless NSJ with Advanced Bomb Jump and Expert Slope Jump
- Added: NSJ/bombless strat of getting Gathering Hall's item with a Hypermode dash
- Added: Method of getting Crossway item with Advanced Bomb Jump and Expert BSJ, Scan Dash, and Standable Terrain
- Added: Method of climbing Reflecting Pool using the Stone Toad's wacky physics as Advanced Movement
- Added: Gravityless NSJ method of leaving Gravity Chamber with Advanced Wall Boost and Expert Slope Jumps and Underwater Movement
- Changed: Increased Elite Quarters BSJ to Advanced
- Changed: Increase lower Great Tree Hall Wall Boost to Hypermode
- Changed: Chozo Ruins Save Station 3 boostless/bombless strat to go through the tunnel has had its difficulty decreased to Advanced Movement and Intermediate Standable Terrain
- Changed: Hive Totem NSJ Slope Jump now uses Beginner Underwater Movement
- Changed: Monitor Station dash to Warrior Shrine is now Beginner with SJ

### Metroid Prime 2: Echoes

- Nothing.

#### Patcher Changes

- Nothing.

#### Logic Database

- Nothing.

## [4.4.0] - Not released

This release was skipped.

## [4.3.2] - 2022-05-13

### Metroid Prime

- Fixed: Lightshow during Chapel IS after Chapel item has been obtained and room has been reloaded

### Metroid Prime 2: Echoes

- Fixed: Significantly reduced lag spikes when loading a room containing Prime1 models.

## [4.3.1] - 2022-05-08

- Added: Phazon Suit hints are now included in the preset description.
- Fixed: Exporting Prime 1 games that have no Phazon Suit no longer fails if it's configured to have a hint.

## [4.3.0] - 2022-05-01

- Added: Destroying door locks is now properly tracked. In Echoes, this means removing a door lock from the back allows for logical access to where you were.
- Added: In Data Visualizer, it's now possible to set tricks to a certain level and simplify all visible connections based on that.
- Fixed: Maximum values for certain preset fields, such as Energy Tank capacity and Superheated Room Probability, can now properly be used.
- Fixed: A race condition with Randovania connected to Nintendont, where Randovania could incorrectly assume the game was idle if memory was read while it was executing the last sent task.
- Fixed: The map tracker now properly handles when multiple nodes gives the same resource/event.
- Changed: Online game list by default only shows 100 sessions, for performance reasons. Press "Refresh" to get all.

### Cave Story

- Nothing.

#### Patcher Changes

- Nothing.

#### Logic Database

- Nothing.

### Metroid Prime

- Added: Option to specify hint for Phazon Suit in Impact Crater (default=Show only area name)
- Added: April Fools Preset
- Added: Map images are now generated and written in the same folder as output ISO when generating room rando seeds and exporting them with spoilers enabled.
- Fixed: Random Superheated, Random Submerged and Dangerous Gravity Suit logic now trigger dialog warning in Multiword sessions
- Fixed: Adjusted min/max boss sizes to prevent softlocks
- Fixed: Default setting for screen Y offset now works
- Changed: The "Items in Every Room" Chaos Option now uses items from the Randovania pool (shows n/293 items when enabled). This means multiworld items can now appear at extra locations, and item text is now consistent with the rest of item placement.
- Changed: Two-way room rando now ensures that all rooms are part of the same network

#### Patcher Changes

- Fixed: Specifying custom heat-damage-per-second now properly affects non-vanilla superheated rooms
- Fixed: Some akward cutscene timing when playing skipped cutscenes in realtime
- Added: Random boss sizes now affects Flaahgra, Plated Beetle and Cloaked Drone
- Changed: Random boss sizes now affects bosses in cutscenes, additionally Omega Pirate's armor plates now scale properly
- Changed: When creating a new save file, the default selection is now "Normal" to help prevent accidentally starting the game on Hard mode
- Changed: Artifacts which do have no need to be collected are removed from the logbook

##### Room Rando
- Added: Include Square Frigate doors and morph ball tunnels during randomization
- Fixed: Crash when opening the map near certain rooms
- Fixed: Crashes due to two large rooms being connected.
- Fixed: Crash when rolling through some doors in morph ball
- Fixed: Central Dynamo reposition soft-lock
- Fixed: Inability to scan vertical doors
- Fixed: Incompatability with "No Doors" + "Room Rando"
- Changed: The door immediately behind the player is unlocked when teleporting to a new room. This gives the player one chance to backtrack before commiting to the warp.

#### Logic Database

- Nothing.

### Metroid Prime 2: Echoes

- Added: Preset descriptions now list custom beam ammo configuration.
- Changed: Optimized how long it takes to export a game that uses Prime 1 models.

#### Patcher Changes

- Nothing.

#### Logic Database

- Nothing.

## [4.2.1] - 2022-04-01

- Fixed: Popup for new changes fixed.

## [4.2.0] - 2022-04-01

- Added: Experimental option to force first progression to be local.
- Added: New pixel icons for the auto tracker.
- Changed: Standard tracker layouts for Prime, Echoes and Corruption now include a few more items.
- Changed: Auto tracker game icons for Echoes beams now use the HUD icons instead of the pickup models.
- Changed: Update to Qt 6.
- Changed: The import preset menu in game sessions now has the presets of a game sorted by name, with the default presets on top.
- Fixed: Randovania no longer hangs on start if there's a loop in the hierarchy of presets.
- Fixed: Generation no longer fails when one player has no pickups assigned during logic.

### Cave Story

- Nothing.

#### Patcher Changes

- Nothing.

#### Logic Database

- Nothing.

### Metroid Prime

- **Major** - Added: In multiworld, pickups from an Echoes player now uses the correct model from Echoes.
- **Major** - Added: **April Fool's Day Special!** New game modification category "Chaos Options" in "Other" tab. Chaos options are patcher-side only, and thus are not accounted for by the seed generator logic.
    - Enable Large Samus
    - Random Boss Sizes
    - Remove Doors
    - Random Superheated Rooms
    - Random Submerged Rooms
    - One-way Room Rando
- Added: Deterministic Maze RNG option for fairer racing
- Fixed: Echoes Combat Visor placed in a Prime player's world now uses the new Combat Visor model.
- Fixed: Deterministic Incinerator Drone RNG setting staying on even when checkbox was unchecked.

#### Patcher Changes

- Fixed: Soft-lock in Artifact Temple with Major Cutscene skips (players could leave during ghost cutscene and abort the layer change)
- Fixed: Items Anywhere could delete Artifact hints in rare cases
- Changed: Updated [Quality of Life documentation](https://github.com/toasterparty/randomprime/blob/randovania/doc/quality_of_life.md)
- Changed: Nerfed "Items in Every Room" (Extra items more likely to be missiles)

#### Logic Database

- Nothing.

### Metroid Prime 2: Echoes

- **Major** - Added: In multiworld, pickups from a Prime player now uses the correct model from Prime.

#### Patcher Changes

- Nothing.

#### Logic Database

- Nothing.

## [4.1.1] - 2022-03-12

- Added: The game details window now displays the Randovania version the game was generated with.
- Added: You can now import a game layout/spoiler file in multiworld sessions.
- Changed: A popup shows up while waiting for the game session list.
- Fixed: The error message when the client is incompatible is now properly displayed.
- Fixed: Player inventory is now properly sent to the server in multiworld sessions.


### Metroid Prime

#### Patcher Changes

- Fixed: Scan visor and X-Ray not displaying properly after taking an elevator when combat visor is shuffled.
- Fixed: Some users receiving OS error when exporting ISO with non-vanilla suit colors.


## [4.1.0] - 2022-03-01

- Added: /randovania-faq command was added to the Discord bot, which sends FAQ messages.
- Added: Randovania now checks if the entire database is strongly connected, allowing for manual exceptions.
- Added: You can now configure the priority given to each major item. Higher values are more likely show up earlier in the progression chain.
- Added: Generation failures now have a lot more details on what was missing for progression, facilitating finding issues with your preset.
- Added: The item pool screen now explicitly tells you expansions are not used for logic.
- Added: Implemented support for changing the title for a game session.
- Added: A button for duplicating a session, including the generated game and all rows.
- Added: Multiworld sessions can now be generated without spoilers.
- Added: Preset descriptions now include if some item has a different number of copies shuffled.
- Changed: Multiworld damage logic incompatibility warning now displays every time.
- Changed: On generation failure, a count of how many nodes are accessible is now displayed.
- Changed: Data Editor now lets you save non-experimental databases with integrity errors.
- Changed: Most command line arguments have been renamed.
- Changed: Simplified the item pool tab, with the usual case now having only a single line per item.
- Changed: Improved the text for quantities for ammo in the item pool tab.
- Changed: Experimental games are only shown in the menu if the option for experimental games is enabled.
- Changed: Only session admins are allowed to copy the permalink of a session.
- Changed: Modified how ConfigurableNodes (In Echoes, the Translator Gates) are handled in logic. This should have no visual differences, other than speeding up generation.
- Changed: Great internal changes were done to how hints are applied to the game. This should have no visible impact.
- Changed: The UI for 1HP Mode now only shows up for Echoes.
- Fixed: Map Tracker now properly handles multiple copies of pickups in all cases.
- Removed: The Database Editor can only be open when running from source. In releases, use `Open -> (Game) -> Data Visualizer` instead.
- Removed: All auto trackers based on pixel art style were removed over concerns about asset licensing.

### Cave Story

- Nothing.

#### Patcher Changes

- Nothing.

#### Logic Database

- Nothing.

### Metroid Prime 1

- Added: Option to use deterministic Incinerator Drone RNG for fairer racing
- Added: Spring Ball. Enable in preset configuration. Must have bombs in inventory to work.

#### Patcher Changes

- Added: QoL Game Breaking - Reserach Lab Aether Pirate now guaranteed to jump through glass when doing room backwards
- Fixed: Players could unmorph in Magmoor Workstation where they should not be able to
- Fixed: Abuse of QoL Game Breaking in Central Dynamo to skip the maze/drone
- Fixed: Exclude Phazon Elite Item from QoL Pickup Scans
- Fixed: Wavesun when playing with shuffled item positions
- Fixed: Main Plaza etank ledge door shield was slightly misaligned
- Fixed: Cannon remaining holstered after grapple when shuffling combat visor
- Fixed: Cannon remaining holstered after a specific type of R-Jump when shuffling combat visor
- Fixed: Unmorphing now returns you to your previous visor instead of default visor when shuffling combat visor for quality of life purposes

#### Logic Database

- Changed: Reduce difficulty of Monitor Station -> Warrior Shrine NSJ/No Bombs to intermediate dash and standable terrain (from advanced dash and expert standable) and included a video.

### Metroid Prime 2: Echoes

- When checking details for a game, the hint spoiler tab now includes the correct text for Dark Temple keys hints.

#### Patcher Changes

- Nothing.

#### Logic Database

- Added: Using Screw Attack as a trickless means to obtain Grand Windchamber item after seeker puzzles

## [4.0.1] - 2022-01-30

- Changed: The UI for 1HP Mode now only shows up for Echoes.
- Fixed: Support for non-NTSC Metroid Prime 1 ISOs restored.

## [4.0.0] - 2022-01-30

- **Major** - Added: Cave Story has been added with full single-player support.
- **Major** - Added: Data Visualizer/Editor now contains a visual representation of the nodes in the area.
This feature comes with plenty of quality of life functionality for editing the database.
- Added: A new tab has been added to the preset editor, Generation Settings, consolidating various settings such as minimal logic, multi-pickup placement, dangerous actions, etc.
- Added: The Logic Database can now have descriptions for nodes.
- Added: Game Details window can now spoil the item order, elevators, translator gates and hints.
- Added: Data Editor can now edit area names.
- Added: Data Editor can now view and edit resources.
- Added: Items now have tooltips in the Auto-Tracker.
- Added: One joke hint.
- Added: Descriptions for Minimal Logic for each game, with a better definition of what Minimal Logic is.
- Added: Randovania is now able to identify for what version of Randovania a given permalink is, if they're similar enough versions.
- Added: Permalinks now contain the seed hash, so Randovania can detect if there's a hash mismatch when importing.
- Changed: In the Game Session Window, the observers tab is now visible by default.
- Changed: The rdvgame file is now considerably more technical in order to require less game-specific code.
- Changed: Editing connections in the Data Editor now has an easier to use selector for non-item resources.
- Fixed: Data Visualizer no longer hides the comment for a single-element Or/And entry.
- Fixed: Data Editor now properly handles areas without nodes.
- Removed: It's no longer possible to delete a game session.
- Removed: It's no longer possible to leave the session when closing the window.

### Metroid Prime

- Added: Start in any (uncrashed) Frigate room
- Added: 1-way cycles and 1-way anywhere elevators can lead to (uncrashed) Frigate rooms
- Added: Essence Death and Frigate Escape Cutscene teleporter destinations can now be shuffled
- Added: Artifact hints can now be configured to show area and room name, just area name, or nothing at all
- Added: Cosmetic Option - Select HUD Color
- Added: Cosmetic Option - Rotate hue of all 4 suit textures and ball glow color
- Added: Cosmetic Option - Set default in-game options like Echoes
- Added: Experimental Option - Shuffle the coordinates of items within their respective rooms. Seeds may not be completable.
- Added: Experimental Option - Add random (non-logical) items to rooms which do not usually have items.
- Added: Shuffle Power Beam
- Added: Shuffle Combat Visor
- Added: New default preset: "Moderate Challenge".
- Changed: Minimal Logic no longer checks for Plasma Beam.
- Changed: Removed "Fewest Changes" preset.
- Changed: Updated "Starter Preset" to better match community preferences.

#### Known Issues:

- Nothing.

#### Patcher Changes

- Added: Support for NTSC-U 0-01, NTSC-J and NTSC-K (Gamecube)
- Added: List of tournament winners on lore scan in Artifact Temple
- Added: QoL Game Breaking now fixes several crashes on Frigate Orpheon
- Added: QoL Game Breaking now fixes the soft-lock in hive totem by making the blocks drop sooner
- Added: Option to disable item loss in Frigate (Enabled by default)
- Added: QoL Pickup Scans - Weeds by item in Landing Site now don't have scan point
- Added: Combat/Scan/Thermal/X-Ray all have unique custom models
- Fixed: Safeguard against blowing past layer limits.
- Fixed: On Major custscene skip, Elite Quarters now stays locked until the player picks up the item. The hudmemo is now tied to the item rather than the death animation.
- Fixed: Ruined fountain not always showing the right scan.
- Fixed: Phazon Suit Small Samus Morph Ball Glow
- Fixed: Vent shaft item not being scannable on QoL Pickup Scans
- Fixed: Automatic crash screen
- Fixed: Wavesun not collecting item/unlocking door
- Fixed: Locked door on Storage Depot B (NTSC 0-02)
- Fixed: Bug in Elite Quarters where game would crash during OP death cutscene if the player changed suit during the fight
- Changed: The vines in arboretum which cover the scan panel remain in the room on the ghost layer to help aid newer players.
- Changed: Exo and Essence stay dead permanently if traversing Impact Crater multiple times
- Changed: Increased Maximum Missile/Etank/Capacity for seeds with more expansion count than is available in vanilla

#### Logic Database

- Fixed: Magma Pool - Added missing suit or heated runs trick requirement for non-grapple methods of crossing the room
- Fixed: HAT - Updated spawn node
- Fixed: Quarantine Cave - Properly model when the fight is required and when it is not
- Fixed: Bug where Biohazard Containment didn't check Power Conduit Requirements if Super Missiles were available
- Fixed: Typo in Frozen Pike - Hunter Cave Access requires Slope Jump (Advanced), not Single-Room OoB (Advanced)
- Added: New Event - Gravity Chamber Item (Lower)
- Added: New Trick Category - Infinite Speed
- Added: Magma Pool - Added standable terrain method to cross the room with a video example
- Added: Main Plaza - Hypermode Dash to get Grapple Ledge
- Added: Elite Quarters - BSJ to skip scan visor
- Added: Reactor Core - NSJ Gravityless Bomb Jumps
- Added: Cargo Freight Lift - NSJ Gravityless Boost or Bombs climbs
- Added: Flick BSJ in watery hall OoB
- Added: NSJ Bombless Lower GTH Climb (Wallboost)
- Added: NSJ Bombless Quarantine Cave Elevator Spider Skip
- Added: NSJ Bombless Gravity Chamber Escape (Gravity Wallboost)
- Added: NSJ Bombless Lower Phen's Edge
- Added: NSJ Bombless Frozen Pike (Mid-Section)
- Added: NSJ Bombless Life Grove (Wallboost)
- Added: NSJ Bombless HOTE Climb (Boost IUJs)
- Added: NSJ Bombless Elite Control Access (Wallboost)
- Added: Elite Control Access Item (Damage Boost)
- Added: Central Dynamo Item w/ Infinite Speed
- Added: Bomb jump to skip grapple in Biotech Research Area 2
- Added: Great Tree Hall - Jump Off Enemies Bomb Jump (Advanced) to reach GTC NSJ
- Added: Wallboost FCS Climb
- Added: Logic for Traversing Twin Fires Tunnel to Workstation NSJ Gravity
- Added: Logic for Traversing Twin Fires Tunnel to Workstation NSJ Bombless
- Added: Logic for Traversing Twin Fires Tunnel to Workstation Missileless Grappless
- Added: Gravityless Grappless Morphless method for crossing FCS
- Added: Waste Disposal Wallboosts
- Added: Climb Connection Elevator to Deck Beta Gravityless
- Added: Combat Requirements for Essence fight
- Added: 2 Additional NSJ methods for reaching FCS item
- Added: Lava Lake Item NSJ Combat Dash
- Added: Triclops Pit Item SJ Beginner Standable
- Added: 3 new ways to climb Tower of Light (L-Jump, R-Jump, Slope Jump)
- Added: Underwater Movement (Beginner) to get to Tower Chamber with Space Jump
- Added: Underwater Movement (Intermediate) for NSJ Tower Chamber
- Added: Frigate Crash Site climb with Space Jump and L-Jump (Intermediate) and Standable Terrain (Beginner)
- Added: More logical paths for Ice Ruins West NSJ
- Added: Ice Ruins West Middle-Left Rooftop to Item Combat/Scan Dash
- Added: Beginner L-Jump to reach Main Quarry Save Station
- Added: Main Quarry Crane Platform to Waste Disposal NSJ Advanced Combat Dash
- Added: Main Quarry Crane Platform to Item Intermediate Scan Dash
- Added: Expert Gravity Wallboost to get to Tower Chamber
- Added: Beginner Gravity Wallboost to get to Watery Hall
- Added: Expert Trick for NSJ+Boost Crossway
- Added: Movement (Intermediate) to skip Spider Ball in Crossway
- Added: L-Jump to skip SJ on 3rd tier of ore processing puzzle
- Added: NSJ Ore Processing with Spider+Bombs (Expert)
- Added: Bombless Ore Processing Puzzle with Wallboost(Advanced)
- Added: Phendrana Canyon Hypermode Boost
- Added: NSJ Combat Dash (Expert) to Temple Entryway from lower part of room
- Added: Various tricks in Uncrashed Frigate
- Added: Ore Processing Door To Elevator Access A to Storage Depot B Standable L-Jump with Power Bombs
- Added: Combat logic for Dynamo Access and Elite Control Elite Pirate fights
- Added: Intermediate/Advanced Standables to enter/escape Elite Control after/without triggering Elite Pirate
- Added: Logic now can expect players to play in just scan visor, using bombs to open doors
- Added: Knowledge/Combat (Intermediate) trick to skip needing Power Beam for Exo fight
- Changed: Renamed Misc Logic Option to "Allow Dangerous Gravity Suit Logic"
- Changed: Increased difficulty of Connection Elevator to Deck Beta DBJs to Advanced
- Changed: HAT Wallboosts can be done using Gravity at the same difficulty
- Changed: Removed under-used "Complex Movement" trick category
- Changed: All Gravityless Slope Jumps are now categorized as "Underwater Movement without Gravity", as opposed to just NSJ ones
- Changed: Knowledge (Beginner) to Traverse Magmoor Workstation without Varia
- Changed: Magma Pool - Gravity Suit lava dive difficulty was reduced to L-Jump (Intermediate) and Standable Terrain (Beginner)
- Changed: Hall of the Elders - Now properly model needing to kill the 1 ghost to leave the room. Chargeless 1 ghost fight combat difficulty reduced to beginner.
- Changed: Added requirement for X-Ray Visor or Invisible Platforms to Triclops Pit Item NSJ tricks
- Changed: Monitor Station climb to Warrior Shrine Bomb Jump difficulty changed from Advanced to Intermediate
- Changed: Monitor Station NSJ Combat Dash to Warrior Shrine lowered difficulty from Advanced to Intermediate
- Changed: Increase the difficulty of Tower of Light climb with combat dash from 'Beginner' to 'Intermediate' lowered Standable Terrain from 'Intermediate' to 'Beginner'
- Changed: Frigate Crash Site Climb Space Jump Slope Jump Standable Terrain difficulty was reduced to Standable Terrain (Beginner)
- Changed: Removed Slope Jump and Standable requirement from Ice Ruins West NSJ
- Changed: Main Quarry Save Station NSJ Movement difficulty from Beginner to Intermediate
- Changed: Main Quarry Crane Platform to Waste Disposal Standable/Slope Jumpe no longer requires L-Jump
- Changed: Main Quarry Crane Platform to Waste Disposal NSJ Scan Dash difficiulty from Advanced to Intermediate
- Changed: Ore Processing Storage Depot B to Waste Disposal NSJ Standable difficulty from Intermediate to Beginner
- Changed: Ore Processing Storage Depot B to Waste Disposal R-Jump to L-Jump
- Changed: Elite Research Spinners without Boost from Advanced to Intermediate
- Changed: Ore Processing Door To Elevator Access A to Storage Depot B Standable difficulty from Intermediate to Advanced
- Changed: Sun Tower Early Wild now requires Intermediate Knowledge on all methods
- Changed: Less damage required for Watery Hall with Gravity Suit

### Metroid Prime 2: Echoes

- Changed: Minimal Logic no longer checks for Light Suit or Agon Keys.

#### Patcher Changes

- Fixed: Exporting an ISO when Randovania is in a read-only path now works properly.
- Added: Ability to set a custom HUD color

#### Logic Database

- Changed: Shrine Access Seeker Door without Seekers is now Hypermode (from Expert).


## [3.2.2] - 2022-01-17

- Fixed: Presets for unknown games (for example, from a dev version of Randovania) are now properly ignored.

## [3.2.1] - 2021-10-23

- Fixed: The spin box for starting Energy Tanks no longer goes above 14.
- Fixed: Errors from the Prime 1 patcher are now properly displayed in error messages.
- Fixed: Converting presets from previous games should no longer cause invalid expansion ammo count.
- Fixed: Converting presets with multiple major items that give ammo no longer cause incorrect per-expansion ammo count.
- Fixed: Changing the default beam in Echoes no longer throws an error with invalid included ammo.
- Fixed: Sky Temple Keys on Guardians/Sub-Guardians are now properly counted for the item pool size.
- Fixed: Sky Temple Keys on Guardians/Sub-Guardians now appears on the preset description.
- Fixed: Safety check that there's enough available locations for all non-progression at the end of generation has been re-added.
- Changed: Improved error message for certain kinds of invalid permalinks.
- Changed: Presets with negative ammo count for expansions are invalid.

### Metroid Prime

#### Patcher Changes

- Fixed: PAL ISOs now correctly work again.

## [3.2.0] - 2021-10-16

- **Major** - Added: The Logic Database can now have comments in requirements.
- **Major** - Changed: Expansions contents are now configured directly, instead of being calculated from a target.
- Added: Files in the "Previously generated games" folder now includes the name of the games used.
- Added: Custom names for Prime 1 elevators
- Added: Support for Minimal Logic has been added for Metroid Prime and Metroid Prime 3.
- Added: New auto tracker layouts for Metroid Prime 2, with two lines and three lines.
- Changed: Force one specific certificate root when connecting to the server.
- Changed: Custom elevator names across both games now used throughout the entire UI
- Changed: Data Editor now raises an error if two Pickup Nodes share the same index.
- Changed: When changing Echoes Goals, the slider of the number of keys is now hidden when "Collect Keys" goal is not selected.
- Changed: Customizing the item pool causes permalinks to not get as long as before.
- Changed: The Qt theme was changed, as the previous one had serious issues on certain platforms and certain elements.
- Fixed: Items that include ammo are now configurable to provide up to the ammo's capacity.
- Fixed: Certain invalid permalinks are now properly recognized as invalid.
- Fixed: In connections editor, changing a requirement to "And/Or" no longer places ui elements in the wrong place.
- Removed: Metroid Prime 2: Echoes FAQ entry about the weird hint categories, as the issue has been fixed.
- Removed: Menu option to open STB's Echoes item tracker in a new window.

### Metroid Prime - Patcher Changes

- Added: New Nothing model.
- Added: Missile Expansions for yourself has a 1 in 1024 of being shiny.
- Fixed: Mine security station softlock so that defeating the purple pirates first doesn't fail to switch the room to the non-cutscene layer.
- Fixed: Qol scan for Ice Ruins West pickup.
- Fixed: Warp-to-start crash.
- Changed: Fewer forced popup alert for multiworld purpose, and popups now lasts 3s instead of 5s.

#### Cutscene Skips

- Added: Cutscene skip for arboretum gate (competitive+).
- Added: Mine Security Station now longer force switches to Combat Visor.
- Changed: Shorelines Tower cutscene skip is now Minor.
- Changed: Workstation cutscene is now Competitive.
- Changed: Wave panel cutscene in Main Quarry is now Competitive.
- Changed: Elevator leaving cutscenes back are now Major.

### Metroid Prime 2: Echoes - Patcher Changes

- Added: Cosmetic option to customize hud color.
- Fixed: Scanning hints now displays the correct, edited categories.

### Metroid Prime - Logic Database

- Added: Method of reaching pickup in Root Cave from Arbor Chamber with a Dash (Intermediate and above).
- Added: Knowledge (Beginner) trick to leave Central Dynamo without completing the maze or fighting the drone.
- Added: Additional Lower Mines NSJ logic.
- Added: Movement tricks for logical forced damage in Magmoor Caverns, Phazon Mines, and Impact Crater.
- Added: Tricks for climbing Research Lab Aether NSJ
- Added: Tricks for traversing Magmoor Workstation bombless NSJ
- Added: More detailed boss/combat logic
- Fixed: Shorelines tower item being accessible from Ruins Entryway and not Temple Entryway.
- Fixed: Backwards Lower Mines logic
- Fixed: Ice Ruins West NSJ logic now accounts for adult sheegoth layer
- Fixed: Added missing requirements for releasing the metroid in Research Lab Aether

### Metroid Prime 2: Echoes - Logic Database

- Added: Method of climbing halfpipe in Meeting Grounds with Space Jump, Screw Attack, and Standable Terrain (Beginner and above)
- Added: Method of killing Quad MBs using Bombs or Power Bombs and Combat (Beginner)
- Added: Method of killing Quad MBs using Screw Attack (Space Jump) and Knowledge (Beginner)
- Added: Requirement to either kill the Quad MBs or defeat Spider Guardian in order to collect the item in Hall of Combat Mastery in the intended way
- Fixed: A few broken Dark Forgotten Bridge paths have now been fixed.
- Changed: Simplified Meeting Grounds logic slightly, by removing the redundant Top of Halfpipe node
- Changed: Killing Quad MBs now uses a template, as it's a complex set of requirements repeated in three separate rooms

### Discord Bot (Caretaker Class Drone)

- Changed: Room images uses two-way arrows if a connection is two-way, instead of two arrows.

## [3.1.4] - 2021-09-19

- Changed: Force one specific certificate root when connecting to the server.
- Fixed: Checking for updated versions will no longer close Randovania when no internet connectivity is present.
- Fixed: The server will properly reject clients with mismatched versions.

## [3.1.3] - 2021-09-19

- Added: Dialog that shows all enabled tricks in a preset and a list of all rooms that have some combination of tricks that ends up active in that preset.
  - This dialog can be accessed by right-clicking a preset on the "Generate Game" tab, or by pressing the "..." menu in the "Game Details" window.
- Added: Multiworld Help entry regarding maximum number of players.
- Added: Metroid Prime FAQ entry regarding the forced popup alert.
- Changed: Long lines of requirements (Check for all artifacts in Artifact Temple) are now word wrapped.
- Changed: When changing Echoes Goals, the slider of the number of keys is now hidden when "Collect Keys" goal is not selected.
- Changed: In the description of Prime 1 presets, Quality of Life now comes before Game Changes.
- Changed: Clarify that only "Two-way, between areas" guarantees that all areas are accessible.
- Changed: Progress bar when generating a game now reports how many actions were taken, instead of how many items are left.
- Fixed: Nodes with no outbound connections now clearly display this in the visualizer, instead of an error.
- Fixed: Updated multiworld damage warning to mention Magmoor Caverns as well.

### Discord Bot (Caretaker Class Drone)

- Added: The bot now responds to permalinks, presets and rdvgame files sent via direct messages.
- Added: Response for permalinks now offers the permalink's presets for download.
- Changed: `/database-inspect` area responses now has a node selection.

## [3.1.2] - 2021-09-15

- Fixed: In game session, pressing the "Generate game" button no longer errors.

### Discord Bot (Caretaker Class Drone)

- Changed: The response to `.rdvgame` files now include the seed hash and permalink.
- Changed: `/database-inspect` response now includes an image of the requested room layout.

## [3.1.1] - 2021-09-12

- Added: When importing a preset in a game session, there's now an option to import directly from a file.
- Added: In game session, it's now possible to export a preset directly to a file.
- Added: In game session, there's now a "Generate game (no retries)" button. This option attempts generation only a single
time, before giving the error message of why it failed. It's useful for investigating bad presets.
- Changed: When multiworld generation fails, the error message is now clearer on which players haven't reached the end.
- Changed: Preset summaries have been split better into categories.
- Removed: The "Never" option for dangerous actions has been removed from the UI, as it currently doesn't work.

### Discord Bot (Caretaker Class Drone)

- Changed: `/database-inspect` response is now more readable and includes the name of who requested it.

## [3.1.0] - 2021-09-05

- **Major** - Added: Setting for requiring a number of actions/progression before artifacts are placed, to prevent early artifacts.
  - Default Prime 1 presets now default to 6 minimum progression for artifacts.
- **Major** - Added: Setting for controlling how dangerous checks are handled in logic.
- Added: Setting for toggling the pickup scan QOL adjustments.
- Added: The seed hash label in Game Sessions is now selectable.
- Added: One joke hint, requested in 2019.
- Added: Data Visualizer now only shows target nodes for selection that are non-impossible.
- Added: Data Visualizer now highlights nodes that have a path to the selected node.
- Added: Improved the error message when the patcher executable is somehow missing.
- Added: New entries to the Multiworld Help for collecting items and cross game.
- Fixed: Randovania no longer errors when the last selected preset is for a hidden game.
- Fixed: Quality of Life page link in Metroid Prime preset customization is now fixed.
- Fixed: The tracker now properly restores states for games other than Echoes.
- Fixed: Fixed a crash that sometimes occurs when deleting presets.
- Fixed: Generator now directly accounts for events weighting actions.
- Changed: Removed customization of Qt theme for decreasing whitespace.
- Changed: Upgrades in the tracker fills an entire column first, instead of filling rows first.
- Changed: Tracker now properly saves the preset used when persisting the state.

### Metroid Prime - Patcher Changes

- Added `Pickup Scans` option to toggle the patching of item locations so that they can always be scanned.
- Magmoor Workstation item scannable through the purple door (QoL Pickup Scan)
- Fixed shorelines tower item custom scan sometimes showing the incorrect text for certain models
- Certain pickups now always have the popup alert on collection during multiworlds.
- If there are multiple pickups for other players next to each other, these pickups are forced to have a popup alert, so Randovania can properly detect they were picked up.
- Fixed PCA crash patch not being applied when playing small samus.

#### Cutscene Skips
- Added `Competitive` cutscene skip option.
- Moved Shorelines Tower cutscene to major (it sometimes has a reposition that is sometimes useful in routing)
- Removed Main Quarry Combat Visor switch
- Speed up opening of gate in ice temple
- Speed up opening of gate in sun tower
- Fixed Thardus cutscene skip softlock

### Metroid Prime - Logic Database

- Added: Method of reaching Ruins Entryway from Plaza Walkway in Phendrana Shorelines with a Dash (Intermediate).
- Added: Easier NSJ trick to climb Ruined Courtyard using the water puzzle platforms.
- Added: Charge Beam requirements were added to the following rooms with combat trick alternatives:
    - (Beginner) Elite research - Phazon Elite
    - (Beginner) Research Entrance
    - (Intermediate) Hall of the Elders - Wave and Ice bomb slots
    - (Intermediate) Sunchamber - Ghosts fight
    - (Intermediate) Mine Security Station with >= 200 energy
    - (Advanced) Mine Security Station
- Fixed: Main Plaza door to Plaza Access is now properly a normal door, instead of a permanently locked door.
- Fixed: Sun tower now requires Knowledge (Intermediate) to collect the Sunchamber layer change event without falling down.
- Fixed: Removed broken/redudant trick for reaching Temple Entryway ledge using cutscene reposition
- Fixed: Trivial logic for Plaza Walkway to Ruins Walkway
- Fixed: Replaced Bomb Jump (Intermediate) with Dash (Beginner) trick to cross the gap to reach the Courtyard Access door in Ice Ruins West.
- Fixed: NSJ logic now accounts for stalactite in Ice Ruins West.
- Fixed: Crossing the gap by Specimen Storage door no longer sometimes requires L-Jump (Intermediate) instead of Beginner.
- Changed: Improved readability of Ruined Courtyard logic.
- Changed: Reorganized Sunchamber logic to improve usage by generator/solver.
- Changed: Picking up Sunchamber Ghosts item NSJ is now L-Jump (Beginner) instead of Intermediate.
- Changed: Crossing TFT to TF with Gravity+SJ now requires Movement (Beginner)
- Changed: FCS Item Scan Dash method is now Intermediate without SJ.
- Added: FCS Grapple strat - Movement (Beginner)

### Metroid Prime 2: Echoes - Patcher Changes

- Added: A-Kul's scan in Sky Temple Gateway now displays a list of previous tournament winners.
- Changed: Echoes now uses a different game ID when saving ISOs with menu mod enabled, preventing issues from incompatible save files.
- Changed: The elevator sound effect is never removed when elevators are vanilla, ignoring the preference.

### Metroid Prime 2: Echoes - Logic Database
- Added: Method of reaching the pickup in Reactor Core with Space Jump, Bombs, Spider Ball, and Standable Terrain (Intermediate and above).
- Fixed: Lore Scan in Meeting Grounds no longer believes that Boost is required to scan it.
- Fixed: Reactor Core has been cleaned up slightly.
- Fixed: Spawn point in Accursed Lake is now correctly set.

### Discord Bot (Caretaker Class Drone)

- Added: The `/database-inspect` command to send the logic of a room to the channel.
- Added: Messages with rdvgame files also get a reply with a summary of the preset.
- Changed: Responses with preset descriptions no longer pings the original message.

## [3.0.4] - 2021-08-10

- Added: Game Sessions now have an accessible audit log, which includes whenever a player accesses the spoiler log.
- Added: Metroid Prime 1 racetime.gg rooms are now viewable in the racetime.gg browser, with filters for each game
- Fixed: Importing a permalink from the racetime.gg browser while a race is currently in progress now selects the correct racetime.gg room

## [3.0.3] - 2021-08-08

- Fixed: "Open FAQ" in the main window now works correctly.
- Fixed: Pressing Yes to ignore invalid configuration now works correctly.
- Changed: Randovania now silently handles some invalid configuration states.
- Changed: Improved handling of corrupted repository for old preset versions.

## [3.0.2] - 2021-08-05

- Added: In-game crashes in Metroid Prime now automatically show the error screen.

- Changed: Game Sessions - The window now uses docks for the different parts, meaning you can resize, reorder and even split off.

- Changed: Use different colors for artifact hints in Metroid Prime, for better readability on both scan box and logbook.

- Fixed: Exporting a Metroid Prime ISO with Warp to Start enabled and starting at certain elevator rooms no longer fails.

## [3.0.1] - 2021-08-01

- Changed: Disabled the option to stop exporting a Prime 1 ISO to avoid crashes.

- Fixed: Server will now re-authenticate with Discord, preventing users from logging with the incorrect account.

- Fixed: Game Sessions - History entries with invalid locations no longer cause error messages.

## [3.0.0] - 2021-07-30

-   **Major** - Metroid Prime 1 is now fully supported, including multiworld and auto tracker!

-   **Major** - Presets are now presented in a tree view, with custom presets being nested under another one. They're also saved separately from Randovania data.

-   **Major** - The auto tracker now have support for different layouts, with their own assets and game support. New themes with icons similar to the game were also added, provided by MaskedKirby.

-   Added: Credits in Metroid Prime 2 now contains a list of where all non-expansions were placed, including possibly other player's for a multiworld. The credits now takes 75 seconds instead of 60 to accomodate this.

-   Added: Button to export the presets used in a game file.

-   Added: Add text description to unusual items in the Item Pool tab.

-   Added: New Help tab with information on how to read the Data Visualizer.

-   Added: In the Map Tracker, it's now possible to right-click a location to see a path from last action to it.

-   Added: A menu option to open the logs folder.

-   Added: The timeout limit is now progressively more forgiving, the more timeouts that happen.

-   Added: Button to set all gates to "Random with Unlocked' for Prime 2.

-   Changed: The items in the starting items popup is now sorted.

-   Changed: Customizing Dark Aether damage is now considered by logic.

-   Changed: Pickup visibility method is now configured in the Item Pool tab.

-   Changed: Multiworld connection is slightly more conservative when giving items.

-   Changed: Updated the Multiworld Nintendont for hopefully more stability.

-   Changed: The session history in multiworld now has different columns for the players involved, pickup and where the pickup was. It's also possible to sort the table by any of these fields.

-   Changed: The ISO prompt dialog now remembers your last used vanilla ISO, for when you delete the internal copy. When opening the file pickers, these start now with the paths from the input fields.

-   Changed: Many Spin/Combo boxes no longer react to the mouse wheel when not focused.

-   Fixed: Closing the dangerous settings warning via the X button is now properly recognized as "don't continue".

-   Fixed: Hint Item Names no longer breaks if you swap games while the table is sorted.

-   Fixed: Hint Item Names now properly list Artifacts and Energy Cells.

-   Fixed: Map Tracker now properly handles unassigned elevators.

-   Fixed: Trick names in the preset are always sorted.

### Metroid Prime 2 - Logic Database Changes

-   **Major** - "Suitless Ingclaw/Ingstorm" trick added to cover traversing rooms with either Ingclaw Vapor or Ingstorm.

#### Added

-   Method of getting over the gate in Mining Station A in reverse with Space Jump and Screw Attack (Expert and above).

-   Method of bypassing the breakable glass in Sand Processing from Main Reactor with Space Jump and Screw Attack (Expert and above).

-   Method of climbing to the top level of Main Gyro Chamber with Space Jump, Screw Attack, and Bombs, and no Scan Visor (Advanced and above).

-   Method of climbing the Sand Processing bomb slot with a Slope Jump for Bombless Bomb Slots (Advanced and above).

-   Method of leaving Dark Agon Temple by opening the gate from OoB with Single Room OoB, Slope Jump, Standable Terrain, Bomb Space Jump, Space Jump, and the Agon Keys (Expert and above).

-   Great Bridge:
    - Method of reaching Abandoned Worksite door with Space Jump and Extended Dash (Advanced and above).
    - Method of reaching Abandoned Worksite and Torvus Map Station doors from Temple Access Dark door with Boost Ball and Boost Jump (Advanced and above).
    - Method of reaching the pickup with Screw Attack and Single Room Out of Bounds (Expert and above).

-   Method of Crossing Grand Windchamber (both ways) Without Space Jump using Extended Dash (Hypermode).

-   Method of reaching the pickup in Watch Station:
    - With Space Jump, Screw Attack, and Single Room OoB (Expert and above).
    - With only Space Jump and Single Room OoB (Hypermode)

-   Alpha Blogg now has proper requirements for multiple difficulties.

-   Method of Bomb Slots without Bombs in Sanctuary Fortress/Ing Hive - Controller Access/Hive Controller Access without Space Jump (Expert and above).

-   Methods of crossing Torvus Bog - Fortress Transport Access with Gravity Boost or Bombs (No Tricks/Advanced and above).

-   Method of traversing Vault without Space Jump or Screw Attack using Extended Dashes (Advanced and above).

-   Method of reaching Windchamber Gateway item with only Scan Visor using Extended Dashes (Expert and above).

-   Method of reaching Kinetic Orb Cannon in Gathering Hall using Extended Dashes (Expert and above).

-   Method of reaching the pickup in Accursed Lake with a dash (Advanced and above).

-   Method of reaching Temple Security Access from the portal in Aerial Training Site with an Extended Dash (Hypermode).

-   Method of reaching the pickup in Mining Plaza with an Extended Dash (Hypermode).

-   Method of completing the Main Gyro Puzzle with only Space Jump and Screw Attack (Advanced and above).

#### Changed

-   Reaching the pickup in Temple Transport B with a Wall Boost is now Hypermode (from Expert).

-   Reaching the pickup in Path of Roots with only Bombs is now Expert (from Hypermode).

-   Reaching the portal in Hydrodynamo Shaft with Air Underwater and Screw Attack is now Hypermode (from Expert).

-   Reaching the pickup in Dark Torvus Arena with a Roll Jump is now Hypermode (from Expert).

-   Trial Grounds, reaching the door:
    - From the portal with Space Jump and a Slope Jump is now Beginner (from Intermediate).
    - From the left safe zone with a Dash is now Intermediate (from Expert) and without anything is now Advanced (from Expert).

-   Opening the Seeker Lock without Seekers in Mine Shaft is now Advanced (From Expert)

-   Opening the Seeker Lock without Seekers in Plain of Dark Worship is now Expert (From Hypermode).

-   Reaching the Windchamber Gateway Door from Windchamber Tunnel with a Boost Jump is now Hypermode (From Expert).

-   Reaching the pickup in Medidation Vista with a Boost Jump is now Expert (From Advanced).

-   Quadraxis and Boost Guardian now have proper health and item requirements with tricks disabled.

-   Activating Controller Access rooms Bomb Slots without Bombs is now Advanced (from Expert).

-   Reaching the Abandoned Worksite/Brooding Ground door from the bridge in Dark/Forgotten Bridge with an Extended Dash is now Hypermode (from Expert).

-   The initial Terminal Fall Abuses in Vault from the scan portal are separate from the final and are now Advanced (from Expert).

-   Catacombs NSJ dash to Transit Tunnel South has been modified to account for Scan Visor, with the original difficulty being raised to Advanced (from Intermediate).

-   Undertemple Shaft NSJ dash from bottom to top of cannon is now Intermediate (from Advanced).

-   Morph Ball is no longer required to reach the portal from the Echo Gate in Profane Path Scan Dash method.

-   Various Standable Terrain tricks (Dark Agon - Portal Site, Temple Grounds - Sacred Path) have been lowered to Beginner/Intermediate (from Advanced). This is to
    attempt to fix an old database limitation from before tricks had their own difficulty levels.

-   The dashes in Gathering Hall from Transit Tunnel South/West to the Kinetic Orb Cannon are now Intermediate (from Advanced).

-   The Bomb Space Jump NSJ to reach Abandoned Worksite in Great Bridge is now Expert (from Hypermode).

-   The dash to reach the portal in Aerial Training Site from Central Hive Transport West is now Hypermode (from Expert).

-   The dash to leave Hive Temple after Quadraxis via Security Station is now Hypermode (from Expert).

-   The dashes in Command Center (top level) and Accursed Lake without Space Jump are now Beginner (from Intermediate).

-   The dash in Mining Station A to reach Temple Access without Space Jump or Missiles is now Advanced (from Intermediate).

-   The dashes in Trial Grounds to Dark Transit Station without Space Jump are now Advanced (from Intermediate).

-   The dashes in Undertemple Shaft to reach Sacrificial Chamber Tunnel (and back) are now Advanced (from Intermediate).

-   The dash in Hall of Combat Mastery to reach the upper area after the glass is now Advanced (from Intermediate).

-   Bomb Guardian now has proper logic when shuffling Power Beam.

## [2.6.1] - 2021-05-05

-   Changed: Invalid values for the Multiworld magic item are ignored when detecting if the game is properly connected.

-   Fixed: "One-way anywhere" no longer shows up twice in preset warnings for multiworld

-   Fixed: Changing starting location to Ship or Save Stations now works again.

-   Fixed: Torvus Gate elevator is now properly hidden instead of Dark Torvus Ammo Station.

## [2.6.0] - 2021-05-02

-   **Major** - Added: New elevator randomization settings:
    * New mode: *One-way, elevator room with replacement*. One way elevator, but loops aren't guaranteed.
    * Select which elevators can be randomized.
    * Select possible destinations for *One-way, anywhere*.
    * Randomize Sky Temple Gateway, Sky Temple Energy Controller, Aerie Transport Station and Aerie elevators. *Warning*: These rooms have some details you must consider. Please read the elevators tab for more information.

-   **Major** - Added: The Energy Controllers in Agon Wastes, Torvus Bog and Sanctuary Fortress are always visible in the map, regardless if map is revealed by default. All regions are also always available for selection. This allows the light beam warps after U-Mos 2 to always be used.

-   **Major** - Added: An user preference (in *Customize in-game settings*) for the map to display names of unvisited rooms.
    When randomizing elevators, the elevator rooms are excluded to prevent spoiling their destinations. An option were added to disallow displaying names entirely, since otherwise you can use a Map Station to find the names.

-   Added: An option to disable the elevator sound effect, preventing it from playing endlessly in certain cases.

-   Added: When a crash happens, the game now displays an error screen instead of just stopping.

-   Added: The *Hint Item Names* tab now supports switching between all 3 Prime games.

-   Added: An option to use an experimental new pickup placement logic, able to place multiple pickups at once.

-   Added: Two additional joke hints. (Thanks CZeke and Geoffistopheles)

-   Added: It's now possible to add Infinite Beam Ammo, Infinite Missiles and Double Damage to the item pool.

-   Added: Player names are now colored yellow in hints.

-   Changed: Elevator names in the tracker uses their customized names, not the vanilla ones.

-   Changed: Optimized Randovania startup time and extensive logging of what's being done during it.

-   Changed: Improve scan text for expansions.

-   Changed: Some hints in multiworld games now also include the player names.

-   Changed: Missiles, Power Bombs and Ship Missiles are now only in logic after their respective main launcher, even if it's not required in game.

-   Changed: You can add up to 99 of any expansion to the pool, up from 64.

-   Fixed: The *Logic damage strictness* multipliers are no longer applied twice.

-   Fixed: *Up to* relative hints are no longer converted into *exactly* if the actual distance matches the displayed number.

-   Fixed: Dark Torvus Bog - Portal Chamber is no longer silently ignored as a starting location.

-   Fixed: Charging your beam to shoot when out of ammo now works even when customizing the ammo type required.

-   Fixed: Having the maximum number allowed of an expansion in a preset no longer causes permalink errors.

-   Fixed: Fixed the game defaulting to Combat Visor after an elevator.

-   Fixed: Multiworld spoiler logs now use 1-indexed player names for locations.

-   Removed: Using Dark Visor as the starting visor is no longer supported. (Game crashes on unmorph for unknown reasons)

### Logic Database Changes

-   Added: Method of reaching the pickup in Hive Gyro Chamber with Space Jump, Boost Ball, and a Boost Jump (Expert and above).

-   Added: Method of climbing Torvus Grove with Space Jump, Screw Attack, and Standable Terrain (Advanced and above).

-   Added: Method of reaching cannon in Great Bridge with Boost Ball and a Boost Jump (Expert and above).

-   Added: Method of reaching the main part of Hall of Combat Mastery with a Scan Dash and after blowing up the glass (Intermediate and above).

-   Added: Method of activating the portal in Portal Terminal with Screw Attack, Slope Jump, and No Bombs or Space Jump (Expert and above).

-   Added: Method of climbing Sacred Bridge with Bombs and a Bomb Space Jump (Advanced and above).

-   Changed: Logic paths that require Screw Attack without Space Jump now make sure to not have Space Jump to be valid.

-   Fixed: Spawn point of Aerie Transport Station is now the door, making DS2 required to take the elevator there.

## [2.5.2] - 2021-02-28

-   Added: The number of items in the pool is now included in the summary.

-   Fixed: Shuffling Combat Visor with item acquisition popups enabled no longer errors.

## [2.5.1] - 2021-02-26

-   Added: Drag and dropping rdvgame and rdvpreset files into the main Randovania window now imports that game file and preset, respectively.

-   Added: Discord bot now posts summary whenever a preset is attached to a message.

## [2.5.0] - 2021-02-19

-   Changed: Preset summary now only include differences from vanilla game.

-   Changed: The relative hint using an item category has been replaced with a relative hint using an area, with up to distance.

### Logic Database Changes

#### Added

-   Method of climbing Sanctuary Temple from the bottom with Bombs and Spider Ball (Intermediate and above).

-   Method of climbing Sanctuary Temple from the bottom with Screw Attack and Single Room Out of Bounds (Expert and above).

-   Method of reaching Worker's Path from the top level in Sanctuary Temple with Scan Visor and an Extended Dash (Expert and above).

-   Method of reaching Windchamber Gateway from Windchamber Tunnel in Grand Windchamber with a Boost Jump (Expert and above).

-   Method of reaching Temple Access in Mining Station A with a Boost Jump (Advanced and above).

-   Method of reaching pickup in Temple Access (Sanctuary) with Space Jump, Screw Attack, and Standable Terrain (Intermediate and above).

-   Method of climbing Temple Access (Sanctuary) with Space Jump, standing on a Rezbit, and dashing off the other Rezbit (Expert and above).

#### Changed

-   Increased weight for Energy Tanks to be selected as progression.

-   Reaching the pickup in Path of Roots from Torvus Lagoon with Gravity Boost, Space Jump, and a Slope Jump is now Intermediate (from Beginner).

-   Reaching the pickup in Grand Windchamber with Space Jump, Screw Attack, Slope Jump, Standable Terrain is now Advanced (from Intermediate).

-   Bomb Jumping over the 2nd light block heading to Hall of Eyes is now Intermediate (from Beginner).

-   Energy Tank requirements for Chykka have been lowered.

#### Fixed

-   Reliquary Grounds now has proper requirements for reaching Ing Reliquary with Light Suit.


## [2.4.2] - 2021-02-08

-   Fixed: Randovania no longer crashes if the connected Dolphin stops emulation.

## [2.4.1] - 2021-02-06

-   Added: Detect if the internal game copy was modified by a future version of Randovania, prompting for the user to press "Delete internal copy".

-   Changed: An error popup now shows up when exporting an ISO fails.

-   Removed: "Automatically track inventory" toggle, as the functionality was already removed.

-   Fixed: Randovania now considers any inventory item with amount above capacity, or capacity above the strict maximum as the game not being connected.

-   Fixed: Error message when the server rejects your client version not being displayed.

-   Fixed: Setting beam ammo expansions to 0 pickups no longer hides the boxes.

## [2.4.0] - 2021-02-01

-   **Major** - Added: The visor and beam you start the game equipped with is now configurable.

-   **Major** - Changed: In multiworld, items are now delivered at the same time as the message. It should also no longer fail to send with Nintendont.

-   Added: Additional joke hints were added.

-   Added: Method to climb to the portal Base Access with just Screw Attack (Intermediate and above).

-   Added: Method to reach the pickup in Grand Windchamber with Space Jump, Screw Attack, and a Slope Jump (Intermediate and above).

-   Added: Method to traverse Ventilation Area B from Bionenergy Production without Bombs by Screw Attacking into the tunnel and destorying the barriers with Missiles (Advanced and above).

-   Added: Method to reach the pickup in Path of Roots from Torvus Lagoon without Morph Ball (Beginner and above).

-   Added: Method to enter the tunnel in Underground Tunnel to Torvus Temple from Torvus Grove with an Instant Morph (Advanced and above).

-   Added: Method to reach the halfpipe pickup in Dark Torvus Arena with Space Jump and a Roll Jump (Expert and above).

-   Added: Method to climb to the upper level in Biostorage Station with Bomb Space Jump (Advanced and above).

-   Added: Method to reach the pickup in Grand Windchamber with a Space Jump, Bomb Space Jump, and a Scan Dash (Expert and above).

-   Added: Method to climb Mining Station B with Space Jump and a Slope Jump (Expert and above).

-   Added: Method to reach the portal in Mining Station B with Space Jump, Scan Visor, and Dashing for Single Room OoB (Expert and above).

-   Added: Method to cross Bitter Well to Phazon Site with Wall Boosts (Hypermode).

-   Added: Method to reach the bomb slot in Training Chamber with Gravity Boost and Air Underwater (Advanced and above).

-   Added: Method to open activate the Bomb Slot in Training Chamber with Darkburst or Sonic Boom (Hypermode).

-   Changed: Auto tracker internally uses a configuration file for the item positions.

-   Changed: The item pool tab when customizing presets now can edit major items directly.

-   Changed: Defeating Quadraxis with Power Bombs is now Advanced (from Beginner).

-   Changed: Bypassing the statue in Training Chamber from the back with Screw Attack and a Bomb Space Jump is now Expert (from Advanced).

-   Changed: Escaping Hive Temple without Spider Ball is now Expert (from Hypermode).

-   Changed: Bomb Space Jump in Great Bridge/Venomous Pond to reach Abandonded Worksite/Brooding Ground is now Expert (from Hypermode).

-   Changed: Using Seeker Missiles now requires either Combat Visor or Dark Visor.

-   Changed: Bomb Slots without Bombs in Sand Processing, Main Gyro Chamber, and Vault are now Advanced (from Expert).

## [2.3.0] - 2021-01-08

-   Added: Method to enter tunnels in Transit Tunnel East/Undertransit One from Catacombs/Dungeon to Training Chamber/Sacrificial Chamber with an Instant Morph (Intermediate and above).

-   Added: Method to reach the pickup on the Screw Attack wall in Aerial Training Site with a Roll Jump (Expert and above).

-   Added: Method to reach the pickup in Abandoned Worksite from the tunnel with a Boost Jump (Advanced and above).

-   Added: Method to bypass the statue in Training Chamber from the back with Screw Attack and a Bomb Space Jump (Advanced and above).

-   Added: Methods to reach the pickup in Mining Station B with Space Jump, Screw Attack, and Standable Terrain or after the puzzle with a Bomb Jump (Advanced and above).

-   Changed: In multiworld, keybearer hints now tells the player and broad category instead of just player.

-   Changed: Dark Alpha Splinter no longer strictly requires Power Beam.

-   Changed: Crossing Main Gyro Chamber with Screw Attack before stopping the gyro is now Hypermode (from Expert).

-   Changed: Phazon Grounds and Transport to Agon Wastes (Torvus) Seeker Locks without Seekers are now Expert (from Hypermode).

-   Fixed: Properly handle invalid ammo configurations in preset editor.

-   Fixed: Randovania no longer instantly crashes on macOS.

-   Fixed: Logic properly considers the Transport A gate being gone after entering from that side in Random Elevators.

## [2.2.0] - 2020-12-20

-   Added: 1 HP Mode, where all Energy Tanks and Save Stations leave you at 1 HP instead of fully healing.

-   Added: Added a detailed report of the generator's state when a game fails to generate.

-   Fixed: Generator will no longer ignore players that have no locations left. This would likely cause multiworld generation to fail more often.

-   Fixed: Error messages are properly shown if a game fails to generate.

-   Fixed: Alerts are now properly saved as displayed.

-   Fixed: Errors in the default preset no longer prevent Randovania from starting.

-   Changed: Optimized game generation, it now takes roughly 2/3 of the time.

-   Changed: Optimized game validation, it now also takes roughly 2/3 of the time.

-   Changed: Relative hints no longer cross portals.

-   Changed: In multiworld, keybearer hints now instead tells the player the item is for, instead of a category.

-   Changed: Decreased the chance of Power Bombs being late in a game.

-   Changed: Account name are updated every time you login via Discord.

-   Changed: Warning about dangerous presets in Multiworld sessions now include the player name.

-   Changed: Roll Jump in Meditation Vista to reach the pickup is now Hypermode (from Expert).

## [2.1.2] - 2020-12-05

-   Added: The Item Pool size now displays a warning if it's above the maximum.

-   Changed: The minimum random starting items is now considered for checking the pool size.

-   Fixed: Being kicked from an online session would leave the window stuck there forever.

-   Fixed: Bulk selecting areas for starting location no longer includes areas that aren't valid starting locations.

## [2.1.1] - 2020-12-02

-   Added: A prompt is now shown asking the user to install the Visual C++ Redistributable if loading the Dolphin backend fails.

-   Fixed: Changing ammo configuration breaks everything.

-   Fixed: Patching ISOs should work again.

-   Fixed: Clean installations can select presets again.

## [2.1.0] - 2020-12-02

-   Changed: Multiworld session history now auto-scrolls to the bottom

-   Changed: The lowest level for a trick is now called "Disabled" instead of "No Tricks".

-   Changed: Minimum Varia Suit Dark Aether is now 0.1, as 0 crashes the game.

-   Changed: Permalinks are now entirely different for different games.

-   Changed: Preset summary now specifies if hidden model uses ETM or random item.

-   Added: A very basic visualization of the map to the tracker.

-   Added: Trick Details can now be used with all 3 games.

-   Fixed: Changing a trick level to No Tricks no longer cause inconsistent behavior with the permalinks.

-   Removed: Intermediate path for reaching item in Main Reactor from Security Station B door without Screw Attack since it was broken and impossible.

-   Changed: Renamed "Before Pickup" to "Next to Pickup" in various locations for more clarity


## [2.0.2] - 2020-11-21

-   Added: Starting locations tab has checkboxes to easily select all locations in an area

-   Added: The map tracker now supports random elevators, translator gates and starting location.

-   Changed: The pickup spoiler in game details is now sorted.

-   Fixed: Multiworld sessions should no longer occasionally duplicate messages.

-   Fixed: Custom safe zone healing should now work in multiworld sessions.

-   Fixed: Occasional error with switching an observer into a player.

## [2.0.1] - Skipped

## [2.0.0] - 2020-11-15

This version is dedicated to SpaghettiToastBook, a great member of our community who sadly lost her life this year.

Her contributions to Randovania were invaluable and she'll be missed.

---

-   **Major** - New game mode: Multiworld. In this co-op multiplayer mode, there's one different world for each player which is filled with items for specific players.

-   **Major** - Tricks are more organized and can be customized more precisely to a player's desire.

### General

-   Removed: Presets no longer have a global trick level. Each trick is now configured separately.

-   Added: Options for configuring usage of new tricks:
    - Bomb Jump (renamed from Difficult Bomb Jump)
    - Bomb Slot without Bombs
    - Boost Jump
    - Combat
    - Difficult Movement
    - Extended Dash
    - Knowledge
    - Open Gates from Behind
    - Respawn Abuse
    - Screw Attack into Tunnels
    - Seeker Locks without Seekers
    - Single Room Out of Bounds
    - Standable Terrain

-   Changed: The following trick level difficulties were renamed:
    - Trivial -> Beginner
    - Easy -> Intermediate
    - Normal -> Advanced
    - Hard -> Expert
    - Minimal Checking -> Minimal Logic

-   Changed: Replaced Beginner Friendly with Starter Preset, which is now the default preset.

-   Fixed: Energy Tanks can now properly be used as progression.

### Hints

-   Added: Relative hints, where an item is described as being some rooms away from another item or room.

-   Added: Guaranteed hints which tells in which areas (Agon Wastes, Ing Hive, etc) contains the keys for each of your dark temples.
    These hints are placed purely randomly, similarly to the guaranteed Temple Bosses hints.

-   Added: Free hint spots after generation now prefer items from late in progression instead of pure random.

-   Removed: Hints with green item names/joke item names have been removed.

-   Removed: Temple Keys are no longer hinted by progression-based Luminoth lore hints.

-   Changed: All games now have precisely 2 joke hints, which no longer randomly replace a progression hint.

-   Changed: Hints from keybearer corpses now uses a broader category, which leaves unclear if it's an expansion or not.

### GUI

-   Added: An automatic item tracker based on a Dolphin running on the same computer or a special Nintendont build on the same Wifi.

-   Added: A dark theme has been added. It can be toggled in the Advanced menu.

-   Added: Requirements in the logic database can now use templates of requirements, allowing for easy re-use.

-   Added: Data Editor can now edit all fields of a node, from type, name and all type specific fields.

-   Added: Data Visualizer and Editor now can operate in the included database for Prime 1 and 3.

-   Added: The Data Editor now displays a warning if you're closing with unsaved changes.

-   Added: Randovania can generate a game by importing permalinks directly from a race on racetime.gg.

-   Added: Some tricks now have a description on the Trick Details popup.

-   Fixed: Some complex combination of requirements with different depths now are displayed correctly.

-   Fixed: The Data Visualizer no longer opens behind the Customize Preset window when using the Trick Details popup.

-   Changed: After generating a game, the details shows up in a new window instead of in a new tab.

-   Changed: In game details, the permalink is now placed inside a line edit, so the window doesn't stretch with long permalinks.

-   Changed: All cosmetic game changes are now configured in the same dialog as the in-game options.

### Quality of Life

-   Added: A button in the Open menu now opens the folder where previously generated games are placed.

-   Added: Charge Beam and Scan Visor now use their respective models in game instead of Energy Transfer Module.

-   Added: The rate of healing for Safe Zones is now configurable.

-   Fixed: Removed Aerie Access and Credits from possible starting locations.

-   Changed: The Mission Final screen now includes the seed hash instead of Permalink, as many permalinks are bigger than the screen.

-   Changed: The elevator scan now includes the world of the connected area.

### Internals/Developer

-   Added: Energy Tanks have doubled weight for the generator.

-   Added: It's now possible to set the default spawn point of an area.

-   Fixed: Fixed solver when an event only connects to a pickup, but that pickup has connections from other nodes.

-   Fixed: The Data Editor no longer errors when saving after creating a new node.

-   Fixed: Certain combinations of item requirements with damage requirements weren't being processed correctly.

-   Fixed: Duplicated requirements are now properly removed when simplifying requirements.

-   Fixed: Exclude from Room Randomizer is now properly set, restoring many logic paths.

-   Changed: Better error messages when there are references to unknown resources in the database.

-   Changed: The `database` command is no longer a subcommand of `echoes`. It also has the `--game` argument to choose which database to use.

-   Changed: The `_locations_internal` field is no longer needed for .rdvgame files.

### Logic Database changes

#### Added

-   General:
    - Methods to open all Seeker Missile Doors with Screw Attack (Advanced and above).
    - Method to activate most Bomb Slots without Bombs (Advanced and above).
    - Dark/Light/Annihilator doors and Dark/Light portals require either ammo or Charge Beam.

-   Sanctum, method to fight Emperor Ing without Spider Ball (Hypermode).

-   Transport A Access, method of reaching Temple Transport A door with a Wall Boost (Advanced and above).

-   Abandoned Base, method of reaching portal with Space Jump and Screw Attack (Intermediate and above).

-   Accursed Lake, method of collecting the item and leaving with Morph Ball, Light Suit, Gravity Boost, and Reverse Air Underwater (Advanced and above).

-   Hall of Honored Dead, method of leaving through the Morph tunnel without Space Jump (Expert and above).

-   Industrial Site, method of opening the gate to Hive Access Tunnel from behind with just Charge Beam (Intermediate and above).

-   Ing Windchamber, method of completing the puzzle with Power Bombs instead of Bombs (Beginner and above).

-   Landing Site, method of reaching Service Access door:
    - With Bombs and Screw Attack (Intermediate and above).
    - With Space Jump and Bomb Space Jump (Intermediate and above).

-   Meeting Grounds, method of reaching the tunnel with Space Jump and a Bomb Space Jump (Intermediate and above).

-   Temple Assembly Site:
    - Methods of reaching Dynamo Chamber door with a Bomb Jump (Beginner and above), a Dash (Intermediate and above), or a Roll Jump (Advanced and above).
    - Methods of reaching the portal without moving the light block with Single Room Out of Bounds and either Screw Attack or Space Jump (Expert and above).
    - Method of leaving from the portal with Single Room Out of Bounds and Screw Attack (Expert and above).

-   Windchamber Gateway:
    - Method of reaching the item with a Boost Jump (Advanced and above) and returning with an Extended Dash (Expert and above).
    - Method of reaching Path of Eyes door from Grand Windchamber door with an Extended Dash (Advanced and above).

-   Bioenergy Production, method to reach Storage C door or item from top level with Extended Dash (Expert and above).

-   Central Station Access/Warrior's Walk, method of climbing the ledge with an Instant Unmorph Jump (Hypermode).

-   Crossroads, method to reach the item from the half pipe with just Screw Attack (Advanced and above).

-   Dark Transit Station, method to reach the ledge from Duelling Range with a Bomb Jump (Beginner and above).

-   Portal Access, method of crossing to Judgement Pit using Screw Attack without Z-Axis (Beginner and above).

-   Doomed Entry, method to climb room with Space Jump and Screw Attack (Beginner and above).

-   Feeding Pit:
    - Method of reaching Ing Cache 1 door with Space Jump and Screw Attack (No Tricks and above).
    - Method of climbing to Watering Hole door without any items (Expert and above).
    - Method of escaping the pool using Light Suit and a Bomb Space Jump no Space Jump or Gravity Boost (Hypermode)

-   Main Reactor, method of reaching Dark Samus 1 fight from Ventilation Area A door with Space Jump, Bombs, and a Bomb Space Jump (Intermediate and above).

-   Mining Station B:
    - Method to climb to the Seeker door without Morph Ball and with Space Jump (Beginner and above).
    - Method to reach the portal without breaking the rock with Single Room Out of Bounds and Screw Attack (Expert and above).

-   Sandcanyon, method to reach the item with Space Jump and Single Room Out of Bounds (Expert and above).

-   Transport Center/Crossroads, method to climb the halfpipe with Space Jump (Advanced and above).

-   Abandoned Worksite:
    - Method of reaching the item with a Bomb Space Jump without Space Jump (Advanced and above).
    - Method of reaching the tunnel from Forgotten Bridge with a Slope Jump (Intermediate and above).

-   Catacombs:
    - Method to reach the Bomb Slot with Air Underwater and Screw Attack (Advanced and above).
    - Method to reach Transit Tunnel East with a Combat/Scan Dash (Advanced and above).
    - Method to reach the portal with Screw Attack (Intermediate and above).
    - Method to reach Transit Tunnel East/South with Morph Ball, Gravity Boost, and Reverse Air Underwater (Advanced and above).
    - Method to reach Transit Tunnel South with Jump Off Enemy (Advanced and above).

-   Dark Arena Tunnel, method of reaching either door with Screw Attack and Single Room Out of Bounds (Advanced and above).

-   Dark Forgotten Bridge:
    - Method to perform the gate clip to Dark Falls/Dark Arena Tunnel with a Ledge Clip Jump (Hypermode).
    - Method to reach Bridge Center from Putrid Alcove door with only Scan Visor (Advanced and above).
    - Method to reach Brooding Ground door from the bridge before rotating and with an Extended Dash (Expert and above).

-   Forgotten Bridge:
    - Method to reach Abandoned Worksite door from the bridge before rotating and with an Extended Dash (Expert and above).
    - Method to reach Bridge Center with Morph Ball, Gravity Boost, and Reverse Air Underwater (Advanced and above).

-   Gathering Hall:
    - Method to reach the Kinetic Orb Cannon with Gravity Boost and Bombs (Expert and above) or Gravity Boost and Space Jump (Beginner and above).
    - Method to reach Transit Tunnel South from Transit Tunnel West with Morph Ball, Gravity Boost, and Reverse Air Underwater (Advanced and above).
    - Method to reach the Spider Ball tracks with Morph Ball, Gravity Boost, and Reverse Air Underwater (Advanced and above).
    - Methods to escape the halfpipe after draining the water with Space Jump and Bomb Space Jump or Space Jump and Screw Attack (Advanced and above).

-   Great Bridge, method of reaching the lower Temple Access door from Path of Roots door with Screw Attack and Slope Jump (Intermediate and above).

-   Main Hydrochamber/Hydrodynamo Station, methods to climb rooms without Gravity Boost and with Air Underwater (Advanced and above), Space Jump, and Screw Attack (Hypermode).

-   Meditation Vista, methods of reaching the item with a Boost Jump (Advanced and above), Roll Jump (Expert and above), or Extended Dash (Hypermode).

-   Path of Roots, method of reaching the item using:
    - Morph Ball, Bombs and Space Jump (Advanced and above).
    - Morph Ball, Gravity Boost, and Reverse Air Underwater (Advanced and above).
    - Morph Ball, Bombs, and Standable Terrain (Hypermode).

-   Plaza Access, method of reaching the doors and the item with Screw Attack and Single Room Out of Bounds (Advanced and above).

-   Portal Chamber (Light World), method of reaching the portal from Torvus Lagoon door with Screw Attack and Single Room Out of Bounds (Advanced and above).

-   Putrid Alcove, method of getting the item and leaving without any items (Expert and above).

-   Sacrificial Chamber, method of crossing gap to Sacrificial Chamber Tunnel with Extended Dash (Expert and above).

-   Torvus Grove, method of climbing the room without Boost Ball (Expert and above).

-   Torvus Plaza:
    - Method of getting the item without Boost Ball and/or Spider Ball (Advanced and above).
    - Method of leaving the room with Space Jump and Bombs (Advanced and above).

-   Torvus Temple, method of reaching the pirate fight from the lower level with Screw Attack and Single Room Out of Bounds (Advanced and above).

-   Training Chamber:
    - Method to exit the spinner with Power Bombs instead of Bombs (Beginner and above).
    - Method to climb to the top of the statue with Gravity Boost and Bombs (Intermediate and above).
    - Method to climb to the top of the statue with Space Jump, Scan Dash, and Underwater Dash (Advanced and above).
    - Method to climb to the top of the statue with Space Jump and Extended Dash (Expert and Above).

-   Underground Tunnel, method to access Torvus Temple from Torvus Grove with Screw Attack (Expert and above).

-   Undertemple, method to have PB Guardian break PB door using bombs (Advanced and above).

-   Undertemple Access, method of reaching the item using Screw Attack and Jump Off Enemy (Hypermode).

-   Venomous Pond, method to reach the key from the Save Station with Screw Attack and Standable Terrain (Beginner and above).

-   Aerial Training Site, methods to cross the room from various nodes with Dashes, Roll Jumps, and Extended Dashes (Intermediate/Expert and above).

-   Aerie, method of collecting the item:
    - Without entering the Dark World (Expert and above).
    - With only Screw Attack (Beginner and above).

-   Dynamo Access, method to cross over the Spider Track with Space Jump and Standable Terrain (Beginner and above).

-   Dynamo Works:
    - Method of collecting the item with a Roll Jump and Instant Morph (Expert and above).
    - Method of reaching the upper door with a Bomb Space Jump (Beginnner and above).

-   Grand Abyss, methods of crossing the gap with Boost Jump (Advanced and above) or Extended Dash (Expert and above).

-   Hall of Combat Mastery:
    - Method of collecting the item with a Wall Boost (Expert and above).
    - Methods of reaching the item, and skipping the Spider Track to and from Central Area Transport East with Screw Attack (Intermediate and above).

-   Hive Entrance, method of reaching the Flying Ing Cache with Screw Attack and Single Room Out of Bounds (Hypermode).

-   Hive Dynamo Works:
    - Method of collecting the Flying Ing Cache item and leaving with Space Jump and Scan Visor (Advanced and above).
    - Method of reaching the Flying Ing Cache from portal side and vice versa with Screw Attack and Single Room Out of Bounds (Expert and above).

-   Hive Summit, method of reaching the portal:
    - With Space Jump and Standable Terrain (Intermediate and above).
    - With Space Jump, Boost Ball, Boost Jump, and Out of Bounds (Expert and above).

-   Hive Temple:
    - Method of fighting Quadraxis with Power Bombs instead of Bombs (Beginner and above).
    - Methods of leaving the room without Spider Ball after Quadraxis with Boost Ball or Space Jump (Hypermode).

-   Judgment Drop, method of reaching the portal with Space Jump and Single Room Out of Bounds (Expert and above).

-   Main Research, method of fighting Caretaker Drone without Bombs (Expert and above).

-   Reactor Core, method of reaching the item with only Space Jump (Expert and above).

-   Sanctuary Entrance, method to reach the cannon to the item with only Morph Ball, Spider Ball, and Power Bombs (Advanced and above).

-   Vault Attack Portal, method to cross either direction with just Screw Attack (Expert and above).

-   Watch Station, method of accessing the Spider Ball track to Watch Station Access door and Sentinel's Path door and back with an Instant Morph (Intermediate and above).

-   Watch Station Access, methods to cross the pit in either direction using:
    - Boost Ball and Boost Jump (Advanced and above).
    - Space Jump, Scan Visor, and Scan Dash (Advanced and above).

-   Workers Path, method of crossing the room from Sanctuary Temple with a Boost Jump (Advanced and above).

#### Fixed

-   Scan Visor Requirements:
    - Dash Requirements in many rooms
    - Grand Abyss Bridge terminal
    - Sand Processing item
    - Staging Area terminal
    - Torvus Lagoon terminal
    - Trooper Security Station Event coming from Communication Area
    - Various Dash Requirements

-   Dark Aether Damage Requirements have been added to every room in the Dark World.

-   Morph Ball requirements added to Morph Ball Doors and various rooms.

-   Invisible Objects and Dark Visor Requirements:
    - Screw Attack without Space Jump in Unseen Way (Intermediate and above)
    - Screw Attack without Space Jump in Phazon Grounds (Advanced and above)

-   Entrance to Agon Map Station now requires Bombs, Power Bombs, or Boost Ball if coming from either direction, or Screw Attack and Space Jump as well if coming from Mining Plaza.

-   Added Charge Beam and Beam Ammo Requirements to Profane Path and Sentinel's Path.

-   Sand Processing:
    - Now requires items to climb the room before draining the sand: Space Jump, with a Bomb Jump (Beginner and above) or with Screw Attack (Intermediate and above)
    - Screw Attacking into the tunnel is now Expert (from Hypermode).

-   Portal Site:
    - Now does not require the gate open to enter from Portal Access.
    - Now does not require the gate closed to enter from Crossroads.

-   Service Access now properly includes Wall Boost to Meeting Grounds from Landing Site on Advanced.

#### Changed

-   Many nodes with missing requirements have been updated/cleaned up.

-   Simplified nodes in many rooms for ease of logic navigation.

-   Various tricks have been changed to more accurately represent the required method.

-   Abandoned Base, Bomb Jump to transport is now Advanced (from Intermediate).

-   Accursed Lake, Dash to Safe Zone from Flying Ing Cache is now Intermediate (from Beginner).

-   Communication Area:
    - Standable Terrain to reach the item is now Beginner (from Intermediate).
    - Screw Attack without Space Jump to reach Storage Cavern A is now Beginner (from Intermediate).
    - Double Bomb Jump up Standable Terrain is now Intermediate (from Advanced).

-   GFMC Compound, Extended Dash to reach the item on the Ship without Space Jump is now Expert (from Hypermode).

-   Grand Windchamber, reaching the pickup with Terminal Fall Abuse after solving the Ing Windchamber puzzle is now Beginner (from Intermediate).

-   Path of Eyes, Bomb Jumps to get over Light blocks are now Beginner (from Intermediate).

-   Service Access, crossing upper tunnel without Boost Ball is now Advanced (from Intermediate).

-   Temple Assembly Site, method to reach the item with Screw Attack is now Beginner (from Intermediate).

-   Agon Temple, Slope Jumps to skip the fight barriers are now Beginner (from Advanced).

-   Battleground, climbing to top safe zone via Standable Terrain is now Beginner (from Intermediate).

-   Central Mining Station, Scan Dash to upper level from Central Station Access is now Expert (from Advanced).

-   Command Center Access, exiting tunnel without Space Jump is now Beginner (from Intermediate).

-   Doomed Entry, Slope Jump to reach the upper level from the portal is now Beginner (from Intermediate).

-   Double Path, crossing lower path without Space Jump is now Beginner (from Intermediate).

-   Feeding Pit, method to climb to Watering Hole with just Screw Attack is now Beginner (from Intermediate).

-   Mining Plaza, climbing the room with Screw Attack is now Beginner (from Intermediate).

-   Mining Station A, reaching Front of Lore Scan from Room Center with a Bomb Jump is now Intermediate (from Advanced).

-   Mining Station B:
    - Reaching Transit Station door from room center with Screw Attack after opening the portal is now Intermediate (from Hypermode).
    - Reaching the bomb slot to open the portal with Standable Terrain and Screw Attack is now Intermediate (from Advanced).
    - Reaching the bomb slot to open the portal with Slope Jump and Space Jump is now Advanced (from Expert).

-   Portal Access, returning from Judgment Pit without Space Jump is now Beginner (from Intermediate).

-   Trial Grounds, Standable Terrain to reach the door from the portal is now Beginner (from Intermediate).

-   Catacombs, reaching the portal with Morph Ball and Reverse Air Underwater is now Advanced (from Expert).

-   Crypt, Bomb Jump to Laser Platfrom from bottom Safe Zone is now Beginner (from Intermediate).

-   Forgotten Bridge, reaching Bridge Center with Bombs and Screw Attack is now Intermediate (from Advanced).

-   Gathering Hall:
    - Reaching Transit Tunnel South/West Doors from top door with Morph Ball and Roll Jump is now Expert (from Advanced).
    - Reaching Transit Tunnel East with Spider Ball and Boost Ball is now Beginner (from Intermediate).

-   Great Bridge:
    - Slope Jumps to reach Map Station from Bottom Level and from Map Station to Upper Level are now Beginner and Intermediate (from Intermediate and Advanced, respectively).
    - Bomb Space Jump with Space Jump to reach the Translator Gate is now Advanced (from Expert).

-   Poisoned Bog, reaching Portal Chamber door with just Screw Attack is now Advanced (from Intermediate).

-   Torvus Lagoon, reaching Portal Chamber from Temple Transport Access is now Intermediate (from Advanced).

-   Training Chamber, Standable Terrain to reach Fortress Transport Access from Top of Statue and back is now Beginner (from Intermediate).

-   Venomous Pond, reaching the key from the Save Station with Screw Attack is now Beginner (from Intermediate).

-   Aerial Training Site, Screw Attack at Z-Axis from Central Hive Area West door to the portal or Temple Security Access door is now Intermediate (from Advanced).

-   Dynamo Access, crossing over the Spider Track with a Slope Jump is now Beginner (from Intermediate).

-   Hall of Combat Mastery, Instant Morph tricks to the item and Central Area Transport East and back are now Advanced (from Intermediate).

-   Hive Dynamo Access, opening Echo Gate from behind is now Beginner (from Intermediate).

-   Hive Dynamo Works:
    - Reaching the Seeker Lock Safe Zone from Hive Dynamo Access door with Terminal Fall Abuse is now Beginner (from Intermediate).
    - Reaching the Flying Ing Cache from the tunnel with Screw Attack is now Beginner (from Intermediate).
    - Reaching the Flying Ing Cache from the tunnel and back with Standable Terrain is now Intermediate (from Advanced).
    - Opening the Seeker Lock from behind is now Beginner (from Intermediate).

-   Hive Summit, Standable Terrain to reach portal inside glass area is now Beginner (from Intermediate).

-   Hive/Temple Access, reaching the upper door with Screw Attack at Z-Axis is now Beginenr (from Intermediate).

-   Transit Station, reaching the top portal with Screw Attack is now Beginner (from Intermediate).

-   Vault:
    - Terminal Fall abuse to reach Grand Abyss door from bridge portal with Space Jump is now Beginner (from Intermediate).
    - Reaching the Bomb Slot with Screw Attack from the bridge portal is now Beginner (from Intermediate).

-   Watch Station, Screw Attack at Z-Axis from Watch Station door to Sentinel's Path door is now Beginner (from Intermediate).

-   Watch Station Access, reaching the Watch Station door from the pickup with just Screw Attack is now Beginner (from Intermediate).

## [1.2.2] - 2020-06-06

-   Changed: Re-organized the tabs in the preset customization window

-   Changed: The reset map tracker menu action is now visible on non-windows platforms.

-   Fixed: Exporting ISOs with Menu Mod should now work on macOS.

## [1.2.1] - 2020-05-30

-   Added: Randovania releases now includes a packages for macOS.

## [1.2.0] - 2020-05-25

-   *Major* - Added: The text of the scan that unlocks an elevator now includes the
    elevators destination.

-   *Major* - Added: Translator gates can be configured as Unlocked: the hologram will be invisible and can be scanned
    without any translator.

-   *Major* - Added: The default in-game options can now be configured from Randovania.

-   *Major* - Added: How much ammo each beam uses to shoot uncharged, charged and charge combos is now configurable,
    along with the ammo it uses.

-   *Major* - Changed: The database now uses a new format which allows for any combination of "Or"/"And" statements.
    The Data Visualizer and Editor were both updated to take advantage of this.

-   Added: An option to connect Sky Temple Gateway directly to the credits, skipping the final bosses.

-   Added: How much energy you get for each Energy Tank is now configurable.

-   Added: The in-game Hint System has been removed. The option for it remains, but does nothing.

-   Changed: The spoiler log now lists the order in which items where placed, with their location and hints,
    instead of a detailed playthrough for completion.

-   Changed: The logbook entries that contains hints are now named after the room they're in, with the categories
    being about which kind of hint they are.
    KNOWN ISSUE: While scanning something, the categories that show up are incorrect.

-   Added: Open -> Trick Details menu entry, similar to what's available in the
    Trick Level tab when customizing a preset.

-   Added: Play -> Import game file, to load spoiler logs.

-   Added: The "Heals?" checkbox in the database editor now works.

-   Added: The permalink import dialog now shows an error message for invalid permalinks.

-   Changed: One-way elevators now have a chance of warping to credits.

-   Changed: Clarified that the item from Space Jump Guardian and Power Bomb Guardian
    must be collected for the appropriate events to be triggered.

-   Changed: In Menu Mod, the list of rooms to warp to is now sorted.

-   Changed: The export-areas command line option now outputs details about requirements for each area.

-   Internal: A human-readable copy of the database is now kept next to the database file, for easier diffs.

-   Fixed: Debug logs can no longer be enabled for non-spoiler permalinks.

-   Added: Missile Expansions have a 1/8192 chance of using Dark Missile Trooper model.

-   Fixed: Progress bar no longer goes to an indefinite status when generation fails.

-   Added: Checkbox for automatically exporting a spoiler log next to the ISO.

-   Fixed: Only the last digit of the game id is changed, instead of the full game id.

### Logic Database changes

-   Fixed: Staging Area is now correctly considered a dark world room.

-   Fixed: The Ing Cache in Dark Oasis now requires Power Bombs.

-   Fixed: Bioenergy Production correctly requires Scan Visor for connections using the racks.

-   Added: In Bioenergy Production, method of reaching the Storage C door with Space Jump and Screw Attack (Easy and above)

-   Added: In Bioenergy Production, method of reaching the Storage C door using a roll jump (Normal and above).

-   Added: In Bioenergy Production, method of reaching the Ventilation Area B door using Screw Attack without Space Jump (Normal and above).

-   Added: In Bioenergy Production, additional upper level connections using Space Jump and Screw Attack.

-   Added: In Sandcanyon, method of reaching the center platform using a roll jump and boost ball (Hard and above).

-   Changed: In Command Center Access, the wall boosts to reach the lower Central Mining Station and Command Center doors from the morph ball tunnel are now Normal difficulty (from Hard).

-   Changed: In Portal Chamber (both light and dark Torvus) , all wall boosts are now Normal difficulty (from Hard).

-   Changed: In Undertransit Two, all wall boosts are now Easy difficulty (from Hard).

-   Changed: In Temple Security Access, all wall boosts are now Normal difficulty (from Hard).

-   Changed: In Watch Station, all wall boosts are now Normal difficulty (from Hard).

-   Added: In Watch Station, a wall boost method of reaching the Watch Station Access door from the Sentinel's Path door using Spider Ball and Boost Ball (Normal and above).

-   Changed: In Service Access, methods using a wall boost to reach the Meeting Grounds door from the upper Morph Ball tunnel are now Normal difficulty (from Hard).

-   Changed: In Great Bridge, the wall boost to reach the lower Temple Access Door from the Path of Roots door is now Easy difficulty (from Hard).

-   Changed: In Transit Tunnel East, the wall boost to reach the Training Chamber door from the Catacombs door is now Easy dififculty (from Hard).

-   Changed: In Transit Tunnel South, all wall boosts are now Easy difficulty (from Hard).

-   Added: In Hall of Honored Dead, a method of obtaining the item with Power Bombs (Trivial and above).

-   Added: Many Light Ammo/Dark Ammo/Morph Ball/Charge Beam requirements.

-   Added: In Bioenergy Production, methods of reaching the item and the door to Ventilation Area B using a Bomb Space Jump and Screw Attack without Space Jump (Hypermode).

-   Fixed: Biostorage Station now requires Space Jump or Scan Visor to reach the upper level (No Tricks and above).

-   Changed: In Sand Processing, the method of reaching the item without Boost Ball requires the Bomb Space Jump trick, and no longer requires Screw Attack.

-   Added: In GFMC Compound, a method of reaching the ship item with Screw Attack (Normal and above).

-   Added: In Main Gyro Chamber, a method of reaching the bottom of the gyro area from the middle of the room with Screw Attack (Easy and above).

-   Changed: In Workers Path, Morph Ball Bomb is no longer required.

-   Changed: In Main Reactor, unlocking the gate no longer requires Space Jump, and is now Trivial difficulty (from Easy).

-   Added: In Landing Site, a method of reaching the door to Service Access using Morph Ball Bomb and a Slope Jump (Normal and above).

-   Added: Methods of climbing Central Station Access and Warrior's Walk using Screw Attack (Hard and above) and a wall boost (Hypermode).

-   Added: A method of opening the echo gate in Hive Dynamo Access from the Hive Gyro chamber side using Sonic Boom or Darkburst (Easy and above).

-   Changed: In Reliquary Grounds, the method of reaching the door to Ing Reliquary using Screw Attack is now Normal difficulty (from Hard).

-   Added: In Reliquary Grounds, a method of reaching the door to Ing Reliquary using Morph Ball Bomb and Screw Attack without Space Jump (Easy and above).

-   Added: In Phazon Pit, a method of reaching the door to Phazon Grounds using a roll jump and boost ball (Hard and above).

-   Changed: Climbing Hall of Stairs with Space Jump is now Trivial difficulty (from Easy).

-   Added: In Transport Center, a method of reaching the elevator door from the portal using Screw Attack without Space Jump (Trivial and above).

-   Added: In Mining Station A, a method to reach the Temple Access door using Screw Attack (Trivial and above).

-   Added: In Gathering Hall, a method to reach the Transit Tunnel South from the Gathering Access door using Space Jump (Easy and above).

-   Added: In Industrial Site, a method of opening the Industrial Site gate from the wrong side using a missile (Trivial and above).

-   Fixed: Removing the Aerial Training Site barrier requires Scan Visor.



## [1.1.1] - 2020-03-11

-   Added: The preset summary now includes if menu mod is enabled.

-   Fixed: The cursor no longer snaps to the end on all changes, in the permalink
    input field.

-   Fixed: "Starting Items" is now properly implemented in the preset summary.

-   Changed: "Custom Items" is now "Item Pool" in the preset summary, and lists all
    deviations from the standard item pool.

## [1.1.0] - 2020-03-10

-   Added: The pickup notice for a locked expansion is more clear of what's going on.

-   Added: The "Save ISO" dialog now remembers the last output directory used.

-   Added: A copy of the game file is automatically saved to
    `%LOCALAPPDATA%\Randovania\game_history` whenever a game is generated. There's no
    interface in Randovania to view this history.

-   Changed: The "Save Spoiler" button now provides a default name for the game file.

-   Changed: Shortened permalinks with customized starting locations.

-   Changed: Preset are now exported to `.rdvpreset` files, to avoid Discord truncating the
    file names.

-   Fixed: When changing a preset name, the cursor no longer moves to end after any change.

### Logic Database changes

-   Fixed: The pickup in Undertransit One now requires Power Bombs, to avoid soft locks.

-   Fixed: The second Portal Chamber is now correctly considered a Dark Torvus Bog room.

## [1.0.0] - 2020-02-09

-   *Major* - Added: Support for multiple presets of options, as well as saving your own presets.

-   *Major* - Changed: The user experience for creating a new game has been changed completely.

-   Added: Three new methods of shuffling elevators: *Two-way, unchecked*, *One-way, elevator room*
    and *One-way, anywhere*. The elevators tab has more details of how these work.

-   Added: Add a setting for how strict the damage requirements are.

-   Added: It's now possible to exclude locations from having any progression on them.

-   Added: You can choose an arbitrary number of locations to choose randomly from for starting location.

-   Changed: A Luminoth Lore scan is less likely to have hints for what was already accessible
    when that scan was found.

-   Changed: Power Bombs and Progressive Grapple are now slightly more likely to appear earlier.

-   Changed: The hints randomly assigned at the end of generation are less likely to be repeats.

-   Changed: Loading a new game will automatically clear any existing one.

-   Changed: Minimal Checking now also checks of Dark Agon Temple Keys and Dark Torvus Temple Keys.

-   Removed: The Progressive Launcher has been removed.

-   Removed: The settings for fixing the translator gates have been removed for now, to be re-added
    on a future "Advanced" tab.

-   Removed: The create-permalink command line argument has been removed.

### Logic Database changes

-   Fixed: Spider Guardian fight now requires Dynamo Works Quads Gone to be triggered.

-   Fixed: Boost Guardian now properly requires Bombs.

-   Added: Escaping Dark Torvus Arena with a BSJ, for Normal. (See #581).

-   Added: Activating the Industrial Site gate backwards, using charged Annihilator Beam, for Trivial. (See #582).

## [0.29.1] - 2019-10-01

-   Fixed: Fix AttributeError preventing major/minor randomization from working.

-   Fixed: Seeds where no progression is needed to finish should no longer fail to generate.

## [0.29.0] - 2019-10-01

-   *Major* - There is now an option for a major/minor split randomization mode, in which expansions and
    non-expansion items are shuffled separately.

-   *Major* - Changed: Item hints and Sky Temple Key hints now distinguish between the light and dark worlds.
    For example, the room in which Quadraxis resides will be shown as "Ing Hive - Hive Temple" rather than
    "Sanctuary Fortress - Hive Temple".

-   *Major* - Added: the "Invisible Objects" trick in places where a visor would otherwise be used to be able to see
    something (such as an invisible platform).

-   *Major* - Added: Title screen now shows a three-word representation of the seed hash.

-   Added: As an experimental feature, it is now possible to shuffle Power Beam, Charge Beam, Scan Visor and Morph Ball.
    These items use Energy Transfer Module model in game.

-   Added: You can now place a pickup that temporarily gives Cannon Ball when collected. It uses Boost Ball's model.

-   Changed: Some item categories were given clearer names:
    - Dark Agon Keys, Dark Torvus Keys, and Ing Hive Keys are now referred to as "red Temple Keys" instead of
    "Temple Keys".
    - Items that aren't keys or expansions are collectively referred to as "major upgrades" instead of "major items".
    - Red Temple Keys and Sky Temple Keys are now collectively referred to as "Dark Temple Keys" instead of "keys".

-   Fixed: "Beam combos" are now called "charge combos".

-   Changed: The hints acquired from keybearer corpses now clarify that the item is the one contained in a Flying
    Ing Cache.

-   Changed: Each hint for the items guarded by Amorbis, Chykka, and Quadraxis now contains the corresponding
    Guardian's name.

-   Changed: The hint for the vanilla Light Suit location now has special text.

-   Changed: Item names in hints are now colored orange instead of red.

-   Changed: Some hints were added, some removed, and some modified.

-   Changed: Item scans were slightly edited.

-   Changed: The Sky Temple Key hints no longer use ordinal numbers.

-   Added: The seed hash is shown in Randovania's GUI after patching is done.

-   Changed: Generation will now be retried more times before giving up.

-   Changed: Joke hints are now used at most once each when placing hints.

-   Changed: The generator is now more likely to fill the worlds evenly.

-   Fixed: Added proper default nodes for rooms that were missing one, allowing those rooms to be selected as the
    starting room.

-   Fixed: Minimal Checking now correctly handles progressive suit and grapple.

-   Fixed: Config files with invalid JSON are now correctly dealt with.

-   Changed: Improved the performance of the resolver considerably.

-   Added: In the data visualizer, the damage requirements now have more descriptive names.

-   Added: In the data visualizer, requirements are now described with simpler to understand terms.

-   Changed: Windows releases are now created with PyInstaller 3.5.

-   Changed: The generator is now more likely to fill the worlds evenly.

### Logic Database changes

-   Changed: All NTSC-specific tricks are now in logic. These are always in logic, since the fixes from other versions
    are patched out.

-   Changed: Screw Attacking without Space Jump Boots in Hive Temple is no longer required on No Tricks.

-   Changed: In Hive Temple, scan dashing to the door to Temple Security Access is now Hypermode difficulty,
    from Hard and above.

-   Changed: The method to get the Main Research item with only Spider Ball was removed.

-   Fixed: Using charged Light Beam shots to get the item in Hazing Cliff now requires 5 or more Light Ammo.

-   Added: Method to open the gate in Main Reactor with Space Jump Boots and Screw Attack.

-   Changed: Opening the barrier in Crypt with Screw Attack is now always Easy and above.

-   Added: Method to climb to the door to Crypt Tunnel in Crypt via a Bomb Space Jump (Normal and above).

-   Added: Method to open Seeker Launcher blast shields with four missiles, Seeker Launcher, and Screw Attack (Easy
    and above). Underwater, the trick Air Underwater is also required, and the difficulty is Normal and above.

-   Fixed: Dark world damage during the Quadraxis fight is now correctly calculated.

-   Fixed: Requirements for crossing Sacred Path were added.

-   Added: Method to cross gap in the upper level of Command Center using Screw Attack without Space Jump Boots
    (Trivial and above).

-   Added: In Central Mining Station, a method to get to upper door to Command Center Access using a
    Bomb Space Jump (Easy and above) and another using Space Jump Boots and Screw Attack (Easy and above).

-   Added: Methods to climb Mining Plaza using the Morph Ball Bomb (Trivial and above) and using Screw Attack
    without Space Jump Boots (Easy and above).

-   Changed: In Forgotten Bridge, the difficulty of scan dashing to the door to Abandoned Worksite or the portal to
    Dark Forgotten Bridge was lowered to Easy, from Normal.

-   Added: In Forgotten Bridge, a method to get to the door to Grove Access from the portal to Dark Forgotten Bridge
    using only Screw Attack (Easy and above).

-   Added: In Forgotten Bridge, a method to get to the door to Abandoned Worksite via a roll jump (Easy and above).

-   Added: In Forgotten Bridge, a method to get to the bridge center from the door to Grove Access via a scan dash
    (Easy and above).

-   Added: In Hydrodynamo Station, a method to get from the room's top to the door to Save Station B with Screw Attack
    without Space Jump Boots (Trivial and above).

-   Changed: Climbing Hydrodynamo Station with only Gravity Boost and before all three locks are unlocked is now
    Trivial difficulty (from No Tricks).

-   Changed: Getting to the three doors in the middle section of Hydrodynamo Station using Air Underwater is now
    Normal difficulty (from Hard).

-   Fixed: A method to get the item in the Sunburst location by abusing terminal fall now has a damage requirement.

-   Added: A method to get to the turret in Sanctuary Entrance with only Space Jump Boots and Screw Attack, even
    after the bridge is destroyed.

-   Fixed: Lowering the portal barrier in Hive Dynamo Works now requires five missiles.

-   Added: Methods to cross Hive Dynamo Works using a roll jump (Easy and above) and using Space Jump Boots and
    Screw Attack (No Tricks).

-   Added: In Hive Dynamo Works, a method to cross the gap from the door to Hive Dynamo Access by abusing terminal
    fall (Easy and above).

-   Changed: In Hive Dynamo Works, returning from the Flying Ing Cache location using Space Jump Boots and
    Screw Attack is now Trivial difficulty (from Easy).

-   Added: Method to cross Watch Station Access from the door to Main Gyro Chamber using a Bomb Space Jump and
    Screw Attack without Space Jump Boots (Normal and above).

-   Added: In Watch Station Access, method to get from the scan post to the door to Watch Station by bomb jumping
    (Trivial and above) and by using Screw Attack without Space Jump Boots (Easy and above).

-   Fixed: The instant morph into the Morph Ball tunnel in Hall of Honored Dead now lists the Instant Morph trick.

-   Added: Method to get into the Morph Ball tunnel in Hall of Honored Dead using Space Jump Boots and Screw Attack
    (Easy and above).

-   Added: In Phazon Site, methods to get to the door to Bitter Well and to remove the barrier using Screw Attack
    without Space Jump Boots (both Easy difficulty).

-   Changed: The method to go over the Training Chamber statue from the back using Boost Ball and Spider Ball is
    now Normal difficulty (from Hard).

-   Added: In Phazon Site, a method to get to the door to Bitter Well by bomb jumping (Trivial and above).

-   Added: Many connections in Sacrificial Chamber.

-   Added: A method to get to the door to Fortress Transport Access from the top of the statue in Training Chamber
    using only Space Jump Boots (Easy and above). Morph Ball is also required if the statue hasn't been moved.

-   Added: A method to get to the doors to Transit Tunnel West/East in Training Chamber using Air Underwater (Normal
    and above).

-   Fixed: The method to get to the top of the Training Chamber statue using Gravity Boost and Spider Ball now lists
    the Instant Morph trick.

-   Added: In Training Chamber, a method of getting to the top of the statue from the door to Fortress Transport Access
    using just Space Jump Boots (Easy and above).

-   Added: Many connections in Windchamber Gateway.

-   Added: Method to get from the Kinetic Orb Cannon to the door to Transit Tunnel West via Grapple Beam in
    Gathering Hall.

-   Fixed: The slope jump in Abandoned Base now has a damage requirement.

-   Added: Method of getting the Temple Assembly Site item with Screw Attack and without Space Jump Boots.

-   Changed: The slope jump to get to the item in Temple Assembly Site is now Normal difficulty (from Hard).

-   Fixed: Requirements for crossing Dynamo Access were added.

-   Added: In Landing Site, method of reaching the door to Service Access from the Save Station using Space Jump and
    Screw Attack (No Tricks and above).

-   Fixed: The Culling Chamber item now has a damage requirement.

-   Changed: The trick to shoot the Seeker targets in Hive Dynamo Works from the wrong side is now Easy (from Trivial).

-   Fixed: The Watch Station Access roll jump now has a damage requirement.

-   Changed: The Watch Station Access roll jump is now Normal (from Easy).

-   Fixed: Added missing Space Jump Boots requirement for a Bomb Space Jump in Mining Station B.

-   Added: Method to unblock the portal in Mining Station B without Scan Visor (Normal and above).

-   Added: Method to get to the Darkburst location in Mining Station B with just Space Jump Boots and Screw Attack,
    and without using slope jumps or bomb space jumps (Hypermode difficulty).

-   Added: Method to manipulate Power Bomb Guardian into opening the Power Bomb Blast Shield on the door to
    Undertemple Access, using Boost Ball (Normal and above).

-   Fixed: The method to open the Hydrodynamo Station Seeker door using Screw Attack without Seeker Launcher now
    requires Gravity Boost to not have been collected.

-   Added: Method to get to the portal in Mining Station B with Space Jump Boots and Screw Attack (Trivial and above).

-   Fixed: Transport A Access, Collapsed Tunnel, Dynamo Chamber, Trooper Security Station, Mining Station Access, and
    Portal Access A now correctly require Morph Ball.

-   Fixed: Elevator rooms with missing Scan Visor requirements now have them.

-   Fixed: Removed erroneously added method to cross Sanctuary Entrance with Screw Attack without Space Jump Boots.

-   Fixed: Going through Sacred Bridge on No Tricks now requires Scan Visor and Morph Ball when coming from GFMC
    Compound.

-   Added: Method to skip Scan Visor and Morph Ball using Space Jump Boots in Sacred Bridge, when coming from GFMC
    Compound (Easy and above).

-   Fixed: Added Scan Visor requirement in Temple Transport Access (Sanctuary).

-   Changed: Connections in Venomous Pond were redone.

-   Changed: Getting to the door to Dark Transit Station in Trial Grounds with no items is now Hard difficulty, from
    Easy.

-   Added: Methods to get to the door to Dark Transit Station in Trial Grounds with Screw Attack without Space Jump
    Boots (Easy and above) and with a Bomb Space Jump (Normal and above).

-   Fixed: Added missing requirements for the Dark Samus 3 and 4 fight.

-   Changed: Fighting Dark Samus 2 with only Echo Visor is now Trivial difficulty, from Easy.

-   Fixed: Power Bomb doors now require Morph Ball, and Super Missile doors now require Power Beam and Charge Beam.

-   Added: Method to destroy the second web in Hive Tunnel when going through the room backwards using Sonic Boom
    (Easy and above).

## [0.28.1] - 2019-06-14

-   Fixed: Resetting settings would leave the launchers' configuration in an invalid state.

## [0.28.0] - 2019-06-12

-   *Major* - Changed: The resolver now keeps track of current energy during resolution.
    This ensures you'll always have enough Energy Tanks for trips to Dark Aether.

-   *Major* - Added: Scanning a keybearer corpse provides a hint of what is in the matching Flying
    Ing Cache.

-   Added: The tracker now persists the current state.

-   Added: Some generation failures are now automatically retried, using the same permalink.

-   Added: Buttons to see what a difficulty unlocks that doesn't involve tricks at all.

-   Changed: Increased Hint Scan value for logic to the intended value from the previous
    change.

-   Changed: There's no more hints with joke locations.

-   Changed: The lore hint in Mining Station A is now able to be scanned from the room center.

-   Added: A warning is now displayed when trying to disable validation.

-   Fixed: Seeker Missile's included missiles now respect the "needs Missile Launcher"
    option.

-   Changed: Progressive Launcher is now disabled by default.

-   Fixed: Clicking the connection's link in the Data Visualizer should now always work.

-   Changed: Hint Locations page now has a more usable UI.

-   Changed: On No Tricks, the logic will ensure that you can get Missiles, Seeker Launcher, and either
    Grapple Beam or both Space Jump Boots and Screw Attack before fighting Chykka.

-   Added: Methods to cross Workers Path with Screw Attack.

## [0.27.1] - 2019-05-30

-   Fixed: Specific trick levels are now persisted correctly across multiple sessions.

## [0.27.0] - 2019-05-28

-   *Major* - Changed: Optimized the seed generation step. It should now take roughly
    half as long or even faster.

-   *Major* - Added: It's now possible to configure the difficulty on a per-trick basis.

-   *Major* - Added: It's now possible to check where a certain trick is used on each
    difficulty.

-   Added: Hint Scans are valued more by the logic, making Translators more likely.

-   Changed: Joke item and locations now have a `(?)` added to make then slightly more
    obvious they're not serious.

-   Changed: Average ammo provided per expansion is now shown with more precision.

-   Added: `randovania echoes database list-dangerous-usage` command to list all
    paths that require a resource to not be collected.

-   Added: Methods to get to Sunburst location by reaching the platform with the cannon
    with a scan dash (Normal and above) or with just Space Jump Boots (Easy and above).

-   Added: Method to leave and enter the arena in Agon Temple with only Space Jump Boots
    (Trivial and above to enter; Easy and above to leave).

-   Added: Method to get to Darkburst location in Mining Station B via a Bomb Space Jump
    and without Screw Attack (Easy and above).

-   Fixed: In Hydrodynamo Station, going from the door to Hydrodynamo Shaft to the door to
    Save Station B now always requires all three locks in Hydrodynamo Station to be unlocked.

-   Added: Method to cross Phazon Pit using a Bomb Space Jump (Easy and above).

-   Added: Method to open the Seeker door in Hydrodynamo Station without the Seeker Launcher,
    using Screw Attack and one missile (Hard and Above).

-   Changed: The Ing Windchamber puzzle now only requires four missiles instead of five.

-   Changed: The cannon in Sanctuary Temple Access now only requires four missiles to
    activate instead of five.

-   Changed: Sanctuary Temple Access now requires a way to defeat the Quad to get through.

-   Added: Support for damage requirements without exactly one damage reduction item.

-   Changed: Seed validation should run faster and with fewer errors now.

-   Added: Another joke hint.

-   Changed: Updated credits.

-   Fixed: Crossing Sanctuary Entrance via the Spider Ball Track now requires Boost Ball.

-   Added: Method to cross Sanctuary Entrance with Screw Attack and without Space Jump Boots
    (Trivial and above).

-   Added: Method to cross Sanctuary Entrance, from the door to Power Junction to the door to
    Temple Transport Access, with Spider Ball and Power Bombs (Easy and above).

-   Fixed: The method to get the Sanctuary Entrance item without Spider Ball now requires
    Spider Guardian to not have been defeated.

-   Added: Method to get to and use the Vigilance Class Turret in Sanctuary Entrance using
    Space Jump Boots, Screw Attack, and Spider Ball. Spider Ball isn't required if Spider
    Guardian hasn't been defeated.

-   Fixed: In Sanctuary Entrance, going up the Spider Ball Track near the lore scan via the
    intended method now requires Boost Ball and the Morph Ball Bomb.

-   Added: Methods to go up the Spider Ball Track near the lore scan in Sanctuary Entrance
    with Spider Ball and only one of the following items:
    - Morph Ball Bomb (Trivial and above);
    - Boost Ball (Trivial and above);
    - Space Jump Boots (Easy and above).

-   Changed: In Sanctuary Temple, getting to the door to Controller Access via scan dashing
    is now Hard and above, from Normal and above.

-   Added: A tab with all change logs.

## [0.26.3] - 2019-05-10

-   Changed: Tracker now raises an error if the current configuration is unsupported.

-   Fixed: Tracker no longer shows an error when opening.

## [0.26.2] - 2019-05-07

-   Fixed: An empty box no longer shows up when starting a game with no
    extra starting items.

-   Fixed: A potential crash involving HUD Memos when a game is randomized
    multiple times.


## [0.26.1] - 2019-05-05

-   Fixed: The in-app changelog and new version checker now works again.

-   Fixed: Patching with HUD text on and using expansions locked by major item now works.

-   Changed: Missile target default is now 175, since Seeker Launcher now defaults to
    giving 5 missiles.


## [0.26.0] - 2019-05-05

-   **MAJOR** - Added: Option to require Missile Launcher and main Power Bombs for the
    respective expansions to work.

-   **MAJOR** - Added: Option to change which translator each translator gate in the
    game needs, including choosing a random one.

-   **MAJOR** - Added: Luminoth Lore scans now includes hints for where major items
    are located, as well as what the Temple Guardians bosses drop and vanilla Light Suit.

-   Added: Welcome tab, with instructions on how to use Randovania.

-   Added: Option to specify how many items Randovania will randomly place on your
    starting inventory.

-   Added: Option to change how much damage you take from Dark Aether when using
    Varia Suit and Dark Suit.

-   Added: Progressive Launcher: a progression between Missile Launcher and Seeker Launcher.

-   Changed: Logic considers the Translator Gates in GFMC Compound and Torvus Temple
    to be up from the start, preventing potential softlocks.

-   Changed: Escaping Main Hydrochamber after the Alpha Blogg with a Roll Jump is
    now Hard and above, from Easy and above.

-   Changed: The no-Boost return method in Dark Arena Tunnel is now Normal and above only.

-   Changed: The Slope Jump method in Great Bridge for Abandoned Worksite is now Hard
    and above, from Normal.

-   Changed: Crossing the statue in Training Chamber before it's moved with Boost and
    Spider is now Hard and above, from Hypermode.

-   Added: Option to disable the Sky Temple Key hints or to hide the Area name.

-   Changed: The location in the Sky Temple Key hint is now colored.

-   Changed: There can now be a total of 99 of any single Major Item, up from 9.

-   Changed: Improved elevator room names. There's now a short and clear name for all
    elevators.

-   Changed: The changed room names now apply for when elevators are vanilla as well.

-   Fixed: Going from randomized elevators to vanilla elevators no longer requires a
    clean unpack.

-   Added: `randovania echoes database list-resource-usage` now supports all types of
    resources.

-   Added: `list-resource-usage` and `list-difficulty-usage` now has the `--print-only-area`
    argument.

-   Changed: Areas with names starting with !! are now hidden in the Data Visualizer.

-   Added: Docks and Elevators now have usable links in the Data Visualizer. These links
    brings you to the matching node.

-   Added: The message when collecting the item in Mining Station B now displays when in
    the wrong layer.

-   Added: A warning now shows when going on top of the ship in GFMC Compound before
    beating Jump Guardian.

## [0.25.0] - 2019-03-24

-   Changed: Reworked requirements for getting the Missile in Crossroads from the doors. You can:
    - On Normal and above, with Boost, Bombs, Space Jump and Screw Attack
    - On Hard and above, with Bombs, Space Jump and Screw Attack
    - On Hypermode, with Bombs and Space Jump

-   Changed: Logic requirements for Dark Samus 2 fight are now the following:
    - On all trick levels, Dark Visor
    - On Easy and above, Echo Visor
    - On Normal and above, no items

-   Changed: The Slope Jump in Temple Assembly Site is now Hard and above, from Normal and above.

-   Changed: All occurrences of Wall Boost are now locked behind Hard or above.

-   Added: Added method to get the Power Bomb in Sanctuary Entrance with just Space Jump
    and Screw Attack. (See [#29](https://github.com/randovania/randovania/issues/29))

-   Added: Added method to cross Dark Arena Tunnel in the other direction without Boost.
    (See [#47](https://github.com/randovania/randovania/issues/47))

-   Added: Basic support for running Randovania on non-Windows platforms.

-   Added: You can now create Generic Nodes in the Data Editor.

-   Changed: Drop down selection of resources are now sorted in the Data Editor.

-   Changed: Shareable hash is now based only on the game modifications part of the seed log.

-   Fixed: Python wheel wasn't including required files due to mising \_\_init__.py

-   Fixed: error when shuffling more than 2 copies of any Major Item

-   Fixed: permalinks were using the the ammo id instead of the configured

## [0.24.1] - 2019-03-22

-    **MAJOR**: New configuration GUI for Major Items:
     - For each item, you can now choose between:
        - You start with it
        - It's in the vanilla location
        - It's shuffled and how many copies there are
        - It's missing
     - Configure how much beam ammo Light Beam, Dark Beam and Annihilator Beam gives when picked.
        - The same for Seeker Launcher and missiles.

-    **MAJOR**: New configuration GUI for Ammo:
     - For each ammo type, you choose a target total count and how many pickups there will be.

        Randovania will ensure if you collect every single pickup and every major item that gives
        that ammo, you'll have the target total count.

-    **MAJOR**: Added progressive items. These items gives different items when you collect then,
        based on how many you've already collected. There are two:
     - Progressive Suit: Gives Dark Suit and then Light Suit.
     - Progressive Grapple: Gives Grapple Beam and then Screw Attack.

-    **MAJOR**: Add option to split the Beam Ammo Expansion into a Dark Ammo Expansion and
        Light Ammo Expansion.

        By default there's 10 of each, with less missiles instead.


-    **MAJOR**: Improvements for accessibility:
     - All translator gates are now colored with the correct translator gate color they need.
     - Translators you have now show up under "Visors" in the inventory menu.
     - An option to start the game with all maps open, as if you used all map stations.
     - An option to add pickup markers on the map, that identifies where items are and if
        you've collected them already.
     - When elevators are randomized, the room name in the map now says where that elevator goes.
     - Changed the model for the Translator pickups: now the translator color is very prominent and easy to identify.

-    Added: Option to choose where you start the game

-    Added: Option to hide what items are, going from just changing the model, to including the
    scan and even the pickup text.

     You can choose to replace the model with ETM or with a random other item, for even more troll.

-    Added: Configure how many count of how many Sky Temple Keys you need to finish the game

-    Changed: Choosing "All Guardians" only 3 keys now

-    Changed: Timeout for generating a seed is now 5 minutes, up from 2.

0.24.0 was a beta only version.

## [0.23.0] - 2019-02-10

-   Added: New option to enable the "Warp to Start" feature.
-   Added: A "What's new" popup is displayed when launching a new version for the first time.
-   Fixed: changed text in Logic Settings to mention there _are_ hints for Sky Temple Keys.
-   Changed: Updated Claris' Randomizer, for the following fixes:
    -   Added the ability to warp to the starting room from save stations (-t).
    -   Major bug fix: The game will no longer immediately crash when not playing with Menu Mod.

## [0.22.0] - 2019-02-06

-   Changed: "Faster credits" and "Skip item acquisitions popups" are no longer included in permalinks.
-   Changed: Updated Claris' Randomizer, for the following fixes:
    -   Fixed an issue with two of the Sky Temple Key hints being accidentally switched.
    -   FrontEnd editing now works properly for PAL and Japanese versions.
    -   Attract video removal is now integrated directly into the Randomizer.
    -   Getting the Torvus Energy Controller item will no longer block you from getting the Torvus Temple item.

## [0.21.0] - 2019-01-31

-   **Major**: now using Claris' Randomizer version 4.0. See [Changelog](https://pastebin.com/HdK9jdps).

-   Added: Randovania now changes the game id to G2ME0R, ensuring it has different saves.
-   Added: Game name is now changed to 'Metroid Prime 2: Randomizer - SEEDHASH'. Seed hash is a 8 letter/number
      combination that identifies the seed being played.
-   Changed: the ISO name now uses the seed hash instead of the permalink. This avoids issues with the permalink containing /
-   Changed: Removed Agon Temple door lock after fighting Bomb Guardian, since this has been fixed in the Randomizer.
-   Fixed: Selecting an non-existent directory for Output Directory had inconsistent results

## [0.20.2] - 2019-01-26

-   Fixed: changed release zip to not use BZIP2. This fixes the native windows zip client being unable to extract.

0.20.1 was skipped due to technical issues.

## [0.20.0] - 2019-01-13

-   Added: an icon! Thanks to Dyceron for the icon.
-   Added: a simple Tracker to allow knowing where you can go with a given item state
-   Changed: Don't consider that Seeker Launcher give missiles for logic, so it's never
      considered a missile source.

## [0.19.1] - 2019-01-06

-   Fixed: Hydrodynamo Station's Door to Training Access now correctly needs Seekers
-   Added: New alternatives with tricks to get the pickup in Mining Plaza A.
-   Added: Trick to cross the Mining Plaza A backwards while it's closed.
-   Changed: Added a chance for Temple Keys not being always placed last.
-   Changed: Light Suit now has a decreased chance of being placed early.

0.19.0 was skipped due to technical issues.

## [0.18.0] - 2019-01-02

-   Added: Editor for Randovania's database. This allows for modifications and contributions to be made easily.
      There's currently no way to use the modified database directly.
-   Added: Options to place the Sky Temple Keys on Guardians + Sub-Guardians or just on Guardians.
-   Changed: Removed Space Jump method from Training Chamber.
-   Changed: Added Power Bomb as option for pickup in Hive Chamber B.
-   Changed: Shortened Permalinks when pickup quantities aren't customized.
-   Added: Permalinks now include the database version they were created for.
-   Fixed: Logic mistake in item distribution that made some impossible seeds.
-   Changed: For now, don't consider Chykka a "can only do once" event, since Floaty is not used.
-   Fixed: Permalinks now properly ignore the Energy Transfer Module.

## [0.17.2] - 2018-12-27

-   Fixed: 'Clear loaded game' now properly does its job.
-   Changed: Add an error message to capture potential Randomizer failures.
-   Changed: Improved README.

## [0.17.1] - 2018-12-24

-   Fixed: stray tooltips in GUI elements were removed.
-   Fixed: multiple typos in GUI elements.

## [0.17.0] - 2018-12-23

-   New: Reorganized GUI!
    -   Seed Details and Data Visualizer are now different windows opened via the menu bar.
    -   There are now three tabs: ROM Settings, Logic Settings and Item Quantities.
-   New: Option to disable generating an spoiler.
-   New: All options can now be exported and imported via a permalink.
-   Changed: Renamed "Logic" to "Trick Level" and "No Glitches" to "No Tricks". Appropriate labels in the GUI and files
    changed to match.
-   Internal: no longer using the py.path and dataset libraries

## [0.16.2] - 2018-12-01

-   Fixed: adding multiples of an item now works properly.

## [0.16.1] - 2018-11-25

-   Fixed: pressing the Reset button in the Item Quantity works properly.
-   Fixed: hiding help in Layout Generation will no longer hide the item names in Item Quantity.

## [0.16.0] - 2018-11-20

-   Updated item distribution: seeds are now less likely to have all items in the beginning, and some items less likely to appear in vanilla locations.
-   Item Mode (Standard/Major Items) removed for now.

## [0.15.0] - 2018-10-27

-   Added a timeout of 2 minutes to seed generation.
-   Added two new difficulties:
    -   Trivial: An expansion of No Glitches, where no tricks are used but some clever abuse of room layouts are used.
    -   Hypermode: The highest difficulty tricks, mostly including ways to skip Space Jump, are now exclusive to this difficulty.
-   Removed Controller Reset tricks. This trick doesn't work with Nintendont. This will return later as an additional configuration.

## [0.14.0] - 2018-10-07

-   **Major**: Added support for randomizing elevators.
-   Fixed spin boxes for item quantities changing while user scrolled the window.
    It is now needed to click on them before using the mouse wheel to change their values.
-   Fixed some texts being truncated in the Layout Generation window.
-   Fixed generation failing when adding multiple of some items.
-   Added links to where to find the Menu Mod.
-   Changed the order of some fields in the Seed Log.

## [0.13.2] - 2018-06-28

-   Fixed logic missing Amber Translator being required to pass by Path of Eyes.

## [0.13.1] - 2018-06-27

-   Fixed logic errors due to inability to reload Main Reactor after defeating Dark Samus 1.
-   Added prefix when loading resources based on type, improving logs and Data Visualizer.

## [0.13.0] - 2018-06-26

-   Added new logic: "Minimal Validation". This logic only checks if Dark Visor, Light Suit and Screw Attack won't lock each other.
-   Added option to include the Claris' Menu Mod to the ISO.
-   Added option to control how many of each item is added to the game.

## [0.12.0] - 2018-09-23

-   Improved GUI usability
-   Fixed Workers Path not requiring Cobalt Translator to enter

## [0.11.0] - 2018-07-30

-   Randovania should no longe create invalid ISOs when the game files are bigger than the maximum ISO size: an error is properly reported in that case.
-   When exporting a Metroid Prime 2: Echoes ISO if the maximum size is reached there's is now an automatic attempt to fix the issue by running Claris' "Disable Echoes Attract Videos" tool from the Menu Mod.
-   The layout log is automatically added to the game's files when randomizing.
-   Simplified ISO patching: by default, Randovania now asks for an input ISO and an output path and does everything else automatically.

## [0.10.0] - 2018-07-15

-   This release includes the capability to generate layouts from scratch and these to the game, skipping the entire searching step!

## [0.9.2] - 2018-07-10

-   Added: After killing Bomb Guardian, collecting the pickup from Agon Energy Controller is necessary to unlock the Agon Temple door to Temple Access.
-   Added a version check. Once a day, the application will check GitHub if there's a new version.
-   Preview feature: option to create item layouts, instead of searching for seeds. This is much more CPU friendly and faster than searching for seeds, but is currently experimental: generation is prone to errors and items concentrated in early locations. To use, open with randovania.exe gui --preview from a terminal. Even though there are many configuration options, only the Item Loss makes any difference.

## [0.9.1] - 2018-07-21

-   Fixed the Ing Cache in Accursed Lake didn't need Dark Visor.

## [0.9.0] - 2018-05-31

-   Added a fully featured GUI.

## [0.8.2] - 2017-10-19

-   Stupid mistake.

## [0.8.1] - 2017-10-19

-   Fix previous release.

## [0.8.0] - 2017-10-19

-   Save preferences.
-   Added Claris Randomizer to the binary release.

## [0.7.1] - 2017-10-17

-   Fixed the interactive .bat

## [0.7.0] - 2017-10-14

-   Added an interactive shell.
-   Releases now include the README.

## [0.5.0] - 2017-10-10

-   Releases now include standalone windows binaries<|MERGE_RESOLUTION|>--- conflicted
+++ resolved
@@ -7,12 +7,9 @@
 
 ## [8.4.x] - 2024-08-??
 
-<<<<<<< HEAD
 - Changed: The progress bar in the Main Window and Game Details window is now in a status bar and only displayed when relevant.
 - Changed: In the game details window, add a tooltip mentioning when the export of a game cannot be stopped.
-=======
 - Fixed: The "Last Activity" text on the Multiplayer Session window is not aligned properly.
->>>>>>> ba9e0c04
 
 ### Metroid Dread
 
