# Change Log

All notable changes to this project will be documented in this file.

The format is based on [Keep a Changelog](https://keepachangelog.com/en/1.0.0/)
and this project adheres to [Semantic Versioning](https://semver.org/spec/v2.0.0.html).


## [9.2.x] - 2025-06-??

<<<<<<< HEAD
- Fixed: The experimental option called Logical Pickup Placement is now respected by the resolver. It also now checks for items configured to be placed in their vanilla location.
=======
- Fixed: A rare division-by-zero error during generation when placing hints.

### Resolver

- Fixed: Bug that could lead to timeouts or longer resolving time in some cases.

### Metroid: Samus Returns

- Changed: Display the number of remaining DNA in the DNA message before entering the final boss.
- Fixed: If Metroid Queen is the final boss and you don't have all DNA, the DNA message now appears.
- Fixed: For tanks with non required main option, the jingle of the tank item is played instead of the jingle of the main object.

## [9.1.1] - 2025-05-03

- Fixed: Duplicating a session now also duplicates the admin settings for Co-op and "Everyone can claim worlds".

### Cave Story

- Fixed: A regression introduced in 9.1.0 that made all received pickups in multiworld behave as Nothings.
>>>>>>> 3cfec618

## [9.1.0] - 2025-05-01

- Added: After clicking the "Login with Discord" button, a link and a QR Code are displayed instead of opening the default browser directly.
- Changed: The relative time to start/finish in Async Race rooms now update as time passes, and the window reacts appropriately when the race starts and finishes.
- Changed: The default and minimum size for the area view in the data visualizer has been increased.
- Fixed: A server issue that caused async race exporting of AM2R and MSR to let you easily view the spoiler.
- Fixed: When submitting proof for an async race, it is now clearer that it's only providing a proof URL is not required if submission notes were given.
- Fixed: Clicking links to the Data Visualizer should now open all links succesfully.
- Removed: The initial Randovania screen no longer contains the list of supported games.

### Generator

- Fixed: Bugs where the generator would collect dangerous resources too early, leading to generation failure in some cases.
- Fixed: Bug where the requirements that apply beyond a point of no return weren't considered correctly.
- Improved: Try a little harder to check if seemingly unsafe options are actually safe.

### AM2R

- Fixed: Long Beam, Infinite Bomb Propulsion and Walljump Boots now show up in the credits spoiler log.

### Cave Story

- Changed: Outer Wall is now a separate region.

### Factorio

- Fixed: Random recipes can no longer have multiples of Modular Armor, Power Armor and Power Armor Mk2 as ingredients, as the game doesn't allow these to stack even on the assembler input.

### Metroid Dread

- Changed: The maximum number of Speed Booster Upgrade items that will have an effect is now 4 instead of 5 (any further upgrades have no effect). This is to prevent a quirk with inconsistent Speed Booster activation with very short charge times.
- Fixed: The patching data being exported on race seeds.
- Fixed: Speed Booster Upgrade items will no longer be hinted or included in the credits.

#### Logic Database

##### Artaria

- Added: In EMMI Zone Hub, it's now logical to climb to the Dock to EMMI Zone Exit South by using Flash Shift.

### Metroid Prime

#### Logic Database

- Fixed: Fix the Door Lock Rando misc resource being called Dock Rando.

##### Phendrana Drifts

- Fixed: Observatory: Logic will now properly reflect the fact that you can activate the Observatory even after collecting the item in Research Core.

### Metroid Prime 2: Echoes

- Changed: The Light and Dark regions are now properly different regions for Randovania.
- Fixed: Booting the game using the included Nintendont should no longer hang with a black screen.

### Metroid: Samus Returns

- Fixed: The patching data being exported on race seeds.

## [9.0.0] - 2025-04-01

- **Major** - Added: Factorio has been added. Shuffle the tech tree, recipes for science packs. The native multiplayer is fully supported, while Multiworld isnt'.
- **Major** - Added: Featural Hints. Echoes and Cave Story now use a brand new hint system, where hints may refer to various Features of a pickup or of a location. Read the Hints section for more details.
- **Major** - Added: Co-op as an additional Multiworld Mode. In Co-op, multiple people can share Worlds together, which means that they will share their inventory. This works for all games that support Multiworld.
- **Major** - Changed: The trick level "Hypermode" has been renamed to "Ludicrous". This new name is game agnostic and more properly describes the difficulty of this category.
- Added: Async Races can now be hosted and joined directly from Randovania.
- Changed: Updated included Nintendont to a newer version that includes the latest changes from the official Nintendont. This also means that the Nintendont configuration was reset to what it is by default.
- Changed: The "Spoiler: Playthrough" tab is significantly easier to read and follow along with.
- Fixed: The "Spoiler: Playthrough" tab is much faster when calculating the playthrough.
- Fixed: Typo in dialog about generated game hash being different from expected.
- Fixed: The map tracker now correctly accounts for door locks that have been modified statically by settings such as unlocked Save Station doors.

### Door Lock Randomizer

- Added: Hint placement for seeds with individual door lock randomization now uses the resolver to help determine what to hint. This should result in significantly more useful hints in these seeds.
- Changed: When checking doors that are completely unreachable (such as uncrashed Frigate in most Metroid Prime presets), the resolver is no longer run. This should improve generation time slightly.
- Changed: The lists of weaknesses in the Door Locks preset settings tab are now sorted more naturally, and aligned with each other.
- Fixed: Bug in the revised door solver that would result in permanently locked doors being placed when they shouldn't.
- Fixed: Minor edge case where damage wasn't considered when placing permanently locked doors.

### Generator

- Added: Experimental option under Generation -> Logic Settings that improves the results of generation but increases generation time.
- Fixed: Generator action weights were being incorrectly calculated.
- Fixed: When calculating reach with unsafe resources, the generator no longer ignores some valid options.

### Hints

- **Major** - Changed: Hints are now placed after pickup placement, rather than during. This should result in more interesting hints in all games.
- Added: Games with hints now share a unified Hints tab in the preset editor window. New settings have been added to disable various kinds of hints.
- Added: Every game now has a "Pickup Hint Features" tab where you can view which Features apply to which pickups.
- Added: Cave Story and Echoes now have a "Pickup Location Features" tab where you can view which Features apply to which locations.
- Added: Location Features can be viewed in the Database Viewer.
- Added: 3 more generic joke hints.
- Added: The Hints Spoiler tab now indicates which location a hint is pointing to.
- Changed: The Hints Spoiler tab sorts its entries in a more helpful manner.
- Changed: Some joke hints are now shared between all games that use them.
- Changed: Hints now prioritize non-progression major items rather than progression minor items.
- Fixed: It is now properly impossible for multiple hints to point to the same location.

### Resolver

- Fixed: Some seeds being considered impossible when finding a progressive item in an area where a later item in the progressive chain is required to leave.
- Fixed: Minor edge case where a seed might be considered impossible due to missing consideration of damage.
- Fixed: Some seeds being considered impossible in cases where damage requirements are spread between multiple connections.
- Fixed: A recent regression in the resolver that made it significantly slower has been fixed.

### Metroid Dread

- Fixed: GUI formatting on the game page.
- Fixed: Starter Preset now has a proper description.

#### Logic Database

- Changed: The Silver Robot fight now have higher health requirements when doing the fights without Power Bomb or Screw Attack
  - This list replaces `Flash Shift or Combat (Beginner)` from the previous set of requirements
  - Without Combat tricks: Requires Flash Shift or Spin Boost, and 499HP
  - On Combat Beginner: Either Flash Shift or Spin Boost, and 399HP; Or 299HP
  - On Combat Intermediate: 199HP
  - Or simply Combat Advanced
- Changed: The Gold Robot fight have the same upgrade to the requirements as the Silver version, except all HP requirements are 100 higher.
- Changed: The Twin Robot fights have the same upgrade to the requirements as the Gold version, except all HP requirements are 100 higher again.

##### Artaria

- Added: Accessing the top pickup in Screw Attack Room with a Shinespark by going down through the water basin. Requires either Screw Attack or Morph Ball and Gravity Suit.
- Added: Logically flipping the Screw Attack Room Spinner and using Shinespark to immediately reach the left side platform. Requires Highly Dangerous Logic or Screw Attack.
- Added: Accessing Start Point 2 in Screw Attack Room using a Shinespark. Requires either Screw Attack or Morph Ball and Slide.
- Added: Damage Boost with Spin Boost to get Missile Tank 1 in Melee Tutorial Room, before X are released, using Highly Dangerous Logic.
- Changed: Flipping the spinner in Screw Attack Room when by going from the door to the transport is now logically possible also after having flipped the spinner, unless Highly Dangerous Logic is enabled.
- Changed: All other connections in Screw Attack Room that are only open before flipping the spinner are now only logical when Highly Dangerous Logic is enabled.
- Changed: The conditions that depends on not having blown up the blob in Screw Attack Room are now only logical when Highly Dangerous Logic is enabled.
- Changed: In White EMMI Arena: Reaching Door to EMMI Zone Spinner (Middle) from Door to Central Unit Access (Charge) with Spin Boost now requires Wall Jump (Beginner).
- Changed: In EMMI First Chase End: Reaching Door to Teleport to Dairon (Top) with Spin Boost now requires Wall Jump (Beginner).
- Changed: In Screw Attack Room: Reaching Next to Upper Tank from Total Recharge with Spin Boost no longer requires a Wall Jump trick.
- Changed: It is now logical to access the Chain Reaction Device after ending the Chain Reaction sequence. This also means climbing the Chain Reaction Room later has slightly fewer requirements.
- Changed: Using the Stand On Frozen Enemies trick to get Missile Tank 1 in Melee Tutorial Room now requires Highly Dangerous Logic.
- Changed: Fighting Corpius without tricks now requires 198 damage, down from 199. This makes the fight logical on Strict Damage strictness with 1 Energy Tank.
- Changed: The connection in Arbitrary Enky Room directly from Start Point to Dock to Teleport to Dairon is now always logical when having Morph Ball.
- Changed: The two Blobs in Arbitrary Enky Room now use the same event for logical purposes.
- Fixed: Using Speed Booster to Shinespark to the top pickup in Screw Attack Room now requires Door Lock Rando to be Disabled.

##### Burenia

- Added: In Main Hub Tower Bottom: Reach from Alcove Across Grapple Block to Ledge above Grapple Block using Spin Boost.
- Added: In Main Hub Tower Bottom: Reach from Water Space Jump Platform to Door to Save Station South Access (Lower) using Gravity Suit, Spin Boost and Movement (Beginner).
- Changed: In Main Hub Tower Bottom: Reaching Door to Save Station South Access (Lower) from Above Screw Attack Blocks with Spin Boost now requires Wall Jump (Beginner).
- Changed: In Main Hub Tower Bottom: Reaching Ledge above Grapple Block from Water Space Jump Platform using Spin Boost now requires either the Grapple Block Event or Wall Jump (Beginner).

##### Cataris

- Added: The pillar in Moving Magnet Walls (Small) can now be crossed with Spin Boost and Wall Jump (Intermediate).
- Changed: The Energy Part pickup in Thermal Device Room North no longer requires the Varia Suit if the "Cataris - Lower Lava Button" event has been triggered.
- Changed: The blob in Z-57 Heat Room West (Right) now requires the Varia Suit to be destroyed.
- Changed: Using Spin Boost in conjunction with the Slide Jump to reach the upper part of the Experiment-Z57 room now requires Wall Jump (Intermediate).
- Changed: Using Spin Boost to do the First Blob event in Z-57 Heat Room West (Left) now requires Movement (Beginner).

##### Dairon

- Changed: Reaching the tunnel at the top of Central Unit Access with Spin Boost now requires Movement (Beginner), but remains trickless with Space Jump.

##### Elun

- Changed: Using Cross Bombs to get past the Fan in Fan Room left to right has been increased from Movement Beginner to Intermediate, and a video has been added to the database.

##### Ferenia

- Changed: Using Cross Bombs to get past the Fan in Fan Room right to left has been increased from Movement Beginner to Intermediate, and a video has been added to the database.

##### Ghavoran

- Fixed: The connections to fight the Golden Robot no longer require the X to not be released when doing the fight normally. This doesn't change what is logical, but makes it easier for the generator and resolver to release the X.

### Metroid Prime

- Fixed: A very precise situation that could lead to pickups not being sent properly.

#### Logic Database

##### Phazon Mines

- Fixed: Metroid Quarantine A: Getting the Missile Expansion via using the Spider Ball Track now requires Morph Ball.
- Fixed: Ore Processing: Getting from Door to Elevator Access A to Door to Storage Depot B via Power Bombs, Space Jump and L-Jumps now requires Morph Ball.

### Metroid Prime 2: Echoes

- Removed: Relative hints will no longer be placed.
- Changed: Legacy multiworld sessions where an Echoes hint points to a Cave Story item may have very slightly altered wording.
- Changed: A legacy relative hint pointing to a Nothing will now always refer to it by name.
- Changed: Keybearer hints may refer to pickups using different categories than before.
- Fixed: Seeds with individual Door Lock Randomizer enabled should see more door variety in the lategame.
- Fixed: When using the new experimental generator setting to consider possible unsafe resources, the Starter Preset can once again see Missile Launcher placed in the GFMC Compound crate.
- Fixed: Translators will no longer be hinted by hints of their own color.
- Fixed: Cannon Ball and the multiplayer pickups can no longer be selected as starting pickups, since they did not work in-game when doing so.
- Fixed: A very precise situation that could lead to pickups not being sent properly.

#### Logic Database

##### Agon Wastes

- Changed: Mining Plaza: Climbing the room with Screw Attack and no Space Jump bumped up to intermediate movement.
- Changed: Trial Grounds: Climbing the room with Screw Attack and no Space Jump bumped up to intermediate movement.

##### Temple Grounds

- Changed: Temple Assembly Site: Reaching the pickup location with Screw Attack and no Space Jump lowered to beginner movement.

### Metroid: Samus Returns

- Fixed: One Area 8 theme from not being included in music shuffle.
- Removed: Enabling the automatic item tracker is no longer a cosmetic option, as it is now forced to always be enabled.

#### Logic Database

#### Area 4 Central Caves

- Fixed: Starting in Spazer Beam Chamber now places Samus in the correct room.

#### Area 4 Crystal Mines

- Fixed: Renamed the room "Gamma Arena" to "Gamma+ Arena".
- Fixed: The Gamma+ Metroid being classified as a Gamma Metroid, thus having the wrong requirements.

#### Area 5 Tower Exterior

- Fixed: Starting in Screw Attack Chamber or Zeta Arena Access now places Samus in the correct room.

##### Area 5 Tower Interior

- Fixed: Grapple Shuffler - Coming back up from the pickup if it was reached via a Melee Clip.

## [8.9.0] - 2025-02-02

- Added: It is now possible to focus the game images in the "Games" tab via a Keyboard.
- Added: Experimental option under Generation -> Logic Settings that makes an early check if the game is unbeatable due to options such as starting location, transports etc.
- Changed: Wording on the Door Locks preset tab to be clearer.
- Changed: The main Randovania window now doesn't have an unnecessary border.
- Changed: The highlighted button in the cosmetic options is now `Accept` instead of `Reset to Defaults`.
- Changed: Node details in the Data Visualizer now have word wrap.

### AM2R

#### Logic Database

##### Main Caves

- Added: Mining Facility Alpha Nest Access now has a Spider Ball method of crossing the room from either side.
- Added: Mining Facility Gamma Nest Access now has a Spider Ball method of crossing the room from either side.

### Metroid Dread

- Added: There is now a preset option for each region that will remove all of its light sources when enabled, making the game very dark.

#### Logic Database

- Fixed: A typo in the event name Artaria - Prepare Speedboost in Map Station has been changed from Prepare Speeboost in Map Station.
- Changed: Various locations listed below are altered in ways that improve the quality of generation and resolution. What is and isn't in logic should remain unchanged.

##### Artaria

- Added: In White EMMI Introduction: Climb from  Door to Teleport to Dairon (Lower) to Door to Teleport to Dairon (Thermal) by grapple-jumping on the falling magnet platform.
- Added: It is now logical to blow up the Proto EMMI blob in Melee tutorial from the right, with Wave Beam, Diffusion beam or a Pseudo Wave Beam (Intermediate) using Morph Ball, Wide Beam and Charge Beam.
- Changed: The logic surrounding the Single Use Slide in EMMI Zone Dome now makes it so that the event nodes remain logically accessible after collecting the event.
- Changed: It is now logical to go back to the event node for blowing up the Proto EMMI Blob from the right.

##### Cataris

- Changed: It is now considered logical to go back into Kraid's area using the normal entrance after defeating Kraid, if all the blobs necessary to go around have been blown up.

##### Dairon

- Changed: The logic in the Freezer is changed so that traversing the right part of the room ignores the dangerousness of turning on the Freezer generator. Meanwhile, all connections in the left part of the room that can be used before turning on the generator now require Highly Dangerous Logic.

##### Ghavoran

- Changed: It is now logical to go back to the event node for flipping the Super Missile Rotatable from the tunnel under it.
- Changed: It is now logical to go back to the event node for lowering the Super Missile Spider Magnet from the tunnel under it.

### Metroid Prime 2: Echoes

- Changed: Double Damage is now classified as a Beam instead of a Suit.
- Fixed: Typo in the Differences tab.
- Added: FAQ entry for light beam transport requirements.

#### Logic Database

##### Agon Wastes

- Added: Mining Station B: Hypermode method to open the portal without Space Jump Boots or Morph Ball Bombs.

##### Torvus Bog

- Added: Torvus Grove: Two expert difficulty methods to cross the upper part of this room without Space Jump Boots.
- Added: Torvus Plaza: Using Boost Ball and standables to reach the pickup without Spider or Screw Attack.

##### Sanctuary Fortress

- Added: Worker's Path: Advanced bomb jumps to get to the cannon platforms NSJ.
- Added: Grand Abyss: Expert extended dashes and standables to cross from the Vault side to the Watch Station side.

##### Ing Hive

- Added: Hive Dynamo Works: Advanced/Expert NSJ Extended Dashes to go across the gap with the grapple point.
- Added: Hive Entrance: Expert inbounds method to get to the item without Light Suit.
- Changed: Temple Security Access: Crossing the room after the gates have been triggered with only Screw Attack no longer requires Screw Attack at Z-Axis.

### Metroid: Samus Returns

- **Major** - Added: Split beams and suits. When playing with non-progressive beams or suits, each individual upgrade provides a unique effect instead of providing the effects of all previous upgrades. For suits, protection against lava requires having both suits, whereas Gravity on its own just provides reduced damage and free movement.
- Changed: The hinted item after collecting the last required DNA is now dependent on the final boss. The Baby Metroid is hinted for Proteus Ridley, the Ice Beam for Metroid Queen and the Bomb for Diggernaut.
- Fixed: Prevented the block with a hidden item in Area 4 Central Caves - Transit Tunnel from being destroyed from another area, causing the item disappear.
- Fixed: Incorrect rotation of a progressive item if the previous stage of the progressive item was received without leaving the area.
- Fixed: Once you have collected all Metroid DNA, when traveling from Surface West to Surface East, a message will always appear asking if you want to fight Proteus Ridley or not. Canceling the message will load Surface East like normal. This is to prevent Surface East from being potentially inaccessible if the only entry point is from Surface West.
- Fixed: Issue where reloading an area would retain the disconnected status regardless if the disconnect message was displayed or not.

#### Logic Database

##### Area 4 Central Caverns

- Added: Transport to Area 3 and Crystal Mines: A beginner Spider Ball Clip to reach the elevator to Crystal Mines from the bottom Chozo Seal with Space Jump.

##### Area 5 Tower Exterior

- Added: Tower Exterior Spider Ball Clip added to traverse from Next to Teleporter to Pickup (Super Missile Tank Bottom).

## [8.8.0] - 2025-01-02

- Added: Experimental preset option to place all majors or pickups logically. This makes sure pickups that are not required can be collected.
- Fixed: The map tracker no longer opens if the starting location prompt was cancelled.

### Metroid Prime

- Changed: The refill pickups don't show the irrelevant explanation about how much underlying ammo will be provided.

#### Logic Database

##### Tallon Overworld

- Fixed: Artifact Temple - Using the Artifact Temple Transport now expects Ridley to be defeated first.

### Metroid Prime 2: Echoes

- Fixed: Error when splitting or unsplitting Beam Ammo Expansions when there are a total 0 Beam Ammo expansions.

### Metroid: Samus Returns

#### Logic Database

##### Area 2 Dam Exterior

- Added: Spike Ravine - Collecting the pickup from below with High Jump Boots, Super Jump (Expert), and Unmorph Extend (Advanced).

##### Area 5 Tower Exterior

- Fixed: Starting in Screw Attack Chamber now places Samus in the correct room.

## [8.7.1] - 2024-12-05

### Cave Story

- Fixed: Curly's item in Plantation is now always sent in multiworld
- Changed: Loading a save in Jail no. 1 will now remove the block if the chest has been opened
- Changed: The helper block in Grasstown to return from east to west has been lowered by one block to make the jump easier
- Fixed: The helper block in Grasstown always spawns when it is supposed to
- Fixed: Freeware no longer crashes when alt-tabbing in fullscreen mode
- Fixed: Teleporter icons in Arthur's House now always appear in the correct order
- Fixed: Music randomization in Outer Wall now works regardless of which way you entered the room
- Added: Ikuyo and kl3cks7r have been added to the ingame credits

## [8.7.0] - 2024-12-02

- Added: When exporting a game fails, for certain cases Randovania will now verify your input files for bad files. This is supported by Metroid Prime and Metroid Prime 2: Echoes.
- Added: Drag and dropping a preset file into the main window now imports it.
- Added: Options to alert the user via flashing the taskbar/playing a sound when generation completes in the Preferences menu.
- Added: Show confirmation dialog when deleting a world in Multiworld.
- Added: Show confirmation dialog when closing the main window or multiplayer session window while generation is in progress.
- Fixed: When editing the preset description after another change in a preset, the cursor position is now retained.
- Fixed: Closing the multiplayer session window while generation is in progress will now abort the generation.

### Door Lock Randomizer

- Added: Experimental option that changes Door Lock Rando so that when determining which types a door can be randomized into, the algorithm searches for either side of the door using the resolver. This means some doors are more likely to have locks on them. Generation will also be faster.

### AM2R

- Changed: DNA hints are now sorted. If the DNA is for your own world, it is sorted based on the region, otherwise alphabetically based on the World name.

### Metroid Dread

#### Logic Database

##### Burenia

- Added: In Main Hub Tower Bottom: Get from Water Space Jump Platform to Alcove Across Grapple Block with just Gravity Suit and Movement (Beginner).
- Added: In Main Hub Tower Bottom: Get from Alcove Across Grapple Block to Door to Energy Recharge South with Gravity Suit, Morph Ball and Single-wall Wall Jump (Intermediate).

##### Dairon

- Changed: In Early Grapple Room: The second Slide Jump has been upgraded from Beginner to Advanced.
- Changed: In Early Grapple Room: Using Cross Bomb to cross the right gap is now under Movement (Beginner).
- Changed: In Early Grapple Room: It is now logical to get from the Door to Transport to Artaria to Door to Early Grapple Access by using just Movement (Beginner) to jump off the slope and into the tunnel, then jump into the tunnel at the end.

##### Ferenia

- Added: Wall Jump (Beginner) to get from Cold Room (Storm Missile Gate) to Wave Beam Tutorial.
- Changed: Opening the Storm Missile Gate in Cold Room now requires Screw Attack.
- Changed: Getting back to the door to Energy Recharge Station after opening the Storm missile Gate now accounts for needing two units of Power Bomb ammo.

### Metroid Prime

- Added: A feature that removes the Boost Ball bars obstacle in Tallon Overworld's Great Tree Hall, allowing free movement between the lower and upper levels of the room.
- Changed: Damage Reduction for Starter Preset and Moderate Challenge is now set to Additive.
- Changed: Missile Blast Shields have received some Quality of Life changes: they now automatically open the door when broken, even from behind, as well as being two-way if the opposite side was a normal door.
- Fixed: Setting Screen Brightness in the cosmetic settings mismatching with what appears in-game.

#### Logic Database

- Changed: The Varia-only heat reduction is now done via a miscellaneous resource rather than being patched at runtime.
- Changed: Going through Morph Ball Doors doesn't require the ability to shoot a beam anymore.

##### Tallon Overworld

- Added: Reverse Frigate now requires Knowledge (Beginner) in every room where the door usually requires activating Thermal Conduits from the other side.

### Metroid Prime 2: Echoes

- Removed: The "Fewest Changes" preset was removed.

#### Logic Database

- Fixed: All Seeker Doors without Seekers tricks have been moved into the dock override section thus allowing the corresponding doors to get shuffled in door type rando. To find the requirements of a seeker skip, look in the description of the corresponding dock node in the data visualiser.

### Metroid: Samus Returns

- Fixed: When Arachnus is configured to be the final boss, logic now requires collecting all DNA.

## [8.6.1] - 2024-11-03

- Fixed: Exporting Metroid Prime 2: Echoes games when the "Coin Chest" model is used now works.

## [8.6.0] - 2024-11-01

- Changed: The "Customize Preset" window has been given a visual overhaul.
- Changed: Filtering in the Generation Order tab is now case-insensitive.
- Changed: The Area View of the Data Visualizer now always has a dark gray background to help with readability.
- Changed: The progress bar in the Main Window and Game Details window is now in a status bar and only displayed when relevant.
- Fixed: When an error during exporting occurs, the progress bar will now reset.

### Resolver

- Fixed: Some seeds being considered impossible when finding a progressive item in an area where a later item in the progressive chain is required to leave.

### AM2R

- Changed: Adjusted the spacing of the Hints and Goal entries to be more consistent with other entries.
- Fixed: An error appearing when going to the Pipe rando preset page with the Depths pipes disabled.

#### Logic Database

- Fixed: The Hideout<->Bubble lair Depths pipes being on the wrong layer.

##### Golden Temple

- Fixed: Guardian Arena: IBJing up to Guardian Storage now requires Morph Ball.

##### Hydro Station

- Fixed: Breeding Grounds Entrance: Using Mid Air Morph to get to the upper part now requires Morph Ball.

##### Industrial Complex

- Fixed: Senjoo Settlement: Using Morph Glides to go from the Gamma Nest to the exterior now requires Morph Ball.

##### The Tower

- Fixed: Tower Exterior South East: Getting to the upper Gamma Nest ledge with Shinesparking and Morph Ball now requires a Beginner Morph Glide instead of an Intermediate Mid Air Morph and also requires Morph Ball.
- Fixed: Tower Exterior North East: Getting to the Plasma Beam Chamber Access door from below with Morph is now correctly classified as a Morph Glide instead of a Mid Air Morph and also requires Morph Ball.
- Fixed: Tower Exterior North East: Getting to the Save Station from the Zeta tunnel with Morph is now correctly classified as a Morph Glide instead of a Mid Air Morph and also requires Morph Ball.
- Fixed: Exterior Zeta Nest East Access: IBJing to the ceiling to get across from the Zeta Nest to the Exterior requires Infinite Bomb Propulsion.

##### Distribution Center

- Fixed: Distribution Center Exterior East: Climbing the room with High Jump and Morph Gliding now requires Morph Ball.
- Fixed: Distribution Facility Tower East: Morph Gliding over the little gap at the top now requires Morph Ball.
- Fixed: Distribution Facility Tower East: Walljumping and Morph Gliding from the bottom pipe to the middle pipe now requires Morph Ball.
- Fixed: Ice Beam Chamber Access: Mid Air Morphing into the pipe now requires Morph Ball.

##### The Depths

- Fixed: Bubble Lair Shinespark Cave: Climbing the upper part of the room with Walljumps and Morph Glides now requires Morph Ball.

##### Genetics Laboratory

- Fixed: Laboratory Entrance: Climbing the room with Walljumps and Morph Glides now requires Morph Ball.
- Fixed: Laboratory Spiked Hall: Morph Gliding across the room now requires Morph Ball.

### Cave Story

- Changed: The Objective preset entry doesn't enforce a minimum size anymore.
- Changed: Adjust spacing on the HP preset entry.

### Metroid Dread

- Fixed: Common case where an invalid input RomFS was considered valid.

### Metroid Dread

#### Logic Database

##### Ferenia

- Changed: The trick to pull the Grapple Block in Energy Recharge Station (Gate) using only Power Bombs to break the Bomb Blocks has been upgraded to Movement (Intermediate).
- Changed: The trick to pull the Grapple Block in Energy Recharge Station (Gate) using only Normal Bombs to break the Bomb Blocks has been upgraded to Movement (Advanced).

### Metroid Prime
- Added: The Data Visualizer now shows an Area View.
- Changed: Artifact, Phazon Suit, and Missile Expansion generation weights adjusted resulting in more even item-location probability distribution.

#### Logic Database

- Added: 3 Videos added to the logic database.

##### Chozo Ruins

- Added: In Furnace: Add comments that the standable climb up the spider track does not work on PAL.
- Added: In Furnace: Add Bomb Space Jump method for climbing the spider track on the West Furnace side.

##### Impact Crater

- Added: In Metroid Prime Lair: Require Combat Visor for Essence fight unless Invisible Objects is set to Advanced.

##### Tallon Overworld

- Added: In Tallon Canyon: Climb to the top of the half-pipe via one of the following: Intermediate Standable, Beginner BSJ, Intermediate Dash, or Intermediate Slope Jump.
- Added: In Tallon Canyon: Beginner Knowledge to break blocks with Power Bombs.
- Added: In Tallon Canyon: Advanced Wall Boost to climb the room from Gully.
- Added: In Gully: Beginner Standables to climb the room.

### Metroid Prime 2: Echoes

- Added: Colorblind-friendly textures for Main Gyro Chamber.
- Changed: Updated tournament winners scan text for Echoes 2024.

### Metroid: Samus Returns

- Added: Multiworld and item tracker support for console.
- Fixed: Rare case of the connector not being able to reconnect until Randovania is restarted.
- Fixed: Speed Booster offworld not displaying correctly for Metroid Dread.
- Fixed: Map tracker could not be opened if the final boss is Ridley.
- Changed: The preset entry for Aeion and Energy are now combined into one.
- Changed: The preset entries for the Goal and Hints don't enforce a minimum size anymore.
- Changed: Adjust spacing on the Elevator preset entry.
- Changed: Instead of a path to the RomFS, you now need to provide a decrypted 3ds, cia, cxi or app rom file.
- Removed: Requirement to provide the ExHeader for multiworld.
- Removed: Selection of PAL or NTSC region. This is automatically determined by the provided rom file.

## [8.5.0] - 2024-10-01

- Fixed: Improved server performance when importing/generating games with a huge number of worlds.

### AM2R

- Added: 1 more joke hint
- Fixed: A joke hint showing as two joke hints.

### Metroid Dread

#### Logic Database

##### Artaria

- Added: Various individual means of using Speed Booster to climb EMMI Zone Spinner from the Tunnel to White EMMI Area, using Speed Booster Conservation, and a choice between Normal Bombs, Cross Bombs and Spin Boost.
- Fixed: Logic now accounts for the need to escape through the doors after pulling open the EMMI Zone Spinner with Grapple Beam.
- Removed: Using Speed Booster to climb the EMMI Zone Spinner Room from the Door to White EMMI Arena (Power).

##### Ghavoran

- Added: In Super Missile Room: Intermediate Single-wall Wall Jump to reach Tunnel to Super Missile Room Access.

### Metroid: Samus Returns

- Added: Option to change the final boss to be Arachnus, Diggernaut, Metroid Queen, or Proteus Ridley (default).
- Changed: The DNA counter on the HUD now counts down to 0 from the amount DNA that is required to access the final boss instead of counting up to 39.
- Changed: The automatic item tracker now shows the collected DNA out of the required DNA.

## [8.4.0] - 2024-09-04

- Changed: When replacing a preset in a multiworld session, the user playing the world will now be unmarked from being ready.
- Fixed: The "Last Activity" text on the Multiplayer Session window is not aligned properly.

### AM2R

- Changed: The preset settings have been reordered to be more sensible.
- Changed: Flipping the game horizontally/vertically is not an unsupported option anymore.
- Fixed: Damage Reduction now functions correctly when more than 1 copy of a suit or more than 2 progressive suits are shuffled in the pool.
- Fixed: The seed hash on the ending screen will not clip anymore

### Cave Story

- Fixed: The explanation text in the objective tab no longer refers to a 100% objective that does not exist.

### Metroid Dread

- Added: Freesink can be enabled in a preset's Game Modifications -> Other tab. A more detailed description of this change can be found in the description. This option is **not** accounted for in logic.

#### Logic Database

##### Artaria

- Changed: The door that is locked by both Super Missile and Charge Beam is now using lock overrides. This ensures that the requirements of these locks are both respected by logic when randomizing Doors and this door is unchanged.

##### Cataris

- Added: Pseudo Wave Beam (Intermediate) to break the Blob above Blue Teleportal with Diffusion Beam.
- Added: Breaking the Blob above Blue Teleportal from the bottom of the lava, Knowledge (Beginner)
- Fixed: The Power Bomb requirement to reach the Blue Teleportal from above was circumvented when breaking the Blob from the left side of the wall.

##### Ferenia

- Removed: Getting the Missile Tank Pickup in Space Jump Room using Normal Bombs and Speed Booster.

### Metroid Prime

- Fixed: Underwater screen effect persisting after traversing backwards through Biotech Research Area 1
- Fixed: [JP/PAL] Reverse Lower Mines setting impassible at Metroid Quarantine B
- Fixed: [Experimental] Item Position Rando fixes: Scan visibility through walls and Artifact Temple/Burn Dome positions
- Changed: Cosmetic improvements to Impact Crater's dead bosses 2nd pass layer

### Metroid: Samus Returns

- Added: Changing the volume of the music and background ambience is now possible via cosmetic options.
- Added: Option to have more Metroid DNA placed than required.
- Changed: Area 6 - The Door to Chozo Seal West Intersection Terminal from Crumbling Stairwell is excluded from Door Lock Rando.
- Changed: The Gullugg next to the DNA Chozo Seal in Area 6 - Crumbling Stairwell has been removed.
- Fixed: The spawn point in Area 1 - Spider Ball chamber not working correctly.

#### Area 3 Metroid Caverns

- Fixed: The Grapple block between Letum Shrine and Gravitt Garden can now be removed from both sides.

## [8.3.0] - 2024-08-02

- Changed: Reduced some visual noise in the main window and customize preset window.
- Changed: Don't show unnecessary lines on Door Lock and Teleporter rando customization tabs.
- Changed: Clarified the description for the "Two way, between regions" transporter mode.
- Fixed: In multiworld sessions, creating a new world with a preset with unsupported features is now properly rejected.
- Fixed: The "Users and Worlds" tab on the Multiworld Session window is now easier to select.

### AM2R

- Added: 10 more joke hints have been added.
- Added: Progressive pickups can now be configured to be placed vanilla.
- Added: The first log entry in the game now displays a history of the collected items.
- Added: Multiworld generation now warns when chaos settings are enabled.
- Added: Cosmetic option to randomly color shift tilesets or backgrounds.
- Added: Configurable Damage Reduction for suits.
- Added: The seed hash will be displayed on the clear screen as well.
- Added: Options for flipping the gameplay vertically and horizontally.
- Added: The following offworld sprites have been added: Charge Beam, Energy Tank and Missile Expansion for Prime 1, Missile Launcher for Samus Returns.
- Changed: The offworld sprite for Prime 1 Bombs has been changed to better fit with the existing artstyle.
- Changed: When "Skip Gameplay cutscenes" is on, the Tower activation cutscene will also be skipped.
- Changed: On the Starter Preset, Screw Attack's priority has been changed to be `Low`.
- Changed: The Septogg in Breeding Grounds 3 South Gamma will now spawn instantly after defeating the Gamma.
- Changed: A warning will be shown when having Queen Metroid-Locked Doors as a target in Multiworlds.
- Changed: In a generated game, every joke hint will now be unique.
- Changed: When the DNA hint setting is set to `No hints`, joke hints will now also be shown, instead of the same generic text.
- Fixed: The Tower - Dark Maze now has the correct light level.
- Fixed: Industrial Complex - Breeding Grounds Fly Stadium Access now has the correct light level.
- Fixed: Exporting a game after a Music Rando game now properly deletes all randomized songs.
- Fixed: The Baby now requires all DNA in order to be collected again.
- Fixed: When using Door Lock rando, doors in boss rooms will not close instantly when stepping into the room, but instead stay open until the proper event starts.
- Fixed: Doors in boss rooms will not lock again when reentering the boss room after the boss was defeated.
- Fixed: In Door Lock Rando, when doors unlock in Genetic Laboratory rooms, they will now properly switch to ammo doors rather than switching to blue doors.
- Fixed: The softlock prevention in Super Missile Chamber now doesn't have a shot block overlapping with a crumble block.
- Fixed: In Door Lock Rando, if another Water Turbine has been destroyed, it will now not cause the original Water Turbine in Hydro Station to get destroyed.

#### Logic Database

##### The Tower

- Added: Ext. Zeta Nest East Access now has an IBJ (intermediate) + Knowledge (Beginner) + Spider method of crossing the room from the right.
- Added: Gamma Nest West Access now has an IBJ (intermediate) + Knowledge (Beginner) + Spider method of crossing the room from center to right.
- Fixed: Ext. Zeta Nest East Access now has corrected Morph Ball requirements and trick types.
- Fixed: Ext. Zeta Nest West Access now has corrected Morph Ball requirements and trick types.
- Fixed: Ext. Gamma Nest NE Access now has corrected Morph Ball requirements and trick types.
- Fixed: Ext. Zeta Nest West Access now has corrected Morph Ball requirements and trick types.

### Metroid Dread

- Fixed: The option to hide scans with Nothing data now behaves as expected.
- Fixed: Seeds with more than 3 starting Energy Parts can be exported and played.
- Fixed: The "start the game with the X released" option now also mentions Experiment Z-57.

#### Logic Database

##### Burenia

- Added: Use Pseudo Wave Beam (Intermediate) with Diffusion Beam to break the Early Gravity Blob through the wall.
- Fixed: The Early Gravity Speed Booster puzzle now correctly requires Speed Booster Conservation set to Beginner.
- Removed: Using Water Bomb Jumps to reach the Blob Alcove in Gravity Suit Tower.

##### Cataris

- Changed: The fight with Experiment Z-57 now requires more resources
  - Charge Beam changes
    - Using just Charge Beam has been upgraded to Combat (Intermediate)
    - Using Charge Beam with beams dealing at least 75 damage satisfies Combat (Beginner)
    - Using Charge Beams with beams dealing at least 120 damage is in logic with no tricks.
  - Health changes
    - When dodging the later attack without Flash Shift or a Spin Jump, 250 Energy is required
    - The fan phase requires a Spin Jump or Combat (Intermediate) with 300 Energy.

### Metroid Prime

- Changed: Updated tournament winners scan text
- Fixed: Crash in Central Dynamo/Quarantine Access A due to the memory from extra blast shields
- Fixed: Crash in Deck Beta Security Hall due to the memory from extra blast shields and auto-loads
- Fixed: Non-NTSC 0-00 Ruined Courtyard thermal conduit patch exploit where Super Missiles could be skipped
- Fixed: Upper Research Core door forcefield having the wrong color/vulnerability when a custom blast shield is placed
- Fixed: Upper Research Core door opening if a custom blast shield is destroyed while the door is unpowered
- Fixed: Export error when using (deprecated) Major cutscene skips
- Fixed: Shorelines lighthouse cutscene skip not working if the player had visited the save station
- Fixed: Missing black bars in the Elite Research bottom platform activation cutscene
- Fixed: Black bars sometimes disappearing prematurely in the Chozo Ice Temple cutscene
- Fixed: Missing screen fade-in from Arrival cutscenes in Transport to Chozo Ruins East and Transport to Tallon Overworld South when skipped
- Fixed: Ghost music in Furnace not playing when coming from Energy Core

#### Logic Database

- Fixed: When elevators are shuffled one-way (cycles/replacement/anywhere), and an elevator leads into the Ship on uncrashed Frigate Orpheon, coming back now properly needs Parasite Queen defeated.

##### Chozo Ruins

- Added: Ruined Shrine NSJ climb now has both NTSC and non-NTSC versions documented.

##### Phazon Mines

- Fixed: Added back the item requirements to Mines Security Station Barrier after they were accidentally removed.

### Metroid Prime 2: Echoes

- Added: FAQ for Sanctuary Entrance Kinetic Orb Cannon.

#### Logic Database

##### Temple Grounds

- Added: Great Wind Chamber terminal fall to the morph cannon now has standable terrain (beginner) and is documented.

##### Torvus Bog

- Fixed: Transit Tunnel East: Getting from Door to Training Chamber to Door to Catacombs without Gravity Boost now requires Morph Ball.

### Metroid: Samus Returns

- Added: Cosmetic option to shuffle music either by song type or full shuffle.
- Added: More starting locations have been added for all areas.
- Added: Progressive pickups can now be configured to be placed vanilla.
- Added: New generic offworld items for Missiles, Beams, and Suits in multiworld.
- Added: A unique icon for major items on the map.
- Changed: Room Names on the HUD are now enabled by default.
- Changed: Power Bomb drop rates have been bumped to 20% from 10-15% for nearly all enemies.
- Changed: The music in Surface West now plays the Surface East - Landing Site theme if you do not have the Baby and all DNA collected.
- Changed: The Aeion orbs after collecting major upgrades has been restored.
- Changed: Beams have been rebalanced against Diggernaut.
- Fixed: The hidden area in Area 7 - Spider Boost Tunnel South not being removed fully.
- Fixed: Negative Metroid count if defeating the Larva Metroids in reverse.
- Fixed: Visual bug where Samus would display incorrectly after reloading to checkpoint from a boss fight.
- Fixed: The pickup from Arachnus no longer faces the screen when it spawns.

#### Logic Database

##### Area 1

- Added: Destroyed Armory - Reach the pickup by doing a Damage Boost (Advanced) off the Gullugg, along with Precise Aiming (Beginner), Single-Wall Wall Jump (Intermediate), and Unmorph Extend (Advanced).
- Added: Temple Exterior
    - Video for the Melee Clip to access Exterior Alpha Arena from the tunnel.
    - Methods to climb the right side of the room to the door and to the top:
        - High Jump Boots, Damage Boost (Advanced), Super Jump (Hypermode).
        - High Jump Boots, Super Jump (Expert), Unmorph Extend (Advanced).
        - Single-Wall Wall Jump/Wall Jump (Intermediate) and either High Jump Boots, Ice Beam (Intermediate), or Damage Boosts (Advanced).
- Fixed: Inner Temple West Hall - Reaching Door to Inner Temple Save Station properly requires Morph Ball on the Unmorph Extend paths.

##### Area 4 Central Caves

- Added: Amethyst Altars - Reach the pickup with Spider Ball, Single-Wall Wall Jumps (Expert), and Movement (Advanced).

##### Area 5 Tower Exterior

- Added: Tower Exterior
    - Reach the door to Zeta Arena Access with High Jump Boots, Single-Wall Wall Jumps (Beginner) and either Super Jump (Intermediate) or Unmorph Extend (Intermediate).
    - Reach the center top of the tower with High Jump Boots, Single-Wall Wall Jump (Intermediate), Super Jump (Advanced), Unmorph Extend (Advanced), and Movement (Advanced).
    - Reach the top ledge to Gamma+ Arena Access with High Jump Boots and Ice Beam, and either Charge Beam (Intermediate), Phase Drift (Advanced), or nothing extra (Expert).

##### Area 7

- Added: Omega Arena South Access
    - Reach the pickup with Bombs and a Bomb Launch (Diagonal Bomb Jump (Advanced)).
    - Reach the door to Omega Arena South by freezing the Gullugg and using High Jump Boots or Super Jump (Advanced).

## [8.2.1] - 2024-07-05

### AM2R

- Fixed: The Tower is now properly unlit when it hasn't been activated, and lit when it has been activated.

### Metroid Dread

- Fixed: Added missing dependency for Storm Missile Doors, which could crash the game when visiting a region where there was no other door that used the Super Missile Door as a base.

### Metroid: Samus Returns

- Changed: The hidden area obstruction before Diggernaut in Area 6 has been removed.
- Fixed: Hidden area obstructions not being properly removed.
- Fixed: An issue where items collected in Surface West weren't being sent in Multiworld.

## [8.2.0] - 2024-07-03

- Added: When generating for a multiworld, certain error messages now mention the names of relevant worlds.
- Added: When generating for a multiworld, all mentions of a world now use the world's name.
- Added: "Export all presets" option under multiworld session Advanced Options.
- Added: Credits spoiler log now mention if one of the items was randomly placed as a starting item.
- Added: Warn when generating a game with Door Lock Randomizer in Types Mode and Permanently Locked doors are set as a valid option.
- Added: Rdvgame files now contain a checksum, in order to detect if invalid files were user-modified.
- Added: Metroid Samus Returns racetime.gg rooms are now viewable in the racetime.gg browser.
- Changed: Significantly improved the performance of uploading a game to multiworld session, as well as downloading the spoiler.
- Changed: The Receiver/Provider world selector in the History tab is now sorted.
- Changed: The dropdown to select a connector is now sorted alphabetically.
- Fixed: When opening the window to select a preset for Multiworld sessions, it will not show placeholder text anymore.

### AM2R

- Added: Chaos Options to randomly make a room dark, submerged in water or submerged in lava.
- Added: 10 Videos added to the logic database.
- Fixed: Dread's Wide Beam will now show as a Wide Beam sprite instead of a Spazer Beam sprite.
- Fixed: A crash when in Door Lock Rando, a Research Site Hatch was shuffled to become a Research Site Hatch.

#### Logic Database

##### Distribution Center

- Added: Facility Storage Spiked Path: It is now possible to cross the rooms with Wall Jumps and Intermediate Zips.
- Fixed: Pipe Hub Access: Solving the EMP Puzzle is not possible to do with Power Bombs anymore.
- Fixed: Zipping across in Serris Arena now requires Morph Ball.

##### Hydro Station

- Changed: Breeding Grounds Entrance: The Walljump that's used to get to Breeding Grounds Save Station with a Damage Boost is now Intermediate instead of Expert.

##### Industrial Complex

- Fixed: Spiky Shaft: It is now not trivial anymore to go between the top left door and the top right door.

##### The Depths

- Added: Bubble Lair Shinespark Cave: Expert Walljump and Intermediate Morph Glide option to climb the room as well as a video demonstration.
- Changed: Hideout Omega Nest: Getting past the Omega is now Movement Intermediate with Space Jump, and Movement Advanced with Spider Ball.

### Metroid Dread

- Added: Progressive pickups can now be configured to be placed vanilla.
- Changed: The water in Early Cloak Room in Artaria will disappear after the blob is broken, instead of flooding the lower section with the tunnel.
- Changed: Water will no longer appear in First Tutorial after using the water device in EMMI Zone Hub in Artaria.
- Changed: Prime 1's Missile Launcher now shows up as a Missile Tank.
- Fixed: Entering Intro Room in Artaria will no longer cause long loads or crash the game.
- Fixed: The Navigation Station in Itorash now has a map icon.
- Fixed: The Thermal Gate blocking the Morph Launcher to Experiment Z-57 now has a map icon.
- Fixed: The transport in Ghavoran - Flipper now shows the destination on the minimap icon.

#### Logic Database

##### Cataris

- Fixed: Moving Magnet Walls (Tall) now uses the correct lava button event for the magnet surfaces.

##### Hanubia

- Changed: The Door to Orange EMMI Introduction is excluded from Door Lock Rando.

### Metroid Prime

- Fixed: Typo on the Quality of Life preset tab.
- Changed: Open Map can be used with Elevator Randomization (Unvisited rooms do not reveal their name. Unvisited Elevators do not reveal their destination.)

#### Logic Database

##### Chozo Ruins

- Fixed: Removed redundant connection to Hive Totem.

##### Tallon Overworld

- Fixed: Overgrown Cavern now has the correct node marked as player spawn.

### Metroid Prime 2: Echoes

- Added: Progressive pickups can now be configured to be placed vanilla.

### Metroid: Samus Returns

- **Major** - Added: Multiworld and automatic item tracker support for Citra.
- Added: New door types: `Access Open` and `Lightning Armor`. Access Open adds new doors to most 3-Tile high open transitions, which can then be shuffled. Lightning Armor doors can be opened with a Melee while having Lightning Armor enabled.
- Added: Option to configure if heated rooms or lava deals constant instead of scaled damage.
- Added: If you don't have the Baby Metroid, a configurable hint is now displayed in the textbox after collecting all DNA.
- Changed: The popup when collecting an item has been removed, and has been replaced with a message that does not interrupt gameplay.
- Changed: Item icons on the map will now show the icon of the pickup instead of the open circles. Powerups and Nothings currently share the same icon. Hidden Pickups will still show up as open circles.
- Changed: When collecting a Reserve Tank, the HUD will now properly update instead of disabling the bottom screen.
- Changed: Some "hidden area" obstructions have been removed in the following areas to improve visibility in certain sections: Area 1, Area 3 Factory Exterior, Area 4 Central Caves, Area 7.
- Changed: Area 1 - Inner Temple East Hall: The top crumble block no longer respawns to help prevent a possible softlock in Door Lock Rando.
- Changed: Area 4 Crystal Mines: The upper door in Mines Entrance can now be shuffled in Door Lock Rando.
- Changed: The description for the `Missile Reserve Tank` is now more explicit about when it can be used.
- Fixed: When exporting a new seed, any leftover data from previous seeds will be deleted.
- Fixed: If progressives are enabled, the models for Wave Beam and High Jump Boots now face right to be more recognizable.
- Fixed: Beam Doors are no longer mismatched with the door they are attached to, which would prevent certain doors from being opened.
- Fixed: Crash when defeating the Larva Metroids in reverse.
- Fixed: Typos in `Patches` tab regarding area names.

#### Logic Database

##### Area 5 Tower Exterior

- Fixed: Picking up `Missile Tank (Top)` from the top of the room now requires Bombs.

## [8.1.1] - 2024-06-08

### Metroid Prime

- Fixed: Arboretum - Gate not staying open on room reload if the gate cutscene was skipped
- Fixed: Sunchamber - Artifact unveil cutscene black bars not going away

## [8.1.0] - 2024-06-04

- Changed: In Item Pool tab, improved the presentation for configuring ammo.
- Changed: Error messages have been made more detailed if Randovania is unable to connect to Dolphin.
- Fixed: Events followed by pickups are now better weighted during generation.
- Fixed: During generation, the starting health is now properly accounted for when deciding how many Energy Tanks (and similar) are needed for a requirement.
- Fixed: Text in the Customize Preset window's Randomizer Logic > Generation tab is now game-neutral.
- Fixed: Items placed before standard generation now respect vanilla item placement settings to not assign two items to one location.
- Fixed: The Spoiler Playthrough tab is now hidden when creating a game with minimal logic, as it's not a reliable source on determining whether a seed is beatable.
- Fixed: Locked/Disabled Doors will, in addition to checking if you can reach the backside of the door, also check if you can leave from there.
- Fixed: Games that support randomisation of any type of transport with the "Two-way, between regions" mode now ensure that all regions are reachable.

### AM2R

- **Major** - Added: Transport Pipe randomizer. If enabled, it will change where Transport Pipes lead to.
- **Major** - Added: Long Beam, Walljump Boots and Infinite Bomb Propulsion have been added as items.
- Added: It is now possible to have a seperate shuffled amount and required amount of DNA.
- Added: Exposed Metroid Queen-Locked doors for Door Lock Rando.
- Added: Exposed Open Transitions for Door Lock Rando. Shuffling these in, will place Doors on all 4-Tile high transitions.
- Added: All Bosses now drop Power Bombs.
- Added: The following sprites have been added: Spider Ball for Prime 1, Missile Launcher, Speed Booster Upgrades and Super Missile Launcher for Dread.
- Changed: The following sprites were changed in order to fit more with AM2R's art style: Ice Missiles and Storm Missiles for Dread, Annihilator Beam, Dark Suit, Dark Visor, Echo Visor, Light Suit and Progressive Suit for Echoes, Gravity Suit, Phazon Suit and Varia Suit for Prime 1.
- Changed: The hints are now in color.
- Changed: The sprites for the EMP doors have been changed to be more distinct.
- Changed: When Doors are shuffled over Research Site Hatches, they are now not obscured by the rock background.
- Changed: The Starter Preset now has `Unlock Genetics Laboratory Doors` enabled.
- Changed: The Starter Preset now has Progressive Jumps and Progressive Suits enabled.
- Fixed: When Research Site Hatches are shuffled to Ammo doors (Missile, Super Missile, Power Bomb), they will now get unlocked automatically when going through them.

#### Logic Database

##### Distribution Center

- Changed: Dual Gammas: Fighting them without Gravity Suit now requires intermediate combat instead of beginner.
- Changed: Dual Gammas: Fighting them with Charge Beam now requires you to be able to climb the platforms in the room.
- Fixed: Gravity Area Trapdoor: Shinesparking up is now impossible on Door Lock Rando.
- Fixed: Gravity Area Shaft: Shinesparking up is now impossible on Door Lock Rando and also properly accounts for Missiles.

##### Genetics Laboratory

- Added: Waterfalls Exterior: Hypermode option of climbing the room with Walljumps and Morph Glides.
- Fixed: Hatchling Room Underside: Shinesparking up is now impossible on Door Lock Rando.

##### Industrial Complex

- Changed: Upper Factory Gamma Nest: Leaving to the top with Spider Ball or IBJ now requires the Gamma to be dead first.
- Changed: Upper Factory Gamma Nest: Leaving to the top with only Walljump is now an Expert Walljump instead of Advanced.
- Changed: Upper Factory Gamma Nest: Leaving to the top with Walljumps and the Septoggs is now an Intermediate Walljump instead of Beginner.
- Changed: Fighting Torizo without any Beam Upgrades is now Advanced Combat.

##### GFS Thoth

- Changed: Fighting Genesis without any Beam Upgrades is now Expert Combat.

##### Golden Temple

- Added: Golden Temple Exterior: A video for the Walljump to Exterior Alpha Nest.

##### The Tower

- Changed: Tower Exterior South East: Shinesparking up to the cliff near the Gamma Nest has been changed from a beginner shinespark to an intermediate one.

### Cave Story

- Added: 60fps can be enabled for Freeware by setting the appropriate value in the `settings.ini` file next to the executable after an export.
- Changed: When playing a Multiworld, Windows will not show a Firewall prompt anymore to allow the game.
- Fixed: Cave Story Tweaked now runs on the Steam Deck.

### Discord Bot

- Changed: The website command now points to `https://randovania.org` rather than `https://randovania.github.io`.

### Metroid Dread

- Changed: The Morph Launcher leading to Experiment Z-57 will no longer cause Thermal Doors to temporarily be closed.
- Changed: The exporting dialog now links to a guide that explains how to dump the RomFS.
- Changed: In the preset energy tab, the explanation of environmental damage being non-logical is now less misleading.
- Changed: When transports are randomized, the room names will now always be displayed on the HUD for rooms containing transports, regardless of cosmetic settings.
- Fixed: Typo on the exporting dialog.
- Removed: The `Ryujinx (Legacy)` option for exporting has been removed. The `Ryujinx` option should be used instead.

#### Logic database

- Added: New trick: Climb Sloped Surfaces.

#### Artaria

- Added: Wall Jump (Beginner) is now an option for reaching the bottom part of the slope in EMMI Zone Spinner.
- Added: In Waterfall: Getting from Tower Middle to Door to Behind Waterfall with Phantom Cloak and Climb Sloped Surfaces (Advanced).
- Changed: Climbing the slope in EMMI Zone Spinner with Spin Boost has been reclassified from Movement to Climb Sloped Surfaces.
- Changed: Using Speed Booster to climb the slope in EMMI Zone Spinner has been reclassified to Speed Booster Conservation.
- Changed: In Waterfall: Getting from Tower Middle to Door to Behind Waterfall with no items has been reclassified from Movement (Advanced) to Climb Sloped Surfaces (Expert).
- Changed: In Waterfall: Getting from Right of Rotatable to Tower Middle  with Spin Boost now requires Climb Sloped Surfaces (Beginner).

#### Burenia

- Changed: Using Flash Shift to get the Missile Tank Pickup in Main Hub Tower Top now requires tricks, either Movement (Beginner) with 3 Flash charges, Climb Sloped Surfaces (Intermediate) with 2 Flash chargers, or Wall Jump (Beginner) and Climb Sloped Surfaces (Beginner) with 1 Flash Charge.

##### Dairon

- Added: Door Types for the two Dairon Power Events for future-proofing (not the Missile or Wide doors) and updated the relevant connections.
- Added: Using Stand on Frozen Enemies trick to get the item in Big Hub, using either Flash Shift or Spin Boost.

##### Ferenia

- Added: Climb Sloped Surfaces (Intermediate) with Flash Shift to reach the pickup in Pitfall Puzzle Room, with 2 Flash Charges.
- Added: Climb Sloped Surfaces (Beginner) with Flash Shift to climb the slope at the bottom of Speedboost Slopes Maze, with 1 Flach Charge.

##### Ghavoran

- Changed: Climbing to the pickup at the top of Spin Boost Tower using Flash Shift has been reclassified from Climb Sloped Tunnels to Climb Sloped Surfaces.
- Changed: Climbing to the pickup at the top of Spin Boost Tower Using Flash Shit, the Wall Jump has been reduced from Advanced to Intermediate.

### Metroid Prime

- Fixed: The artifact totems now break during the Meta-Ridley fight if less artifacts were required than shuffled
- Fixed: Crashes in several rooms when pressing start to skip cutscene exactly 1 second from the end of cutscene
- Fixed: Crash in certain elevator rooms when warping the moment connecting room(s) finish loading
- Fixed: Incorrect shield texture for vertical **Power Beam Only** doors
- Fixed: Elite Research - Stuttering when loading the room
- Fixed: Mine Security Station - Wave Pirates not dropping down if the player didn't skip the cutscene immediately
- Fixed: Reactor Core - Escape music restarting when leaving the room after Parasite Queen has been killed
- Fixed: Furnace - Ghost elements re-appearing when re-entering the room from East Furnace Access
- Fixed: Main Plaza - Door background texture not rendering on the correct side
- Fixed: Hive Totem - Skipping the cutscene now behaves more accurately as if the cutscene wasn't skipped
- Fixed: Ruined Courtyard - Skipping the cutscene now behaves more accurately as if the cutscene wasn't skipped
- Fixed: Phendrana Shorelines - The item behind the ice can now be collected again with Infinite Speed
- Fixed: Control Tower - Flying Pirates incorrectly flying away from the player when skipping the cutscene
- Fixed: Research Core - Combat Visor being forced after grabbing the pickup on Competitive Cutscene mode
- Fixed: Research Entrance - Softlock if the player kills the pirates before touching the cutscene trigger
- Fixed: Research Entrance - Fog disappearing after clearing the 1st Pass Pirates and before the 2nd Pass Shadow Pirates
- Fixed: Energy Core - Underwater sound incorrectly playing when the player was not underwater
- Fixed: Energy Core - Puzzle music not playing again if the player re-enters the room during the countdown
- Fixed: Ruined Shrine - Beetle music incorrectly continues playing after leaving towards Main Plaza
- Fixed: Save Station B - Incorrectly playing save station music instead of Phendrana music if the player leaves too quickly
- Fixed: Observatory - Projector activation cutscene skip activating the projector twice if the cutscene was skipped late
- Fixed: Observatory - Fixed incorrect music playing when the projector is active
- Fixed: Observatory - Panel activation cutscene incorrectly playing on 2nd Pass when the projector is already active
- Added: New option for suit damage reduction: "Additive", where each suit provides a specific amount of damage reduction
- Changed: The map tracker uses the same names for elevators as when editing a preset
- Changed: Updated tournament winners scan
- Changed: Ventilation Shaft: Cutscene skip no longer waits for nearby rooms to load
- Changed: Mine Security Station: The Wave Pirates now get activated with the same timing, regardless of what death animation the Shadow Pirates play
- Changed: Mine Security Station: Adjusted cutscene trigger so it can't be accidentally skipped
- Changed: Ruined Shrine - Adjusted position of the cutscene skip lock-on point
- Changed: Control Tower - "Doors Unlocked" HUD Memo now shows in Control Tower once the fight is done on Competitive Cutscene mode
- Changed: Ruined Fountain - Morph Ball can no longer get stuck at the bend on the Spider Track
- Changed: Energy Core - Increased the size of the Load Trigger to Furnace Access
- Changed: Hive Totem - Adjusted the Hive Totem scan position to match how it is on PAL
- Changed: Sun Tower Elevator - Cutscene now shows Samus facing the correct direction
- Changed: Observatory - Restored an unused particle effect for the projector
- Changed: Observatory - The projector is now activated on room load, instead of activating immediately after the room loaded
- Changed: Research Entrance - 2nd Pass Shadow Pirates can longer interrupt 1st Pass fight music if they die too slowly
- Changed: Omega Research - Ambient music now resumes when the pirates die instead of when they fully despawn
- Changed: Geothermal Core - The previously invisible ledge connected to Plasma Processing is now always visible

#### Logic Database

##### Magmoor Caverns

- Fixed: Geothermal Core: Various Puddle Spore requirements now require Before Storage Depot B instead of After.

##### Phazon Mines

- Changed: Central Dynamo: Infinite Speed trick no longer requires Knowledge (Advanced)
- Changed: Fungal Hall Access now appropriately requires Plasma
- Added: Mine Security Station: Combat logic for getting Storage Depot A
- Changed: Mine Security Station: Adjusted combat logic to have stricter requirements

##### Phendrana Drifts

- Changed: Temple Entryway: Breaking ice properly requires Plasma/Wave/Power

##### Tallon Overworld

- Changed: Root Cave: NSJ climb connects to a skybox which connects to the item and Arbor Chamber
- Changed: Root Cave: NSJ climb to item no longer needs Standable Terrain and Invisible Objects has been nerfed to Beginner for the item
- Changed: Root Cave: NSJ climb now appropriately requires Door Lock Rando to be off
- Changed: Root Cave: Combat Dash from Arbor Chamber to item no longer requires X-Ray/Invisible Objects
- Added: Root Cave: NSJ climb now has comments to explain methodology
- Added: Root Cave: Advanced Combat Dash to Arbor Chamber from item that does not need X-Ray/Invisible Objects

### Metroid Prime 2: Echoes

- Fixed: A small typo with "immune" in the energy preset tab.
- Fixed: Seeker Locks without Seeker now properly show all usages when asked for.

### Metroid: Samus Returns

- **Major** - Added: Door Lock randomizer has been added, along with new door types.
- **Major** - Added: Elevator randomizer has been added.
- Changed: DNA hints now just say "DNA" instead of "Metroid DNA".
- Fixed: If no seed was exported at a previous start of Randovania, the export window now shows the correct title ID in the output path for NTSC without having to switch to PAL and back to NTSC.
- Fixed: Removed an incorrect start location from Area 4 Central Caves, which failed when exporting the game.
- Fixed: Typo on the exporting dialog.
- Fixed: Common case where a modified input RomFS was considered being unmodified.
- Fixed: Starting at Area 3 Factory Exterior - Beam Burst Chamber & Tsumuri Station no longer spawns Samus out of bounds.
- Fixed: The Laser Aim cosmetic options UI no longer exports the wrong colors and has been simplified.
- Fixed: The item in Area 7 - Omega Arena South Access no longer disappears after defeating the Omega in Area 7 - Omega Arena South.
- Fixed: Case where Power Bombs would not be disabled when fighting Diggernaut.

#### Logic Database

##### Area 1

- Fixed: Metroid Caverns Hub: Dock to Metroid Caverns Save Station -> Tunnel to Metroid Caverns Save Station now has the correct grouping for the logical paths.

##### Area 3 Metroid Caverns

- Added: Caverns Teleporter East - Reaching the pickup now has correct requirements with High Jump Boots, requiring either a Super Jump (Advanced), Unmorph Extend (Intermediate), or Freezing the Moheek (Intermediate).

## [8.0.0] - 2024-05-01

- **Major** - Added: Metroid Samus Returns has been added with full single player support. Includes random starting locations, some toggleable patches, and more.
- Added: Highlighting nodes in the Map view of the Map tracker will now update the current location.
- Changed: The output after verifying the installation has been made less misleading.
- Changed: Show better errors on Linux and macOS when something goes wrong while trying to open a directory.
- Changed: Improve error handling when exporting presets.
- Fixed: The Map view on the Map tracker will not show doors and generic nodes as being inaccessible if only resources were shown on the Text Map view.

### Resolver

- Fixed: Some cases of seeds being wrongly considered as impossible.

### Discord Bot

- Added: The Discord bot now mentions the game when describing a preset.
- Changed: Experimental games are now only available in the development bot.

### AM2R

- Added: 1 joke hint.
- Changed: All ammo tanks are now consistently being referred to as "Tanks" rather than "Expansions".

#### Logic Database

- Changed: Zipping from destroyable objects with Missiles is now rated as Expert.

##### Hydro Station

- Fixed: Varia Chamber Access: Logic will not expect you to Infinite Bomb Jump with only Power Bombs to get to the item anymore.
- Fixed: Inner Alpha Nest South: It's not logical anymore to get the Missile tank with only Walljumps and Mid-Air Morphs.
- Added: Inner Alpha Nest South: A video link to get the Missile Tank with a Morph Glide.

### Cave Story

- Fixed: If the objective has been set to the bad ending, then the Explosive will be in its vanilla location, rather than not being shuffled at all.
- Fixed: King does not have a third ear anymore when using him as a player sprite.

##### Sand Zone

- Fixed: Sand Zone: Breaking the blocks now properly accounts for having either Missile Launcher or Super Missile Launcher.
- Fixed: Sand Zone: Breaking the blocks to go from the Sunstones to before the omega fight now properly accounts for killing enemies to farm Missiles.
- Fixed: Sand Zone: Reaching the Storehouse now expects you to have a weapon on trickless instead of the ability to fly.
- Added: Sand Zone: Breaking the blocks near the Storehouse is now accounted for with Missiles/Bubbler.
- Added: Sand Zone: Collecting the running puppy now expects you to either kill the Armadillos, or avoid them via intermediate Pacifist strats.

### Metroid Dread

- Added: Linux and macOS now have the Ryujinx exporting option available.
- Changed: The Missile Tank pickup in Invisible Corpius Room in Artaria has been moved to the left so that it won't overlap with the door in Door Lock Rando.
- Changed: There is now a thermal gate preventing players from entering the Experiment Z-57 fight without activating the nearby thermal first.
- Fixed: The `Hints Location` tab no longer refers to Prime 2 when describing where the hints are placed.
- Fixed: Customizing a preset where EMMI and Bosses were turned off for DNA placement won't have the DNA slider be initially enabled.
- Fixed: A `drive letter` typo in the exporting window.
- Removed: The FAQ entry stating that only the English language is supported has been removed, as all languages are patched since version 7.4.0.

#### Logic database

##### Cataris

- Added: Pseudo Wave Beam (Beginner) to break the blob above Blue Teleportal to Artaria, from the left side of the wall.

### Metroid Prime

- Added: FAQ Entry about non-Superheated rooms
- Added: Exposed "Power Beam Only"-Doors for Door Lock Rando.

#### Logic Database

##### Chozo Ruins

- Changed: Main Plaza: The R-Jump and L-Jump to reach the Grapple Ledge Missile Expansion have been lowered to beginner.

##### Frigate Orpheon

- Added: Biotech Research Area 2 can now be crossed with a Hypermode Wall Boost

##### Magmoor Caverns

- Added: The Sloped R-Jump in Geothermal Core to get to the door to Plasma Processing (commonly referred to as Eagle Jump) is now in logic.

##### Phendrana Drifts

- Added: The jump to the upper pickup in Gravity Chamber now requires an intermediate R-Jump or an Advanced L-Jump alongside the Advanced Slope Jump requirement.

### Metroid Prime 2: Echoes

#### Logic Database

- Fixed: Normal Doors now account for having a beam or Morph Ball Bombs to open.

##### Agon Wastes

- Added: Movement (Intermediate) to get from the center platforms in Central Mining Station to the cannons using Space Jump Boots.
- Added: Screw Attack from the cannons to get the item in Central Mining Station before the Pirate fight.
- Added: Mining Station B - Room Center to Transit Station with Boost Ball, Bombs, BSJ (Intermediate), and Standable Terrain (Intermediate).
- Fixed: The video link for the Expert Slope Jump in Central Mining Station now links to a working video.
- Fixed: Mining Station B - Room Center to Transit Station now properly requires Boost Ball and Standable Terrain (Intermediate) for the No Space Jump Post-Puzzle path.

## [7.5.0] - 2024-04-01

- Added: Command line arguments for exporting games. These commands are intended for advanced uses only.
- Fixed: During generation, actions that involves multiple progressive pickups are now properly considered.

### AM2R

- Fixed: Hitting Zetas with Charge Beam works again.

#### Logic Database

##### Distribution Center

- Added: Gravity Area Corridor: Getting the item is now logical via a Charge Bomb Spread. This requires Knowledge Beginner and Movement Intermediate.
- Fixed: Gravity Chamber Access: Going from right to left is now logical with Gravity and Bombs.
- Fixed: Gravity Chamber Access: Going from right to left is not logical anymore with walljumping.

##### Hydro Station

- Changed: Shinesparking from Breeding Grounds Alpha Nest West to Breeding Grounds Overgrown Alley now requires an intermediate Shinespark.
- Fixed: Hydro Station Exterior: It's now impossible for the Water Turbine to shuffle to a Spider Ball door or a Screw Attack door.

##### Industrial Complex

- Added: Industrial Complex Exterior: It is now possible to get from the right building to the left building. It's an Intermediate Morph Glide with High Jump, and an Advanced without.

##### Main Caves

- Fixed: Drill Excavation: Logic does not expect you to need bombs anymore to break the crystal if Cutscene Skips are enabled.

##### The Tower

- Fixed: Plasma Chamber: It is now logical to escape the room through the left tunnel if the Softlock Prevention option is enabled.

### Cave Story

- Fixed: Cave Story exports with CS:Tweaked now prioritize the mod-specific files over Freeware's. This solves several issues with missing graphics when exporting over a Freeeware game.
- Fixed: Missing graphical assets for rando-exclusive inventory entries in Cave Story: Tweaked exports

#### Logic Database

##### Ruined Egg Corridor

- Added: Health requirements to the Sisters.
- Fixed: Breaking the blocks in `Cthulhu's Abode?` now properly accounts for Super Missile Launcher

### Metroid Dread

- Fixed: DNA placement respects vanilla item placement settings to not assign two items to one location

#### Logic Database

- Added: New trick, Cross Bomb Launch.
- Changed: The Shinesink Clip and Aim Down Clip tricks are now a single Floor Clip trick.

##### Artaria

- Added: Video: Ballsparking into Speed Hallway from the right, charging speed from Energy Recharge Station South.

##### Burenia

- Added: Crossing the gap in Underneath Drogyga with Cross Bomb Launch; Intermediate with Spin Boost, Advanced without.
- Added: Reaching the Missile Tank Pickup in Main Hub Tower Top using Cross Bomb Launch (Advanced).
- Added: Video: Morph Ball Movement Jump in Main Hub Tower Middle.

##### Cataris

- Added: Reaching the Pickup in EMMI Zone Item Tunnel using Cross Bomb Launch (Advanced).
- Changed: The Cross Bomb Skip to reach the Pickup in EMMI Zone Item Tunnel has been reduced from HyperMode to Expert.

##### Dairon

- Added: Getting across the right gap in Early Grapple Room with Cross Bomb.

##### Elun

- Changed: Releasing the X without Bombs or Cross Bombs now requires Knowledge (Beginner).

##### Ferenia

- Changed: Getting across the water in EMMI Zone Exit East with Cross Bombs now additionally requires Cross Bomb Launch (Advanced).
- Changed: Path to Escue: Getting from Door to Save Station Southeast to Dock to EMMI Zone Exit East is now trivial.

##### Ghavoran

- Added: Cross Bomb Launch (Advanced) to get to the Save Station Door in Golzuna Tower from the Missile Tank Pickup.
- Added: Cross Bomb Launch (Beginner) to get the Missile Tank Pickup in Golzuna Tower.
- Added: Video showing the Climb Sloped Tunnels trick to get from the Missile Tank Pickup to the Save Station Door in Golzuna Tower.
- Added: Wall Jump using Spin Boost in Left Entrance.
- Added: Water Space Jump (Intermediate) in Energy Recharge Station, getting up through the Screw Attack Blocks.
- Changed: Using Cross Bomb to get the Missile Tank Pickup in Golzuna Tower now requires Movement (Beginner).
- Changed: The Floor Clip into Golzuna Arena has been reduced from Expert to Intermediate.
- Changed: The Cross Bomb Skip to get across the Pitfall blocks in Cross Bomb Tutorial has been reduced from Expert to Advanced.

### Metroid Prime

#### Logic Database

##### Phendrana Drifts

- Added: Ruined Courtyard: Scan/X-Ray Beginner dash to and from Specimen Storage

##### Tallon Overworld

- Changed: Frigate Crash Site: Overgrown Cavern Climb L-Jump adjusted to Beginner

### Metroid Prime 2: Echoes

- Added: Updated A-Kul's scan with the 2023 CGC Tournament winners.

#### Logic Database

##### Torvus Bog

- Added: The reverse air underwater in Training Chamber now has a method with and without Space Jump (Advanced and Expert respectively). This can be used to get to the bomb slot as well as the door to Fortress Transport Access.

## [7.4.2] - 2024-03-13

This release is identical to 7.4.0 and was released to revert 7.4.1.

## [7.4.1] - 2024-03-13

### AM2R
- Fixed: Hitting Zetas with Charge Beam works again.

### Cave Story
- Fixed: Cave Story exports with CS:Tweaked now prioritize the mod-specific files over Freeware's. This solves several issues with missing graphics when exporting over a Freeeware game.
- Fixed: Missing graphical assets for rando-exclusive inventory entries in Cave Story: Tweaked exports


## [7.4.0] - 2024-03-08

- Added: A warning will be shown when trying to generate a game where more items are in the pool than the maximum amount of items.
- Added: When a game is exported via ftp, a message is displayed indicating that an attempt is being made to connect to the ftp server instead of the patcher's misleading "Done" message.
- Changed: Improved how requirement templates are simplified, improving generation and resolver performance.
- Fixed: Generating a game after customizing a preset will not completely freeze Randovania anymore.
- Fixed: The collection text displayed when mixing Hide All model style with Random models and a cross-game multiworld is now always a generic message when your own pickup is disguised as a pickup of another game.
- Fixed: In the Item Pool tab, selecting Shuffled now works properly for non-progressive entries with multiple copies and certain other items.
- Fixed: Changelog window properly displays images.
- Fixed: Cancelling connecting to the server is better handled now.

### Resolver

- Fixed: Some cases of resolver timeout.

### AM2R
- Added: A popup helping the player to inform how Missile-less Metroid combat works
- Added: The following sprites were added for Dread Multiworld: Energy Tanks, Missile Tanks, Missile Tank+, Power Bomb Launcher, Power Bomb Tank, Varia Suit
- Changed: The following Multiworld sprites were changed in order to fit more with AM2R's art style: Dread's Energy Part, Dread's Wide Beam, Echoes' Amber Translator, Echoes' Cobalt Translator, Echoes' Dark Agon Key, Echoes' Darkburst, Echoes' Dark Torvus Key, Echoes' Emerald Translator, Echoes' Ing Hive Key, Echoes' Sky Temple Key, Echoes' Super Missiles, Echoes' Violet Translator
- Fixed: Rare crash when receiving a flashlight/blindfold in a Multiworld session.
- Fixed: AM2R Speed Booster Upgrades now show properly instead of using the default offworld model.

### Cave Story
- **Major** - Cave Story: Tweaked is now supported as an export platform and included with Randovania.

#### Logic Database

##### Egg Corridor

- Added: Health requirements for the Igor boss fight.

##### Grasstown

- Fixed: Grasstown: Accessing the Jellyfish field from the east side of Chaco's House now properly accounts for weapons/pacifist strats instead of being trivial.
- Added: Health requirements for the Balrog 2 boss fight.
- Added: Health requirements for the Balfrog boss fight.
- Changed: Shelter: Accessing the Save Point and Refill is now logically possible when entering from the teleporter.

##### Mimiga Village

- Added: Health requirements for the Balrog 1 boss fight.

### Metroid Dread

- Added: "Access Permanently Closed" doors can be used in Door Lock Randomizer. This includes new default and alternate textures in cosmetic options.
- Added: New Missile Launcher model for Prime, Echoes, and AM2R multiworld pickups.
- Added: New Super Missile Expansion model for AM2R multiworld pickups.
- Fixed: Wide Beam shields now require the Wide Beam to break, and cannot be cheesed with Wave or Plasma beam.
- Fixed: Saves from a different world in the same multiworld session are correctly handled as incompatible.
- Fixed: Text is patched in all languages, not just English.

#### Logic Database

##### Ghavoran

- Added: In Spin Boost Tower: Expert Speed Booster Conservation from Ledge Below PB Tank to Pickup (PB Tank), as well as a video for this trick.

### Metroid Prime

#### Logic Database

- Added: 35 new Videos to the Database

##### Chozo Ruins

- Changed: Vault: NSJ Bombless Wall Boost lowered to Expert
- Changed: Ruined Nursery: bombless Standable Terrain NSJ lowered to Advanced and w/ SJ lowered to Intermediate
- Changed: Hive Mecha: Fight skip via walkway lowered to Intermediate Movement
- Added: Hive Mecha: Fight skip NSJ Advanced Movement bunny hop
- Added: Furnace: Spider track climb trick description
- Added: Furnace: Bombless Intermediate Movement to West Furnace Access
- Added: Burn Dome Access: Advanced Movement and Wallboost bombless escape
- Added: Hall of the Elders: Advanced Complex Bomb Jump wave slot skip

##### Phazon Mines

- Added: Elite Research: Advanced IUJ scanless climb
- Added: Main Quarry: Advanced BSJ to Waste Disposal
- Added: Metroid Quarantine B: Hypermode Single Room OOB NSJ bombless
- Added: Elevator Access A: Hypermode bombless spiderless climb from Elevator A
- Added: Elevator Access A: Expert Movement logic for climbing without Wave Beam
- Changed: Phazon Processing Center: Item to Maintenance Tunnel L-Jump now has proper X-Ray logic
- Changed: Phazon Processing Center: Item to Maintenance Tunnel Complex Bomb Jump has been properly replaced with Bomb Jump

##### Phendrana Drifts

- Added: Frozen Pike NSJ Bombless Climb from Frost Cave Access now has proper Charge Beam, Scan Visor, and Combat logic
- Added: Hypermode Frozen Pike NSJ Bombless Climb from bottom to top
- Added: Frozen Pike Hypermode BSJ to Transport Access
- Added: Frozen Pike NSJ Hunter Cave to Frost Cave Intermediate Slope Jump
- Changed: Transport Access Single Room OOB lowered to expert and advanced tricks
- Added: Ice Ruins West Courtyard Entryway to middle platform NSJ Hypermode BSJ and NSJ damage boost
- Added: Ice Ruins East Expert Single Room OOB ice item heist
- Added: Ice Ruins East Advanced Single Room OOB and Hypermode Movement spiderless bombless spider track item
- Added: Ruined Courtyard Advanced Movement bunny hop to Save Station A
- Added: New hash words

## [7.3.2] - 2024-02-??

- TODO: fill out or remove.

## [7.3.1] - 2024-02-07

### AM2R

- Fixed: Receiving a suit in a Multiworld session will not place you in the most upper-left position of a room anymore.

## [7.3.0] - 2024-02-07

- Added: Ability to turn off changing "to" Normal Doors in Door Type dock rando.
- Fixed: For Linux and macOS, the auto tracker tooltip will not show black text on black background anymore.
- Fixed: Searching for your own pickup in multiworld sessions will now show only pickups which match *exactly* the name, instead of showing pickups which start with that name.
- Fixed: The import in a multiworld session is blocked if it contains an unsupported game.
- Fixed: Opening the webbrowser for Discord Login doesn't fail on Linux anymore.
- Changed: Scanning ammo in the Prime games will now show nicer text for items that provide negative ammo or multiple positive ammo.
- Fixed: For Windows, the game select tooltip will not render as grey text on grey background in dark mode.
- Added: Games display a banner if they are multiworld compatible.

### Resolver

- Fixed: Some cases of resolver timeout.

### AM2R

- **Major** - Added: Multiworld support for AM2R.
- Added: Auto-Tracker functionality.
- Added: A "Hints"-tab, which describes the hint system used in AM2R in detail.
- Added: A "Hint Item Names"-tab, which describes which names are used to describe the items in offworld hints.
- Changed: Minimal Logic has been adjusted. It now also checks for Morph Ball, Missile Launcher, the DNA and the Baby collection.
- Changed: The Baby now checks for all DNA being collected and will display a message if not.
- Changed: Progressive Suits and Progressive Jumps now display custom sprites instead of Space Jump / Gravity Suit sprites in order to make them more distinct.
- Changed: The yams.json file will not be present anymore for race seeds.
- Fixed: The shell script after exporting works now on Flatpak environments.
- Fixed: Typos in FAQ.

#### Logic Database

- Added: 20 Videos to the Logic Database.

##### Main Caves

- Fixed: In Surface Hi-Jump Challenge: Now correctly uses normal damage instead of lava damage for damage boost.
- Fixed: In Drivel Drive: Intended Ballspark now requires Gravity.
- Changed: In Drivel Drive: Bumped mockball method to Expert.
- Changed: In Western Cave Shaft: Bumped health requirement for the descent to require an Energy Tank in trickless.

##### Golden Temple

- Added: In Guardian Arena: Now accounts for Speed Booster quick kill with Intermediate Knowledge.

##### Hydro Station

- Fixed: In Breeding Grounds Entrance: Activating the EMP Slot now properly accounts for Missiles.

##### Industrial Complex

- Fixed: Renamed the room `Spazer Beam` to `Spazer Beam Chamber`.
- Changed: Upper Factory Gamma Nest: Shinesparking from the room below to get the top item is now an intermediate shinesparking trick.

##### The Tower

- Changed: In Tester Arena, the fight requirements have been restructured with more thorough combat and health requirements.

##### Distribution Center

- Changed: In Dual Gamma Nest, the fight now requires Gravity suit on Trickless Combat. Health requirements adjusted around this change.
- Changed: Distribution Center Exterior West: Shinesparking to get the top Missile Tank is now an intermediate shinesparking trick.
- Changed: Bullet Hell Room Access: Shinesparking to get from `Door to Bullet Hell Room` to `Door to Distribution Facility Intersection` now requires an intermediate shinesparking trick.

### Cave Story

- Fixed: The name for Puppy locations and Labyrinth Shop locations will now be shown correctly on the Location Pool tab.

### Metroid Dread

- Added: Changing the volume of the music, SFX and background ambience is now possible via cosmetic options.
- Changed: Speed Booster Upgrades and Flash Shift Upgrades are now considered minor items instead of major.

#### Logic Database

- Removed: It's no longer logical to push Wide Beam Blocks with Wave Beam without Wide Beam.
- Fixed: All usages of Missiles now require the Missile Launcher.
  - Affects:
    - Fighting Corpius with Normal Missiles.
    - The part of the Z57 fight where you use Storm Missiles to stop the healing.
    - Breaking the Missile Blocks in Dairon - Transport to Artaria.
    - Fighting Escue with Normal Missiles.
    - Fighting Golzuna with Storm Missiles and Normal Missiles.
    - Fighting Central Units.

##### Artaria

- Added: Single Wall Jump (Beginner) to cross the pillar left to right in White EMMI Introduction.
- Added: Using Speed Booster in White EMMI Introduction to get over the pillar left to right, from the BallSpark Hallway Room, also available in Door Lock Rando.
- Fixed: Using Speed Booster in White EMMI Introduction to get over the pillar left to right, from the Teleport to Dairon Room now requires Door Lock Rando to be disabled.

##### Cataris

- Added: The Wide Beam Block in Dairon Transport Access can now be traversed with a Diffusion Abuse trick from below.

##### Ferenia

- Changed: Using Speed Booster to reach the item at the top of Purple EMMI Introduction now requires Speed Booster Conservation (Intermediate).
- Fixed: Energy Recharge Station (Gate): Clearing the Grapple Block from the Upper Bomb Ledge now additionally requires the Main Power Bomb instead of only Power Bomb Ammo.
  - All the other usages of Power Bombs in this area also now require the Main Power Bomb.

##### Ghavoran

- Added: Bomb Jump in Right Entrance, out of the water to the Grapple Block Alcove. Requires Diagonal Bomb Jump and either Out of Water Bomb Jump or Gravity Suit.
- Added: Video showing the Grapple Movement trick in Right Entrance.

### Metroid Prime

- Added: It is now possible to have a seperate total amount and required amount of Artifacts.
- Changed: Minimal Logic now also checks for the Ridley event.
- Fixed: Rare softlock/glitches regarding Central Dynamo maze

### Metroid Prime 2: Echoes

- Added: Having Double Damage no longer causes the morph ball to glow.
- Added: 7 more joke hints.
- Changed: Minimal Logic now also checks for the Emperor Ing event.

#### Logic Database

- Added: 12 videos to the database

##### Torvus Bog

- Added: In Great Bridge: Rolljump method to reach Abandoned Worksite from Temple Access (Top)

## [7.2.0] - 2024-01-05

- **Major** - Added: Rebranded Randovania icons.
- Fixed: Bug where tooltips did not show uncollected item names in the autotracker.
- Changed: Update to the Database Video Directory site to eliminate lag and add modern styling.
- Changed: Autotracker tooltips now display text in black instead of gray.

### Metroid Dread

#### Logic Database

##### Artaria

- Added: In Screw Attack Room: Break the blob with Slide Turnaround Pseudo Wave Beam, requires Gravity Suit. Beginner from the left and Intermediate from the right.
- Fixed: The Advanced Pseudo Wave Beam to break the Blob in Screw Attack Room from the right now handles it not working with Gravity Suit.
- Fixed: Add Slide as a requirement for the Pseudo Wave Beam usages in Melee Tutorial Room and Early Cloak Room.

##### Burenia

- Added: Pseudo Wave Beam to break the bottom right blob in Burenia Hub to Dairon. Requires Slide and Gravity Suit or Diffusion Beam.
- Fixed: When using Power Bomb to break the bottom right blob in Burenia Hub to Dairon, also require the ability to shoot a beam.
- Fixed: Burenia Hub to Dairon: Getting the item in the fan with only Flash Shift now requires at least one Flash Shift Upgrade as well, and also only requires Intermediate movement (instead of Advanced).
- Changed: Main Hub Tower Middle: Climbing out of the water from Left of Central Grapple Block without any items now requires Advanced Movement, up from Intermediate.

##### Ferenia

- Added: In Space Jump Room: Use Grapple Beam to jump out of water above Underwater Ledge Left, and use Single Wall Jump, Spin Boost or Flash Shift to reach Dock to Transport to Ghavoran. Video included.
- Changed: In Space Jump Room: Can traverse from Underwater Ledge Left to Dock to Transport to Ghavoran using Spider Magnet, with either Flash Shift and Wall Jump or Morph Ball and Single Wall Jump.
- Changed: In Space Jump Room: Added a video for reaching the Missile Tank with only Morph Ball and Bombs
- Changed: In Space Jump Room: Added a video traversing from Underwater Bottom to Underwater Ledge Left with only Grapple Beam.

##### Ghavoran

- Fixed: Getting the Energy Part Pickup in Golzuna Tower using Spin Boost and Shinespark Conservation Beginner now correctly requires Morph Ball.
- Changed: Opening the door to Orange Teleportal directly from below, in Golzuna Tower, requires Diffusion Beam.
- Added: The door to Orange Teleportal can be opened from inside the tunnel left after breaking the Speed Booster Blocks, in Golzuna Tower. This requires Charge Beam and either Wave Beam or Pseudo Wave Beam Beginner.

### AM2R

- Added: Research Site Open Hatches as available doors for Door Lock Rando.
- Added: New option to place DNA anywhere.
- Added: New option to force Save Station doors to be normal doors.
- Added: New option to force doors in Genetics Laboratory to be normal doors.
- Added: If the user starts with random items, then an item collection screen will now be shown, telling the player which items they start with.
- Added: Clearer GUI symbols, when expansions have been collected, but not their corresponding launcher.
- Added: When softlock prevention is active, then the first two crumble blocks in Super Missile Chamber will be shoot blocks instead.
- Changed: "Distribution Center - Energy Distribution Emergency Exit" has updated behavior when 'Softlock Prevention' is enabled. Before, only the bottom row of Speed Booster blocks were removed. Now, all of them have been removed, except for the leftmost pillar.
- Fixed: When spinjumping into a progressive Space Jump, the spinjump SFX is not being infinitely looped anymore.
- Fixed: Entering "Hatchling Room Underside" will now show the Metroid scan notification only once.

#### Logic Database

- Added: 15 Videos to the Logic Database.

##### Main Caves

- Added: In Surface Hi-Jump Challenge: Shinespark conservation method to reach item.

##### Hydro Station

- Added: In Inner Alpha Nest South: IBJ method to reach item.
- Changed: In Arachnus Arena: New health and dodging requirements for fighting Arachnus.

##### Industrial Complex

- Added: In Lower Factory Intersection: Can now climb the room by shinesparking after a short charge.
- Added: In Treadmill Room: Going from right to left is now possible via a beginner Shinespark or an intermediate Morph Glide.
- Fixed: In Lower Factory Intersection: Climbing the room now correctly needs a damage boost for wall jumps.
- Fixed: In Shirk Prisons: Going from right to left, now requires Morph Ball, or 4 (Super) Missiles.
- Fixed: In Treadmill Room: Going from right to left via Movement is now impossible.
- Changed: In Torizo Arena: New weapon, health, and dodging requirements for fighting Torizo.

##### Genetics Labratory

- Changed: In Queen Arena: Additional Beam requirements and dodging requirements for fighting Queen trickless.

### Metroid Prime 2: Echoes

#### Logic Database

##### Dark Agon Wastes

- Added: Requirements to trigger the Amorbis fight from below: Spacejump, NSJ Z-Axis Screw Attack or BSJ, and bomb jumps or standable terrain with the energy taken.
- Added: Advanced combat to fight Amorbis after the energy has been taken.
- Changed: Revised Amorbis combat requirements (trickless requires a good weapon + 2 E, beginner requires a weapon and 1 E, intermediate neither)
- Changed: Skipping the Amorbis trigger, or touching it to trigger the fight from below, requires Knowledge set to Intermediate.

### Metroid Prime

#### Logic Database

##### Tallon Overworld

- Added: Advanced Single Room OoB to reach Landing Site item without Morph Ball

## [7.1.1] - 2023-12-26

### Metroid Prime

- Added: A more stream-friendly autotracker layout
- Fixed: Reverted Warrior Shrine -> Monitor Station loading improvement which could sometimes cause crashes
- Fixed: Export compatibility with legacy cutscene skip options
- Fixed: Music issues in Frigate Orpheon, Artifact Temple, Arboretum, Sunchamber Lobby, Burn Dome and Lava Lake
- Fixed: [PAL] Issue with the Artifact Temple teleporter arrival cutscene
- Fixed: Non-NTSC text issues
  - Seed hash not showing on main menu
  - Credits not showing seed spoiler
  - [JP] Font size
- Added: `qolGeneral` improvements
  - Ice wall in Phendrana Shorelines now shatters instead of melting when shot
  - Better Save Station load trigger in Phendrana Shorelines
  - Better door open triggers in Arboretum
- Changed: Back-to-back cutscenes in Artifact Temple now skip as one

### Metroid Prime 2: Echoes

- Added: A more stream-friendly autotracker layout

## [7.1.0] - 2023-12-01

- Fixed: Bug with progressive suits in the autotracker always highlighting first suit
- Changed: "Remove redundant pickup alternatives" and "Stagger placement of pickups" are no longer experimental options and will be included in all presets moving forwards.

### AM2R

- Added: Shell script to make launching randomized games easier on Flatpak.
- Added: Plasma Beam Chamber's crumble blocks will be gone when the softlock prevention setting is turned on.
- Fixed: Visual time of day discrepancy with Septoggs and the tileset if started at GFS Thoth.
- Fixed: A flipped water turbine if the vanilla water turbine was set to be changed to one.
- Fixed: Crash when starting the game and loading a save room which contains a destroyed water turbine.
- Fixed: "Cancel" button not working properly on "Toggle" Missile-Mode.

#### Logic Database

- Changed: Zeta and Omegas combat rebalanced for lower difficulties.

### Metroid Dread

- Added: Power Bomb Limitations now shows up on the Preset Summary when enabled.

#### Logic Database

##### Artaria

- Added: In Screw Attack Room: Get from Door to Freezer(Power) to Start Point 2 by sliding.
- Added: In Screw Attack Room: Get from Start Point 2 to Early SA Platform with Space Jump.
- Added: In Screw Attack Room: Get from Door to Freezer(Power) to Screw Attack Pickup by using Shinespark. Requires Speed Booster Conservation Beginner and Disabled Door Lock Randomizer.
- Added: In EMMI Zone Hub: Get to the item pickup and the top left door from Door to Ballspark Hallway, using Shinespark, Speed Booster Conservation Beginner.
- Added: In EMMI Zone Hub: Get to the item pickup from Door to Ballspark Hallway using Speed Booster and Spider Magnet.
- Fixed: In EMMI Zone Hub: Getting to the item pickup from Door to Ballspark Hallway using Flash Shift and Single Wall Jump is now separated from the Grapple Movement alternative.
- Fixed: In EMMI Zone Hub: Getting to the item pickup from Door to Ballspark Hallway using Flash Shift and Single Wall Jump now requires a Flash Shift Upgrade.
- Fixed: In EMMI Zone Hub: Getting to the item pickup from the lower door to Wide Beam Block Room using a Shinespark now requires Door Lock Rando to be disabled.
- Removed: In EMMI Zone Hub: Redundant option: getting from the lower to the upper Door to EMMI Zone Exit Southwest using Speed Booster when Door Lock Rando is disabled.

##### Burenia

- Added: In Gravity Suit Tower: Getting from the Lower door to Ammo Station South to the Upper door to Gravity Suit Room is in logic with either Power Bombs or after breaking the floor.
- Changed: In Gravity Suit Tower: Getting from the Lower door to Ammo Station South to the Lower door to Gravity Suit Room is now locked behind Highly Dangerous Logic

##### Cataris
- Added: In Underlava Puzzle Room 2: Use Speed Booster with at least one upgrade to shinespark through the speed blocks from the right.

##### Ferenia

- Added: In EMMI Zone Exit Middle: Use Wave Beam and Charge Beam or Power Bombs to open the Upper Door to EMMI Zone Exit West, then traverse through that room to get to the upper door.
- Added: In Purple EMMI Arena: Use Water Space Jump (Intermediate) to jump out of the water to reach the door.
- Changed: In EMMI Zone Exit Middle: Going from the Dock to Map Station to the Door to EMMI ZONE Exit West (Lower) is now trivial.
- Changed: In Purple EMMI Arena: Jumping out of the Water to reach the door using Cross Bombs now requires Water Bomb Jump Beginner. Using Normal Bombs no longer requires Spin Boost.

##### Ghavoran

- Changed: Golzuna logic has been overhauled to include Storm Missiles, Bombs, or Cross Bombs to fight it and forcing Flash Shift, Spin Boost, or Space Jump to dodge its attacks if not using shinesparks to defeat it.
- Fixed: Missing check on PB limitations to get to Orange Teleportal by opening the door from the tunnels below.

### Metroid Prime

- Fixed: Some rooms not appearing on map when "Open map from start" export option is selected
- Fixed: Parasite Queen permadeath when skipping death cutscene
- Fixed: Black bar in Control Tower cutscene
- Fixed: Minor PAL issues regarding Skippable Cutscenes in Exterior Docking Hangar and Sunchamber
- Added: Preset option to force Normal or Hard difficulty in the Main Menu
- Added: More Base QoL
  - All rooms now automatically play music appropriate to the area, even if the original music trigger has not been touched
  - The bomb blocks in Lava Lake and Chapel Tunnel are gone forever once destroyed
  - Fix Arboretum rune scan not always appearing when vines are retracted
  - Fix broken load trigger in Aether Lab Entryway
  - Tweaked the size of some door open and loading triggers
  - Sun Tower Access Ghost can now be seen after performing Early Wild
  - Better music timing of Elite Pirate breakout
  - Fix Chapel of the Elder's item platform not rising up all the way
  - Removed more "flashbang" effects
- Changed: Research Core item acquisition cutscene removed in Competitive Skippable Cutscenes
- Changed: Reintroduce and improve loading trigger optimization in Warrior Shrine
- Changed: Update in-game text when refilling PBs at missile stations
- Changed: The Missile Launcher's broad category is now "missile system" instead of "missile-related upgrade".

#### Logic Database

- Added: Database logic for Hard Mode

##### Chozo Ruins

- Added: Vault NSJ with Wallboosts
- Changed: Decreased Difficulty of Tower of Light NSJ Slope Jump

##### Magmoor Caverns

- Added: Fiery Shores wallcrawl to reach Upper Item

##### Phazon Mines

- Added: Difficult HBJ in MQB Phazon Pit
- Added: Elite Research Single Room OOB to Item
- Added: Upper Elite Research Dash to Reach Item NSJ

##### Phendrana Drifts

- Changed: Thardus Thermaless with Bombs and w/o adjusted
- Added: Phendrana Canyon NSJ Scanless Damage Boost
- Added: Phendrana's Edge NSJ Grappleless BSJ
- Added: Ruined Courtyard NSJ Climb UBJ
- Added: Thardus Skip NSJ from North Quarantine Tunnel

##### Tallon Overworld

- Added: Great Tree Hall Lower NSJ Climb BSJ
- Added: Landing Site B Hop to Reach Gully NSJ

### Metroid Prime 2: Echoes

#### Logic Database

- Changed: Climbing Transport A Access using slope jump + NSJ SA no longer incorrectly requires SJ as well

## [7.0.1] - 2023-11-??

- To be decided if it will be necessary.

## [7.0.0] - 2023-11-03

- **Major** - Added: AM2R has been added with full single player support. Includes Door Lock Rando, some toggleable patches and more.
- Changed: The Changelog window has received a slight overhaul. The date of each release is shown, hyperlinks are fixed, and patch notes are now accessed through a drop-down box (previously used vertical tabs).
- Changed: Trick level sliders ignore mouse scroll inputs, preventing unintended preset changes.
- Changed: The Trick Details list in the menu bar no longer displays tricks that shouldn't be visible in the UI.
- Changed: For Multiworld, sending collected locations to the server can no longer fail if there's an error encoding the inventory.
- Changed: The directory layout has now changed, moving everything that isn't the executable to an `_internal` folder.
- Changed: When verifying the installation, missing files and modified files are listed in the console and log.
- Changed: An explicit error is now displayed when a preset has minimum random starting items higher than the maximum.
- Fixed: Map tracker selects the correct start location if the preset has only one start location that is not the default.
- Fixed: When verifying the installation, the title of the popup now properly says "Verifying installation".
- Fixed: Exporting with hidden item models in a multiworld now works properly.

### Resolver

- Fixed: Bug where damage constraints in chains were not understood correctly.
- Fixed: Damage reductions from multiple suits are no longer multiplied together.
- Improved: The output from the resolver now includes the node with the victory condition.
- Improved: When using verbosity level High or above, the energy is displayed in the output.
- Improved: Speed up resolving of hard seeds by allowing skipping of more kinds of unsatisfied requirements.

### Cave Story

- **Major** - Added: Multiworld support. Currently only supports the version of freeware provided by Randovania.
- Fixed: Exporting Cave Story no longer causes a runtime error.
- Fixed: Presets that start in Camp no longer error in generation.
- Changed: The bookshelf in Prefab House now returns you to Prefab Building, before the boss rush.
- Fixed: Alt-tabbing while in fullscreen no longer crashes the game.
- Fixed: You can no longer select a negative weapon slot from the inventory.
- Fixed: The teleporter menu no longer flickers.

### Metroid Dread

- Fixed: Custom shields now use the correct shader and texture effects and no longer a black background
- Fixed: Issues with negative amount for ammo items. The current amount was set to a wrong value and you had to use a ammo refill station. This also caused issues with the auto tracker and multiworld.

#### Logic Database

- Fixed: The "Power Bomb Limitations" setting is now respected for opening Charge Beam Doors.

##### Artaria

- Changed: Going to Transport to Dairon with Speed Booster now requires the Speed Booster Conservation trick set to Beginner.
- Changed: The item above Proto EMMI now requires Speed Booster Conservation set to Beginner when reaching it with Speed from the top.
- Changed: Using Speed Booster to reach the pickup in EMMI Zone First Entrance now requires either the EMMI defeated or Speed Booster Conservation set to Beginner.

##### Burenia

- Added: Use Spin Boost with Wall Jump to climb from left to right at the top of Gravity Suit Tower.
- Changed: The Early Gravity sequence now requires the Speed Booster Conservation trick set to Beginner.

##### Cataris

- Added: Ledge warp out of the Diffusion Beam Room to avoid being trapped by the one way door and the blob.
- Changed: The item in Dairon Transport Access now requires the Speed Booster Conservation trick set to Beginner.
- Changed: The speed blocks leading to Underlava Puzzle Room 2 now require the Speed Booster Conservation trick set to Beginner or Power Bombs.

##### Dairon

- Changed: The lower item in the Freezer now requires the Speed Booster Conservation trick set to Beginner.
- Changed: The item in Ghavoran Transport Access now requires the Speed Booster Conservation trick set to Beginner when using Space Jump.
- Changed: The item in Storm Missile Gate Room now requires the Speed Booster Conservation trick set to Beginner when coming from above.

##### Elun

- Added: Elun's Save Station is now a valid starting room.
- Changed: The item in Fan Room now requires the Speed Booster Conservation trick set to Beginner.

##### Ferenia

- Added: Emmi Zone West Exit now has a Damage Boost trick to move from the center platform to the west door.
- Changed: The item in Fan Room now requires the Speed Booster Conservation trick set to Beginner or Gravity Suit with door lock rando disabled.
- Changed: The item in Speedboost Slopes Maze now requires the Speed Booster Conservation trick set to Beginner.
- Changed: The Missile+ Tank in Space Jump Room now requires the Speed Booster Conservation trick set to Beginner.

##### Ghavoran

- Changed: Going up Right Entrance with Speed Booster now requires the Speed Booster Conservation trick set to Beginner.
- Changed: The upper item in Golzuna Tower now requires the Speed Booster Conservation trick set to Beginner when using Spin Boost from the top.

### Metroid Prime

- Changed: In the Auto-Tracker Pixel Theme, visors are now pilled, Boost Ball icon with a proper trail, improvements to Power Bomb icon.
- Fixed: Counting normal damage reductions from suits twice.
- Fixed: Item position randomizer not being random.
- Fixed: Foreign object in ruined shrine
- Fixed: Room rando + cutscene skip compatibility
- Fixed: Crash when exporting a seed with a blast shield in phazon infusion chamber and essence death teleporter
- Fixed: [PAL/JP] Restored Missile and Charge shot stun in one hit on Ridley
- Fixed: [PAL/JP] Restored Wavebuster cheese on Ridley
- Fixed: When customizing cosmetic options, the labels are now properly updated.

### Metroid Prime 2: Echoes

- Added: One new Joke Hint referring to Raven Beak added to the pool
- Changed: In the Auto-Tracker Pixel Theme, visors are now pilled, Boost Ball icon with a proper trail, Screw Attack icon now faces clockwise, dedicated Power Beam icon.
- Changed: Damage Requirements for Warrior's Walk Item Pickup has been lowered from 80 to 60 dmg in total (30 energy getting the item and 30 energy going back)

## [6.4.1] - 2023-10-12

### Metroid Dread

- Removed: The "Power Bomb Limitations" has been disabled due to issues. This will be re-added in the future.

## [6.4.0] - 2023-10-05

### Metroid Dread

- Fixed: The "Power Bomb Limitations" setting is now accounted for by logic.

### Metroid Prime:

- Fixed: When room rando is enabled, cutscenes are no longer skippable to avoid a bug with elevators. This will be properly fixed in the future.

## [6.3.0] - 2023-10-02

- Added: During generation, if no alternatives have a non-zero weight, try weighting by how many additional Nodes are reachable.
- Added: Data Visualizer now has a very visible checkbox to quickly toggle if the selected trick filters are enabled.
- Added: When trick filters are enabled, a line is added indicating how many requirements are being filtered.
- Changed: The generator will now consider placing Energy Tanks, if there's a damage requirement that's exactly high enough to kill the player.
- Fixed: The menu option for viewing all Randovania dependencies and their licenses has been restored.
- Fixed: The generator should now handle cases with negative requirements a little better.
- Fixed: Map tracker works again for Metroid Dread and Metroid Prime.

### Resolver

- Fixed: Bug where nested requirements were combined wrongly.
- Improved: Order of exploring certain dangerous events.

### Metroid Dread

- Added: Enky and Charge Beam Doors can be made immune to Power Bombs. This is enabled in the Starter Preset, and can be toggled in Preset -> Game Modifications -> Other -> Miscellaneous -> Power Bomb Limitations.
- Added: Warning in the FAQ about custom text not displaying if the game is played in languages other than English.
- Changed: Exporting games is now significantly faster.

#### Logic Database

- Added: 3 videos to the logic the database for a diagonal bomb jump in Ghavoran, a single-wall jump in Cataris, and a diffusion abuse trick in Artaria.

##### Artaria

- Changed: EMMI Zone Spinner: The connection to the pickup that is available before flipping the spinner now also requires door lock rando and Highly Dangerous Logic to be enabled.

##### Burenia

- Changed: Teleport to Ferenia: Using Speed Booster to get past the Shutter Gate now requires Speed Booster Conservation Beginner.

##### Cataris

- Changed: Thermal Device Room South: The connections to the thermal door that closes after using the thermal device now logically remains open when door lock rando is disabled and the "Can Slide" and "Shoot Beam" templates are satisfied. This is a handwave that makes the thermal device no longer a dangerous resource.
- Changed: Single-wall Jump trick in Cataris Teleport to Artaria (Blue) now requires a slide jump.
- Changed: Exclude Door above First Thermal Device from Door Randomization. Effectively making the First Thermal Device a safe action also when doors are randomized.

##### Dairon

- Changed: Yellow EMMI Introduction: Using Speed Booster to go through the Shutter Gate, right to left, no longer requires Flash Shift Skip.

##### Ferenia

- Changed: Purple EMMI Introduction: Using Speed Booster to get past the Shutter Gate now requires Speed Booster Conservation Intermediate instead of Flash Shift Skip Beginner.

##### Ghavoran

- Changed: The connection of EMMI Zone Exit Southeast and EMMI Zone Exit West is now a proper door. This enables it to now be shuffled in door lock rando.
- Changed: Going backwards through the Eyedoor now requires having first destroyed it, Flash Shift and Intermediate Movement, or being able to tank the damage.

### Metroid Prime

- Fixed: Door from Quarantine Access A to Central Dynamo being inoperable with Reverse Lower Mines enabled.
- Fixed: Minor issues with new skippable cutscenes option.
- Fixed: PAL export with skippable cutscenes
- Fixed: Flaahgra crash with skippable cutscenes (fingers crossed)
- Fixed: Warrior shrine loading behavior
- Changed: Remove white screen flash effect when crates explode.
- Changed: Skippable cutscene modes are no longer experimental. Skippable is the new default. Competitive cutscene mode has been updated appropriately.
- Changed: Update tournament winner scan in Artifact Temple
- Changed: Improve loading times when leaving MQB
- Changed: Parasite Queen no longer respawns on 2nd pass
- Changed: The post-Parasite Queen layer in Biotech Research Area 1 now prevents backtracking through Emergency Evacuation Area (1-way door)
- Removed: Major/Minor Cutscene Mode (Major hidden behind experimental options)

#### Logic Database

##### Impact Crater

- Added: The Metroid Prime Exoskeleton fight has full combat logic.

##### Chozo Ruins

- Added: Sun Tower Sessamoharu Complex Bomb Jump to Skip Super Missiles/Scan Visor

##### Phazon Mines

- Added: Phazon Processing Center between Pickup and Maintenance Tunnel Door
- Fixed: Traversing from the Spider Track Bridge to the Quarantine Access A door in Metroid Quarantine A now properly requires the barrier to be removed or `Backwards Lower Mines` to be enabled.

##### Phendrana Drifts

- Added: New Thardus Skip Method from Room Center
- Added: Quarantine Monitor to North Quarantine Tunnel Thardus Skip
- Added: Phendrana Shorelines Spider Track item without spider ball out of bounds trick

### Metroid Prime 2: Echoes

- Changed: When Progressive Grapple is enabled, it will now show `2 shuffled copies` rather than `Shuffled` for better consistency.
- Changed: A proper error message is displayed when mono is not found, when exporting a game on macOS and Linux.

#### Logic Database

- Added: 22 videos to the logic database. see the [Video Directory]
(https://randovania.github.io/Metroid%20Prime%202%20Echoes/) for the full collection
- Added: Comments to some Beginner Bomb Jump tricks
- Changed: The trick setting "Suitless Ingclaw/Ingstorm" got renamed to "Suitless Dark Aether" with the intention to cover more tight Dark Aether energy requirements outside of Ingclaw or Ingstorm related checks.

##### Sky Temple Grounds:

- Changed: War Ritual Grounds, Shrine Access, Lake Access, Accursed Lake, Phazon Pit and Phazon Grounds will now require a Suit on trickless settings

##### Agon Wastes:

- Added: Main Reactor: Scan Dash (Advanced) to reach the Luminoth Corpse which allows to reach the item through Slope Jumps and Standable Terrain (Advanced).
- Added: Main Reactor: It is now possible to get to the item with only Spider Ball, Morph Ball Bombs, Standable Terrain (Intermediate) and Bomb Space Jump (Expert) without Space Jump.

##### Dark Agon Wastes:

- Added: Hall of Stairs: Bomb Space Jump (Advanced) to reach Save Station 3 Door without Space Jump

##### Dark Torvus Bog:

- Added: Portal Chamber (Dark): It is now possible to reach the Portal with a Slope Jump (Intermediate) and Screw Attack without Space Jump.

##### Sanctuary Fortress:

- Added: Main Gyro Chamber: Instant Morph (Hypermode) into boost, to destroy the glass to Checkpoint Station
- Added: Reactor Core Item pickup now possible with just Spider Ball and Morph Ball Bombs via Standable Terrain (Intermediate) and Bomb Jump (Intermediate)
- Added: Vault: Extended Dash (Expert) and Boost Jump (Expert) Method to reach the Spinner Side
- Added: Accessing the portal in Watch Station with a Bomb Space Jump (Advanced) to reach the Spider Track, Standable Terrain (Advanced) to reach the Bomb Slot, and an Instant Morph (Advanced)

##### Ing Hive:

- Added: Hive Temple Access: Slope Jump (Expert) into Screw Attack to skip Hive Temple Key Gate
- Changed: Temple Security Access: Z-Axis Screw Attack Trick is changed into Screw Attack into Tunnels (Advanced)
- Changed: Culling Chamber and Hazing Cliff will now require a Suit on trickless settings

## [6.2.0] - 2023-09-02

- Added: "Help -> Verify Installation" menu option, to verify that your Randovania installation is correct. This is only present on Windows.
- Changed: Game generation is now up to 150% faster.
- Changed: The resolver now tries otherwise safe actions behind a point of no return before it tries actions that give dangerous resources. This makes the solve faster by avoiding some cases of backtracking.
- Changed: Comments no longer prevent And/Or requirements from being displayed as short form.
- Fixed: Auto Tracker icons that were supposed to be always visible no longer show as disabled.
- Fixed: Opening race rdvgame files from older Randovania versions now works properly.
- Fixed: Exporting games with hidden Nothing models don't crash during the exporting process anymore.
- Fixed: For macOS, exporting Metroid Prime 2: Echoes games does not require you to run Randovania from within a terminal anymore to see the Mono installation.

### Metroid Dread

- **Major** - Added: Elevator and Shuttle randomizer. The destination is shown on the elevator/shuttle's minimap icon and in the room name, if enabled. This will show different area names to the logic database for some items.
- **Major** - Added: Split beams and missiles. When playing with non-progressive beams or missiles, each individual upgrade provides a unique effect instead of providing the effects of all previous upgrades.
- Added: An in-game icon will appear if the player becomes disconnected from the multiworld server.
- Changed: The Starter Preset and April Fools 2023 preset now have non-progressive beams and missiles, instead of progressive.
- Changed: Bomb Shields are no longer vulnerable to Cross Bombs.
- Fixed: The door model for certain door types now uses the intended textures correctly.
- Fixed: The save file percentage counter and the per-region percentage counter are now all updated correctly.

#### Logic Database

- Added: Diagonal Bomb Jump in Ferenia - Speedboost Slopes Maze.
- Added: Diagonal Bomb Jump in Burenia - Main Hub Tower Top, to the Missile Tank, using either Gravity Suit or an out of water bomb jump.
- Added: In Dairon - West Transport to Ferenia, use Wave Beam to push the Wide Beam Block from above, without Wide Beam.
- Added: Logic to handle having Ice Missiles without Super Missile.
- Added: In Ghavoran - Teleport to Burenia, Cross Bomb Skip using just Morph Ball to get to and from the Pickup. Rated one level higher than the corresponding usage with Flash Shift or Spin Boost.
- Added: Ledge Warp usage to flip the spinner in Ghavoran next the Transport to Elun, and in Elun to release the X.
- Added: All Chozo-X encounters now have energy requirements.
- Changed: Added Wide Beam to missile farming during Kraid's fight.
- Changed: Fighting Kraid in Phase 2 without going up is moved from Beginner Combat to Intermediate.
- Changed: Fighting Kraid with no energy is now Intermediate Combat. Fighting with 1 Energy Tank is Beginner.
- Changed: Dodging in all Chozo-X fights now has Flash Shift as trivial, Spin Boost with Beginner Combat, and nothing with Intermediate.
- Changed: In Dairon - Teleport to Artaria, breaking the speed blocks is no longer "dangerous". This is done by removing the "Before Event" condition on breaking the blocks from above.
- Changed: In Artaria - Water Reservoir, breaking the blob is no longer "dangerous", as long as Slide is not randomized. This was previously dangerous because there's a connection in EMMI Zone Exit Southwest that makes use of Speed Booster, however, by simply adding a "Can Slide" option on the same condition, the logic now sees the blob as safe.
- Changed: In Burenia: Fighting Drogyga is now only "dangerous" if Highly Dangerous Logic is enabled. This is achieved by adding a Highly Dangerous Logic constraint on all instances where the logic uses "Before Drogyga" on connections in the Underneath Drogyga room.
- Changed: Move victory condition to after Raven Beak, and encode all requirements to finish the escape sequence to that connection. This avoids having a "dangerous" resource at the end of the game.
- Changed: In Burenia - Main Hub Tower Middle, lowering the Spider Magnet Wall is now "dangerous" only when Highly Dangerous Logic is enabled. The connection from the bottom of the room to the Pickup Platform that uses Grapple Movement requires the Spider Magnet Wall to not be lowered now requires Highly Dangerous Logic. The randomizer currently doesn't have the necessary options to make this connection mandatory in any seeds anyway.
- Changed: Most instances of pushing Wide Beam Blocks by using Wave Beam through walls now no longer need Wide Beam. Notable exception is Dairon - West Transport to Ferenia, from below.
- Changed: Boss fight logic using Ice Missile without Super Missile is no longer an option, and effectively requires as many missiles as with normal Missiles.
- Changed: Boss fight logic now understands how damage values work with Split Beams behavior.
  - Affected bosses: Robot Chozo fights, Chozo X fights and Raven Beak.
  - Having only Plasma Beam or only Wave Beam is only used to fight the Robot Chozos, at Combat Intermediate.
  - Having both Plasma Beam and Wave Beam is considered as the same bracket as only Wide Beam.
  - Having Wide Beam and Wave Beam is considered as the same bracket as Wide Beam and Plasma Beam.
- Changed: Exclude Ghavoran door between Flipper Room and Elun Transport Access from being shuffled as a Grapple Beam door in Door Lock rando. This is to enable a Ledge Warp to flip the Spinner from below.
- Changed: In Ghavoran - Flipper Room, rotating the flipper the normal way can now be in logic before having pulled the Grapple Block at Right Entrance or having turned on Power Switch 2 in Dairon, if Transport Randomizer is enabled.
- Changed: Revised logic for fighting Corpius
  - When using missiles without an ammo requirement, the X must not have been released.
  - Using Cross Bomb is moved to Combat Beginner
  - For Missiles, Super Missiles and Ice Missiles, the number of required missiles is reduced by 1, which matches the pre-existing comments. These alternatives remain Combat Intermediate.
  - For Missiles, Super Missiles and Ice Missiles, these can now also be used without combat tricks, but you need 1.5x as many units of Missiles ammo as the combat trick version.
  - Added Storm Missiles.
- Fixed: A typo in the room name Ferenia - East Transport to Dairon has been changed from East Transport to Darion.
- Fixed: In Burenia - Teleport to Ghavoran, to open the Plasma Beam door from below, add requirement to have Plasma Beam. This becomes relevant with Separate Beam Behavior.
- Fixed: In Artaria - Teleport to Dairon, to enter the teleport itself using Wave Beam, add requirements to have Wide Beam and Door Lock Rando being disabled. The former becomes relevant with Separate Beam Behavior.
- Fixed: In Cataris - Kraid Area, when using Wave Beam to fight Kraid from behind, you now also need the rest of the rest of the requirements to fight Kraid.

### Metroid Prime

- Fixed: One-way elevator mode not able to generate
- Fixed: Doors openable underneath blast shields
- Fixed: Doors and Blast shields hurting the player with reflected shots
- Fixed: Starting items getting  ignored when starting in Connection Elevator to Deck Alpha
- Fixed: Skipping the cutscene in Connection Elevator to Deck Alpha also skips item loss
- Fixed: Doors in Omega Research not locking
- Fixed: Elite Control entry Barrier activating again
- Fixed: Hall of the Elders "New Path Opened" HUD Memo not appearing
- Fixed: Some unskippable cutscenes
- Fixed: Removed HUD Memos in Emergency Evacuation Area
- Fixed: Timing of Metroids in Metroid Quarantine A
- Fixed: Stuck camera in control tower
- Fixed: Timing of flying pirates in control tower
- Fixed: Echoes Unlimited Missiles model now appears larger
- Added: More Quality of life improvements over vanilla
  - Colorblind friendlier flamethrower model
  - Power Bombs now have a heat signature
  - Power Conduits activate even if only 1 of 3 wave particles hit
  - Main Quarry power conduit no longer reflects charged wave
  - Added lock to top door during Phazon Elite fight
  - Doors unlock from picking up the artifact item instead of the Phazon Elite dying

#### Logic Database

##### Chozo Ruins

- Added: Reverse Flaahgra in Sun Tower is now logical
- Added: Furnace E Tank Wall Boost Escape
- Added: Transport Access North Wallboost to Hive Totem from Elevator
- Added: Trigger Ghosts from Sun Tower Access without Bombs or Spider

##### Phazon Mines

- Added: Fungal Hall A now has Energy and Combat Logic
- Added: Fungal Hall A SJ Scan Dash Grapple Skip
- Added: Fungal Hall Access NSJ Bombless Escape to Fungal Hall A

##### Phendrana Drifts

- Changed: Phendrana Canyon Pickup NSJ Bombless Triple Boost Adjustments
- Changed: Control Tower Plasma Skip is now Beginner
- Added: Hunter Cave Bunny Hop to reach Hunter Cave Access from Lower Edge Tunnel
- Added: Hunter Cave Slope Jump to reach Chamber Access from Lake Tunnel

##### Tallon Overworld

- Added: Root Cave Climb NSJ Boost Strat

### Metroid Prime 2: Echoes

- Added: New cosmetic suit options. Please note that these suits require the experimental patcher to be enabled.
- Added: The internal game copy is automatically deleted when exporting a game fails in certain situations.

#### Logic Database

- Added: 307 videos to the logic database. see the [Video Directory]
(https://randovania.github.io/Metroid%20Prime%202%20Echoes/) for the full collection.

##### Temple Grounds

- Added:  NSJ Extended Dash (Expert) to cross Grand Windchamber through the middle platform.

##### Sky Temple Ground

- Removed: Phazon Grounds NSJ, No SA -> Invisibil Objects (Hypermode) or Movement (Expert) and Dark Visor. Doesn't exist.

##### Agon Wastes

- Added: NSJ Extended Dash (Advanced) to reach Temple Access Door in Mining Station A.

##### Sanctuary Fortress

- Added: Extended Dash (Expert) to reach the Scan Post in Watch Station Access from Main Gyro Chamber Door.
- Added: Extended Dash (Expert) to reach Main Gyro Chamber Door in Watch Station Access from the Scan Post Side.
- Added: Workers Path - Screw Attack from Z-Axis (Intermediate) now requires Bomb Space Jump (Intermediate) from Dynamo Works
- Added: Workers Path - Bomb Jump (Advanced) method added to reach cannon NSJ from landing platform

## [6.1.1] - 2023-08-07


- Changed: Improve performance significantly when opening a Multiworld session with long history.
- Changed: Slightly improve performance when opening game details.
- Fixed: The correct error is displayed when the incorrect password is provided for Multiworld Sessions.

### Metroid Dread

- Fixed: The progress bar when exporting no longer reaches 100% earlier than intended in some situations.
- Added: Racetime seeds can now be directly imported into Randovania

## [6.1.0] - 2023-08-02

- **Major** - Removed: Starting sessions is no longer necessary and has been removed as an option. It's now always possible to clear a generated game.
- Added: Importing permalinks and rdvgames in a multiworld session now creates new worlds if missing.
- Added: The Generation Order spoiler now has a field to filter it.
- Added: An "Export Game" button has been added to "Session and Connectivity" tab as a shortcut to export any of your worlds.
- Added: It's now possible to filter the history tab in a Multiworld session.
- Added: Add Ready checkbox for Multiworld sessions.
- Added: A new tool was added to the Pickup tab of Game Details that lets you quickly find in which worlds your pickups are.
- Added: The time a world last had any activity is now displayed in the Multiworld session.
- Added: A toggle for allowing anyone to claim worlds in a Multiworld session.
- Added: Sending pickups to an offline world now updates the auto tracker.
- Added: Warnings now show up in Multiworld sessions if you're not connected to any of your worlds.
- Changed: The popup when replacing a preset for a Multiworld Session now has the same features as the solo game interface.
- Changed: Text prompts now default to accepting when pressing enter.
- Changed: Reorganized the top menu bar. The Advanced menu is now called Preferences, with an Advanced sub-menu. Opening the Login window is now in the Open menu.
- Changed: The handling for presets that can't be loaded have been improved.
- Changed: Finishing a session is now called hiding a session, and now can be undone.
- Fixed: Multiworld now properly respects major/minor configuration of each world.
- Fixed: The generation order for multiworld session now correctly handles any kind of names.
- Fixed: Any buttons for changing presets or deleting worlds are properly disabled when a game is being generated.
- Fixed: Import rdvgames for games that uses certain features, like Sky Temple Keys on Bosses or Metroid DNA in Dread, now works properly.
- Fixed: Session Browser now properly sorts by creation date and user count. It also now properly defaults to showing recent sessions first.
- Fixed: Tracking another user's inventory now properly keeps working after a connection loss.
- Fixed: Sorting the session history and audit log now works properly.
- Fixed: In Multiworld session, the Claim world button is now properly disabled when you don't have permissions.
- Fixed: Changing a preset no longer causes it to lose its position in the tree.
- Removed: Connecting to Dolphin on Linux executable builds is now hidden on known situations that it doesn't work properly.

### Metroid Dread

- **Major** - Added: Multiworld support for Dread.
- Changed: Ryujinx (Legacy) is disabled when auto-tracker support is on, or in a multiworld.
- Fixed: Dairon - Navigation Station North can no longer be assigned a hint, which would then be replaced with DNA Hints.
- Added: A new auto-tracker layout featuring progressive items.
- Added: Custom shields now have alternate and more accessible models, which can be toggled per-shield in Cosmetic Options.

#### Logic Database

- Added: 2 videos to the database
- Added: Slide from right to left in Cataris - Total Recharge Station South.
- Added: Grapple Movement to get from Lower Door to Wide Beam Block Room to Upper Door in Artaria - EMMI Zone Hub.
- Added: Crossing the water gap in Ferenia EMMI Zone Exit East with just Bombs (Hypermode IBJ and DBJ) or Cross Bombs and a Slide Bomb Boost (currently Movement Advanced).
- Added: Use Speed Booster and Gravity Suit to escape Cataris - Kraid Arena after fighting Kraid.
- Added: Using Wall Jump to get past the Flash Shift gate in Burenia - Teleport to Ferenia.
- Changed: Make it possible to get to the Diffusion Beam location without Morph Ball.
- Fixed: Entering Hanubia Orange EMMI Introduction from the right now requires having beaten the Red Chozo.
- Fixed: The Pseudo Wave Beam in Burenia - Burenia Hub to Dairon now correctly requires Wide Beam.
- Fixed: Logic issues surrounding ending the Chain Reaction sequence in Artaria, aka the Vanilla Varia Suit area.
- Removed: In Cataris - Green EMMI Introduction, the advanced Pseudo Wave Beam to break the blob from below is removed.
- Removed: In Ghavoran - Blue EMMI Introduction, the trickless Ballspark to climb the room has been removed.

### Metroid Prime

- Added: Experimental Option - `Skippable` Cutscene Mode. Keeps all cutscenes in the game but makes it so they can be skipped with the START button
- Added: Experimental Option - `Competitive (Experimental)` Cutscene Mode Removes some cutscenes from the game which hinder the flow of competitive play. All others are skippable. This will eventually replace the existing Competitive implementation.
- Added: Introduction of non-critical fixes and improvements to the base game such as fixed sound effects and removed tutorial popups. Those wanting an untainted experience of the vanilla game may still do so at their own risk by activating "Legacy Mode". For technical description of what's changed, see [qol.jsonc](https://github.com/toasterparty/randomprime/blob/randovania/generated/json_data/qol.jsonc)
- Added: Completely overhauled how custom Blast Shields and Doors look
- Added: Morph Ball Bomb and Charge Beam door locks now use Blast Shields so that they only need to be opened once with that weapon
- Added: New "Gamecube" pickup model which acts as a placeholder for all non-nothing items without a suitable model which can be displayed natively
- Added: The "Hints" page in the "Game" window now lists the location of the Phazon Suit hint.
- Changed: Non-NTSC enemies now have their health reset to match NTSC 0-00
- Changed: Blast Shields are much more visible in dark rooms
- Fixed: Random Elevators settings should no longer have mismatches between the UI and the preset regarding which elevators are excluded.
- Fixed: HoTE statue door can now handle a blast shield cover
- Fixed: Old scan points lingering in Door Lock Rando
- Fixed: Door Lock Rando shields now make explosion sounds

#### Logic Database

- Added: 52 videos to logic database, bringing the total available via the [Video Directory](https://randovania.github.io/Metroid%20Prime/) to 276

##### Chozo Ruins

- Added: The Hall of the Elders Ghost Skip from Reflecting Pool Access to reach Crossway Access South, using advanced level tricks.
- Added: Knowledge (Intermediate) for reaching Elder Chamber without fighting the Chozo Ghost.
- Added: Main Plaza - Tree item OoB logic.
- Added: Crossway - Easier boost only method for item.
- Changed: Tower of Light - Reduced gravityless SJ slope jump to tower chamber to Beginner.
- Fixed: Ice Beam has been removed from the connection to Elder Chamber in Hall of the Elders.
- Fixed: The Door in Tower of Light Access that leads to Ruined Shrine is now a normal Door instead of a Wave Beam Door.
- Changed: Ruined Nursery Bombless Standables Logic Adjustments
- Added: Ruined Nursery Bombless w/ Boost strat
- Added: Training Chamber Ghost Skip

##### Phendrana Drifts

- Changed: Quarantine Cave - Various cleanup with Thardus fight logic. Reworked visor requirements. Added Missile strategy (allows Ice Beam only fight logically).
- Added: Added Quarantine Cave NSJ Scan Dash to Q-Mon Tunnel
- Added: Dash to Q Mon from Room Center with SJ
- Added: Reverse Thardus Skip Logic (Scan and Scanless)
- Added: Thardus Hop
- Changed: Ice Ruins West Baby Sheegoth Jump Damage Requirements and Trick Adjustments
- Added: Gravity Chamber Pickup (Missile) NSJ w/o Grapple/Plasma Dash Method and Bombu Method

##### Phazon Mines

- Added: Metroid Hop to reach Missile from Quarantine Access A
- Changed: Various Metroid Quarantine A logic adjustments
- Fixed: NSJ Phazon Processing Center having too few requirements

### Metroid Prime 2: Echoes

- Added: Tracker layout "Debug Info", which also shows details useful for investigating errors.
- Added: The Coin Chest model from multiplayer is now used for offworld items instead of the ETM model.
- Changed: The Power Beam and the Morph Ball now use the Coin Chest model when shuffled, instead of the ETM model.
- Added: 4 new joke hints in the pool.
- Fixed: The gate in Command Center now opens correctly when using the new patcher.
- Fixed: Doors in Venomous Pond can no longer become blast shields.
- Fixed: The door from Sacrificial Chamber Tunnel to Sacrificial Chamber has been excluded from door lock rando.
- Fixed: Random Elevators settings should no longer have mismatches between the UI and the preset regarding which elevators are excluded.

#### Logic Database

- Added: 4 videos to logic database, see the [Video Directory](https://randovania.github.io/Metroid%20Prime%202%20Echoes/) for the full collection

## [6.0.1] - 2023-07-04

- Added: Option for disabling crash reporting and monitoring.
- Added: In multiworld sessions, you're prevented from selecting a preset that is incompatible with multiworld.
- Added: In multiworld sessions, world names must now be unique.
- Changed: The Privacy Policy has been updated to mention crash reporting and monitoring.
- Changed: Tweaked the error reporting for generating and exporting games.
- Fixed: Importing permalinks and spoilers in multiworld no longer fails.
- Fixed: Generation order is no longer hidden when Door Lock is enabled with Types mode.
- Fixed: Pickups providing negative resources can now be sent in multiworld games.
- Fixed: The prompt for a session name no longer deletes spaces at the end, making it easier to split words.
- Fixed: In multiworld sessions, the copy permalink button is properly disabled before a game is available.

## [6.0.0] - 2023-07-03

- **Major** - Multiworld support has been significantly changed! New features include:
  *  Sessions now have Worlds instead of rows with users, and users can be associated with any number of Worlds.
     * This means it's now possible to play a Multiworld entirely solo.
  *  You can connect to one Dolphin and any number of Nintendont at the same time.
  *  Multiple sessions can be opened at the same time.
  *  A session window is no longer required to be kept open. As long as Randovania is connected to a game, the server communication works.
- Added: It's now possible to drag presets directly into the root of the presets.
- Added: The order you place presets when drag and dropping is now saved.
- Added: New command line arguments `--local-data` and `--user-data` to allow configuring where Randovania saves its data.
- Added: New Door Lock rando mode - Types. In this mode, every single door of a type is swapped with another type. Generation times should be fast and be compatible with multiworld.
- Added: Interface to customize preset description.
- Added: It's now possible to save rdvgame files for race games. This is not available for multiworld.
- Added: When editing a Pickup Node, there's now a button to find an unused pickup index.
- Added: When viewing the spoiler log in a Multiworld session, it will now display the names for each world rather than "Player 1", "Player 2", etc.
- Changed: Discord login is now performed via your browser, instead of the Discord client.
- Changed: Door Lock mode Two-way is now named Doors. The functionality is unchanged.
- Changed: Improved preset descriptions, making them significantly simpler.
- Changed: Some preset options which are not ready for wide consumption have been hidden by default. To show all preset options, please select `Advanced > Show Experimental Settings`.
- Changed: In the Data Visualizer, requirements are now displayed using a tree widget, which allows for collapsing the and/or blocks.
- Changed: Optimized the solver by allowing more resources as additional resources, allowing more actions to be skipped until the necessary resources are found.
- Changed: For Multiworld, it's now preferred to have an additional pickups than placing it in another player's game, when there's no locations left in your game.
- Changed: Randovania now internally uses the term `Region` for what used to be called a `World`. This is mostly an internal change.
- Changed: Connecting to Dolphin is now hidden on macOS, as it never was supported.
- Changed: Door Lock rando generation is now up to 50% faster.
- Fixed: Issue where the resolver didn't find the paths that lead to taking the least damage.
- Fixed: The resolver no longer allows events as additional requirements. This fixes a problem that could lead to an event locking itself.
- Fixed: The `database render-region-graph` command now works properly.

### Cave Story

- Nothing.

### Metroid Dread

- **Major** - Added: Random Starting Locations is now supported. This enables all Save Stations, Navigation Stations, and Map Stations as possible starting options.
- Added: New cosmetic option to display Randovania's area names on the HUD, either always or after room transitions.
- Added: Door Lock Randomizer can randomize doors to be weak to Ice Missile, Storm Missile, Diffusion Beam, Bombs, Cross Bombs, Power Bombs.
- Added: New option under "Game Modifications" to choose how inconsistencies in Raven Beak's damage resistance are handled.
- Added: Auto tracker is now supported via a new game connection choice.
- Added: Exporting now checks if the RomFS folder has some required files.
- Changed: The doors in Itorash are now excluded from being shuffled in Door Lock Randomizer.

#### Patcher Changes

- Added: Belated April Fools 2023 preset. Enables door rando by default, as well as some surprise changes to the item pool. Make sure to see what advice ADAM has to give!
- Changed: Pickups can be configured to take away some of an item instead of giving more (e.g. missile tanks could take away missiles when collected).
- Fixed: Using Morph Ball in Proto Emmi sequence no longer crashes the game.

#### Logic Database

- Added: Grapple Movement (Beginner) for going up the left side of Burenia - Main Hub Tower Middle.
- Added: Movement (Intermediate) and Water Bomb Jump (Intermediate) for getting out of the water at the same spot.
- Added: Grapple Movement (Beginner) for the Grapple only method of reaching the Missile Tank in Main Hub Tower Top.
- Added: Use Speed Booster to skip breaking the blob submerged in water in Artaria Early Cloak room, requires Speed Booster Conservation (Beginner).
- Added: Use Flash Shift to go right after getting the pickup in Artaria EMMI Zone Spinner.
- Added: Use Flash Shift and Slide Jump to go from Artaria White EMMMI Arena to the top door to EMMI Zone Spinner.
- Added: A new way to reach the tunnel in EMMI Hub Zone with Spider Magnet, Flash Shift and Single-wall Wall Jump (Advanced).
- Added: Use a Shinespark to climb up from Above Screw Attack Blocks in Burenia Main Hub Tower Bottom with only Gravity Suit.
- Added: Use a Shinespark to climb up from Alcove Across Grapple Block in Burenia Main Hub Tower Bottom with only Speed Booster using Speed Booster Conservation Beginner.
- Added: Use a Shinespark with Gravity Suit to reach Ammo Recharge South at the bottom of Burenia Gravity Suit Tower before the Destroy Gravity Suit Floor event.
- Added: Use Spin Boost And Gravity Suit with different trick strategies to cross the big gap in Burenia Main Hub Tower Middle.
- Added: Use a Shinespark with Gravity Suit to reach the Spider Magnet wall in Burenia Main Hub Tower Middle from the bottom of the room.
- Added: Climb up to the Charge Beam Door in Burenia Main Hub Tower Middle using Gravity Suit and Flash Shift.
- Added: Climb up from the Charge Beam Door in Burenia Main Hub Tower Middle using Gravity Suit, a Slide Jump, Spin Boost and a Wall Jump.
- Added: Allow using Shinesparks in Gravity Suit Tower by storing speed in the upper part of Gravity Suit Room, also when Door Lock rando is enabled.
- Added: Pseudo-Wave Beam to break the blob in Ferenia Wave Beam Tutorial, from the right.
- Added: Use Spider Magnet with Grapple Beam in Ghavoran Spider Magnet Elevator.
- Added: Use Speed Booster to get past the pool of water in Dairon Freezer before turning on the power.
- Added: Various trick alternatives to get past the pool of water in Dairon Freezer with Bomb Jumps.
- Added: Water Bomb Jump in Burenia Underneath Drogyga to get up to the left ledge with Normal Bomb, rated as Intermediate.
- Changed: Wall Jump from Flash Shift for reaching the left Dock to Main Hub Tower Top in Main Hub Tower Middle has been removed; it is now trickless.
- Changed: Wall Jump from Flash Shift for reaching the left Dock to Main Hub Tower Top in Main Hub Tower Middle has been removed; it is now trickless.
- Changed: Avoid treating Gravity Suit as a dangerous resource, by removing the "No Gravity Suit" constraint from the "Perform WBJ" template.
- Changed: Going through Artaria Lower Path to Cataris using Damage Boost no longer requires Morph Ball.
- Changed: Reduced the difficulty of the Wall Jump in Dairon Teleporter to Artaria, to reach the pickup from the teleporter, from Advanced to Intermediate.
- Changed: Using Wall Jump Advanced to climb across Moving Magnet Walls (Small) in Cataris, aka Adam Skip, now correctly requires Spider Magnet.
- Changed: The Upper Tunnel from Burenia Teleport to Ghavoran to Main Hub Tower Middle has been converted from a Morph Ball Tunnel to a Slide Tunnel. In order to use this tunnel with Slide, Gravity Suit is also required.
- Changed: In Burenia Teleport to Ghavoran, using Power Bombs to get back up from Early Gravity Speedboost Room now requires 2 ammo units of Power Bomb. The purpose is to account for using one unit on the way down in the first place.
- Changed: Water Bomb Jump in Artaria First Tutorial, after adding the water has been changed to Infinite Bomb Jump.
- Changed: Infinite Bomb Jump in Artaria Screw Attack Room to jump out of the water under the Recharge Station has been changed to Water Bomb Jump.
- Changed: Water Bomb Jump in Burenia Underneath Drogyga to get the pickup is now Beginner with Cross Bombs.
- Changed: Water Bomb Jump in Burenia Underneath Drogyga to get up to the left ledge with Cross Bomb is now Beginner.
- Changed: Bomb Jumping to the upper part of Ghavoran Map Station Access now requires Water Bomb Jump Intermediate with Normal Bomb and Beginner with Cross Bomb. This was previously trivial with both of those.
- Changed: Bomb Jumping to the upper part of Ghavoran EMMI Zone Exit Southeast with Cross Bombs is changed from trivial to Water Bomb Jump Intermediate.
- Changed: Bomb Jumping to the upper part of Ghavoran EMMI Zone Exit Southeast with Normal Bombs is changed from Infinite Bomb Jump Intermediate to both Water Bomb Jump Intermediate and Diagonal Bomb Jump Intermediate.
- Fixed: Correctly require breaking the blob in Burenia Teleport to Ghavoran to be able to go from Main Hub Tower Middle to Teleport to Ghavoran through the upper Tunnel.
- Fixed: Burenia Hub to Dairon Transport Blob from Below giving the wrong event resource.
- Removed: Use Cross Bombs to skip the blob submerged in water in Artaria Early Cloak room. The point of this connection is to skip breaking the blob, which is no longer dangerous when you have the Morph Ball.

### Metroid Prime

- Changed: Divided the "Other" tab into "Quality of Life" and "Chaos".
- Changed: QoL Game Breaking, QoL Cosmetic, QoL pickup scans, Varia-only Heat Protection and Deterministic RNG settings are now always enabled. A new chaos option "Legacy Mode" has been added as a catch-all replacement, including the PB Refill from 5.8.0.
- Changed: Pickups can be configured to take away some of an item instead of giving more (e.g. missile tanks could take away missiles when collected).
- Removed: One-Way door lock randomizer has been removed. This has actually been the case since 5.3.0!
- Fixed: The "Unlock Save Station doors" option should now correctly unlock them.

#### Logic Database

##### Chozo Ruins

- Changed: Reorganized Morph Ball pickup in Ruined Shrine to better fit database good practices.

### Metroid Prime 2: Echoes

- **Major** - Added: Door Lock randomizer has been added. Note that this feature requires enabling the new patcher.
- Added: New random elevators mode: Shuffle Regions. In this mode, we keep the game world consistent by shuffling the regions around Temple Grounds, and then changing the elevators to match. See [this map](randovania/data/gui_assets/echoes_elevator_map.png) for reference.
- Added: When the new patcher is enabled, Security Station B starts in the post-Dark Samus appearance. This change is supported by logic.
- Changed: Pickups can be configured to take away some of an item instead of giving more (e.g. missile tanks could take away missiles when collected).
- Changed: When the new patcher is enabled, some cosmetic effects are removed from Torvus Temple in an attempt to make it crash less.
- Changed: For Multiworld ISOs, the game name now mentions the session name and world name.
- Removed: The elevator sound effect removal is no longer an option and is now automatically enabled in the appropriate circumstances.
- Fixed: The progress bar when exporting a seed is now much more accurate.

#### Logic Database

- Fixed: Re-Added Vanilla Method to access Storage C to logic.
- Changed: Movement trick level for reaching the door to Security Station B from Bioenergy Production with a NSJ Screw jump extension from Advanced to Beginner.
- Changed: Combat/Scan Dash trick level for reaching the door to Security Station B from Bioenergy Production with a Scan Dash from Expert to Intermediate.
- Added: 142 videos to the logic database
- Added: Method to climb Forgotten Bridge with Jump Off Enemy (Advanced)
- Added: Scan Dash to grab the half pipe item in Dark Torvus Arena with Combat/Scan Dash (Intermediate)
- Added: Method to collect the pickup in Reactor Core using the top Rezbit, Bombs, Bomb Space Jump (Advanced), Standable Terrain (Advanced), Movement (Advanced), and Jump Off Enemies (Expert).
- Added: Method to reach the top cannon in Sanctuary Entrance using Bombs, Space Jump Boots, Bomb Space Jump (Advanced), and Standable Terrain (Advanced).
- Added: Method to collect the pickup in Abandoned Worksite using just Screw Attack, and Screw Attack into Tunnels/Openings (Advanced).
- Added: Method to collect the pickup in Bioenergy Production using Boost Ball, Spider Ball, Screw Attack, and Movement (Advanced).

## [5.8.0] - 2023-06-05

- Added: It's now possible to save rdvgame files for race games. This is not available for multiworld.
- Changed: Use the user's new discord display name instead of their username, for users that migrated.
- Fixed: Batch generation now properly prevents Windows from going to sleep.

### Metroid Prime

- Fixed: Generator unable to pass through one-way permanently locked doors such as the ones in uncrashed Frigate
- Fixed: Exporting games with both Door Lock Rando and Room Rando will now preserve both modifications
- Added: Missile Stations refill Power Bomb. In this version, this is always enabled.

#### Logic Database

- Added: 55 videos to logic database, bringing the total available via the [Video Directory](https://randovania.github.io/Metroid%20Prime/) to 224

##### Tallon Overworld

- Added: Biotech Research Area 1 - Easier gravityless NSJ method from room center to Deck Beta Security Hall
- Added: Root Cave - L-Jump method to reach upper area

#### Magmoor Caverns

- Added: Twin Fires Tunnel - Transport to Talon -> Twin Fires, NSJ & SJ dashes now require standable terrain

##### Phendrana Drifts

- Added: Hunter Cave - Lower Edge Tunnel -> Hunter Cave Access, NSJ requires a slope jump or bomb jump after the grapple point to reach the platform with the doors.
- Added: Hunter Cave - Hunter Cave Access -> Lower Edge Tunnell, NSJ requires an L-Jump to reach the platforms across the water without falling in. Added Gravity logic if falling in (matches Lake Tunnel -> Lower Edge Tunnel).

##### Phazon Mines

- Fixed: Fungal Hall B - Scan dash method now requires scan visor
- Fixed: Ventillation Shaft - Combat dash to climb room now requires door lock rando to be off

## [5.7.0] - 2023-05-05

- Added: Skip usual Door Lock randomizer logic when the only valid lock option is unlocked doors.
- Added: When major/minor mode is enabled, the count of majors and minors is also displayed next to how many items are the in the pool.
- Fixed: Unsupported features are now disallowed from use in Multiworld sessions.

### Cave Story

- Fixed: Exporting on Linux no longer fails due to Rest Area in Plantation using "lounge" instead of "Lounge".

### Metroid Dread

- Fixed: All pickups in the pool are now correctly assigned major or minor.

#### Logic Database

- Fixed: Experiment Z-57's pickup is now a major item location in Major/Minor split.

### Metroid Prime

- Added: Selecting an ISO that isn't for Metroid Prime is now explicitly refused when exporting.
- Fixed: All pickups in the pool are now correctly assigned major or minor.
- Fixed: Room Rando no longer overrides the results of Door Lock Rando when exporting.

#### Logic Database

- Fixed: The Artifact of Truth pickup is now a major location for Major/Minor split.

### Metroid Prime 2: Echoes

- Added: Selecting an ISO that isn't for Metroid Prime 2 is now explicitly refused when exporting.
- Fixed: Energy Tanks are now considered major items in Major/Minor split.

## [5.6.1] - 2023-04-??

- Nothing.

## [5.6.0] - 2023-04-02

- Added: Trick Details popup now lists the usages in each area.
- Added: Opening the Data Visualizer from the Trick Details while customizing a preset now automatically configured the trick filters based on the preset being edited.
- Changed: Setting trick filters in the Data Visualizer based on a preset now sets all tricks, even those at disabled.
- Changed: Optimize Solver by choosing actions in a smarter order. Prefer actions of types that are likely to progress th. Postpone dangerous actions. This should make the solver able to validate seeds where it previously timed out. Solving should in general be faster in general.
- Fixed: Solver bug that made it unable to detect dangerous actions, which could result in some possible seeds being considered impossible.
- Fixed: Searching for Multiworld sessions by name is no longer case sensitive.

### Metroid Prime 2: Echoes

#### Logic Database

- Added: Proper combat requirements for the Amorbis fight.
- Removed: Incorrect and improper connections to and from the Amorbis fight.

### Metroid Prime

#### Logic Database

- Added: 48 videos to logic database, bringing the total available via the [Video Directory](https://randovania.github.io/Metroid%20Prime/) 216

### Metroid Dread

#### Logic Database

- Added: Use Flash Shift and Spin Boost with Wall Jump (Beginner) in Burenia Main Hub Tower Bottom to reach the tunnel.
- Changed: The logic for Spin Boost Room in Ghavoran now requires either the template to fight the Chozo X or Highly Dangerous logic to climb out of the room.
- Changed: Simplified various database connections.
- Changed: All three kinds of Chozo X fights now consider Use Spin Boost a valid means of dodging.
- Fixed: Missile ammo requirement when fighting Chozo X with Storm Missile. The numbers were previously too high and the numbers with and without the combat trick were swapped.
- Fixed: Resolve bug with fighting the Twin Robots fights, where to fight them using only missiles for damage always required both the expert level combat trick and the 153 missiles that are intended for trickless.
- Fixed: Add missing fight requirement to fight the Chozo X in Elun when entering the arena from the left.
- Fixed: Add missing requirement to release the X before leaving Elun.

## [5.5.1] - 2023-02-28

- Added: Game Details now contains a tab describing all door locks, when Door Lock rando is enabled.
- Changed: Certain spoiler tabs in Game Details now only show up when relevant, such as Elevators spoiler only when elevators are shuffled.
- Changed: Generation Order in Game Details is now hidden when there's incompatible settings, such as Door Lock rando.
- Changed: A nicer error message is now given when generating with a preset with configuration errors, such as no starting locations.
- Changed: A nicer error message is now given when an error occurs when loading a game layout file.
- Fixed: Customizing an included preset should properly place the resulting preset nested to that preset.
- Fixed: Customizing a preset should no longer reset where it's been placed at.
- Fixed: Generated games now keep track of extra starting pickups instead of starting items, fixing some cases you'd start with the middle of a progressive chain.
- Fixed: Changing trick filters in the Data Visualizer no longer resets the selected connection.
- Fixed: Using trick filters in the Data Visualizer no longer unnecessarily expands templates or remove comments.
- Fixed: Using trick filters in the Data Visualizer now properly removes extra requirements when tricks are removed.
- Fixed: Hiding the pickup collection message now correctly works for other player's pickups in a multiworld.

### Metroid Prime

#### Patcher Changes

- Fixed: Several soft-locks and janky cutscenes when shuffling the Essence elevator
- Fixed: Research Lab Aether wall not breaking when approached from behind (QoL Game Breaking)
- Fixed: Watery Hall lore scan being replaced with QoL Scan Point text
- Fixed: Escape sequence counting up instead of down
- Fixed: Small Samus spawning in ship instead of on top
- Added: Ridley shorelines, biotech research 2, and exterior docking hangar actors now scale with boss size

#### Logic Database

##### Tallon Overworld

- Fixed: Landing Site - PAL SJF is now only logical if Dock Rando is disabled
- Added: Life Grove - Alternate method to skip Bombs and SJ (Scan Dash Expert) to reach item *Found by Vertigo*
- Added: Life Grove - Trick to skip wallboosts when also skipping SJ and Bombs *Found by Vertigo*

##### Chozo Ruins

- Changed: Main Plaza - Lowered Half-Pipe roll-in to Expert ([See Video](https://youtu.be/ne8ap0xa_UE))
- Changed: Ruined Shrine - Wave door to half-pipe item is now L-Jump instead of R-Jump
- Added: Hive Totem - Fight Skip Intermediate Combat Dash
- Added: Hive Totem - Fight Skip "TAS Walk" Advanced Movement+Knowledge
- Added: Crossway Access West - Advanced Standable Terrain (Skips Morph) *Found by toasterparty*

##### Magmoor Caverns

- Fixed: Twin Fires Tunnel - Combat dash is now only logical if Dock Rando is disabled
- Added: Monitor Station - NSJ Heat Run Expert *Found by JustinDM*
- Added: Twin Fires Tunnel - NSJ Bunny Hop Expert Movement *Found by JustinDM*

##### Phendrana Drifts

- Changed: Quarantine Cave - More detailed Thardus Fight requirements (e.g. Plasma Beam, PBs, Boost)
- Changed: Labs - More detailed combat requirements
- Added: Chozo Ice Temple - Expert NSJ Bombless Climb *Found by MeriKatt*
- Added: Quarantine Cave - Thardus Skip Hypermode Slope Jump *Found by JustinDM*
- Added: Quarantine Cave - Expert R-Jumps to skip grapple *Found by toasterparty*
- Added: Control Tower - SJ/DBJ/BSJ/Wallboost tricks(s) to skip fight both ways
- Added: Transport to Magmoor Caverns South - Alternate NSJ Spider Skip BSJ Advanced *Found by Cyberpod*

##### Phazon Mines

- Fixed: Mine Security Station - Starting Room/Elevator doesn't account for doors locking
- Fixed: Mine Security Station - Entering from Storage Depot A doesn't check for lowered barrier
- Fixed: Metroid Quarantine A - Wallboost doesn't require Spider Ball
- Added: Main Quarry - Intermediate Wallboost to skip Bombs for item
- Added: Main Quarry - Intermediate Knowledge+Movement to skip Bombs for item *Found by toasterparty*
- Added: Metroid Quarantine A - Advanced Dashes to skip PBs
- Added: Metroid Quarantine A - Alternate R-Jump from item to door
- Added: Metroid Quarantine A - NSJ Expert Dashes from item to door
- Added: Fungal Hall Access - NSJ Advanced BSJs *Found by JustinDM*

### Metroid Prime 2: Echoes

- Added: Updated A-Kul's scan with the 2022 Echoes Randomizer tournament winner.
- Added: When the experimental patcher is enabled, Dynamo Chamber and Trooper Security Station now start in post-layer change state.

### Metroid Dread

- **Major** - Added: Door Lock randomizer has been added. In this mode, the weapons needed to open doors in the game are also changed, with full support of our logic database.
- Added: A new cosmetic option for adding an in-game death counter to the HUD.
- Added: Exporting with a custom path now checks for conflicts with the input path.
- Fixed: Ryujinx no longer hangs when stopping emulation.

## [5.5.0] - Skipped

## [5.4.1] - 2023-02-16

- Added: Linux releases are now also published to Flathub.
- Fixed: Canceling the prompt from "View previous versions" no longer causes an error.

## [5.4.0] - 2023-02-06

- Added: Experimental generation setting for staggering the placement of selected pickups.
- Added: Experimental generation setting for removing redundant possible actions.
- Added: Automatic reporting of exceptions for the client, and monitoring for requests to the server.
- Added: New pixel icons for Prime 1 & 2 autotracker
- Added: New 8x3 layouts for all Prime 1 & 2 autotracker styles
- Fixed: The minor/major split setting is obeyed much more accurately by the generator.
- Fixed: Starting with ammo no longer causes all requirements for that ammo to be ignored.
- Fixed: The generator no longer attempts placing pickups based on alternatives to satisfied requirements, such as Missile Expansions for Quadraxis while already having Light Beam.
- Fixed: Minor typos in the UI are fixed.
- Fixed: Canceling certain actions will no longer cause the UI to react as if it were an error.
- Changed: Unsupported features are now restricted to dev builds.
- Changed: Requirements where different amount of the same item, such as both Missile = 5 and Missile = 1, are expected are now properly simplified.

  This results in certain pickup combinations no longer being considered for placement in the generator, such as Sunburst for unlocking the Industrial Site from behind.

### Metroid Prime

- Changed: All included presets now have "Unlocked Save Station doors" enabled.
- Changed: "Unlocked Save Station doors" no longer remove the lock in Chozo Ruins - Save Station 3.

#### Patcher Changes

- Added: CGC Tournament Winners to Artifact Temple lore scan
- Fixed: Chapel IS giving the player lightshow on 2nd pass
- Fixed: Items in every room incompatibility with shuffled essence elevator
- Changed: Always apply Elite Quarters item softlock patch regardless of cutscene skip mode

#### Logic Database

- Fixed: Collecting the Missile Expansion in Burn Dome before the fight no longer causes the generation to fail.

### Metroid Prime 2: Echoes

- Changed: Inverted Aether is now an unsupported feature.

### Metroid Dread

- Fixed: Energy Parts are now considered minor items, and Missile+ Tanks are now considered major items.

#### Patcher Changes

- Changed: Main Power Bomb has a different color than Power Bomb tanks
- Changed: Cutscene in Hanubia - Tank Room was removed because it teleports the player to the lower section, which can softlock the player
- Fixed: You now retain Drogyga's and Corpius's item if you reload checkpoint after defeating them. This eliminates a way of rendering a seed impossible to complete.

#### Logic Database

- Added: New trick "Flash Shift Skip" to account for skipping Flash Shift gates.
- Added: Traverse to the bottom of Ferenia: Space Jump Room Access with some more options.
- Added: Pseudo-Wave Beam (Beginner) for the two blobs in Cataris - Teleport to Dairon.
- Added: Water Bomb Jump to reach the item in Cataris - Teleport to Dairon without Gravity Suit.
- Added: Flash Shift (Intermediate), Morph Ball (Intermediate), and Spin Boost (Beginner) wall jumps for climbing up Experiment Z-57's arena.
- Added: Spin Boost and Slide Jump (Beginner) for climbing the upper part of Experiment Z-57's room.
- Added: Speed Booster Conservation (Intermediate) for climbing to either the top platform or Double Obsydomithon Room in Cataris - Teleport to Artaria (Blue).
- Added: Grapple Movement (Beginner) to climb Cataris - Moving Magnet Walls (Tall).
- Added: Flash Shift (Intermediate), Morph Ball (Advanced), and Spin Boost with Spider Magnet wall jumps to climb Cataris - Moving Magnet Walls (Tall).
- Added: Speed Booster Conservation (Beginner) to collect the lower item in Cataris - Teleport to Ghavoran without Gravity Suit.
- Added: Damage Boost (Intermediate) for reaching the teleport in Cataris - Teleport to Ghavoran with Spider Magnet.
- Added: "Adam Skip" added to logic as Wall Jump (Advanced) in Cataris - Moving Magnet Walls (Small).
- Added: Space Jump method of Cross Bomb Skip (Hypermode) to skip needing Speed for the item in Cataris - EMMI Zone Item Tunnel.
- Added: Spin Boost Movement (Intermediate) and Speed Booster Conservation (Beginner) for getting up Hanubia - Central Unit without Space Jump or Infinite Bomb Jump.
- Added: Spin Boost method to climb Hanubia - Escape Room 3.
- Added: Morph Ball Single-Wall Wall Jumps to get to the Nav Station in Itorash - Transport to Hanubia.
- Added: Flash Shift Skip (Intermediate) with Bombs to skip the Flash Shift gate in Teleport to Ferenia.
- Added: Aim Down Clips (Intermediate/Advanced) to go to and from Storm Missile Gate Room without Morph Ball.
- Added: Shine Sink Clip/Aim Down Clip (Intermediate) and Speed Booster Conservation (Advanced) to reach the bottom of Teleport to Ghavoran from the top level.
- Added: Aim Down Clip (Expert) to reach the blobs in Gravity Suit Tower from the top level.
- Added: Aim Down Clip (Intermediate) in Main Hub Tower Middle to Main Hub Tower Bottom.
- Added: Shine Sink Clip/Aim Down Clip (Intermediate) in Gravity Suit room top door to bottom door.
- Added: Climb Golzuna Tower using Spin Boost and Flash Shift using Wall Jump (Intermediate).
- Added: Movement (Intermediate), Simple IBJ, or Spin Boost to reach top tunnel in Vertical Bomb Maze.
- Added: Flash Shift Skip (Beginner) in Purple EMMI Introduction; (Intermediate) with normal bombs.
- Added: Moving from Ferenia - Transport to Ghavoran to Pitfall Puzzle Room with Spin Boost, Flash Shift, or Speed Booster.
- Added: Using Normal Bomb Jump with a Cross Bomb at the top, for sideways movement, to reach the item in Artaria Proto EMMI Introduction.
- Changed: Increased difficulty of Flash Shift Wall Jump to reach the Raven Beak elevator from Intermediate to Advanced.
- Changed: Simplified many room nodes and connections.
- Changed: Shine Sink Clip in Main Hub Tower Middle to Main Hub Tower Bottom is now Intermediate (from Expert).
- Changed: Using Flash Shift to collect the fan pickup in Burenia Hub to Dairon is now Advanced (from Beginner).
- Changed: All three fan skips are now classified as Movement instead of Infinite Bomb Jump.
- Changed: Convert most of the harder IBJ instances to new Diagonal Bomb Jump trick.
- Changed: Increase difficulty of the few harder IBJs that weren't changed to Diagonal Bomb Jumps. This should better reflect the fact that Intermediate IBJ is applied for performing Simple IBJ with Normal Bombs.
- Fixed: Correctly require Morph Ball in all cases where Power Bombs are used.
- Fixed: Replace some instances of Beginner Infinite Bomb Jump in Ferenia with the Simple Infinite Bomb Jump template. This ensures that the missing bomb or cross bomb item is required.
- Fixed: Reaching the upper tunnel in Ferenia - Speedboost Slopes Maze properly accounts for the ability to destroy the beamblocks using Wave Beam, Diffusion Beam, explosives, or Movement (Beginner)
- Fixed: Usage of Infinite Bomb Jump in Ferenia Separate Tunnels Room now correctly requires the respective Bomb type. The trick is now set at different difficulty depending on which bomb type is being used.
- Removed: Infinite Bomb Jump for reaching Wave Beam Tutorial from the cold rooms.
- Removed: Shinespark in Ghavoran Total Recharge Station North. This one requires either short boost or charging speed in the room to the left. Removing this for now.

## [5.3.0] - 2023-01-05

- Added: You can now open a tracker for other player's inventories in a multiworld session.
- Changed: LogbookNodes are now called HintNodes.

### Metroid Prime

#### Patcher Changes

- Fixed: Spring ball has been nerfed to prevent abusing steep terrain marked as standable.
- Fixed: Spring ball cooldown is now properly reset when morphing/unmorphing.
- Fixed: Vanilla blast shields not being removed in door lock randomizer.

### Metroid Prime 2: Echoes

- Changed: The Auto Tracker icon for Spider Ball now uses the Dark Suit model instead of the Prime 1 model.

#### Logic Database

- Changed: Sand Processing - Screw Attack clip to access the halfpipe from Main Reactor side without Missiles is now Intermediate and without Space Jump (from Expert).
- Fixed: Main Gyro now properly accounts for solving the puzzles.

### Metroid Dread

#### Patcher Changes

- Fixed: Incorrect color during animation of killing an EMMI.

#### Logic Database

- Added: Climbing Z-57 Arena with Spin Boost and Ice Missiles (Beginner).
- Changed: Major/Minor Item Location Updates: Energy Tanks -> Major, Energy Parts -> Minor, Drogyga -> Major, Missile+ Tanks -> Major
- Removed: Water Bomb Jump in Ghavoran - Map Station Access Secret.

## [5.2.1] - 2022-12-01

- Fixed: Exporting Metroid Prime 2 when converting Metroid Prime models now works.
- Fixed: Experimental Metroid Prime 2 patcher no longer errors with some settings.

## [5.2.0] - 2022-12-01

- Added: Help -> Dependencies window, to see all dependencies included in Randovania, including their versions and licenses.
- Added: A warning is now displayed when using presets with unsupported features enabled. These features are not present in the UI.
- Added: When the generated game fails due to the solver, you're now offered to retry, cancel or keep the generated game.
- Changed: Experimental games are no longer available on stable versions.
- Fixed: Solver debug now contains previously missing rollback instances.

### Cave Story

- Nothing.

### Metroid Dread

- Added: The Power Beam tiles in the Artaria EMMI Zone Speed Boost puzzle have been changed to Speed Boost tiles to prevent softlocks.
- Added: Entering Golzuna's arena without releasing the X displays a message explaining why the boss won't spawn.
- Added: All doors locked while fighting an EMMI now unlock immediately upon defeating it.
- Changed: Exporting for Ryujinx now also utilizes the Dread Depackager, for a smaller mod size. This requires an up to date Ryujinx.
- Fixed: You now retain Kraid's item if you reload checkpoint after defeating him. This eliminates a way of rendering a seed impossible to complete.

#### Logic Database

- Added: New Highly Dangerous Logic setting for enabling situations that may be unrecoverable upon saving.
- Added: Cross Bomb alternative for crossing Flash Gates.
- Added: Pseudo-wave beam trick for destroying the bottom blob in Cataris' Central Unit Access.
- Added: Traversal through Ghavoran Total Recharge Station North without Morph Ball, before pulling the grapple block, by destroying the left Enky.
- Changed: Cataris' Thermal Device Room North now forces picking the Energy Tank pickup and the Magnet Wall Thermal Device event before going to the Final Thermal Device, or uses Highly Dangerous Logic.
- Changed: Removed the Cataris EMMI Zone Door Trigger event now that the door remains unsealed.
- Fixed: Going to the red teleporter in Cataris no longer forces needing to use bombs.

### Metroid Prime

- Fixed: The infinite scanning bug has been fixed.

### Metroid Prime 2: Echoes

- Added: A new experimental option, Inverted Aether. In this mode, it's the Light Aether atmosphere that is dangerous! All safe zones are moved to Light Aether, but that's not enough so it's still extremely dangerous. This mode has no logic.

#### Logic Database

- Added: Intermediate Slope Jump and Intermediate Wall Boost to get next to the pickup in Communication Area.
- Added: Beginner Movement for crossing Hall of Combat Mastery from the Portal Side with NSJ Screw Attack after the tunnel is destroyed.
- Changed: Standable Terrain to reach the upper Command Center Access door in Central Mining Station with Space Jump and Screw Attack has had its difficulty decreased from Intermediate to Beginner.

## [5.1.0] - 2022-10-01

- Added: You can now view past versions of the presets and revert your preset to it.
- Added: A Playthrough tab where you can run the validator has been added to the Game Details window.
- Added: Deleting a preset now has a confirmation dialog.
- Added: A development mode for permalinks, to help investigate issues.
- Changed: Discord slash command for FAQ has better usability on mobile.
- Changed: The parent for a preset is now stored in your preferences, instead of in the preset itself.
- Fixed: The solver can no longer consider collecting a location a requirement to collecting itself. This is a regression from 4.3.0.

### Discord Bot

- Added: `/website` command that gives instructions to where Randovania's website is.
- Changed: `/randovania-faq` is now just `/faq`.
- Changed: `/database-inspect` is now just `/database`.

### Cave Story

- Nothing.

### Metroid Dread

- Fixed: The target DNA count is no longer limited to 6 when modifying an existing preset, or changing tabs.
- Fixed: Exporting multiple games at once is not properly prevented with an error message. It was never possible and fail in unclear ways.

#### Logic Database

- Added: Event in Underlava Puzzle Room 2 for breaking the speed blocks so that going between the two parts can be accounted for
- Added: Event for the trigger that reopens the door to Central Unit Access, allowing it logical to go back through
- Added: Other various methods of going through rooms
- Added: New Diffusion Abuse trick for pushing Wide Beam blocks and activating the lava buttons in Cataris.
- Added: Cross Bomb Skip (Advanced) for Dairon's Cross Bomb Puzzle Room item
- Added: Power Bombs method for the Speed Booster Conservation for Dairon's Cross Bomb Puzzle Room item
- Changed: Separated the First Tunnel Blob event into two to account for Diffusion/Wave not needing to be in the tunnel
- Changed: Deleted some unnecessary tile nodes
- Changed: Various instances of Wall Jump (Beginner) to trivial
- Changed: Some Grapple options to include Grapple Movement
- Changed: Some Movement tricks to Climb Sloped Tunnels
- Changed: Some Movement tricks to Skip Cross Bomb
- Changed: Rotating the spinner in Ghavoran - Flipper Room now requires either pulling the grapple block in Right Entrance, or activating the Freezer in Dairon.
- Changed: Allow pickup in Ghavoran Elun Transport Access by charging speed via navigation room
- Changed: Help solver by adding Morph Ball requirment on connections to event to flip the spinner in Ghavoran Flipper Room
- Changed: Shooting occluded objects requires at least Intermediate Knowledge
- Fixed: Accounted for whether the player could have Varia or not when trudging through lava
- Fixed: Accounted for the upper parts of Thermal Device Room North being heated without pressing the lava button
- Fixed: Ghavoran Orange backdoor properly connects to Above Pulse Radar
- Fixed: Purple EMMI Arena properly accounting for Gravity Suit to climb the tower.
- Fixed: Ferenia - Space Jump Room Access properly requires a way of destroying the blocks to get to the lower door.
- Changed: Collecting the item in Burenia - Underneath Drogyga before flooding the room by defeating Drogyga now requires Highly Dangerous Logic to be enabled.

### Metroid Prime

- Fixed: Shuffle Item Position is now properly randomized, along with other things shuffled patcher-side.
- Added: You may now force all Save Station doors to be blue, improving QOL for both random start and door lock rando.

### Metroid Prime 2: Echoes

- Fixed: Exporting multiple games at once is not properly prevented with an error message. It was never possible and fail in unclear ways.
- Added: The winners of the Cross-Game Cup have been added to A-Kul's scan.

## [5.0.2] - 2022-09-19

### Metroid Dread

- Fixed: Exporting Metroid Dread games on the Linux builds no longer causes an error.
- Added: FAQ entry about Speed Booster/Phantom Cloak/Storm Missile not working.
- Added: FAQ entry about Golzuna and Experiment Z-57 spawn conditions.
- Added: FAQ entry about the Wide Beam door in Dairon - Teleport to Cataris.

## [5.0.1] - 2022-09-12

- Fixed: The README and front page now lists Metroid Dread as a supported game.

### Metroid Dread

- Fixed: The differences tab no longer mentions Kraid and Corpius checkpoints being removed, as that's not a thing.
- Fixed: Missing credits in Randovania itself for SkyTheLucario's new map icons.

## [5.0.0] - 2022-09-10

- **Major** - Added: Metroid Dread has been added with full single-player support.
- **Major** - Added: An installer is now provided for Windows. With it rdvgame files are associated to open with Randovania, for ease of use. A shortcut for opening just the auto tracker is also provided.
- **Major** - Changed: The UI has been significantly revamped, with each game having their own section and an easy to use selector.
- Changed: The multi-pickup placement, using the new weighting, is now the default mode. The old behavior has been removed.
- Changed: Error messages when a permalink is incompatible have been improved with more details.
- Changed: The Customize Preset dialog now creates each tab as you click then. This means the dialog is now faster to first open, but there's a short delay when opening certain tabs.
- Changed: Progressive items now have their proper count as the simplified shuffled option.
- Fixed: Hints can now once again be placed during generation.
- Fixed: Exceptions when exporting a game now use the improved error dialog.
- Fixed: Gracefully handle unsupported old versions of the preferences file.
- Fixed: Excluding all copies of a progressive item, or the non-progressive equivalent, no longer hides them from the editor.
- Fixed: Changing the selected backend while it's being used should no longer cause issues.
- Fixed: Unexpected exceptions during generation now properly display an error message.
- Fixed: Trick usage in preset summary now ignores tricks that are hidden from the UI.
- Fixed: /database-inspect command no longer shows EventPickup nodes.
- Fixed: Data Editor is now correctly named Data Editor instead of Data Visualizer.

### Cave Story

- The hints fix affects Cave Story.

### Metroid Prime

- **Major** - Added: Enemy Attribute Rando. Enemy stat values such as speed and scale can be randomized within a range you specify.

### Metroid Prime 2: Echoes

- The hints fix affects Metroid Prime 2: Echoes.

## [4.5.1] - 2022-08-03

- Fixed: The History and Audit Log are now properly updated when joining a game session.
- Fixed: Your connection state is properly updated when joining a game session.

## [4.5.0] - 2022-08-01

- Added: Preferences are now saved separately for each version. This means newer Randovania versions don't break the preferences of older versions.
- Added: Exporting presets now fills in default file name.
- Added: Logging messages when receiving events from the server.
- Changed: Internal changes to server for hopefully less expired sessions.
- Fixed: The discord bot no longer includes the lock nodes.

### Cave Story

- Nothing.

#### Patcher Changes

- Nothing.

#### Logic Database

- Nothing.

### Metroid Prime

- **Major** - Added: Door lock rando. Door locks can now be randomized, with many options to fine-tune your experience. This feature is incompatible with multiworld.
- **Major** - Added: Option to show icons on the map for each uncollected item in the game under "Customize Cosmetic Options..."

#### Patcher Changes

- Fixed: Exporting with `QoL Cosmetic` disabled
- Fixed: Zoid's deadname appearing in credits
- Changed: Patches now consume fewer layers on average

#### Logic Database

- Fixed: Phazon Mining Tunnel now accounts only for Bombs when coming from Fungal Hall B
- Fixed: The Central Dynamo drone event is now accounted for to go through Dynamo Access
- Added: Beginner Wall Boost to lock onto the spider track in Metroid Quarantine A
- Added: Advancing through rooms containing Trooper Pirates now requires either the proper beam(s), basic defensive capabilities (varies slightly by room), or Combat (Intermediate) where appropriate
- Added: Advancing through rooms containing Scatter Bombus now requires Morph Ball, Wave Beam, Movement tricks, or basic defensive capabilities

### Metroid Prime 2: Echoes

- Nothing.

#### Patcher Changes

- Nothing.

#### Logic Database

- Nothing.

## [4.4.2] - 2022-06-05

- Fixed: Generating multiworld games where one Prime 1 player has item in every room while another Prime 1 player doesn't now works properly.
- Fixed: It's no longer possible to configure more than 99 shuffled copies of a major item, as that causes errors.
- Fixed: Using a trick to break a door lock is now properly displayed in the UI.
- Fixed: The description for expansions now mention they can be logical with multi-pickup placement.
- Fixed: The change log tab no longer causes the window to have absurd sizes on macOS.
- Removed: The broken option for enabling required mains for Metroid Prime 1. It was non-functional and incorrectly displayed.

## [4.4.1] - 2022-06-04

- **Major** - Added: When using multi-pickup placement, expansions are now considered for logic.
- Added: New experimental option for a different algorithm for how the generator weights locations for multi-pickup placement.
- Added: "Generate Game" tab now remembers which games and presets were expanded or collapsed.
- Added: The Game Session Window now has a counter for how many pickups it's currently trying to send to the server.
- Changed: Considerable more effort is made to keep hints relevant if there isn't enough things to be hinted in a game.
- Changed: Reduced the lag you get the first time you open the Games tab.
- Changed: Optimized the game generation. As example, Echoes' Starter Preset is 45% faster.
- Changed: Optimized the game validation. As example, Echoes' Starter Preset is 91% faster.
- Changed: The algorithm for how locations lose value over generation has changed. This should have bigger impact in big multiworlds.
- Changed: It's now possible to login again directly in the Game Session Window.
- Removed: The server and discord bot are entirely removed from the distributed executables, reducing its size.
- Removed: Metroid Dread is no longer available in releases, as it was never intended to be considered stable.
- Removed: All auto trackers based on pixel art style were removed by request of their artist.
- Fixed: The "Spoiler: Pickups" tab no longer shows locations that aren't present in the given preset.
- Fixed: The Game Session Window now better handles getting disconnected from the server.

### Cave Story

- Fixed: Hint Locations tab in Help no longer has an empty column named "2".

#### Patcher Changes

- Nothing.

#### Logic Database

- Nothing.

### Metroid Prime

- Added: "Cosmetic" option to force Fusion Suit
- Changed: Converting models from Echoes now always needs to be provided with an ISO.

#### Patcher Changes

- **Major** - Added: Models for Echoes' translators and split beam ammo are now also converted to Prime.
- Fixed: Spawning in Elite Quarters after killing OP no longer spawns the player OoB
- Fixed: Ridley boss random size on PAL/NTSC-J and Trilogy
- Fixed: Many rooms which, when submerged, the water box would be misaligned with the bounding box
- Fixed: Certain rooms where item position randomizer biased towards one side or OoB entirely
- Added: Results screen now shows Randovania version and seed hash

#### Logic Database

- Fixed: Gravityless SJ strat for Cargo Freight Lift to Deck Gamma is no longer dangerous
- Fixed: Main Plaza NSJ Grapple Ledge dash now correctly uses the Wasp damage boost method
- Fixed: Hall of the Elders Boost IUJ typos- BSJ is now IUJ and Combat is now Combat/Scan Dash
- Added: Thardus is now logical if you only have Thermal Visor with the Invisible Objects trick set to Intermediate
- Added: Flaghra now accounts for defeating it both before and after triggering the fight
- Added: Method to reach Main Quarry's crane platform with just Grapple Beam and Beginner Movement
- Added: Method to reach Main Quarry's crane platform with Expert Wall Boosts and Slope Jumps
- Added: Method of getting Crossway with only Boost Ball and Xxpert Movement
- Added: Method of climbing Connection Elevator to Deck Beta gravityless NSJ with Advanced Bomb Jump and Expert Slope Jump
- Added: NSJ/bombless strat of getting Gathering Hall's item with a Hypermode dash
- Added: Method of getting Crossway item with Advanced Bomb Jump and Expert BSJ, Scan Dash, and Standable Terrain
- Added: Method of climbing Reflecting Pool using the Stone Toad's wacky physics as Advanced Movement
- Added: Gravityless NSJ method of leaving Gravity Chamber with Advanced Wall Boost and Expert Slope Jumps and Underwater Movement
- Changed: Increased Elite Quarters BSJ to Advanced
- Changed: Increase lower Great Tree Hall Wall Boost to Hypermode
- Changed: Chozo Ruins Save Station 3 boostless/bombless strat to go through the tunnel has had its difficulty decreased to Advanced Movement and Intermediate Standable Terrain
- Changed: Hive Totem NSJ Slope Jump now uses Beginner Underwater Movement
- Changed: Monitor Station dash to Warrior Shrine is now Beginner with SJ

### Metroid Prime 2: Echoes

- Nothing.

#### Patcher Changes

- Nothing.

#### Logic Database

- Nothing.

## [4.4.0] - Not released

This release was skipped.

## [4.3.2] - 2022-05-13

### Metroid Prime

- Fixed: Lightshow during Chapel IS after Chapel item has been obtained and room has been reloaded

### Metroid Prime 2: Echoes

- Fixed: Significantly reduced lag spikes when loading a room containing Prime1 models.

## [4.3.1] - 2022-05-08

- Added: Phazon Suit hints are now included in the preset description.
- Fixed: Exporting Prime 1 games that have no Phazon Suit no longer fails if it's configured to have a hint.

## [4.3.0] - 2022-05-01

- Added: Destroying door locks is now properly tracked. In Echoes, this means removing a door lock from the back allows for logical access to where you were.
- Added: In Data Visualizer, it's now possible to set tricks to a certain level and simplify all visible connections based on that.
- Fixed: Maximum values for certain preset fields, such as Energy Tank capacity and Superheated Room Probability, can now properly be used.
- Fixed: A race condition with Randovania connected to Nintendont, where Randovania could incorrectly assume the game was idle if memory was read while it was executing the last sent task.
- Fixed: The map tracker now properly handles when multiple nodes gives the same resource/event.
- Changed: Online game list by default only shows 100 sessions, for performance reasons. Press "Refresh" to get all.

### Cave Story

- Nothing.

#### Patcher Changes

- Nothing.

#### Logic Database

- Nothing.

### Metroid Prime

- Added: Option to specify hint for Phazon Suit in Impact Crater (default=Show only area name)
- Added: April Fools Preset
- Added: Map images are now generated and written in the same folder as output ISO when generating room rando seeds and exporting them with spoilers enabled.
- Fixed: Random Superheated, Random Submerged and Dangerous Gravity Suit logic now trigger dialog warning in Multiword sessions
- Fixed: Adjusted min/max boss sizes to prevent softlocks
- Fixed: Default setting for screen Y offset now works
- Changed: The "Items in Every Room" Chaos Option now uses items from the Randovania pool (shows n/293 items when enabled). This means multiworld items can now appear at extra locations, and item text is now consistent with the rest of item placement.
- Changed: Two-way room rando now ensures that all rooms are part of the same network

#### Patcher Changes

- Fixed: Specifying custom heat-damage-per-second now properly affects non-vanilla superheated rooms
- Fixed: Some akward cutscene timing when playing skipped cutscenes in realtime
- Added: Random boss sizes now affects Flaahgra, Plated Beetle and Cloaked Drone
- Changed: Random boss sizes now affects bosses in cutscenes, additionally Omega Pirate's armor plates now scale properly
- Changed: When creating a new save file, the default selection is now "Normal" to help prevent accidentally starting the game on Hard mode
- Changed: Artifacts which do have no need to be collected are removed from the logbook

##### Room Rando
- Added: Include Square Frigate doors and morph ball tunnels during randomization
- Fixed: Crash when opening the map near certain rooms
- Fixed: Crashes due to two large rooms being connected.
- Fixed: Crash when rolling through some doors in morph ball
- Fixed: Central Dynamo reposition soft-lock
- Fixed: Inability to scan vertical doors
- Fixed: Incompatability with "No Doors" + "Room Rando"
- Changed: The door immediately behind the player is unlocked when teleporting to a new room. This gives the player one chance to backtrack before commiting to the warp.

#### Logic Database

- Nothing.

### Metroid Prime 2: Echoes

- Added: Preset descriptions now list custom beam ammo configuration.
- Changed: Optimized how long it takes to export a game that uses Prime 1 models.

#### Patcher Changes

- Nothing.

#### Logic Database

- Nothing.

## [4.2.1] - 2022-04-01

- Fixed: Popup for new changes fixed.

## [4.2.0] - 2022-04-01

- Added: Experimental option to force first progression to be local.
- Added: New pixel icons for the auto tracker.
- Changed: Standard tracker layouts for Prime, Echoes and Corruption now include a few more items.
- Changed: Auto tracker game icons for Echoes beams now use the HUD icons instead of the pickup models.
- Changed: Update to Qt 6.
- Changed: The import preset menu in game sessions now has the presets of a game sorted by name, with the default presets on top.
- Fixed: Randovania no longer hangs on start if there's a loop in the hierarchy of presets.
- Fixed: Generation no longer fails when one player has no pickups assigned during logic.

### Cave Story

- Nothing.

#### Patcher Changes

- Nothing.

#### Logic Database

- Nothing.

### Metroid Prime

- **Major** - Added: In multiworld, pickups from an Echoes player now uses the correct model from Echoes.
- **Major** - Added: **April Fool's Day Special!** New game modification category "Chaos Options" in "Other" tab. Chaos options are patcher-side only, and thus are not accounted for by the seed generator logic.
    - Enable Large Samus
    - Random Boss Sizes
    - Remove Doors
    - Random Superheated Rooms
    - Random Submerged Rooms
    - One-way Room Rando
- Added: Deterministic Maze RNG option for fairer racing
- Fixed: Echoes Combat Visor placed in a Prime player's world now uses the new Combat Visor model.
- Fixed: Deterministic Incinerator Drone RNG setting staying on even when checkbox was unchecked.

#### Patcher Changes

- Fixed: Soft-lock in Artifact Temple with Major Cutscene skips (players could leave during ghost cutscene and abort the layer change)
- Fixed: Items Anywhere could delete Artifact hints in rare cases
- Changed: Updated [Quality of Life documentation](https://github.com/toasterparty/randomprime/blob/randovania/doc/quality_of_life.md)
- Changed: Nerfed "Items in Every Room" (Extra items more likely to be missiles)

#### Logic Database

- Nothing.

### Metroid Prime 2: Echoes

- **Major** - Added: In multiworld, pickups from a Prime player now uses the correct model from Prime.

#### Patcher Changes

- Nothing.

#### Logic Database

- Nothing.

## [4.1.1] - 2022-03-12

- Added: The game details window now displays the Randovania version the game was generated with.
- Added: You can now import a game layout/spoiler file in multiworld sessions.
- Changed: A popup shows up while waiting for the game session list.
- Fixed: The error message when the client is incompatible is now properly displayed.
- Fixed: Player inventory is now properly sent to the server in multiworld sessions.


### Metroid Prime

#### Patcher Changes

- Fixed: Scan visor and X-Ray not displaying properly after taking an elevator when combat visor is shuffled.
- Fixed: Some users receiving OS error when exporting ISO with non-vanilla suit colors.


## [4.1.0] - 2022-03-01

- Added: /randovania-faq command was added to the Discord bot, which sends FAQ messages.
- Added: Randovania now checks if the entire database is strongly connected, allowing for manual exceptions.
- Added: You can now configure the priority given to each major item. Higher values are more likely show up earlier in the progression chain.
- Added: Generation failures now have a lot more details on what was missing for progression, facilitating finding issues with your preset.
- Added: The item pool screen now explicitly tells you expansions are not used for logic.
- Added: Implemented support for changing the title for a game session.
- Added: A button for duplicating a session, including the generated game and all rows.
- Added: Multiworld sessions can now be generated without spoilers.
- Added: Preset descriptions now include if some item has a different number of copies shuffled.
- Changed: Multiworld damage logic incompatibility warning now displays every time.
- Changed: On generation failure, a count of how many nodes are accessible is now displayed.
- Changed: Data Editor now lets you save non-experimental databases with integrity errors.
- Changed: Most command line arguments have been renamed.
- Changed: Simplified the item pool tab, with the usual case now having only a single line per item.
- Changed: Improved the text for quantities for ammo in the item pool tab.
- Changed: Experimental games are only shown in the menu if the option for experimental games is enabled.
- Changed: Only session admins are allowed to copy the permalink of a session.
- Changed: Modified how ConfigurableNodes (In Echoes, the Translator Gates) are handled in logic. This should have no visual differences, other than speeding up generation.
- Changed: Great internal changes were done to how hints are applied to the game. This should have no visible impact.
- Changed: The UI for 1HP Mode now only shows up for Echoes.
- Fixed: Map Tracker now properly handles multiple copies of pickups in all cases.
- Removed: The Database Editor can only be open when running from source. In releases, use `Open -> (Game) -> Data Visualizer` instead.
- Removed: All auto trackers based on pixel art style were removed over concerns about asset licensing.

### Cave Story

- Nothing.

#### Patcher Changes

- Nothing.

#### Logic Database

- Nothing.

### Metroid Prime 1

- Added: Option to use deterministic Incinerator Drone RNG for fairer racing
- Added: Spring Ball. Enable in preset configuration. Must have bombs in inventory to work.

#### Patcher Changes

- Added: QoL Game Breaking - Reserach Lab Aether Pirate now guaranteed to jump through glass when doing room backwards
- Fixed: Players could unmorph in Magmoor Workstation where they should not be able to
- Fixed: Abuse of QoL Game Breaking in Central Dynamo to skip the maze/drone
- Fixed: Exclude Phazon Elite Item from QoL Pickup Scans
- Fixed: Wavesun when playing with shuffled item positions
- Fixed: Main Plaza etank ledge door shield was slightly misaligned
- Fixed: Cannon remaining holstered after grapple when shuffling combat visor
- Fixed: Cannon remaining holstered after a specific type of R-Jump when shuffling combat visor
- Fixed: Unmorphing now returns you to your previous visor instead of default visor when shuffling combat visor for quality of life purposes

#### Logic Database

- Changed: Reduce difficulty of Monitor Station -> Warrior Shrine NSJ/No Bombs to intermediate dash and standable terrain (from advanced dash and expert standable) and included a video.

### Metroid Prime 2: Echoes

- When checking details for a game, the hint spoiler tab now includes the correct text for Dark Temple keys hints.

#### Patcher Changes

- Nothing.

#### Logic Database

- Added: Using Screw Attack as a trickless means to obtain Grand Windchamber item after seeker puzzles

## [4.0.1] - 2022-01-30

- Changed: The UI for 1HP Mode now only shows up for Echoes.
- Fixed: Support for non-NTSC Metroid Prime 1 ISOs restored.

## [4.0.0] - 2022-01-30

- **Major** - Added: Cave Story has been added with full single-player support.
- **Major** - Added: Data Visualizer/Editor now contains a visual representation of the nodes in the area.
This feature comes with plenty of quality of life functionality for editing the database.
- Added: A new tab has been added to the preset editor, Generation Settings, consolidating various settings such as minimal logic, multi-pickup placement, dangerous actions, etc.
- Added: The Logic Database can now have descriptions for nodes.
- Added: Game Details window can now spoil the item order, elevators, translator gates and hints.
- Added: Data Editor can now edit area names.
- Added: Data Editor can now view and edit resources.
- Added: Items now have tooltips in the Auto-Tracker.
- Added: One joke hint.
- Added: Descriptions for Minimal Logic for each game, with a better definition of what Minimal Logic is.
- Added: Randovania is now able to identify for what version of Randovania a given permalink is, if they're similar enough versions.
- Added: Permalinks now contain the seed hash, so Randovania can detect if there's a hash mismatch when importing.
- Changed: In the Game Session Window, the observers tab is now visible by default.
- Changed: The rdvgame file is now considerably more technical in order to require less game-specific code.
- Changed: Editing connections in the Data Editor now has an easier to use selector for non-item resources.
- Fixed: Data Visualizer no longer hides the comment for a single-element Or/And entry.
- Fixed: Data Editor now properly handles areas without nodes.
- Removed: It's no longer possible to delete a game session.
- Removed: It's no longer possible to leave the session when closing the window.

### Metroid Prime

- Added: Start in any (uncrashed) Frigate room
- Added: 1-way cycles and 1-way anywhere elevators can lead to (uncrashed) Frigate rooms
- Added: Essence Death and Frigate Escape Cutscene teleporter destinations can now be shuffled
- Added: Artifact hints can now be configured to show area and room name, just area name, or nothing at all
- Added: Cosmetic Option - Select HUD Color
- Added: Cosmetic Option - Rotate hue of all 4 suit textures and ball glow color
- Added: Cosmetic Option - Set default in-game options like Echoes
- Added: Experimental Option - Shuffle the coordinates of items within their respective rooms. Seeds may not be completable.
- Added: Experimental Option - Add random (non-logical) items to rooms which do not usually have items.
- Added: Shuffle Power Beam
- Added: Shuffle Combat Visor
- Added: New default preset: "Moderate Challenge".
- Changed: Minimal Logic no longer checks for Plasma Beam.
- Changed: Removed "Fewest Changes" preset.
- Changed: Updated "Starter Preset" to better match community preferences.

#### Known Issues:

- Nothing.

#### Patcher Changes

- Added: Support for NTSC-U 0-01, NTSC-J and NTSC-K (Gamecube)
- Added: List of tournament winners on lore scan in Artifact Temple
- Added: QoL Game Breaking now fixes several crashes on Frigate Orpheon
- Added: QoL Game Breaking now fixes the soft-lock in hive totem by making the blocks drop sooner
- Added: Option to disable item loss in Frigate (Enabled by default)
- Added: QoL Pickup Scans - Weeds by item in Landing Site now don't have scan point
- Added: Combat/Scan/Thermal/X-Ray all have unique custom models
- Fixed: Safeguard against blowing past layer limits.
- Fixed: On Major custscene skip, Elite Quarters now stays locked until the player picks up the item. The hudmemo is now tied to the item rather than the death animation.
- Fixed: Ruined fountain not always showing the right scan.
- Fixed: Phazon Suit Small Samus Morph Ball Glow
- Fixed: Vent shaft item not being scannable on QoL Pickup Scans
- Fixed: Automatic crash screen
- Fixed: Wavesun not collecting item/unlocking door
- Fixed: Locked door on Storage Depot B (NTSC 0-02)
- Fixed: Bug in Elite Quarters where game would crash during OP death cutscene if the player changed suit during the fight
- Changed: The vines in arboretum which cover the scan panel remain in the room on the ghost layer to help aid newer players.
- Changed: Exo and Essence stay dead permanently if traversing Impact Crater multiple times
- Changed: Increased Maximum Missile/Etank/Capacity for seeds with more expansion count than is available in vanilla

#### Logic Database

- Fixed: Magma Pool - Added missing suit or heated runs trick requirement for non-grapple methods of crossing the room
- Fixed: HAT - Updated spawn node
- Fixed: Quarantine Cave - Properly model when the fight is required and when it is not
- Fixed: Bug where Biohazard Containment didn't check Power Conduit Requirements if Super Missiles were available
- Fixed: Typo in Frozen Pike - Hunter Cave Access requires Slope Jump (Advanced), not Single-Room OoB (Advanced)
- Added: New Event - Gravity Chamber Item (Lower)
- Added: New Trick Category - Infinite Speed
- Added: Magma Pool - Added standable terrain method to cross the room with a video example
- Added: Main Plaza - Hypermode Dash to get Grapple Ledge
- Added: Elite Quarters - BSJ to skip scan visor
- Added: Reactor Core - NSJ Gravityless Bomb Jumps
- Added: Cargo Freight Lift - NSJ Gravityless Boost or Bombs climbs
- Added: Flick BSJ in watery hall OoB
- Added: NSJ Bombless Lower GTH Climb (Wallboost)
- Added: NSJ Bombless Quarantine Cave Elevator Spider Skip
- Added: NSJ Bombless Gravity Chamber Escape (Gravity Wallboost)
- Added: NSJ Bombless Lower Phen's Edge
- Added: NSJ Bombless Frozen Pike (Mid-Section)
- Added: NSJ Bombless Life Grove (Wallboost)
- Added: NSJ Bombless HOTE Climb (Boost IUJs)
- Added: NSJ Bombless Elite Control Access (Wallboost)
- Added: Elite Control Access Item (Damage Boost)
- Added: Central Dynamo Item w/ Infinite Speed
- Added: Bomb jump to skip grapple in Biotech Research Area 2
- Added: Great Tree Hall - Jump Off Enemies Bomb Jump (Advanced) to reach GTC NSJ
- Added: Wallboost FCS Climb
- Added: Logic for Traversing Twin Fires Tunnel to Workstation NSJ Gravity
- Added: Logic for Traversing Twin Fires Tunnel to Workstation NSJ Bombless
- Added: Logic for Traversing Twin Fires Tunnel to Workstation Missileless Grappless
- Added: Gravityless Grappless Morphless method for crossing FCS
- Added: Waste Disposal Wallboosts
- Added: Climb Connection Elevator to Deck Beta Gravityless
- Added: Combat Requirements for Essence fight
- Added: 2 Additional NSJ methods for reaching FCS item
- Added: Lava Lake Item NSJ Combat Dash
- Added: Triclops Pit Item SJ Beginner Standable
- Added: 3 new ways to climb Tower of Light (L-Jump, R-Jump, Slope Jump)
- Added: Underwater Movement (Beginner) to get to Tower Chamber with Space Jump
- Added: Underwater Movement (Intermediate) for NSJ Tower Chamber
- Added: Frigate Crash Site climb with Space Jump and L-Jump (Intermediate) and Standable Terrain (Beginner)
- Added: More logical paths for Ice Ruins West NSJ
- Added: Ice Ruins West Middle-Left Rooftop to Item Combat/Scan Dash
- Added: Beginner L-Jump to reach Main Quarry Save Station
- Added: Main Quarry Crane Platform to Waste Disposal NSJ Advanced Combat Dash
- Added: Main Quarry Crane Platform to Item Intermediate Scan Dash
- Added: Expert Gravity Wallboost to get to Tower Chamber
- Added: Beginner Gravity Wallboost to get to Watery Hall
- Added: Expert Trick for NSJ+Boost Crossway
- Added: Movement (Intermediate) to skip Spider Ball in Crossway
- Added: L-Jump to skip SJ on 3rd tier of ore processing puzzle
- Added: NSJ Ore Processing with Spider+Bombs (Expert)
- Added: Bombless Ore Processing Puzzle with Wallboost(Advanced)
- Added: Phendrana Canyon Hypermode Boost
- Added: NSJ Combat Dash (Expert) to Temple Entryway from lower part of room
- Added: Various tricks in Uncrashed Frigate
- Added: Ore Processing Door To Elevator Access A to Storage Depot B Standable L-Jump with Power Bombs
- Added: Combat logic for Dynamo Access and Elite Control Elite Pirate fights
- Added: Intermediate/Advanced Standables to enter/escape Elite Control after/without triggering Elite Pirate
- Added: Logic now can expect players to play in just scan visor, using bombs to open doors
- Added: Knowledge/Combat (Intermediate) trick to skip needing Power Beam for Exo fight
- Changed: Renamed Misc Logic Option to "Allow Dangerous Gravity Suit Logic"
- Changed: Increased difficulty of Connection Elevator to Deck Beta DBJs to Advanced
- Changed: HAT Wallboosts can be done using Gravity at the same difficulty
- Changed: Removed under-used "Complex Movement" trick category
- Changed: All Gravityless Slope Jumps are now categorized as "Underwater Movement without Gravity", as opposed to just NSJ ones
- Changed: Knowledge (Beginner) to Traverse Magmoor Workstation without Varia
- Changed: Magma Pool - Gravity Suit lava dive difficulty was reduced to L-Jump (Intermediate) and Standable Terrain (Beginner)
- Changed: Hall of the Elders - Now properly model needing to kill the 1 ghost to leave the room. Chargeless 1 ghost fight combat difficulty reduced to beginner.
- Changed: Added requirement for X-Ray Visor or Invisible Platforms to Triclops Pit Item NSJ tricks
- Changed: Monitor Station climb to Warrior Shrine Bomb Jump difficulty changed from Advanced to Intermediate
- Changed: Monitor Station NSJ Combat Dash to Warrior Shrine lowered difficulty from Advanced to Intermediate
- Changed: Increase the difficulty of Tower of Light climb with combat dash from 'Beginner' to 'Intermediate' lowered Standable Terrain from 'Intermediate' to 'Beginner'
- Changed: Frigate Crash Site Climb Space Jump Slope Jump Standable Terrain difficulty was reduced to Standable Terrain (Beginner)
- Changed: Removed Slope Jump and Standable requirement from Ice Ruins West NSJ
- Changed: Main Quarry Save Station NSJ Movement difficulty from Beginner to Intermediate
- Changed: Main Quarry Crane Platform to Waste Disposal Standable/Slope Jumpe no longer requires L-Jump
- Changed: Main Quarry Crane Platform to Waste Disposal NSJ Scan Dash difficiulty from Advanced to Intermediate
- Changed: Ore Processing Storage Depot B to Waste Disposal NSJ Standable difficulty from Intermediate to Beginner
- Changed: Ore Processing Storage Depot B to Waste Disposal R-Jump to L-Jump
- Changed: Elite Research Spinners without Boost from Advanced to Intermediate
- Changed: Ore Processing Door To Elevator Access A to Storage Depot B Standable difficulty from Intermediate to Advanced
- Changed: Sun Tower Early Wild now requires Intermediate Knowledge on all methods
- Changed: Less damage required for Watery Hall with Gravity Suit

### Metroid Prime 2: Echoes

- Changed: Minimal Logic no longer checks for Light Suit or Agon Keys.

#### Patcher Changes

- Fixed: Exporting an ISO when Randovania is in a read-only path now works properly.
- Added: Ability to set a custom HUD color

#### Logic Database

- Changed: Shrine Access Seeker Door without Seekers is now Hypermode (from Expert).


## [3.2.2] - 2022-01-17

- Fixed: Presets for unknown games (for example, from a dev version of Randovania) are now properly ignored.

## [3.2.1] - 2021-10-23

- Fixed: The spin box for starting Energy Tanks no longer goes above 14.
- Fixed: Errors from the Prime 1 patcher are now properly displayed in error messages.
- Fixed: Converting presets from previous games should no longer cause invalid expansion ammo count.
- Fixed: Converting presets with multiple major items that give ammo no longer cause incorrect per-expansion ammo count.
- Fixed: Changing the default beam in Echoes no longer throws an error with invalid included ammo.
- Fixed: Sky Temple Keys on Guardians/Sub-Guardians are now properly counted for the item pool size.
- Fixed: Sky Temple Keys on Guardians/Sub-Guardians now appears on the preset description.
- Fixed: Safety check that there's enough available locations for all non-progression at the end of generation has been re-added.
- Changed: Improved error message for certain kinds of invalid permalinks.
- Changed: Presets with negative ammo count for expansions are invalid.

### Metroid Prime

#### Patcher Changes

- Fixed: PAL ISOs now correctly work again.

## [3.2.0] - 2021-10-16

- **Major** - Added: The Logic Database can now have comments in requirements.
- **Major** - Changed: Expansions contents are now configured directly, instead of being calculated from a target.
- Added: Files in the "Previously generated games" folder now includes the name of the games used.
- Added: Custom names for Prime 1 elevators
- Added: Support for Minimal Logic has been added for Metroid Prime and Metroid Prime 3.
- Added: New auto tracker layouts for Metroid Prime 2, with two lines and three lines.
- Changed: Force one specific certificate root when connecting to the server.
- Changed: Custom elevator names across both games now used throughout the entire UI
- Changed: Data Editor now raises an error if two Pickup Nodes share the same index.
- Changed: When changing Echoes Goals, the slider of the number of keys is now hidden when "Collect Keys" goal is not selected.
- Changed: Customizing the item pool causes permalinks to not get as long as before.
- Changed: The Qt theme was changed, as the previous one had serious issues on certain platforms and certain elements.
- Fixed: Items that include ammo are now configurable to provide up to the ammo's capacity.
- Fixed: Certain invalid permalinks are now properly recognized as invalid.
- Fixed: In connections editor, changing a requirement to "And/Or" no longer places ui elements in the wrong place.
- Removed: Metroid Prime 2: Echoes FAQ entry about the weird hint categories, as the issue has been fixed.
- Removed: Menu option to open STB's Echoes item tracker in a new window.

### Metroid Prime - Patcher Changes

- Added: New Nothing model.
- Added: Missile Expansions for yourself has a 1 in 1024 of being shiny.
- Fixed: Mine security station softlock so that defeating the purple pirates first doesn't fail to switch the room to the non-cutscene layer.
- Fixed: Qol scan for Ice Ruins West pickup.
- Fixed: Warp-to-start crash.
- Changed: Fewer forced popup alert for multiworld purpose, and popups now lasts 3s instead of 5s.

#### Cutscene Skips

- Added: Cutscene skip for arboretum gate (competitive+).
- Added: Mine Security Station now longer force switches to Combat Visor.
- Changed: Shorelines Tower cutscene skip is now Minor.
- Changed: Workstation cutscene is now Competitive.
- Changed: Wave panel cutscene in Main Quarry is now Competitive.
- Changed: Elevator leaving cutscenes back are now Major.

### Metroid Prime 2: Echoes - Patcher Changes

- Added: Cosmetic option to customize hud color.
- Fixed: Scanning hints now displays the correct, edited categories.

### Metroid Prime - Logic Database

- Added: Method of reaching pickup in Root Cave from Arbor Chamber with a Dash (Intermediate and above).
- Added: Knowledge (Beginner) trick to leave Central Dynamo without completing the maze or fighting the drone.
- Added: Additional Lower Mines NSJ logic.
- Added: Movement tricks for logical forced damage in Magmoor Caverns, Phazon Mines, and Impact Crater.
- Added: Tricks for climbing Research Lab Aether NSJ
- Added: Tricks for traversing Magmoor Workstation bombless NSJ
- Added: More detailed boss/combat logic
- Fixed: Shorelines tower item being accessible from Ruins Entryway and not Temple Entryway.
- Fixed: Backwards Lower Mines logic
- Fixed: Ice Ruins West NSJ logic now accounts for adult sheegoth layer
- Fixed: Added missing requirements for releasing the metroid in Research Lab Aether

### Metroid Prime 2: Echoes - Logic Database

- Added: Method of climbing halfpipe in Meeting Grounds with Space Jump, Screw Attack, and Standable Terrain (Beginner and above)
- Added: Method of killing Quad MBs using Bombs or Power Bombs and Combat (Beginner)
- Added: Method of killing Quad MBs using Screw Attack (Space Jump) and Knowledge (Beginner)
- Added: Requirement to either kill the Quad MBs or defeat Spider Guardian in order to collect the item in Hall of Combat Mastery in the intended way
- Fixed: A few broken Dark Forgotten Bridge paths have now been fixed.
- Changed: Simplified Meeting Grounds logic slightly, by removing the redundant Top of Halfpipe node
- Changed: Killing Quad MBs now uses a template, as it's a complex set of requirements repeated in three separate rooms

### Discord Bot (Caretaker Class Drone)

- Changed: Room images uses two-way arrows if a connection is two-way, instead of two arrows.

## [3.1.4] - 2021-09-19

- Changed: Force one specific certificate root when connecting to the server.
- Fixed: Checking for updated versions will no longer close Randovania when no internet connectivity is present.
- Fixed: The server will properly reject clients with mismatched versions.

## [3.1.3] - 2021-09-19

- Added: Dialog that shows all enabled tricks in a preset and a list of all rooms that have some combination of tricks that ends up active in that preset.
  - This dialog can be accessed by right-clicking a preset on the "Generate Game" tab, or by pressing the "..." menu in the "Game Details" window.
- Added: Multiworld Help entry regarding maximum number of players.
- Added: Metroid Prime FAQ entry regarding the forced popup alert.
- Changed: Long lines of requirements (Check for all artifacts in Artifact Temple) are now word wrapped.
- Changed: When changing Echoes Goals, the slider of the number of keys is now hidden when "Collect Keys" goal is not selected.
- Changed: In the description of Prime 1 presets, Quality of Life now comes before Game Changes.
- Changed: Clarify that only "Two-way, between areas" guarantees that all areas are accessible.
- Changed: Progress bar when generating a game now reports how many actions were taken, instead of how many items are left.
- Fixed: Nodes with no outbound connections now clearly display this in the visualizer, instead of an error.
- Fixed: Updated multiworld damage warning to mention Magmoor Caverns as well.

### Discord Bot (Caretaker Class Drone)

- Added: The bot now responds to permalinks, presets and rdvgame files sent via direct messages.
- Added: Response for permalinks now offers the permalink's presets for download.
- Changed: `/database-inspect` area responses now has a node selection.

## [3.1.2] - 2021-09-15

- Fixed: In game session, pressing the "Generate game" button no longer errors.

### Discord Bot (Caretaker Class Drone)

- Changed: The response to `.rdvgame` files now include the seed hash and permalink.
- Changed: `/database-inspect` response now includes an image of the requested room layout.

## [3.1.1] - 2021-09-12

- Added: When importing a preset in a game session, there's now an option to import directly from a file.
- Added: In game session, it's now possible to export a preset directly to a file.
- Added: In game session, there's now a "Generate game (no retries)" button. This option attempts generation only a single
time, before giving the error message of why it failed. It's useful for investigating bad presets.
- Changed: When multiworld generation fails, the error message is now clearer on which players haven't reached the end.
- Changed: Preset summaries have been split better into categories.
- Removed: The "Never" option for dangerous actions has been removed from the UI, as it currently doesn't work.

### Discord Bot (Caretaker Class Drone)

- Changed: `/database-inspect` response is now more readable and includes the name of who requested it.

## [3.1.0] - 2021-09-05

- **Major** - Added: Setting for requiring a number of actions/progression before artifacts are placed, to prevent early artifacts.
  - Default Prime 1 presets now default to 6 minimum progression for artifacts.
- **Major** - Added: Setting for controlling how dangerous checks are handled in logic.
- Added: Setting for toggling the pickup scan QOL adjustments.
- Added: The seed hash label in Game Sessions is now selectable.
- Added: One joke hint, requested in 2019.
- Added: Data Visualizer now only shows target nodes for selection that are non-impossible.
- Added: Data Visualizer now highlights nodes that have a path to the selected node.
- Added: Improved the error message when the patcher executable is somehow missing.
- Added: New entries to the Multiworld Help for collecting items and cross game.
- Fixed: Randovania no longer errors when the last selected preset is for a hidden game.
- Fixed: Quality of Life page link in Metroid Prime preset customization is now fixed.
- Fixed: The tracker now properly restores states for games other than Echoes.
- Fixed: Fixed a crash that sometimes occurs when deleting presets.
- Fixed: Generator now directly accounts for events weighting actions.
- Changed: Removed customization of Qt theme for decreasing whitespace.
- Changed: Upgrades in the tracker fills an entire column first, instead of filling rows first.
- Changed: Tracker now properly saves the preset used when persisting the state.

### Metroid Prime - Patcher Changes

- Added `Pickup Scans` option to toggle the patching of item locations so that they can always be scanned.
- Magmoor Workstation item scannable through the purple door (QoL Pickup Scan)
- Fixed shorelines tower item custom scan sometimes showing the incorrect text for certain models
- Certain pickups now always have the popup alert on collection during multiworlds.
- If there are multiple pickups for other players next to each other, these pickups are forced to have a popup alert, so Randovania can properly detect they were picked up.
- Fixed PCA crash patch not being applied when playing small samus.

#### Cutscene Skips
- Added `Competitive` cutscene skip option.
- Moved Shorelines Tower cutscene to major (it sometimes has a reposition that is sometimes useful in routing)
- Removed Main Quarry Combat Visor switch
- Speed up opening of gate in ice temple
- Speed up opening of gate in sun tower
- Fixed Thardus cutscene skip softlock

### Metroid Prime - Logic Database

- Added: Method of reaching Ruins Entryway from Plaza Walkway in Phendrana Shorelines with a Dash (Intermediate).
- Added: Easier NSJ trick to climb Ruined Courtyard using the water puzzle platforms.
- Added: Charge Beam requirements were added to the following rooms with combat trick alternatives:
    - (Beginner) Elite research - Phazon Elite
    - (Beginner) Research Entrance
    - (Intermediate) Hall of the Elders - Wave and Ice bomb slots
    - (Intermediate) Sunchamber - Ghosts fight
    - (Intermediate) Mine Security Station with >= 200 energy
    - (Advanced) Mine Security Station
- Fixed: Main Plaza door to Plaza Access is now properly a normal door, instead of a permanently locked door.
- Fixed: Sun tower now requires Knowledge (Intermediate) to collect the Sunchamber layer change event without falling down.
- Fixed: Removed broken/redudant trick for reaching Temple Entryway ledge using cutscene reposition
- Fixed: Trivial logic for Plaza Walkway to Ruins Walkway
- Fixed: Replaced Bomb Jump (Intermediate) with Dash (Beginner) trick to cross the gap to reach the Courtyard Access door in Ice Ruins West.
- Fixed: NSJ logic now accounts for stalactite in Ice Ruins West.
- Fixed: Crossing the gap by Specimen Storage door no longer sometimes requires L-Jump (Intermediate) instead of Beginner.
- Changed: Improved readability of Ruined Courtyard logic.
- Changed: Reorganized Sunchamber logic to improve usage by generator/solver.
- Changed: Picking up Sunchamber Ghosts item NSJ is now L-Jump (Beginner) instead of Intermediate.
- Changed: Crossing TFT to TF with Gravity+SJ now requires Movement (Beginner)
- Changed: FCS Item Scan Dash method is now Intermediate without SJ.
- Added: FCS Grapple strat - Movement (Beginner)

### Metroid Prime 2: Echoes - Patcher Changes

- Added: A-Kul's scan in Sky Temple Gateway now displays a list of previous tournament winners.
- Changed: Echoes now uses a different game ID when saving ISOs with menu mod enabled, preventing issues from incompatible save files.
- Changed: The elevator sound effect is never removed when elevators are vanilla, ignoring the preference.

### Metroid Prime 2: Echoes - Logic Database
- Added: Method of reaching the pickup in Reactor Core with Space Jump, Bombs, Spider Ball, and Standable Terrain (Intermediate and above).
- Fixed: Lore Scan in Meeting Grounds no longer believes that Boost is required to scan it.
- Fixed: Reactor Core has been cleaned up slightly.
- Fixed: Spawn point in Accursed Lake is now correctly set.

### Discord Bot (Caretaker Class Drone)

- Added: The `/database-inspect` command to send the logic of a room to the channel.
- Added: Messages with rdvgame files also get a reply with a summary of the preset.
- Changed: Responses with preset descriptions no longer pings the original message.

## [3.0.4] - 2021-08-10

- Added: Game Sessions now have an accessible audit log, which includes whenever a player accesses the spoiler log.
- Added: Metroid Prime 1 racetime.gg rooms are now viewable in the racetime.gg browser, with filters for each game
- Fixed: Importing a permalink from the racetime.gg browser while a race is currently in progress now selects the correct racetime.gg room

## [3.0.3] - 2021-08-08

- Fixed: "Open FAQ" in the main window now works correctly.
- Fixed: Pressing Yes to ignore invalid configuration now works correctly.
- Changed: Randovania now silently handles some invalid configuration states.
- Changed: Improved handling of corrupted repository for old preset versions.

## [3.0.2] - 2021-08-05

- Added: In-game crashes in Metroid Prime now automatically show the error screen.

- Changed: Game Sessions - The window now uses docks for the different parts, meaning you can resize, reorder and even split off.

- Changed: Use different colors for artifact hints in Metroid Prime, for better readability on both scan box and logbook.

- Fixed: Exporting a Metroid Prime ISO with Warp to Start enabled and starting at certain elevator rooms no longer fails.

## [3.0.1] - 2021-08-01

- Changed: Disabled the option to stop exporting a Prime 1 ISO to avoid crashes.

- Fixed: Server will now re-authenticate with Discord, preventing users from logging with the incorrect account.

- Fixed: Game Sessions - History entries with invalid locations no longer cause error messages.

## [3.0.0] - 2021-07-30

-   **Major** - Metroid Prime 1 is now fully supported, including multiworld and auto tracker!

-   **Major** - Presets are now presented in a tree view, with custom presets being nested under another one. They're also saved separately from Randovania data.

-   **Major** - The auto tracker now have support for different layouts, with their own assets and game support. New themes with icons similar to the game were also added, provided by MaskedKirby.

-   Added: Credits in Metroid Prime 2 now contains a list of where all non-expansions were placed, including possibly other player's for a multiworld. The credits now takes 75 seconds instead of 60 to accomodate this.

-   Added: Button to export the presets used in a game file.

-   Added: Add text description to unusual items in the Item Pool tab.

-   Added: New Help tab with information on how to read the Data Visualizer.

-   Added: In the Map Tracker, it's now possible to right-click a location to see a path from last action to it.

-   Added: A menu option to open the logs folder.

-   Added: The timeout limit is now progressively more forgiving, the more timeouts that happen.

-   Added: Button to set all gates to "Random with Unlocked' for Prime 2.

-   Changed: The items in the starting items popup is now sorted.

-   Changed: Customizing Dark Aether damage is now considered by logic.

-   Changed: Pickup visibility method is now configured in the Item Pool tab.

-   Changed: Multiworld connection is slightly more conservative when giving items.

-   Changed: Updated the Multiworld Nintendont for hopefully more stability.

-   Changed: The session history in multiworld now has different columns for the players involved, pickup and where the pickup was. It's also possible to sort the table by any of these fields.

-   Changed: The ISO prompt dialog now remembers your last used vanilla ISO, for when you delete the internal copy. When opening the file pickers, these start now with the paths from the input fields.

-   Changed: Many Spin/Combo boxes no longer react to the mouse wheel when not focused.

-   Fixed: Closing the dangerous settings warning via the X button is now properly recognized as "don't continue".

-   Fixed: Hint Item Names no longer breaks if you swap games while the table is sorted.

-   Fixed: Hint Item Names now properly list Artifacts and Energy Cells.

-   Fixed: Map Tracker now properly handles unassigned elevators.

-   Fixed: Trick names in the preset are always sorted.

### Metroid Prime 2 - Logic Database Changes

-   **Major** - "Suitless Ingclaw/Ingstorm" trick added to cover traversing rooms with either Ingclaw Vapor or Ingstorm.

#### Added

-   Method of getting over the gate in Mining Station A in reverse with Space Jump and Screw Attack (Expert and above).

-   Method of bypassing the breakable glass in Sand Processing from Main Reactor with Space Jump and Screw Attack (Expert and above).

-   Method of climbing to the top level of Main Gyro Chamber with Space Jump, Screw Attack, and Bombs, and no Scan Visor (Advanced and above).

-   Method of climbing the Sand Processing bomb slot with a Slope Jump for Bombless Bomb Slots (Advanced and above).

-   Method of leaving Dark Agon Temple by opening the gate from OoB with Single Room OoB, Slope Jump, Standable Terrain, Bomb Space Jump, Space Jump, and the Agon Keys (Expert and above).

-   Great Bridge:
    - Method of reaching Abandoned Worksite door with Space Jump and Extended Dash (Advanced and above).
    - Method of reaching Abandoned Worksite and Torvus Map Station doors from Temple Access Dark door with Boost Ball and Boost Jump (Advanced and above).
    - Method of reaching the pickup with Screw Attack and Single Room Out of Bounds (Expert and above).

-   Method of Crossing Grand Windchamber (both ways) Without Space Jump using Extended Dash (Hypermode).

-   Method of reaching the pickup in Watch Station:
    - With Space Jump, Screw Attack, and Single Room OoB (Expert and above).
    - With only Space Jump and Single Room OoB (Hypermode)

-   Alpha Blogg now has proper requirements for multiple difficulties.

-   Method of Bomb Slots without Bombs in Sanctuary Fortress/Ing Hive - Controller Access/Hive Controller Access without Space Jump (Expert and above).

-   Methods of crossing Torvus Bog - Fortress Transport Access with Gravity Boost or Bombs (No Tricks/Advanced and above).

-   Method of traversing Vault without Space Jump or Screw Attack using Extended Dashes (Advanced and above).

-   Method of reaching Windchamber Gateway item with only Scan Visor using Extended Dashes (Expert and above).

-   Method of reaching Kinetic Orb Cannon in Gathering Hall using Extended Dashes (Expert and above).

-   Method of reaching the pickup in Accursed Lake with a dash (Advanced and above).

-   Method of reaching Temple Security Access from the portal in Aerial Training Site with an Extended Dash (Hypermode).

-   Method of reaching the pickup in Mining Plaza with an Extended Dash (Hypermode).

-   Method of completing the Main Gyro Puzzle with only Space Jump and Screw Attack (Advanced and above).

#### Changed

-   Reaching the pickup in Temple Transport B with a Wall Boost is now Hypermode (from Expert).

-   Reaching the pickup in Path of Roots with only Bombs is now Expert (from Hypermode).

-   Reaching the portal in Hydrodynamo Shaft with Air Underwater and Screw Attack is now Hypermode (from Expert).

-   Reaching the pickup in Dark Torvus Arena with a Roll Jump is now Hypermode (from Expert).

-   Trial Grounds, reaching the door:
    - From the portal with Space Jump and a Slope Jump is now Beginner (from Intermediate).
    - From the left safe zone with a Dash is now Intermediate (from Expert) and without anything is now Advanced (from Expert).

-   Opening the Seeker Lock without Seekers in Mine Shaft is now Advanced (From Expert)

-   Opening the Seeker Lock without Seekers in Plain of Dark Worship is now Expert (From Hypermode).

-   Reaching the Windchamber Gateway Door from Windchamber Tunnel with a Boost Jump is now Hypermode (From Expert).

-   Reaching the pickup in Medidation Vista with a Boost Jump is now Expert (From Advanced).

-   Quadraxis and Boost Guardian now have proper health and item requirements with tricks disabled.

-   Activating Controller Access rooms Bomb Slots without Bombs is now Advanced (from Expert).

-   Reaching the Abandoned Worksite/Brooding Ground door from the bridge in Dark/Forgotten Bridge with an Extended Dash is now Hypermode (from Expert).

-   The initial Terminal Fall Abuses in Vault from the scan portal are separate from the final and are now Advanced (from Expert).

-   Catacombs NSJ dash to Transit Tunnel South has been modified to account for Scan Visor, with the original difficulty being raised to Advanced (from Intermediate).

-   Undertemple Shaft NSJ dash from bottom to top of cannon is now Intermediate (from Advanced).

-   Morph Ball is no longer required to reach the portal from the Echo Gate in Profane Path Scan Dash method.

-   Various Standable Terrain tricks (Dark Agon - Portal Site, Temple Grounds - Sacred Path) have been lowered to Beginner/Intermediate (from Advanced). This is to
    attempt to fix an old database limitation from before tricks had their own difficulty levels.

-   The dashes in Gathering Hall from Transit Tunnel South/West to the Kinetic Orb Cannon are now Intermediate (from Advanced).

-   The Bomb Space Jump NSJ to reach Abandoned Worksite in Great Bridge is now Expert (from Hypermode).

-   The dash to reach the portal in Aerial Training Site from Central Hive Transport West is now Hypermode (from Expert).

-   The dash to leave Hive Temple after Quadraxis via Security Station is now Hypermode (from Expert).

-   The dashes in Command Center (top level) and Accursed Lake without Space Jump are now Beginner (from Intermediate).

-   The dash in Mining Station A to reach Temple Access without Space Jump or Missiles is now Advanced (from Intermediate).

-   The dashes in Trial Grounds to Dark Transit Station without Space Jump are now Advanced (from Intermediate).

-   The dashes in Undertemple Shaft to reach Sacrificial Chamber Tunnel (and back) are now Advanced (from Intermediate).

-   The dash in Hall of Combat Mastery to reach the upper area after the glass is now Advanced (from Intermediate).

-   Bomb Guardian now has proper logic when shuffling Power Beam.

## [2.6.1] - 2021-05-05

-   Changed: Invalid values for the Multiworld magic item are ignored when detecting if the game is properly connected.

-   Fixed: "One-way anywhere" no longer shows up twice in preset warnings for multiworld

-   Fixed: Changing starting location to Ship or Save Stations now works again.

-   Fixed: Torvus Gate elevator is now properly hidden instead of Dark Torvus Ammo Station.

## [2.6.0] - 2021-05-02

-   **Major** - Added: New elevator randomization settings:
    * New mode: *One-way, elevator room with replacement*. One way elevator, but loops aren't guaranteed.
    * Select which elevators can be randomized.
    * Select possible destinations for *One-way, anywhere*.
    * Randomize Sky Temple Gateway, Sky Temple Energy Controller, Aerie Transport Station and Aerie elevators. *Warning*: These rooms have some details you must consider. Please read the elevators tab for more information.

-   **Major** - Added: The Energy Controllers in Agon Wastes, Torvus Bog and Sanctuary Fortress are always visible in the map, regardless if map is revealed by default. All regions are also always available for selection. This allows the light beam warps after U-Mos 2 to always be used.

-   **Major** - Added: An user preference (in *Customize in-game settings*) for the map to display names of unvisited rooms.
    When randomizing elevators, the elevator rooms are excluded to prevent spoiling their destinations. An option were added to disallow displaying names entirely, since otherwise you can use a Map Station to find the names.

-   Added: An option to disable the elevator sound effect, preventing it from playing endlessly in certain cases.

-   Added: When a crash happens, the game now displays an error screen instead of just stopping.

-   Added: The *Hint Item Names* tab now supports switching between all 3 Prime games.

-   Added: An option to use an experimental new pickup placement logic, able to place multiple pickups at once.

-   Added: Two additional joke hints. (Thanks CZeke and Geoffistopheles)

-   Added: It's now possible to add Infinite Beam Ammo, Infinite Missiles and Double Damage to the item pool.

-   Added: Player names are now colored yellow in hints.

-   Changed: Elevator names in the tracker uses their customized names, not the vanilla ones.

-   Changed: Optimized Randovania startup time and extensive logging of what's being done during it.

-   Changed: Improve scan text for expansions.

-   Changed: Some hints in multiworld games now also include the player names.

-   Changed: Missiles, Power Bombs and Ship Missiles are now only in logic after their respective main launcher, even if it's not required in game.

-   Changed: You can add up to 99 of any expansion to the pool, up from 64.

-   Fixed: The *Logic damage strictness* multipliers are no longer applied twice.

-   Fixed: *Up to* relative hints are no longer converted into *exactly* if the actual distance matches the displayed number.

-   Fixed: Dark Torvus Bog - Portal Chamber is no longer silently ignored as a starting location.

-   Fixed: Charging your beam to shoot when out of ammo now works even when customizing the ammo type required.

-   Fixed: Having the maximum number allowed of an expansion in a preset no longer causes permalink errors.

-   Fixed: Fixed the game defaulting to Combat Visor after an elevator.

-   Fixed: Multiworld spoiler logs now use 1-indexed player names for locations.

-   Removed: Using Dark Visor as the starting visor is no longer supported. (Game crashes on unmorph for unknown reasons)

### Logic Database Changes

-   Added: Method of reaching the pickup in Hive Gyro Chamber with Space Jump, Boost Ball, and a Boost Jump (Expert and above).

-   Added: Method of climbing Torvus Grove with Space Jump, Screw Attack, and Standable Terrain (Advanced and above).

-   Added: Method of reaching cannon in Great Bridge with Boost Ball and a Boost Jump (Expert and above).

-   Added: Method of reaching the main part of Hall of Combat Mastery with a Scan Dash and after blowing up the glass (Intermediate and above).

-   Added: Method of activating the portal in Portal Terminal with Screw Attack, Slope Jump, and No Bombs or Space Jump (Expert and above).

-   Added: Method of climbing Sacred Bridge with Bombs and a Bomb Space Jump (Advanced and above).

-   Changed: Logic paths that require Screw Attack without Space Jump now make sure to not have Space Jump to be valid.

-   Fixed: Spawn point of Aerie Transport Station is now the door, making DS2 required to take the elevator there.

## [2.5.2] - 2021-02-28

-   Added: The number of items in the pool is now included in the summary.

-   Fixed: Shuffling Combat Visor with item acquisition popups enabled no longer errors.

## [2.5.1] - 2021-02-26

-   Added: Drag and dropping rdvgame and rdvpreset files into the main Randovania window now imports that game file and preset, respectively.

-   Added: Discord bot now posts summary whenever a preset is attached to a message.

## [2.5.0] - 2021-02-19

-   Changed: Preset summary now only include differences from vanilla game.

-   Changed: The relative hint using an item category has been replaced with a relative hint using an area, with up to distance.

### Logic Database Changes

#### Added

-   Method of climbing Sanctuary Temple from the bottom with Bombs and Spider Ball (Intermediate and above).

-   Method of climbing Sanctuary Temple from the bottom with Screw Attack and Single Room Out of Bounds (Expert and above).

-   Method of reaching Worker's Path from the top level in Sanctuary Temple with Scan Visor and an Extended Dash (Expert and above).

-   Method of reaching Windchamber Gateway from Windchamber Tunnel in Grand Windchamber with a Boost Jump (Expert and above).

-   Method of reaching Temple Access in Mining Station A with a Boost Jump (Advanced and above).

-   Method of reaching pickup in Temple Access (Sanctuary) with Space Jump, Screw Attack, and Standable Terrain (Intermediate and above).

-   Method of climbing Temple Access (Sanctuary) with Space Jump, standing on a Rezbit, and dashing off the other Rezbit (Expert and above).

#### Changed

-   Increased weight for Energy Tanks to be selected as progression.

-   Reaching the pickup in Path of Roots from Torvus Lagoon with Gravity Boost, Space Jump, and a Slope Jump is now Intermediate (from Beginner).

-   Reaching the pickup in Grand Windchamber with Space Jump, Screw Attack, Slope Jump, Standable Terrain is now Advanced (from Intermediate).

-   Bomb Jumping over the 2nd light block heading to Hall of Eyes is now Intermediate (from Beginner).

-   Energy Tank requirements for Chykka have been lowered.

#### Fixed

-   Reliquary Grounds now has proper requirements for reaching Ing Reliquary with Light Suit.


## [2.4.2] - 2021-02-08

-   Fixed: Randovania no longer crashes if the connected Dolphin stops emulation.

## [2.4.1] - 2021-02-06

-   Added: Detect if the internal game copy was modified by a future version of Randovania, prompting for the user to press "Delete internal copy".

-   Changed: An error popup now shows up when exporting an ISO fails.

-   Removed: "Automatically track inventory" toggle, as the functionality was already removed.

-   Fixed: Randovania now considers any inventory item with amount above capacity, or capacity above the strict maximum as the game not being connected.

-   Fixed: Error message when the server rejects your client version not being displayed.

-   Fixed: Setting beam ammo expansions to 0 pickups no longer hides the boxes.

## [2.4.0] - 2021-02-01

-   **Major** - Added: The visor and beam you start the game equipped with is now configurable.

-   **Major** - Changed: In multiworld, items are now delivered at the same time as the message. It should also no longer fail to send with Nintendont.

-   Added: Additional joke hints were added.

-   Added: Method to climb to the portal Base Access with just Screw Attack (Intermediate and above).

-   Added: Method to reach the pickup in Grand Windchamber with Space Jump, Screw Attack, and a Slope Jump (Intermediate and above).

-   Added: Method to traverse Ventilation Area B from Bionenergy Production without Bombs by Screw Attacking into the tunnel and destorying the barriers with Missiles (Advanced and above).

-   Added: Method to reach the pickup in Path of Roots from Torvus Lagoon without Morph Ball (Beginner and above).

-   Added: Method to enter the tunnel in Underground Tunnel to Torvus Temple from Torvus Grove with an Instant Morph (Advanced and above).

-   Added: Method to reach the halfpipe pickup in Dark Torvus Arena with Space Jump and a Roll Jump (Expert and above).

-   Added: Method to climb to the upper level in Biostorage Station with Bomb Space Jump (Advanced and above).

-   Added: Method to reach the pickup in Grand Windchamber with a Space Jump, Bomb Space Jump, and a Scan Dash (Expert and above).

-   Added: Method to climb Mining Station B with Space Jump and a Slope Jump (Expert and above).

-   Added: Method to reach the portal in Mining Station B with Space Jump, Scan Visor, and Dashing for Single Room OoB (Expert and above).

-   Added: Method to cross Bitter Well to Phazon Site with Wall Boosts (Hypermode).

-   Added: Method to reach the bomb slot in Training Chamber with Gravity Boost and Air Underwater (Advanced and above).

-   Added: Method to open activate the Bomb Slot in Training Chamber with Darkburst or Sonic Boom (Hypermode).

-   Changed: Auto tracker internally uses a configuration file for the item positions.

-   Changed: The item pool tab when customizing presets now can edit major items directly.

-   Changed: Defeating Quadraxis with Power Bombs is now Advanced (from Beginner).

-   Changed: Bypassing the statue in Training Chamber from the back with Screw Attack and a Bomb Space Jump is now Expert (from Advanced).

-   Changed: Escaping Hive Temple without Spider Ball is now Expert (from Hypermode).

-   Changed: Bomb Space Jump in Great Bridge/Venomous Pond to reach Abandonded Worksite/Brooding Ground is now Expert (from Hypermode).

-   Changed: Using Seeker Missiles now requires either Combat Visor or Dark Visor.

-   Changed: Bomb Slots without Bombs in Sand Processing, Main Gyro Chamber, and Vault are now Advanced (from Expert).

## [2.3.0] - 2021-01-08

-   Added: Method to enter tunnels in Transit Tunnel East/Undertransit One from Catacombs/Dungeon to Training Chamber/Sacrificial Chamber with an Instant Morph (Intermediate and above).

-   Added: Method to reach the pickup on the Screw Attack wall in Aerial Training Site with a Roll Jump (Expert and above).

-   Added: Method to reach the pickup in Abandoned Worksite from the tunnel with a Boost Jump (Advanced and above).

-   Added: Method to bypass the statue in Training Chamber from the back with Screw Attack and a Bomb Space Jump (Advanced and above).

-   Added: Methods to reach the pickup in Mining Station B with Space Jump, Screw Attack, and Standable Terrain or after the puzzle with a Bomb Jump (Advanced and above).

-   Changed: In multiworld, keybearer hints now tells the player and broad category instead of just player.

-   Changed: Dark Alpha Splinter no longer strictly requires Power Beam.

-   Changed: Crossing Main Gyro Chamber with Screw Attack before stopping the gyro is now Hypermode (from Expert).

-   Changed: Phazon Grounds and Transport to Agon Wastes (Torvus) Seeker Locks without Seekers are now Expert (from Hypermode).

-   Fixed: Properly handle invalid ammo configurations in preset editor.

-   Fixed: Randovania no longer instantly crashes on macOS.

-   Fixed: Logic properly considers the Transport A gate being gone after entering from that side in Random Elevators.

## [2.2.0] - 2020-12-20

-   Added: 1 HP Mode, where all Energy Tanks and Save Stations leave you at 1 HP instead of fully healing.

-   Added: Added a detailed report of the generator's state when a game fails to generate.

-   Fixed: Generator will no longer ignore players that have no locations left. This would likely cause multiworld generation to fail more often.

-   Fixed: Error messages are properly shown if a game fails to generate.

-   Fixed: Alerts are now properly saved as displayed.

-   Fixed: Errors in the default preset no longer prevent Randovania from starting.

-   Changed: Optimized game generation, it now takes roughly 2/3 of the time.

-   Changed: Optimized game validation, it now also takes roughly 2/3 of the time.

-   Changed: Relative hints no longer cross portals.

-   Changed: In multiworld, keybearer hints now instead tells the player the item is for, instead of a category.

-   Changed: Decreased the chance of Power Bombs being late in a game.

-   Changed: Account name are updated every time you login via Discord.

-   Changed: Warning about dangerous presets in Multiworld sessions now include the player name.

-   Changed: Roll Jump in Meditation Vista to reach the pickup is now Hypermode (from Expert).

## [2.1.2] - 2020-12-05

-   Added: The Item Pool size now displays a warning if it's above the maximum.

-   Changed: The minimum random starting items is now considered for checking the pool size.

-   Fixed: Being kicked from an online session would leave the window stuck there forever.

-   Fixed: Bulk selecting areas for starting location no longer includes areas that aren't valid starting locations.

## [2.1.1] - 2020-12-02

-   Added: A prompt is now shown asking the user to install the Visual C++ Redistributable if loading the Dolphin backend fails.

-   Fixed: Changing ammo configuration breaks everything.

-   Fixed: Patching ISOs should work again.

-   Fixed: Clean installations can select presets again.

## [2.1.0] - 2020-12-02

-   Changed: Multiworld session history now auto-scrolls to the bottom

-   Changed: The lowest level for a trick is now called "Disabled" instead of "No Tricks".

-   Changed: Minimum Varia Suit Dark Aether is now 0.1, as 0 crashes the game.

-   Changed: Permalinks are now entirely different for different games.

-   Changed: Preset summary now specifies if hidden model uses ETM or random item.

-   Added: A very basic visualization of the map to the tracker.

-   Added: Trick Details can now be used with all 3 games.

-   Fixed: Changing a trick level to No Tricks no longer cause inconsistent behavior with the permalinks.

-   Removed: Intermediate path for reaching item in Main Reactor from Security Station B door without Screw Attack since it was broken and impossible.

-   Changed: Renamed "Before Pickup" to "Next to Pickup" in various locations for more clarity


## [2.0.2] - 2020-11-21

-   Added: Starting locations tab has checkboxes to easily select all locations in an area

-   Added: The map tracker now supports random elevators, translator gates and starting location.

-   Changed: The pickup spoiler in game details is now sorted.

-   Fixed: Multiworld sessions should no longer occasionally duplicate messages.

-   Fixed: Custom safe zone healing should now work in multiworld sessions.

-   Fixed: Occasional error with switching an observer into a player.

## [2.0.1] - Skipped

## [2.0.0] - 2020-11-15

This version is dedicated to SpaghettiToastBook, a great member of our community who sadly lost her life this year.

Her contributions to Randovania were invaluable and she'll be missed.

---

-   **Major** - New game mode: Multiworld. In this co-op multiplayer mode, there's one different world for each player which is filled with items for specific players.

-   **Major** - Tricks are more organized and can be customized more precisely to a player's desire.

### General

-   Removed: Presets no longer have a global trick level. Each trick is now configured separately.

-   Added: Options for configuring usage of new tricks:
    - Bomb Jump (renamed from Difficult Bomb Jump)
    - Bomb Slot without Bombs
    - Boost Jump
    - Combat
    - Difficult Movement
    - Extended Dash
    - Knowledge
    - Open Gates from Behind
    - Respawn Abuse
    - Screw Attack into Tunnels
    - Seeker Locks without Seekers
    - Single Room Out of Bounds
    - Standable Terrain

-   Changed: The following trick level difficulties were renamed:
    - Trivial -> Beginner
    - Easy -> Intermediate
    - Normal -> Advanced
    - Hard -> Expert
    - Minimal Checking -> Minimal Logic

-   Changed: Replaced Beginner Friendly with Starter Preset, which is now the default preset.

-   Fixed: Energy Tanks can now properly be used as progression.

### Hints

-   Added: Relative hints, where an item is described as being some rooms away from another item or room.

-   Added: Guaranteed hints which tells in which areas (Agon Wastes, Ing Hive, etc) contains the keys for each of your dark temples.
    These hints are placed purely randomly, similarly to the guaranteed Temple Bosses hints.

-   Added: Free hint spots after generation now prefer items from late in progression instead of pure random.

-   Removed: Hints with green item names/joke item names have been removed.

-   Removed: Temple Keys are no longer hinted by progression-based Luminoth lore hints.

-   Changed: All games now have precisely 2 joke hints, which no longer randomly replace a progression hint.

-   Changed: Hints from keybearer corpses now uses a broader category, which leaves unclear if it's an expansion or not.

### GUI

-   Added: An automatic item tracker based on a Dolphin running on the same computer or a special Nintendont build on the same Wifi.

-   Added: A dark theme has been added. It can be toggled in the Advanced menu.

-   Added: Requirements in the logic database can now use templates of requirements, allowing for easy re-use.

-   Added: Data Editor can now edit all fields of a node, from type, name and all type specific fields.

-   Added: Data Visualizer and Editor now can operate in the included database for Prime 1 and 3.

-   Added: The Data Editor now displays a warning if you're closing with unsaved changes.

-   Added: Randovania can generate a game by importing permalinks directly from a race on racetime.gg.

-   Added: Some tricks now have a description on the Trick Details popup.

-   Fixed: Some complex combination of requirements with different depths now are displayed correctly.

-   Fixed: The Data Visualizer no longer opens behind the Customize Preset window when using the Trick Details popup.

-   Changed: After generating a game, the details shows up in a new window instead of in a new tab.

-   Changed: In game details, the permalink is now placed inside a line edit, so the window doesn't stretch with long permalinks.

-   Changed: All cosmetic game changes are now configured in the same dialog as the in-game options.

### Quality of Life

-   Added: A button in the Open menu now opens the folder where previously generated games are placed.

-   Added: Charge Beam and Scan Visor now use their respective models in game instead of Energy Transfer Module.

-   Added: The rate of healing for Safe Zones is now configurable.

-   Fixed: Removed Aerie Access and Credits from possible starting locations.

-   Changed: The Mission Final screen now includes the seed hash instead of Permalink, as many permalinks are bigger than the screen.

-   Changed: The elevator scan now includes the world of the connected area.

### Internals/Developer

-   Added: Energy Tanks have doubled weight for the generator.

-   Added: It's now possible to set the default spawn point of an area.

-   Fixed: Fixed solver when an event only connects to a pickup, but that pickup has connections from other nodes.

-   Fixed: The Data Editor no longer errors when saving after creating a new node.

-   Fixed: Certain combinations of item requirements with damage requirements weren't being processed correctly.

-   Fixed: Duplicated requirements are now properly removed when simplifying requirements.

-   Fixed: Exclude from Room Randomizer is now properly set, restoring many logic paths.

-   Changed: Better error messages when there are references to unknown resources in the database.

-   Changed: The `database` command is no longer a subcommand of `echoes`. It also has the `--game` argument to choose which database to use.

-   Changed: The `_locations_internal` field is no longer needed for .rdvgame files.

### Logic Database changes

#### Added

-   General:
    - Methods to open all Seeker Missile Doors with Screw Attack (Advanced and above).
    - Method to activate most Bomb Slots without Bombs (Advanced and above).
    - Dark/Light/Annihilator doors and Dark/Light portals require either ammo or Charge Beam.

-   Sanctum, method to fight Emperor Ing without Spider Ball (Hypermode).

-   Transport A Access, method of reaching Temple Transport A door with a Wall Boost (Advanced and above).

-   Abandoned Base, method of reaching portal with Space Jump and Screw Attack (Intermediate and above).

-   Accursed Lake, method of collecting the item and leaving with Morph Ball, Light Suit, Gravity Boost, and Reverse Air Underwater (Advanced and above).

-   Hall of Honored Dead, method of leaving through the Morph tunnel without Space Jump (Expert and above).

-   Industrial Site, method of opening the gate to Hive Access Tunnel from behind with just Charge Beam (Intermediate and above).

-   Ing Windchamber, method of completing the puzzle with Power Bombs instead of Bombs (Beginner and above).

-   Landing Site, method of reaching Service Access door:
    - With Bombs and Screw Attack (Intermediate and above).
    - With Space Jump and Bomb Space Jump (Intermediate and above).

-   Meeting Grounds, method of reaching the tunnel with Space Jump and a Bomb Space Jump (Intermediate and above).

-   Temple Assembly Site:
    - Methods of reaching Dynamo Chamber door with a Bomb Jump (Beginner and above), a Dash (Intermediate and above), or a Roll Jump (Advanced and above).
    - Methods of reaching the portal without moving the light block with Single Room Out of Bounds and either Screw Attack or Space Jump (Expert and above).
    - Method of leaving from the portal with Single Room Out of Bounds and Screw Attack (Expert and above).

-   Windchamber Gateway:
    - Method of reaching the item with a Boost Jump (Advanced and above) and returning with an Extended Dash (Expert and above).
    - Method of reaching Path of Eyes door from Grand Windchamber door with an Extended Dash (Advanced and above).

-   Bioenergy Production, method to reach Storage C door or item from top level with Extended Dash (Expert and above).

-   Central Station Access/Warrior's Walk, method of climbing the ledge with an Instant Unmorph Jump (Hypermode).

-   Crossroads, method to reach the item from the half pipe with just Screw Attack (Advanced and above).

-   Dark Transit Station, method to reach the ledge from Duelling Range with a Bomb Jump (Beginner and above).

-   Portal Access, method of crossing to Judgement Pit using Screw Attack without Z-Axis (Beginner and above).

-   Doomed Entry, method to climb room with Space Jump and Screw Attack (Beginner and above).

-   Feeding Pit:
    - Method of reaching Ing Cache 1 door with Space Jump and Screw Attack (No Tricks and above).
    - Method of climbing to Watering Hole door without any items (Expert and above).
    - Method of escaping the pool using Light Suit and a Bomb Space Jump no Space Jump or Gravity Boost (Hypermode)

-   Main Reactor, method of reaching Dark Samus 1 fight from Ventilation Area A door with Space Jump, Bombs, and a Bomb Space Jump (Intermediate and above).

-   Mining Station B:
    - Method to climb to the Seeker door without Morph Ball and with Space Jump (Beginner and above).
    - Method to reach the portal without breaking the rock with Single Room Out of Bounds and Screw Attack (Expert and above).

-   Sandcanyon, method to reach the item with Space Jump and Single Room Out of Bounds (Expert and above).

-   Transport Center/Crossroads, method to climb the halfpipe with Space Jump (Advanced and above).

-   Abandoned Worksite:
    - Method of reaching the item with a Bomb Space Jump without Space Jump (Advanced and above).
    - Method of reaching the tunnel from Forgotten Bridge with a Slope Jump (Intermediate and above).

-   Catacombs:
    - Method to reach the Bomb Slot with Air Underwater and Screw Attack (Advanced and above).
    - Method to reach Transit Tunnel East with a Combat/Scan Dash (Advanced and above).
    - Method to reach the portal with Screw Attack (Intermediate and above).
    - Method to reach Transit Tunnel East/South with Morph Ball, Gravity Boost, and Reverse Air Underwater (Advanced and above).
    - Method to reach Transit Tunnel South with Jump Off Enemy (Advanced and above).

-   Dark Arena Tunnel, method of reaching either door with Screw Attack and Single Room Out of Bounds (Advanced and above).

-   Dark Forgotten Bridge:
    - Method to perform the gate clip to Dark Falls/Dark Arena Tunnel with a Ledge Clip Jump (Hypermode).
    - Method to reach Bridge Center from Putrid Alcove door with only Scan Visor (Advanced and above).
    - Method to reach Brooding Ground door from the bridge before rotating and with an Extended Dash (Expert and above).

-   Forgotten Bridge:
    - Method to reach Abandoned Worksite door from the bridge before rotating and with an Extended Dash (Expert and above).
    - Method to reach Bridge Center with Morph Ball, Gravity Boost, and Reverse Air Underwater (Advanced and above).

-   Gathering Hall:
    - Method to reach the Kinetic Orb Cannon with Gravity Boost and Bombs (Expert and above) or Gravity Boost and Space Jump (Beginner and above).
    - Method to reach Transit Tunnel South from Transit Tunnel West with Morph Ball, Gravity Boost, and Reverse Air Underwater (Advanced and above).
    - Method to reach the Spider Ball tracks with Morph Ball, Gravity Boost, and Reverse Air Underwater (Advanced and above).
    - Methods to escape the halfpipe after draining the water with Space Jump and Bomb Space Jump or Space Jump and Screw Attack (Advanced and above).

-   Great Bridge, method of reaching the lower Temple Access door from Path of Roots door with Screw Attack and Slope Jump (Intermediate and above).

-   Main Hydrochamber/Hydrodynamo Station, methods to climb rooms without Gravity Boost and with Air Underwater (Advanced and above), Space Jump, and Screw Attack (Hypermode).

-   Meditation Vista, methods of reaching the item with a Boost Jump (Advanced and above), Roll Jump (Expert and above), or Extended Dash (Hypermode).

-   Path of Roots, method of reaching the item using:
    - Morph Ball, Bombs and Space Jump (Advanced and above).
    - Morph Ball, Gravity Boost, and Reverse Air Underwater (Advanced and above).
    - Morph Ball, Bombs, and Standable Terrain (Hypermode).

-   Plaza Access, method of reaching the doors and the item with Screw Attack and Single Room Out of Bounds (Advanced and above).

-   Portal Chamber (Light World), method of reaching the portal from Torvus Lagoon door with Screw Attack and Single Room Out of Bounds (Advanced and above).

-   Putrid Alcove, method of getting the item and leaving without any items (Expert and above).

-   Sacrificial Chamber, method of crossing gap to Sacrificial Chamber Tunnel with Extended Dash (Expert and above).

-   Torvus Grove, method of climbing the room without Boost Ball (Expert and above).

-   Torvus Plaza:
    - Method of getting the item without Boost Ball and/or Spider Ball (Advanced and above).
    - Method of leaving the room with Space Jump and Bombs (Advanced and above).

-   Torvus Temple, method of reaching the pirate fight from the lower level with Screw Attack and Single Room Out of Bounds (Advanced and above).

-   Training Chamber:
    - Method to exit the spinner with Power Bombs instead of Bombs (Beginner and above).
    - Method to climb to the top of the statue with Gravity Boost and Bombs (Intermediate and above).
    - Method to climb to the top of the statue with Space Jump, Scan Dash, and Underwater Dash (Advanced and above).
    - Method to climb to the top of the statue with Space Jump and Extended Dash (Expert and Above).

-   Underground Tunnel, method to access Torvus Temple from Torvus Grove with Screw Attack (Expert and above).

-   Undertemple, method to have PB Guardian break PB door using bombs (Advanced and above).

-   Undertemple Access, method of reaching the item using Screw Attack and Jump Off Enemy (Hypermode).

-   Venomous Pond, method to reach the key from the Save Station with Screw Attack and Standable Terrain (Beginner and above).

-   Aerial Training Site, methods to cross the room from various nodes with Dashes, Roll Jumps, and Extended Dashes (Intermediate/Expert and above).

-   Aerie, method of collecting the item:
    - Without entering the Dark World (Expert and above).
    - With only Screw Attack (Beginner and above).

-   Dynamo Access, method to cross over the Spider Track with Space Jump and Standable Terrain (Beginner and above).

-   Dynamo Works:
    - Method of collecting the item with a Roll Jump and Instant Morph (Expert and above).
    - Method of reaching the upper door with a Bomb Space Jump (Beginnner and above).

-   Grand Abyss, methods of crossing the gap with Boost Jump (Advanced and above) or Extended Dash (Expert and above).

-   Hall of Combat Mastery:
    - Method of collecting the item with a Wall Boost (Expert and above).
    - Methods of reaching the item, and skipping the Spider Track to and from Central Area Transport East with Screw Attack (Intermediate and above).

-   Hive Entrance, method of reaching the Flying Ing Cache with Screw Attack and Single Room Out of Bounds (Hypermode).

-   Hive Dynamo Works:
    - Method of collecting the Flying Ing Cache item and leaving with Space Jump and Scan Visor (Advanced and above).
    - Method of reaching the Flying Ing Cache from portal side and vice versa with Screw Attack and Single Room Out of Bounds (Expert and above).

-   Hive Summit, method of reaching the portal:
    - With Space Jump and Standable Terrain (Intermediate and above).
    - With Space Jump, Boost Ball, Boost Jump, and Out of Bounds (Expert and above).

-   Hive Temple:
    - Method of fighting Quadraxis with Power Bombs instead of Bombs (Beginner and above).
    - Methods of leaving the room without Spider Ball after Quadraxis with Boost Ball or Space Jump (Hypermode).

-   Judgment Drop, method of reaching the portal with Space Jump and Single Room Out of Bounds (Expert and above).

-   Main Research, method of fighting Caretaker Drone without Bombs (Expert and above).

-   Reactor Core, method of reaching the item with only Space Jump (Expert and above).

-   Sanctuary Entrance, method to reach the cannon to the item with only Morph Ball, Spider Ball, and Power Bombs (Advanced and above).

-   Vault Attack Portal, method to cross either direction with just Screw Attack (Expert and above).

-   Watch Station, method of accessing the Spider Ball track to Watch Station Access door and Sentinel's Path door and back with an Instant Morph (Intermediate and above).

-   Watch Station Access, methods to cross the pit in either direction using:
    - Boost Ball and Boost Jump (Advanced and above).
    - Space Jump, Scan Visor, and Scan Dash (Advanced and above).

-   Workers Path, method of crossing the room from Sanctuary Temple with a Boost Jump (Advanced and above).

#### Fixed

-   Scan Visor Requirements:
    - Dash Requirements in many rooms
    - Grand Abyss Bridge terminal
    - Sand Processing item
    - Staging Area terminal
    - Torvus Lagoon terminal
    - Trooper Security Station Event coming from Communication Area
    - Various Dash Requirements

-   Dark Aether Damage Requirements have been added to every room in the Dark World.

-   Morph Ball requirements added to Morph Ball Doors and various rooms.

-   Invisible Objects and Dark Visor Requirements:
    - Screw Attack without Space Jump in Unseen Way (Intermediate and above)
    - Screw Attack without Space Jump in Phazon Grounds (Advanced and above)

-   Entrance to Agon Map Station now requires Bombs, Power Bombs, or Boost Ball if coming from either direction, or Screw Attack and Space Jump as well if coming from Mining Plaza.

-   Added Charge Beam and Beam Ammo Requirements to Profane Path and Sentinel's Path.

-   Sand Processing:
    - Now requires items to climb the room before draining the sand: Space Jump, with a Bomb Jump (Beginner and above) or with Screw Attack (Intermediate and above)
    - Screw Attacking into the tunnel is now Expert (from Hypermode).

-   Portal Site:
    - Now does not require the gate open to enter from Portal Access.
    - Now does not require the gate closed to enter from Crossroads.

-   Service Access now properly includes Wall Boost to Meeting Grounds from Landing Site on Advanced.

#### Changed

-   Many nodes with missing requirements have been updated/cleaned up.

-   Simplified nodes in many rooms for ease of logic navigation.

-   Various tricks have been changed to more accurately represent the required method.

-   Abandoned Base, Bomb Jump to transport is now Advanced (from Intermediate).

-   Accursed Lake, Dash to Safe Zone from Flying Ing Cache is now Intermediate (from Beginner).

-   Communication Area:
    - Standable Terrain to reach the item is now Beginner (from Intermediate).
    - Screw Attack without Space Jump to reach Storage Cavern A is now Beginner (from Intermediate).
    - Double Bomb Jump up Standable Terrain is now Intermediate (from Advanced).

-   GFMC Compound, Extended Dash to reach the item on the Ship without Space Jump is now Expert (from Hypermode).

-   Grand Windchamber, reaching the pickup with Terminal Fall Abuse after solving the Ing Windchamber puzzle is now Beginner (from Intermediate).

-   Path of Eyes, Bomb Jumps to get over Light blocks are now Beginner (from Intermediate).

-   Service Access, crossing upper tunnel without Boost Ball is now Advanced (from Intermediate).

-   Temple Assembly Site, method to reach the item with Screw Attack is now Beginner (from Intermediate).

-   Agon Temple, Slope Jumps to skip the fight barriers are now Beginner (from Advanced).

-   Battleground, climbing to top safe zone via Standable Terrain is now Beginner (from Intermediate).

-   Central Mining Station, Scan Dash to upper level from Central Station Access is now Expert (from Advanced).

-   Command Center Access, exiting tunnel without Space Jump is now Beginner (from Intermediate).

-   Doomed Entry, Slope Jump to reach the upper level from the portal is now Beginner (from Intermediate).

-   Double Path, crossing lower path without Space Jump is now Beginner (from Intermediate).

-   Feeding Pit, method to climb to Watering Hole with just Screw Attack is now Beginner (from Intermediate).

-   Mining Plaza, climbing the room with Screw Attack is now Beginner (from Intermediate).

-   Mining Station A, reaching Front of Lore Scan from Room Center with a Bomb Jump is now Intermediate (from Advanced).

-   Mining Station B:
    - Reaching Transit Station door from room center with Screw Attack after opening the portal is now Intermediate (from Hypermode).
    - Reaching the bomb slot to open the portal with Standable Terrain and Screw Attack is now Intermediate (from Advanced).
    - Reaching the bomb slot to open the portal with Slope Jump and Space Jump is now Advanced (from Expert).

-   Portal Access, returning from Judgment Pit without Space Jump is now Beginner (from Intermediate).

-   Trial Grounds, Standable Terrain to reach the door from the portal is now Beginner (from Intermediate).

-   Catacombs, reaching the portal with Morph Ball and Reverse Air Underwater is now Advanced (from Expert).

-   Crypt, Bomb Jump to Laser Platfrom from bottom Safe Zone is now Beginner (from Intermediate).

-   Forgotten Bridge, reaching Bridge Center with Bombs and Screw Attack is now Intermediate (from Advanced).

-   Gathering Hall:
    - Reaching Transit Tunnel South/West Doors from top door with Morph Ball and Roll Jump is now Expert (from Advanced).
    - Reaching Transit Tunnel East with Spider Ball and Boost Ball is now Beginner (from Intermediate).

-   Great Bridge:
    - Slope Jumps to reach Map Station from Bottom Level and from Map Station to Upper Level are now Beginner and Intermediate (from Intermediate and Advanced, respectively).
    - Bomb Space Jump with Space Jump to reach the Translator Gate is now Advanced (from Expert).

-   Poisoned Bog, reaching Portal Chamber door with just Screw Attack is now Advanced (from Intermediate).

-   Torvus Lagoon, reaching Portal Chamber from Temple Transport Access is now Intermediate (from Advanced).

-   Training Chamber, Standable Terrain to reach Fortress Transport Access from Top of Statue and back is now Beginner (from Intermediate).

-   Venomous Pond, reaching the key from the Save Station with Screw Attack is now Beginner (from Intermediate).

-   Aerial Training Site, Screw Attack at Z-Axis from Central Hive Area West door to the portal or Temple Security Access door is now Intermediate (from Advanced).

-   Dynamo Access, crossing over the Spider Track with a Slope Jump is now Beginner (from Intermediate).

-   Hall of Combat Mastery, Instant Morph tricks to the item and Central Area Transport East and back are now Advanced (from Intermediate).

-   Hive Dynamo Access, opening Echo Gate from behind is now Beginner (from Intermediate).

-   Hive Dynamo Works:
    - Reaching the Seeker Lock Safe Zone from Hive Dynamo Access door with Terminal Fall Abuse is now Beginner (from Intermediate).
    - Reaching the Flying Ing Cache from the tunnel with Screw Attack is now Beginner (from Intermediate).
    - Reaching the Flying Ing Cache from the tunnel and back with Standable Terrain is now Intermediate (from Advanced).
    - Opening the Seeker Lock from behind is now Beginner (from Intermediate).

-   Hive Summit, Standable Terrain to reach portal inside glass area is now Beginner (from Intermediate).

-   Hive/Temple Access, reaching the upper door with Screw Attack at Z-Axis is now Beginenr (from Intermediate).

-   Transit Station, reaching the top portal with Screw Attack is now Beginner (from Intermediate).

-   Vault:
    - Terminal Fall abuse to reach Grand Abyss door from bridge portal with Space Jump is now Beginner (from Intermediate).
    - Reaching the Bomb Slot with Screw Attack from the bridge portal is now Beginner (from Intermediate).

-   Watch Station, Screw Attack at Z-Axis from Watch Station door to Sentinel's Path door is now Beginner (from Intermediate).

-   Watch Station Access, reaching the Watch Station door from the pickup with just Screw Attack is now Beginner (from Intermediate).

## [1.2.2] - 2020-06-06

-   Changed: Re-organized the tabs in the preset customization window

-   Changed: The reset map tracker menu action is now visible on non-windows platforms.

-   Fixed: Exporting ISOs with Menu Mod should now work on macOS.

## [1.2.1] - 2020-05-30

-   Added: Randovania releases now includes a packages for macOS.

## [1.2.0] - 2020-05-25

-   *Major* - Added: The text of the scan that unlocks an elevator now includes the
    elevators destination.

-   *Major* - Added: Translator gates can be configured as Unlocked: the hologram will be invisible and can be scanned
    without any translator.

-   *Major* - Added: The default in-game options can now be configured from Randovania.

-   *Major* - Added: How much ammo each beam uses to shoot uncharged, charged and charge combos is now configurable,
    along with the ammo it uses.

-   *Major* - Changed: The database now uses a new format which allows for any combination of "Or"/"And" statements.
    The Data Visualizer and Editor were both updated to take advantage of this.

-   Added: An option to connect Sky Temple Gateway directly to the credits, skipping the final bosses.

-   Added: How much energy you get for each Energy Tank is now configurable.

-   Added: The in-game Hint System has been removed. The option for it remains, but does nothing.

-   Changed: The spoiler log now lists the order in which items where placed, with their location and hints,
    instead of a detailed playthrough for completion.

-   Changed: The logbook entries that contains hints are now named after the room they're in, with the categories
    being about which kind of hint they are.
    KNOWN ISSUE: While scanning something, the categories that show up are incorrect.

-   Added: Open -> Trick Details menu entry, similar to what's available in the
    Trick Level tab when customizing a preset.

-   Added: Play -> Import game file, to load spoiler logs.

-   Added: The "Heals?" checkbox in the database editor now works.

-   Added: The permalink import dialog now shows an error message for invalid permalinks.

-   Changed: One-way elevators now have a chance of warping to credits.

-   Changed: Clarified that the item from Space Jump Guardian and Power Bomb Guardian
    must be collected for the appropriate events to be triggered.

-   Changed: In Menu Mod, the list of rooms to warp to is now sorted.

-   Changed: The export-areas command line option now outputs details about requirements for each area.

-   Internal: A human-readable copy of the database is now kept next to the database file, for easier diffs.

-   Fixed: Debug logs can no longer be enabled for non-spoiler permalinks.

-   Added: Missile Expansions have a 1/8192 chance of using Dark Missile Trooper model.

-   Fixed: Progress bar no longer goes to an indefinite status when generation fails.

-   Added: Checkbox for automatically exporting a spoiler log next to the ISO.

-   Fixed: Only the last digit of the game id is changed, instead of the full game id.

### Logic Database changes

-   Fixed: Staging Area is now correctly considered a dark world room.

-   Fixed: The Ing Cache in Dark Oasis now requires Power Bombs.

-   Fixed: Bioenergy Production correctly requires Scan Visor for connections using the racks.

-   Added: In Bioenergy Production, method of reaching the Storage C door with Space Jump and Screw Attack (Easy and above)

-   Added: In Bioenergy Production, method of reaching the Storage C door using a roll jump (Normal and above).

-   Added: In Bioenergy Production, method of reaching the Ventilation Area B door using Screw Attack without Space Jump (Normal and above).

-   Added: In Bioenergy Production, additional upper level connections using Space Jump and Screw Attack.

-   Added: In Sandcanyon, method of reaching the center platform using a roll jump and boost ball (Hard and above).

-   Changed: In Command Center Access, the wall boosts to reach the lower Central Mining Station and Command Center doors from the morph ball tunnel are now Normal difficulty (from Hard).

-   Changed: In Portal Chamber (both light and dark Torvus) , all wall boosts are now Normal difficulty (from Hard).

-   Changed: In Undertransit Two, all wall boosts are now Easy difficulty (from Hard).

-   Changed: In Temple Security Access, all wall boosts are now Normal difficulty (from Hard).

-   Changed: In Watch Station, all wall boosts are now Normal difficulty (from Hard).

-   Added: In Watch Station, a wall boost method of reaching the Watch Station Access door from the Sentinel's Path door using Spider Ball and Boost Ball (Normal and above).

-   Changed: In Service Access, methods using a wall boost to reach the Meeting Grounds door from the upper Morph Ball tunnel are now Normal difficulty (from Hard).

-   Changed: In Great Bridge, the wall boost to reach the lower Temple Access Door from the Path of Roots door is now Easy difficulty (from Hard).

-   Changed: In Transit Tunnel East, the wall boost to reach the Training Chamber door from the Catacombs door is now Easy dififculty (from Hard).

-   Changed: In Transit Tunnel South, all wall boosts are now Easy difficulty (from Hard).

-   Added: In Hall of Honored Dead, a method of obtaining the item with Power Bombs (Trivial and above).

-   Added: Many Light Ammo/Dark Ammo/Morph Ball/Charge Beam requirements.

-   Added: In Bioenergy Production, methods of reaching the item and the door to Ventilation Area B using a Bomb Space Jump and Screw Attack without Space Jump (Hypermode).

-   Fixed: Biostorage Station now requires Space Jump or Scan Visor to reach the upper level (No Tricks and above).

-   Changed: In Sand Processing, the method of reaching the item without Boost Ball requires the Bomb Space Jump trick, and no longer requires Screw Attack.

-   Added: In GFMC Compound, a method of reaching the ship item with Screw Attack (Normal and above).

-   Added: In Main Gyro Chamber, a method of reaching the bottom of the gyro area from the middle of the room with Screw Attack (Easy and above).

-   Changed: In Workers Path, Morph Ball Bomb is no longer required.

-   Changed: In Main Reactor, unlocking the gate no longer requires Space Jump, and is now Trivial difficulty (from Easy).

-   Added: In Landing Site, a method of reaching the door to Service Access using Morph Ball Bomb and a Slope Jump (Normal and above).

-   Added: Methods of climbing Central Station Access and Warrior's Walk using Screw Attack (Hard and above) and a wall boost (Hypermode).

-   Added: A method of opening the echo gate in Hive Dynamo Access from the Hive Gyro chamber side using Sonic Boom or Darkburst (Easy and above).

-   Changed: In Reliquary Grounds, the method of reaching the door to Ing Reliquary using Screw Attack is now Normal difficulty (from Hard).

-   Added: In Reliquary Grounds, a method of reaching the door to Ing Reliquary using Morph Ball Bomb and Screw Attack without Space Jump (Easy and above).

-   Added: In Phazon Pit, a method of reaching the door to Phazon Grounds using a roll jump and boost ball (Hard and above).

-   Changed: Climbing Hall of Stairs with Space Jump is now Trivial difficulty (from Easy).

-   Added: In Transport Center, a method of reaching the elevator door from the portal using Screw Attack without Space Jump (Trivial and above).

-   Added: In Mining Station A, a method to reach the Temple Access door using Screw Attack (Trivial and above).

-   Added: In Gathering Hall, a method to reach the Transit Tunnel South from the Gathering Access door using Space Jump (Easy and above).

-   Added: In Industrial Site, a method of opening the Industrial Site gate from the wrong side using a missile (Trivial and above).

-   Fixed: Removing the Aerial Training Site barrier requires Scan Visor.



## [1.1.1] - 2020-03-11

-   Added: The preset summary now includes if menu mod is enabled.

-   Fixed: The cursor no longer snaps to the end on all changes, in the permalink
    input field.

-   Fixed: "Starting Items" is now properly implemented in the preset summary.

-   Changed: "Custom Items" is now "Item Pool" in the preset summary, and lists all
    deviations from the standard item pool.

## [1.1.0] - 2020-03-10

-   Added: The pickup notice for a locked expansion is more clear of what's going on.

-   Added: The "Save ISO" dialog now remembers the last output directory used.

-   Added: A copy of the game file is automatically saved to
    `%LOCALAPPDATA%\Randovania\game_history` whenever a game is generated. There's no
    interface in Randovania to view this history.

-   Changed: The "Save Spoiler" button now provides a default name for the game file.

-   Changed: Shortened permalinks with customized starting locations.

-   Changed: Preset are now exported to `.rdvpreset` files, to avoid Discord truncating the
    file names.

-   Fixed: When changing a preset name, the cursor no longer moves to end after any change.

### Logic Database changes

-   Fixed: The pickup in Undertransit One now requires Power Bombs, to avoid soft locks.

-   Fixed: The second Portal Chamber is now correctly considered a Dark Torvus Bog room.

## [1.0.0] - 2020-02-09

-   *Major* - Added: Support for multiple presets of options, as well as saving your own presets.

-   *Major* - Changed: The user experience for creating a new game has been changed completely.

-   Added: Three new methods of shuffling elevators: *Two-way, unchecked*, *One-way, elevator room*
    and *One-way, anywhere*. The elevators tab has more details of how these work.

-   Added: Add a setting for how strict the damage requirements are.

-   Added: It's now possible to exclude locations from having any progression on them.

-   Added: You can choose an arbitrary number of locations to choose randomly from for starting location.

-   Changed: A Luminoth Lore scan is less likely to have hints for what was already accessible
    when that scan was found.

-   Changed: Power Bombs and Progressive Grapple are now slightly more likely to appear earlier.

-   Changed: The hints randomly assigned at the end of generation are less likely to be repeats.

-   Changed: Loading a new game will automatically clear any existing one.

-   Changed: Minimal Checking now also checks of Dark Agon Temple Keys and Dark Torvus Temple Keys.

-   Removed: The Progressive Launcher has been removed.

-   Removed: The settings for fixing the translator gates have been removed for now, to be re-added
    on a future "Advanced" tab.

-   Removed: The create-permalink command line argument has been removed.

### Logic Database changes

-   Fixed: Spider Guardian fight now requires Dynamo Works Quads Gone to be triggered.

-   Fixed: Boost Guardian now properly requires Bombs.

-   Added: Escaping Dark Torvus Arena with a BSJ, for Normal. (See #581).

-   Added: Activating the Industrial Site gate backwards, using charged Annihilator Beam, for Trivial. (See #582).

## [0.29.1] - 2019-10-01

-   Fixed: Fix AttributeError preventing major/minor randomization from working.

-   Fixed: Seeds where no progression is needed to finish should no longer fail to generate.

## [0.29.0] - 2019-10-01

-   *Major* - There is now an option for a major/minor split randomization mode, in which expansions and
    non-expansion items are shuffled separately.

-   *Major* - Changed: Item hints and Sky Temple Key hints now distinguish between the light and dark worlds.
    For example, the room in which Quadraxis resides will be shown as "Ing Hive - Hive Temple" rather than
    "Sanctuary Fortress - Hive Temple".

-   *Major* - Added: the "Invisible Objects" trick in places where a visor would otherwise be used to be able to see
    something (such as an invisible platform).

-   *Major* - Added: Title screen now shows a three-word representation of the seed hash.

-   Added: As an experimental feature, it is now possible to shuffle Power Beam, Charge Beam, Scan Visor and Morph Ball.
    These items use Energy Transfer Module model in game.

-   Added: You can now place a pickup that temporarily gives Cannon Ball when collected. It uses Boost Ball's model.

-   Changed: Some item categories were given clearer names:
    - Dark Agon Keys, Dark Torvus Keys, and Ing Hive Keys are now referred to as "red Temple Keys" instead of
    "Temple Keys".
    - Items that aren't keys or expansions are collectively referred to as "major upgrades" instead of "major items".
    - Red Temple Keys and Sky Temple Keys are now collectively referred to as "Dark Temple Keys" instead of "keys".

-   Fixed: "Beam combos" are now called "charge combos".

-   Changed: The hints acquired from keybearer corpses now clarify that the item is the one contained in a Flying
    Ing Cache.

-   Changed: Each hint for the items guarded by Amorbis, Chykka, and Quadraxis now contains the corresponding
    Guardian's name.

-   Changed: The hint for the vanilla Light Suit location now has special text.

-   Changed: Item names in hints are now colored orange instead of red.

-   Changed: Some hints were added, some removed, and some modified.

-   Changed: Item scans were slightly edited.

-   Changed: The Sky Temple Key hints no longer use ordinal numbers.

-   Added: The seed hash is shown in Randovania's GUI after patching is done.

-   Changed: Generation will now be retried more times before giving up.

-   Changed: Joke hints are now used at most once each when placing hints.

-   Changed: The generator is now more likely to fill the worlds evenly.

-   Fixed: Added proper default nodes for rooms that were missing one, allowing those rooms to be selected as the
    starting room.

-   Fixed: Minimal Checking now correctly handles progressive suit and grapple.

-   Fixed: Config files with invalid JSON are now correctly dealt with.

-   Changed: Improved the performance of the resolver considerably.

-   Added: In the data visualizer, the damage requirements now have more descriptive names.

-   Added: In the data visualizer, requirements are now described with simpler to understand terms.

-   Changed: Windows releases are now created with PyInstaller 3.5.

-   Changed: The generator is now more likely to fill the worlds evenly.

### Logic Database changes

-   Changed: All NTSC-specific tricks are now in logic. These are always in logic, since the fixes from other versions
    are patched out.

-   Changed: Screw Attacking without Space Jump Boots in Hive Temple is no longer required on No Tricks.

-   Changed: In Hive Temple, scan dashing to the door to Temple Security Access is now Hypermode difficulty,
    from Hard and above.

-   Changed: The method to get the Main Research item with only Spider Ball was removed.

-   Fixed: Using charged Light Beam shots to get the item in Hazing Cliff now requires 5 or more Light Ammo.

-   Added: Method to open the gate in Main Reactor with Space Jump Boots and Screw Attack.

-   Changed: Opening the barrier in Crypt with Screw Attack is now always Easy and above.

-   Added: Method to climb to the door to Crypt Tunnel in Crypt via a Bomb Space Jump (Normal and above).

-   Added: Method to open Seeker Launcher blast shields with four missiles, Seeker Launcher, and Screw Attack (Easy
    and above). Underwater, the trick Air Underwater is also required, and the difficulty is Normal and above.

-   Fixed: Dark world damage during the Quadraxis fight is now correctly calculated.

-   Fixed: Requirements for crossing Sacred Path were added.

-   Added: Method to cross gap in the upper level of Command Center using Screw Attack without Space Jump Boots
    (Trivial and above).

-   Added: In Central Mining Station, a method to get to upper door to Command Center Access using a
    Bomb Space Jump (Easy and above) and another using Space Jump Boots and Screw Attack (Easy and above).

-   Added: Methods to climb Mining Plaza using the Morph Ball Bomb (Trivial and above) and using Screw Attack
    without Space Jump Boots (Easy and above).

-   Changed: In Forgotten Bridge, the difficulty of scan dashing to the door to Abandoned Worksite or the portal to
    Dark Forgotten Bridge was lowered to Easy, from Normal.

-   Added: In Forgotten Bridge, a method to get to the door to Grove Access from the portal to Dark Forgotten Bridge
    using only Screw Attack (Easy and above).

-   Added: In Forgotten Bridge, a method to get to the door to Abandoned Worksite via a roll jump (Easy and above).

-   Added: In Forgotten Bridge, a method to get to the bridge center from the door to Grove Access via a scan dash
    (Easy and above).

-   Added: In Hydrodynamo Station, a method to get from the room's top to the door to Save Station B with Screw Attack
    without Space Jump Boots (Trivial and above).

-   Changed: Climbing Hydrodynamo Station with only Gravity Boost and before all three locks are unlocked is now
    Trivial difficulty (from No Tricks).

-   Changed: Getting to the three doors in the middle section of Hydrodynamo Station using Air Underwater is now
    Normal difficulty (from Hard).

-   Fixed: A method to get the item in the Sunburst location by abusing terminal fall now has a damage requirement.

-   Added: A method to get to the turret in Sanctuary Entrance with only Space Jump Boots and Screw Attack, even
    after the bridge is destroyed.

-   Fixed: Lowering the portal barrier in Hive Dynamo Works now requires five missiles.

-   Added: Methods to cross Hive Dynamo Works using a roll jump (Easy and above) and using Space Jump Boots and
    Screw Attack (No Tricks).

-   Added: In Hive Dynamo Works, a method to cross the gap from the door to Hive Dynamo Access by abusing terminal
    fall (Easy and above).

-   Changed: In Hive Dynamo Works, returning from the Flying Ing Cache location using Space Jump Boots and
    Screw Attack is now Trivial difficulty (from Easy).

-   Added: Method to cross Watch Station Access from the door to Main Gyro Chamber using a Bomb Space Jump and
    Screw Attack without Space Jump Boots (Normal and above).

-   Added: In Watch Station Access, method to get from the scan post to the door to Watch Station by bomb jumping
    (Trivial and above) and by using Screw Attack without Space Jump Boots (Easy and above).

-   Fixed: The instant morph into the Morph Ball tunnel in Hall of Honored Dead now lists the Instant Morph trick.

-   Added: Method to get into the Morph Ball tunnel in Hall of Honored Dead using Space Jump Boots and Screw Attack
    (Easy and above).

-   Added: In Phazon Site, methods to get to the door to Bitter Well and to remove the barrier using Screw Attack
    without Space Jump Boots (both Easy difficulty).

-   Changed: The method to go over the Training Chamber statue from the back using Boost Ball and Spider Ball is
    now Normal difficulty (from Hard).

-   Added: In Phazon Site, a method to get to the door to Bitter Well by bomb jumping (Trivial and above).

-   Added: Many connections in Sacrificial Chamber.

-   Added: A method to get to the door to Fortress Transport Access from the top of the statue in Training Chamber
    using only Space Jump Boots (Easy and above). Morph Ball is also required if the statue hasn't been moved.

-   Added: A method to get to the doors to Transit Tunnel West/East in Training Chamber using Air Underwater (Normal
    and above).

-   Fixed: The method to get to the top of the Training Chamber statue using Gravity Boost and Spider Ball now lists
    the Instant Morph trick.

-   Added: In Training Chamber, a method of getting to the top of the statue from the door to Fortress Transport Access
    using just Space Jump Boots (Easy and above).

-   Added: Many connections in Windchamber Gateway.

-   Added: Method to get from the Kinetic Orb Cannon to the door to Transit Tunnel West via Grapple Beam in
    Gathering Hall.

-   Fixed: The slope jump in Abandoned Base now has a damage requirement.

-   Added: Method of getting the Temple Assembly Site item with Screw Attack and without Space Jump Boots.

-   Changed: The slope jump to get to the item in Temple Assembly Site is now Normal difficulty (from Hard).

-   Fixed: Requirements for crossing Dynamo Access were added.

-   Added: In Landing Site, method of reaching the door to Service Access from the Save Station using Space Jump and
    Screw Attack (No Tricks and above).

-   Fixed: The Culling Chamber item now has a damage requirement.

-   Changed: The trick to shoot the Seeker targets in Hive Dynamo Works from the wrong side is now Easy (from Trivial).

-   Fixed: The Watch Station Access roll jump now has a damage requirement.

-   Changed: The Watch Station Access roll jump is now Normal (from Easy).

-   Fixed: Added missing Space Jump Boots requirement for a Bomb Space Jump in Mining Station B.

-   Added: Method to unblock the portal in Mining Station B without Scan Visor (Normal and above).

-   Added: Method to get to the Darkburst location in Mining Station B with just Space Jump Boots and Screw Attack,
    and without using slope jumps or bomb space jumps (Hypermode difficulty).

-   Added: Method to manipulate Power Bomb Guardian into opening the Power Bomb Blast Shield on the door to
    Undertemple Access, using Boost Ball (Normal and above).

-   Fixed: The method to open the Hydrodynamo Station Seeker door using Screw Attack without Seeker Launcher now
    requires Gravity Boost to not have been collected.

-   Added: Method to get to the portal in Mining Station B with Space Jump Boots and Screw Attack (Trivial and above).

-   Fixed: Transport A Access, Collapsed Tunnel, Dynamo Chamber, Trooper Security Station, Mining Station Access, and
    Portal Access A now correctly require Morph Ball.

-   Fixed: Elevator rooms with missing Scan Visor requirements now have them.

-   Fixed: Removed erroneously added method to cross Sanctuary Entrance with Screw Attack without Space Jump Boots.

-   Fixed: Going through Sacred Bridge on No Tricks now requires Scan Visor and Morph Ball when coming from GFMC
    Compound.

-   Added: Method to skip Scan Visor and Morph Ball using Space Jump Boots in Sacred Bridge, when coming from GFMC
    Compound (Easy and above).

-   Fixed: Added Scan Visor requirement in Temple Transport Access (Sanctuary).

-   Changed: Connections in Venomous Pond were redone.

-   Changed: Getting to the door to Dark Transit Station in Trial Grounds with no items is now Hard difficulty, from
    Easy.

-   Added: Methods to get to the door to Dark Transit Station in Trial Grounds with Screw Attack without Space Jump
    Boots (Easy and above) and with a Bomb Space Jump (Normal and above).

-   Fixed: Added missing requirements for the Dark Samus 3 and 4 fight.

-   Changed: Fighting Dark Samus 2 with only Echo Visor is now Trivial difficulty, from Easy.

-   Fixed: Power Bomb doors now require Morph Ball, and Super Missile doors now require Power Beam and Charge Beam.

-   Added: Method to destroy the second web in Hive Tunnel when going through the room backwards using Sonic Boom
    (Easy and above).

## [0.28.1] - 2019-06-14

-   Fixed: Resetting settings would leave the launchers' configuration in an invalid state.

## [0.28.0] - 2019-06-12

-   *Major* - Changed: The resolver now keeps track of current energy during resolution.
    This ensures you'll always have enough Energy Tanks for trips to Dark Aether.

-   *Major* - Added: Scanning a keybearer corpse provides a hint of what is in the matching Flying
    Ing Cache.

-   Added: The tracker now persists the current state.

-   Added: Some generation failures are now automatically retried, using the same permalink.

-   Added: Buttons to see what a difficulty unlocks that doesn't involve tricks at all.

-   Changed: Increased Hint Scan value for logic to the intended value from the previous
    change.

-   Changed: There's no more hints with joke locations.

-   Changed: The lore hint in Mining Station A is now able to be scanned from the room center.

-   Added: A warning is now displayed when trying to disable validation.

-   Fixed: Seeker Missile's included missiles now respect the "needs Missile Launcher"
    option.

-   Changed: Progressive Launcher is now disabled by default.

-   Fixed: Clicking the connection's link in the Data Visualizer should now always work.

-   Changed: Hint Locations page now has a more usable UI.

-   Changed: On No Tricks, the logic will ensure that you can get Missiles, Seeker Launcher, and either
    Grapple Beam or both Space Jump Boots and Screw Attack before fighting Chykka.

-   Added: Methods to cross Workers Path with Screw Attack.

## [0.27.1] - 2019-05-30

-   Fixed: Specific trick levels are now persisted correctly across multiple sessions.

## [0.27.0] - 2019-05-28

-   *Major* - Changed: Optimized the seed generation step. It should now take roughly
    half as long or even faster.

-   *Major* - Added: It's now possible to configure the difficulty on a per-trick basis.

-   *Major* - Added: It's now possible to check where a certain trick is used on each
    difficulty.

-   Added: Hint Scans are valued more by the logic, making Translators more likely.

-   Changed: Joke item and locations now have a `(?)` added to make then slightly more
    obvious they're not serious.

-   Changed: Average ammo provided per expansion is now shown with more precision.

-   Added: `randovania echoes database list-dangerous-usage` command to list all
    paths that require a resource to not be collected.

-   Added: Methods to get to Sunburst location by reaching the platform with the cannon
    with a scan dash (Normal and above) or with just Space Jump Boots (Easy and above).

-   Added: Method to leave and enter the arena in Agon Temple with only Space Jump Boots
    (Trivial and above to enter; Easy and above to leave).

-   Added: Method to get to Darkburst location in Mining Station B via a Bomb Space Jump
    and without Screw Attack (Easy and above).

-   Fixed: In Hydrodynamo Station, going from the door to Hydrodynamo Shaft to the door to
    Save Station B now always requires all three locks in Hydrodynamo Station to be unlocked.

-   Added: Method to cross Phazon Pit using a Bomb Space Jump (Easy and above).

-   Added: Method to open the Seeker door in Hydrodynamo Station without the Seeker Launcher,
    using Screw Attack and one missile (Hard and Above).

-   Changed: The Ing Windchamber puzzle now only requires four missiles instead of five.

-   Changed: The cannon in Sanctuary Temple Access now only requires four missiles to
    activate instead of five.

-   Changed: Sanctuary Temple Access now requires a way to defeat the Quad to get through.

-   Added: Support for damage requirements without exactly one damage reduction item.

-   Changed: Seed validation should run faster and with fewer errors now.

-   Added: Another joke hint.

-   Changed: Updated credits.

-   Fixed: Crossing Sanctuary Entrance via the Spider Ball Track now requires Boost Ball.

-   Added: Method to cross Sanctuary Entrance with Screw Attack and without Space Jump Boots
    (Trivial and above).

-   Added: Method to cross Sanctuary Entrance, from the door to Power Junction to the door to
    Temple Transport Access, with Spider Ball and Power Bombs (Easy and above).

-   Fixed: The method to get the Sanctuary Entrance item without Spider Ball now requires
    Spider Guardian to not have been defeated.

-   Added: Method to get to and use the Vigilance Class Turret in Sanctuary Entrance using
    Space Jump Boots, Screw Attack, and Spider Ball. Spider Ball isn't required if Spider
    Guardian hasn't been defeated.

-   Fixed: In Sanctuary Entrance, going up the Spider Ball Track near the lore scan via the
    intended method now requires Boost Ball and the Morph Ball Bomb.

-   Added: Methods to go up the Spider Ball Track near the lore scan in Sanctuary Entrance
    with Spider Ball and only one of the following items:
    - Morph Ball Bomb (Trivial and above);
    - Boost Ball (Trivial and above);
    - Space Jump Boots (Easy and above).

-   Changed: In Sanctuary Temple, getting to the door to Controller Access via scan dashing
    is now Hard and above, from Normal and above.

-   Added: A tab with all change logs.

## [0.26.3] - 2019-05-10

-   Changed: Tracker now raises an error if the current configuration is unsupported.

-   Fixed: Tracker no longer shows an error when opening.

## [0.26.2] - 2019-05-07

-   Fixed: An empty box no longer shows up when starting a game with no
    extra starting items.

-   Fixed: A potential crash involving HUD Memos when a game is randomized
    multiple times.


## [0.26.1] - 2019-05-05

-   Fixed: The in-app changelog and new version checker now works again.

-   Fixed: Patching with HUD text on and using expansions locked by major item now works.

-   Changed: Missile target default is now 175, since Seeker Launcher now defaults to
    giving 5 missiles.


## [0.26.0] - 2019-05-05

-   **MAJOR** - Added: Option to require Missile Launcher and main Power Bombs for the
    respective expansions to work.

-   **MAJOR** - Added: Option to change which translator each translator gate in the
    game needs, including choosing a random one.

-   **MAJOR** - Added: Luminoth Lore scans now includes hints for where major items
    are located, as well as what the Temple Guardians bosses drop and vanilla Light Suit.

-   Added: Welcome tab, with instructions on how to use Randovania.

-   Added: Option to specify how many items Randovania will randomly place on your
    starting inventory.

-   Added: Option to change how much damage you take from Dark Aether when using
    Varia Suit and Dark Suit.

-   Added: Progressive Launcher: a progression between Missile Launcher and Seeker Launcher.

-   Changed: Logic considers the Translator Gates in GFMC Compound and Torvus Temple
    to be up from the start, preventing potential softlocks.

-   Changed: Escaping Main Hydrochamber after the Alpha Blogg with a Roll Jump is
    now Hard and above, from Easy and above.

-   Changed: The no-Boost return method in Dark Arena Tunnel is now Normal and above only.

-   Changed: The Slope Jump method in Great Bridge for Abandoned Worksite is now Hard
    and above, from Normal.

-   Changed: Crossing the statue in Training Chamber before it's moved with Boost and
    Spider is now Hard and above, from Hypermode.

-   Added: Option to disable the Sky Temple Key hints or to hide the Area name.

-   Changed: The location in the Sky Temple Key hint is now colored.

-   Changed: There can now be a total of 99 of any single Major Item, up from 9.

-   Changed: Improved elevator room names. There's now a short and clear name for all
    elevators.

-   Changed: The changed room names now apply for when elevators are vanilla as well.

-   Fixed: Going from randomized elevators to vanilla elevators no longer requires a
    clean unpack.

-   Added: `randovania echoes database list-resource-usage` now supports all types of
    resources.

-   Added: `list-resource-usage` and `list-difficulty-usage` now has the `--print-only-area`
    argument.

-   Changed: Areas with names starting with !! are now hidden in the Data Visualizer.

-   Added: Docks and Elevators now have usable links in the Data Visualizer. These links
    brings you to the matching node.

-   Added: The message when collecting the item in Mining Station B now displays when in
    the wrong layer.

-   Added: A warning now shows when going on top of the ship in GFMC Compound before
    beating Jump Guardian.

## [0.25.0] - 2019-03-24

-   Changed: Reworked requirements for getting the Missile in Crossroads from the doors. You can:
    - On Normal and above, with Boost, Bombs, Space Jump and Screw Attack
    - On Hard and above, with Bombs, Space Jump and Screw Attack
    - On Hypermode, with Bombs and Space Jump

-   Changed: Logic requirements for Dark Samus 2 fight are now the following:
    - On all trick levels, Dark Visor
    - On Easy and above, Echo Visor
    - On Normal and above, no items

-   Changed: The Slope Jump in Temple Assembly Site is now Hard and above, from Normal and above.

-   Changed: All occurrences of Wall Boost are now locked behind Hard or above.

-   Added: Added method to get the Power Bomb in Sanctuary Entrance with just Space Jump
    and Screw Attack. (See [#29](https://github.com/randovania/randovania/issues/29))

-   Added: Added method to cross Dark Arena Tunnel in the other direction without Boost.
    (See [#47](https://github.com/randovania/randovania/issues/47))

-   Added: Basic support for running Randovania on non-Windows platforms.

-   Added: You can now create Generic Nodes in the Data Editor.

-   Changed: Drop down selection of resources are now sorted in the Data Editor.

-   Changed: Shareable hash is now based only on the game modifications part of the seed log.

-   Fixed: Python wheel wasn't including required files due to mising \_\_init__.py

-   Fixed: error when shuffling more than 2 copies of any Major Item

-   Fixed: permalinks were using the the ammo id instead of the configured

## [0.24.1] - 2019-03-22

-    **MAJOR**: New configuration GUI for Major Items:
     - For each item, you can now choose between:
        - You start with it
        - It's in the vanilla location
        - It's shuffled and how many copies there are
        - It's missing
     - Configure how much beam ammo Light Beam, Dark Beam and Annihilator Beam gives when picked.
        - The same for Seeker Launcher and missiles.

-    **MAJOR**: New configuration GUI for Ammo:
     - For each ammo type, you choose a target total count and how many pickups there will be.

        Randovania will ensure if you collect every single pickup and every major item that gives
        that ammo, you'll have the target total count.

-    **MAJOR**: Added progressive items. These items gives different items when you collect then,
        based on how many you've already collected. There are two:
     - Progressive Suit: Gives Dark Suit and then Light Suit.
     - Progressive Grapple: Gives Grapple Beam and then Screw Attack.

-    **MAJOR**: Add option to split the Beam Ammo Expansion into a Dark Ammo Expansion and
        Light Ammo Expansion.

        By default there's 10 of each, with less missiles instead.


-    **MAJOR**: Improvements for accessibility:
     - All translator gates are now colored with the correct translator gate color they need.
     - Translators you have now show up under "Visors" in the inventory menu.
     - An option to start the game with all maps open, as if you used all map stations.
     - An option to add pickup markers on the map, that identifies where items are and if
        you've collected them already.
     - When elevators are randomized, the room name in the map now says where that elevator goes.
     - Changed the model for the Translator pickups: now the translator color is very prominent and easy to identify.

-    Added: Option to choose where you start the game

-    Added: Option to hide what items are, going from just changing the model, to including the
    scan and even the pickup text.

     You can choose to replace the model with ETM or with a random other item, for even more troll.

-    Added: Configure how many count of how many Sky Temple Keys you need to finish the game

-    Changed: Choosing "All Guardians" only 3 keys now

-    Changed: Timeout for generating a seed is now 5 minutes, up from 2.

0.24.0 was a beta only version.

## [0.23.0] - 2019-02-10

-   Added: New option to enable the "Warp to Start" feature.
-   Added: A "What's new" popup is displayed when launching a new version for the first time.
-   Fixed: changed text in Logic Settings to mention there _are_ hints for Sky Temple Keys.
-   Changed: Updated Claris' Randomizer, for the following fixes:
    -   Added the ability to warp to the starting room from save stations (-t).
    -   Major bug fix: The game will no longer immediately crash when not playing with Menu Mod.

## [0.22.0] - 2019-02-06

-   Changed: "Faster credits" and "Skip item acquisitions popups" are no longer included in permalinks.
-   Changed: Updated Claris' Randomizer, for the following fixes:
    -   Fixed an issue with two of the Sky Temple Key hints being accidentally switched.
    -   FrontEnd editing now works properly for PAL and Japanese versions.
    -   Attract video removal is now integrated directly into the Randomizer.
    -   Getting the Torvus Energy Controller item will no longer block you from getting the Torvus Temple item.

## [0.21.0] - 2019-01-31

-   **Major**: now using Claris' Randomizer version 4.0. See [Changelog](https://pastebin.com/HdK9jdps).

-   Added: Randovania now changes the game id to G2ME0R, ensuring it has different saves.
-   Added: Game name is now changed to 'Metroid Prime 2: Randomizer - SEEDHASH'. Seed hash is a 8 letter/number
      combination that identifies the seed being played.
-   Changed: the ISO name now uses the seed hash instead of the permalink. This avoids issues with the permalink containing /
-   Changed: Removed Agon Temple door lock after fighting Bomb Guardian, since this has been fixed in the Randomizer.
-   Fixed: Selecting an non-existent directory for Output Directory had inconsistent results

## [0.20.2] - 2019-01-26

-   Fixed: changed release zip to not use BZIP2. This fixes the native windows zip client being unable to extract.

0.20.1 was skipped due to technical issues.

## [0.20.0] - 2019-01-13

-   Added: an icon! Thanks to Dyceron for the icon.
-   Added: a simple Tracker to allow knowing where you can go with a given item state
-   Changed: Don't consider that Seeker Launcher give missiles for logic, so it's never
      considered a missile source.

## [0.19.1] - 2019-01-06

-   Fixed: Hydrodynamo Station's Door to Training Access now correctly needs Seekers
-   Added: New alternatives with tricks to get the pickup in Mining Plaza A.
-   Added: Trick to cross the Mining Plaza A backwards while it's closed.
-   Changed: Added a chance for Temple Keys not being always placed last.
-   Changed: Light Suit now has a decreased chance of being placed early.

0.19.0 was skipped due to technical issues.

## [0.18.0] - 2019-01-02

-   Added: Editor for Randovania's database. This allows for modifications and contributions to be made easily.
      There's currently no way to use the modified database directly.
-   Added: Options to place the Sky Temple Keys on Guardians + Sub-Guardians or just on Guardians.
-   Changed: Removed Space Jump method from Training Chamber.
-   Changed: Added Power Bomb as option for pickup in Hive Chamber B.
-   Changed: Shortened Permalinks when pickup quantities aren't customized.
-   Added: Permalinks now include the database version they were created for.
-   Fixed: Logic mistake in item distribution that made some impossible seeds.
-   Changed: For now, don't consider Chykka a "can only do once" event, since Floaty is not used.
-   Fixed: Permalinks now properly ignore the Energy Transfer Module.

## [0.17.2] - 2018-12-27

-   Fixed: 'Clear loaded game' now properly does its job.
-   Changed: Add an error message to capture potential Randomizer failures.
-   Changed: Improved README.

## [0.17.1] - 2018-12-24

-   Fixed: stray tooltips in GUI elements were removed.
-   Fixed: multiple typos in GUI elements.

## [0.17.0] - 2018-12-23

-   New: Reorganized GUI!
    -   Seed Details and Data Visualizer are now different windows opened via the menu bar.
    -   There are now three tabs: ROM Settings, Logic Settings and Item Quantities.
-   New: Option to disable generating an spoiler.
-   New: All options can now be exported and imported via a permalink.
-   Changed: Renamed "Logic" to "Trick Level" and "No Glitches" to "No Tricks". Appropriate labels in the GUI and files
    changed to match.
-   Internal: no longer using the py.path and dataset libraries

## [0.16.2] - 2018-12-01

-   Fixed: adding multiples of an item now works properly.

## [0.16.1] - 2018-11-25

-   Fixed: pressing the Reset button in the Item Quantity works properly.
-   Fixed: hiding help in Layout Generation will no longer hide the item names in Item Quantity.

## [0.16.0] - 2018-11-20

-   Updated item distribution: seeds are now less likely to have all items in the beginning, and some items less likely to appear in vanilla locations.
-   Item Mode (Standard/Major Items) removed for now.

## [0.15.0] - 2018-10-27

-   Added a timeout of 2 minutes to seed generation.
-   Added two new difficulties:
    -   Trivial: An expansion of No Glitches, where no tricks are used but some clever abuse of room layouts are used.
    -   Hypermode: The highest difficulty tricks, mostly including ways to skip Space Jump, are now exclusive to this difficulty.
-   Removed Controller Reset tricks. This trick doesn't work with Nintendont. This will return later as an additional configuration.

## [0.14.0] - 2018-10-07

-   **Major**: Added support for randomizing elevators.
-   Fixed spin boxes for item quantities changing while user scrolled the window.
    It is now needed to click on them before using the mouse wheel to change their values.
-   Fixed some texts being truncated in the Layout Generation window.
-   Fixed generation failing when adding multiple of some items.
-   Added links to where to find the Menu Mod.
-   Changed the order of some fields in the Seed Log.

## [0.13.2] - 2018-06-28

-   Fixed logic missing Amber Translator being required to pass by Path of Eyes.

## [0.13.1] - 2018-06-27

-   Fixed logic errors due to inability to reload Main Reactor after defeating Dark Samus 1.
-   Added prefix when loading resources based on type, improving logs and Data Visualizer.

## [0.13.0] - 2018-06-26

-   Added new logic: "Minimal Validation". This logic only checks if Dark Visor, Light Suit and Screw Attack won't lock each other.
-   Added option to include the Claris' Menu Mod to the ISO.
-   Added option to control how many of each item is added to the game.

## [0.12.0] - 2018-09-23

-   Improved GUI usability
-   Fixed Workers Path not requiring Cobalt Translator to enter

## [0.11.0] - 2018-07-30

-   Randovania should no longe create invalid ISOs when the game files are bigger than the maximum ISO size: an error is properly reported in that case.
-   When exporting a Metroid Prime 2: Echoes ISO if the maximum size is reached there's is now an automatic attempt to fix the issue by running Claris' "Disable Echoes Attract Videos" tool from the Menu Mod.
-   The layout log is automatically added to the game's files when randomizing.
-   Simplified ISO patching: by default, Randovania now asks for an input ISO and an output path and does everything else automatically.

## [0.10.0] - 2018-07-15

-   This release includes the capability to generate layouts from scratch and these to the game, skipping the entire searching step!

## [0.9.2] - 2018-07-10

-   Added: After killing Bomb Guardian, collecting the pickup from Agon Energy Controller is necessary to unlock the Agon Temple door to Temple Access.
-   Added a version check. Once a day, the application will check GitHub if there's a new version.
-   Preview feature: option to create item layouts, instead of searching for seeds. This is much more CPU friendly and faster than searching for seeds, but is currently experimental: generation is prone to errors and items concentrated in early locations. To use, open with randovania.exe gui --preview from a terminal. Even though there are many configuration options, only the Item Loss makes any difference.

## [0.9.1] - 2018-07-21

-   Fixed the Ing Cache in Accursed Lake didn't need Dark Visor.

## [0.9.0] - 2018-05-31

-   Added a fully featured GUI.

## [0.8.2] - 2017-10-19

-   Stupid mistake.

## [0.8.1] - 2017-10-19

-   Fix previous release.

## [0.8.0] - 2017-10-19

-   Save preferences.
-   Added Claris Randomizer to the binary release.

## [0.7.1] - 2017-10-17

-   Fixed the interactive .bat

## [0.7.0] - 2017-10-14

-   Added an interactive shell.
-   Releases now include the README.

## [0.5.0] - 2017-10-10

-   Releases now include standalone windows binaries<|MERGE_RESOLUTION|>--- conflicted
+++ resolved
@@ -8,10 +8,8 @@
 
 ## [9.2.x] - 2025-06-??
 
-<<<<<<< HEAD
+- Fixed: A rare division-by-zero error during generation when placing hints.
 - Fixed: The experimental option called Logical Pickup Placement is now respected by the resolver. It also now checks for items configured to be placed in their vanilla location.
-=======
-- Fixed: A rare division-by-zero error during generation when placing hints.
 
 ### Resolver
 
@@ -30,7 +28,7 @@
 ### Cave Story
 
 - Fixed: A regression introduced in 9.1.0 that made all received pickups in multiworld behave as Nothings.
->>>>>>> 3cfec618
+
 
 ## [9.1.0] - 2025-05-01
 
