# Change Log

All notable changes to this project will be documented in this file.

The format is based on [Keep a Changelog](https://keepachangelog.com/en/1.0.0/)
and this project adheres to [Semantic Versioning](https://semver.org/spec/v2.0.0.html).

## [6.3.0] - 2023-10-??

- Added: During generation, if no alternatives have a non-zero weight, try weighting by how many additional Nodes are reachable.
- Added: Data Visualizer now has a very visible checkbox to quickly toggle if the selected trick filters are enabled.
- Added: When trick filters are enabled, a line is added indicating how many requirements are being filtered.
- Changed: The generator will now consider placing Energy Tanks, if there's a damage requirement that's exactly high enough to kill the player.
- Fixed: The menu option for viewing all Randovania dependencies and their licenses has been restored.
- Fixed: The generator should now handle cases with negative requirements a little better.

### Resolver
- Fixed: Bug where nested requirements were combined wrongly.
- Improved: Order of exploring certain dangerous events.

### Metroid Dread

- Added: Enky and Charge Beam Doors can be made immune to Power Bombs. This is enabled in the Starter Preset, and can be toggled in Preset -> Game Modifications -> Other -> Miscellaneous -> Power Bomb Limitations.
- Changed: Exporting games is now significantly faster.

#### Logic Database

- Added: 3 videos to the logic the database for a diagonal bomb jump in Ghavoran, a single-wall jump in Cataris, and a diffusion abuse trick in Artaria.

##### Artaria

- Changed: EMMI Zone Spinner: The connection to the pickup that is available before flipping the spinner now also requires door lock rando and Highly Dangerous Logic to be enabled.

##### Burenia

- Changed: Teleport to Ferenia: Using Speed Booster to get past the Shutter Gate now requires Speed Booster Conservation Beginner.

##### Cataris

- Changed: Thermal Device Room South: The connections to the thermal door that closes after using the thermal device now logically remains open when door lock rando is disabled and the "Can Slide" and "Shoot Beam" templates are satisfied. This is a handwave that makes the thermal device no longer a dangerous resource.
- Changed: Single-wall Jump trick in Cataris Teleport to Artaria (Blue) now requires a slide jump.
- Changed: Exclude Door above First Thermal Device from Door Randomization. Effectively making the First Thermal Device a safe action also when doors are randomized.

##### Dairon

- Changed: Yellow EMMI Introduction: Using Speed Booster to go through the Shutter Gate, right to left, no longer requires Flash Shift Skip.

##### Ferenia

- Changed: Purple EMMI Introduction: Using Speed Booster to get past the Shutter Gate now requires Speed Booster Conservation Intermediate instead of Flash Shift Skip Beginner.

##### Ghavoran

- Changed: The connection of EMMI Zone Exit Southeast and EMMI Zone Exit West is now a proper door. This enables it to now be shuffled in door lock rando.
- Changed: Going backwards through the Eyedoor now requires having first destroyed it, Flash Shift and Intermediate Movement, or being able to tank the damage.

### Metroid Prime

<<<<<<< HEAD
=======
- Fixed: Traversing from the Spider Track Bridge to the Quarantine Access A door in Metroid Quarantine A now properly requires the barrier to be removed or `Backwards Lower Mines` to be enabled.
>>>>>>> d6e88063
- Fixed: PAL export with skippable cutscenes
- Fixed: Flaahgra crash with skippable cutscenes (fingers crossed)
- Fixed: Warrior shrine loading behavior
- Changed: Update tournament winner scan in Artifact Temple

#### Logic Database

##### Impact Crater

- Added: The Metroid Prime Exoskeleton fight has full combat logic.

##### Chozo Ruins

- Added: Sun Tower Sessamoharu Complex Bomb Jump to Skip Super Missiles/Scan Visor

<<<<<<< HEAD
##### Phazon Mines

- Added: Phazon Processing Center between Pickup and Maintenance Tunnel Door
- Fixed: Traversing from the Spider Track Bridge to the Quarantine Access A door in Metroid Quarantine A now properly requires the barrier to be removed or `Backwards Lower Mines` to be enabled.

=======
>>>>>>> d6e88063
##### Phendrana Drifts

- Added: New Thardus Skip Method from Room Center
- Added: Quarantine Monitor to North Quarantine Tunnel Thardus Skip
- Added: Phendrana Shorelines Spider Track item without spider ball out of bounds trick

### Metroid Prime 2: Echoes

- Changed: When Progressive Grapple is enabled, it will now show `2 shuffled copies` rather than `Shuffled` for better consistency.
- Changed: A proper error message is displayed when mono is not found, when exporting a game on macOS and Linux.

#### Logic Database

- Added: 15 videos to the logic database. See the [Video Directory]
(https://randovania.github.io/Metroid%20Prime%202%20Echoes/) for the full collection 
- Added: Comments to some Beginner Bomb Jump tricks

##### Sanctuary Fortress:

- Added: Accessing the portal in Watch Station with a Bomb Space Jump (Advanced) to reach the Spider Track, Standable Terrain (Advanced) to reach the Bomb Slot, and an Instant Morph (Advanced)

## [6.2.1] - 2023-09-??

### Metroid Prime

- Fixed: Door from Quarantine Access A to Central Dynamo being inoperable with Reverse Lower Mines enabled.
- Fixed: Minor issues with new skippable cutscenes option.
- Changed: Remove white screen flash effect when crates explode.
- Changed: Skippable cutscene modes are no longer experimental. Skippable is the new default. Competitive cutscene mode has been updated appropriately.
- Removed: Major/Minor Cutscene Mode (Major hidden behind experimental options)

## [6.2.0] - 2023-09-??

- Added: "Help -> Verify Installation" menu option, to verify that your Randovania installation is correct. This is only present on Windows.
- Changed: Game generation is now up to 150% faster.
- Changed: The resolver now tries otherwise safe actions behind a point of no return before it tries actions that give dangerous resources. This makes the solve faster by avoiding some cases of backtracking.
- Changed: Comments no longer prevent And/Or requirements from being displayed as short form.
- Fixed: Auto Tracker icons that were supposed to be always visible no longer show as disabled.
- Fixed: Opening race rdvgame files from older Randovania versions now works properly. 
- Fixed: Exporting games with hidden Nothing models don't crash during the exporting process anymore.
- Fixed: For macOS, exporting Metroid Prime 2: Echoes games does not require you to run Randovania from within a terminal anymore to see the Mono installation.

### Metroid Dread

- **Major** - Added: Elevator and Shuttle randomizer. The destination is shown on the elevator/shuttle's minimap icon and in the room name, if enabled. This will show different area names to the logic database for some items.
- **Major** - Added: Split beams and missiles. When playing with non-progressive beams or missiles, each individual upgrade provides a unique effect instead of providing the effects of all previous upgrades.
- Added: An in-game icon will appear if the player becomes disconnected from the multiworld server. 
- Changed: The Starter Preset and April Fools 2023 preset now have non-progressive beams and missiles, instead of progressive.
- Changed: Bomb Shields are no longer vulnerable to Cross Bombs.
- Fixed: The door model for certain door types now uses the intended textures correctly.
- Fixed: The save file percentage counter and the per-region percentage counter are now all updated correctly.

#### Logic Database

- Added: Diagonal Bomb Jump in Ferenia - Speedboost Slopes Maze.
- Added: Diagonal Bomb Jump in Burenia - Main Hub Tower Top, to the Missile Tank, using either Gravity Suit or an out of water bomb jump.
- Added: In Dairon - West Transport to Ferenia, use Wave Beam to push the Wide Beam Block from above, without Wide Beam.
- Added: Logic to handle having Ice Missiles without Super Missile.
- Added: In Ghavoran - Teleport to Burenia, Cross Bomb Skip using just Morph Ball to get to and from the Pickup. Rated one level higher than the corresponding usage with Flash Shift or Spin Boost.
- Added: Ledge Warp usage to flip the spinner in Ghavoran next the Transport to Elun, and in Elun to release the X.
- Added: All Chozo-X encounters now have energy requirements.
- Changed: Added Wide Beam to missile farming during Kraid's fight.
- Changed: Fighting Kraid in Phase 2 without going up is moved from Beginner Combat to Intermediate.
- Changed: Fighting Kraid with no energy is now Intermediate Combat. Fighting with 1 Energy Tank is Beginner.
- Changed: Dodging in all Chozo-X fights now has Flash Shift as trivial, Spin Boost with Beginner Combat, and nothing with Intermediate.
- Changed: In Dairon - Teleport to Artaria, breaking the speed blocks is no longer "dangerous". This is done by removing the "Before Event" condition on breaking the blocks from above.
- Changed: In Artaria - Water Reservoir, breaking the blob is no longer "dangerous", as long as Slide is not randomized. This was previously dangerous because there's a connection in EMMI Zone Exit Southwest that makes use of Speed Booster, however, by simply adding a "Can Slide" option on the same condition, the logic now sees the blob as safe.
- Changed: In Burenia: Fighting Drogyga is now only "dangerous" if Highly Dangerous Logic is enabled. This is achieved by adding a Highly Dangerous Logic constraint on all instances where the logic uses "Before Drogyga" on connections in the Underneath Drogyga room.
- Changed: Move victory condition to after Raven Beak, and encode all requirements to finish the escape sequence to that connection. This avoids having a "dangerous" resource at the end of the game.
- Changed: In Burenia - Main Hub Tower Middle, lowering the Spider Magnet Wall is now "dangerous" only when Highly Dangerous Logic is enabled. The connection from the bottom of the room to the Pickup Platform that uses Grapple Movement requires the Spider Magnet Wall to not be lowered now requires Highly Dangerous Logic. The randomizer currently doesn't have the necessary options to make this connection mandatory in any seeds anyway.
- Changed: Most instances of pushing Wide Beam Blocks by using Wave Beam through walls now no longer need Wide Beam. Notable exception is Dairon - West Transport to Ferenia, from below.
- Changed: Boss fight logic using Ice Missile without Super Missile is no longer an option, and effectively requires as many missiles as with normal Missiles.
- Changed: Boss fight logic now understands how damage values work with Split Beams behavior.
  - Affected bosses: Robot Chozo fights, Chozo X fights and Raven Beak.
  - Having only Plasma Beam or only Wave Beam is only used to fight the Robot Chozos, at Combat Intermediate.
  - Having both Plasma Beam and Wave Beam is considered as the same bracket as only Wide Beam.
  - Having Wide Beam and Wave Beam is considered as the same bracket as Wide Beam and Plasma Beam.
- Changed: Exclude Ghavoran door between Flipper Room and Elun Transport Access from being shuffled as a Grapple Beam door in Door Lock rando. This is to enable a Ledge Warp to flip the Spinner from below.
- Changed: In Ghavoran - Flipper Room, rotating the flipper the normal way can now be in logic before having pulled the Grapple Block at Right Entrance or having turned on Power Switch 2 in Dairon, if Transport Randomizer is enabled.
- Changed: Revised logic for fighting Corpius
  - When using missiles without an ammo requirement, the X must not have been released.
  - Using Cross Bomb is moved to Combat Beginner
  - For Missiles, Super Missiles and Ice Missiles, the number of required missiles is reduced by 1, which matches the pre-existing comments. These alternatives remain Combat Intermediate.
  - For Missiles, Super Missiles and Ice Missiles, these can now also be used without combat tricks, but you need 1.5x as many units of Missiles ammo as the combat trick version.
  - Added Storm Missiles.
- Fixed: A typo in the room name Ferenia - East Transport to Dairon has been changed from East Transport to Darion.
- Fixed: In Burenia - Teleport to Ghavoran, to open the Plasma Beam door from below, add requirement to have Plasma Beam. This becomes relevant with Separate Beam Behavior.
- Fixed: In Artaria - Teleport to Dairon, to enter the teleport itself using Wave Beam, add requirements to have Wide Beam and Door Lock Rando being disabled. The former becomes relevant with Separate Beam Behavior.
- Fixed: In Cataris - Kraid Area, when using Wave Beam to fight Kraid from behind, you now also need the rest of the rest of the requirements to fight Kraid.

### Metroid Prime

- Fixed: One-way elevator mode not able to generate
- Fixed: Doors openable underneath blast shields
- Fixed: Doors and Blast shields hurting the player with reflected shots
- Fixed: Starting items getting  ignored when starting in Connection Elevator to Deck Alpha
- Fixed: Skipping the cutscene in Connection Elevator to Deck Alpha also skips item loss
- Fixed: Doors in Omega Research not locking
- Fixed: Elite Control entry Barrier activating again
- Fixed: Hall of the Elders "New Path Opened" HUD Memo not appearing
- Fixed: Some unskippable cutscenes
- Fixed: Removed HUD Memos in Emergency Evacuation Area
- Fixed: Timing of Metroids in Metroid Quarantine A
- Fixed: Stuck camera in control tower
- Fixed: Timing of flying pirates in control tower
- Fixed: Echoes Unlimited Missiles model now appears larger
- Added: More Quality of life improvements over vanilla
  - Colorblind friendlier flamethrower model
  - Power Bombs now have a heat signature
  - Power Conduits activate even if only 1 of 3 wave particles hit
  - Main Quarry power conduit no longer reflects charged wave
  - Added lock to top door during Phazon Elite fight
  - Doors unlock from picking up the artifact item instead of the Phazon Elite dying

#### Logic Database

##### Chozo Ruins

- Added: Reverse Flaahgra in Sun Tower is now logical
- Added: Furnace E Tank Wall Boost Escape
- Added: Transport Access North Wallboost to Hive Totem from Elevator
- Added: Trigger Ghosts from Sun Tower Access without Bombs or Spider

##### Phazon Mines

- Added: Fungal Hall A now has Energy and Combat Logic
- Added: Fungal Hall A SJ Scan Dash Grapple Skip
- Added: Fungal Hall Access NSJ Bombless Escape to Fungal Hall A

##### Phendrana Drifts

- Changed: Phendrana Canyon Pickup NSJ Bombless Triple Boost Adjustments
- Changed: Control Tower Plasma Skip is now Beginner
- Added: Hunter Cave Bunny Hop to reach Hunter Cave Access from Lower Edge Tunnel
- Added: Hunter Cave Slope Jump to reach Chamber Access from Lake Tunnel

##### Tallon Overworld

- Added: Root Cave Climb NSJ Boost Strat

### Metroid Prime 2: Echoes

- Added: New cosmetic suit options. Please note that these suits require the experimental patcher to be enabled.
- Added: The internal game copy is automatically deleted when exporting a game fails in certain situations.

#### Logic Database

- Added: 307 videos to the logic database. see the [Video Directory]
(https://randovania.github.io/Metroid%20Prime%202%20Echoes/) for the full collection. 

##### Temple Grounds

- Added:  NSJ Extended Dash (Expert) to cross Grand Windchamber through the middle platform.

##### Sky Temple Ground

- Removed: Phazon Grounds NSJ, No SA -> Invisibil Objects (Hypermode) or Movement (Expert) and Dark Visor. Doesn't exist.

##### Agon Wastes

- Added: NSJ Extended Dash (Advanced) to reach Temple Access Door in Mining Station A.

##### Sanctuary Fortress

- Added: Extended Dash (Expert) to reach the Scan Post in Watch Station Access from Main Gyro Chamber Door.
- Added: Extended Dash (Expert) to reach Main Gyro Chamber Door in Watch Station Access from the Scan Post Side.
- Added: Workers Path - Screw Attack from Z-Axis (Intermediate) now requires Bomb Space Jump (Intermediate) from Dynamo Works
- Added: Workers Path - Bomb Jump (Advanced) method added to reach cannon NSJ from landing platform

## [6.1.1] - 2023-08-07


- Changed: Improve performance significantly when opening a Multiworld session with long history.
- Changed: Slightly improve performance when opening game details.
- Fixed: The correct error is displayed when the incorrect password is provided for Multiworld Sessions.

### Metroid Dread

- Fixed: The progress bar when exporting no longer reaches 100% earlier than intended in some situations.
- Added: Racetime seeds can now be directly imported into Randovania

## [6.1.0] - 2023-08-02

- **Major** - Removed: Starting sessions is no longer necessary and has been removed as an option. It's now always possible to clear a generated game.
- Added: Importing permalinks and rdvgames in a multiworld session now creates new worlds if missing.
- Added: The Generation Order spoiler now has a field to filter it.
- Added: An "Export Game" button has been added to "Session and Connectivity" tab as a shortcut to export any of your worlds.
- Added: It's now possible to filter the history tab in a Multiworld session.
- Added: Add Ready checkbox for Multiworld sessions.
- Added: A new tool was added to the Pickup tab of Game Details that lets you quickly find in which worlds your pickups are.
- Added: The time a world last had any activity is now displayed in the Multiworld session.
- Added: A toggle for allowing anyone to claim worlds in a Multiworld session.
- Added: Sending pickups to an offline world now updates the auto tracker.
- Added: Warnings now show up in Multiworld sessions if you're not connected to any of your worlds.
- Changed: The popup when replacing a preset for a Multiworld Session now has the same features as the solo game interface.
- Changed: Text prompts now default to accepting when pressing enter.
- Changed: Reorganized the top menu bar. The Advanced menu is now called Preferences, with an Advanced sub-menu. Opening the Login window is now in the Open menu.
- Changed: The handling for presets that can't be loaded have been improved.
- Changed: Finishing a session is now called hiding a session, and now can be undone.
- Fixed: Multiworld now properly respects major/minor configuration of each world.
- Fixed: The generation order for multiworld session now correctly handles any kind of names.
- Fixed: Any buttons for changing presets or deleting worlds are properly disabled when a game is being generated.
- Fixed: Import rdvgames for games that uses certain features, like Sky Temple Keys on Bosses or Metroid DNA in Dread, now works properly.
- Fixed: Session Browser now properly sorts by creation date and user count. It also now properly defaults to showing recent sessions first.
- Fixed: Tracking another user's inventory now properly keeps working after a connection loss.
- Fixed: Sorting the session history and audit log now works properly.
- Fixed: In Multiworld session, the Claim world button is now properly disabled when you don't have permissions.
- Fixed: Changing a preset no longer causes it to lose its position in the tree.
- Removed: Connecting to Dolphin on Linux executable builds is now hidden on known situations that it doesn't work properly.

### Metroid Dread

- **Major** - Added: Multiworld support for Dread.
- Changed: Ryujinx (Legacy) is disabled when auto-tracker support is on, or in a multiworld.
- Fixed: Dairon - Navigation Station North can no longer be assigned a hint, which would then be replaced with DNA Hints.
- Added: A new auto-tracker layout featuring progressive items.
- Added: Custom shields now have alternate and more accessible models, which can be toggled per-shield in Cosmetic Options.

#### Logic Database

- Added: 2 videos to the database
- Added: Slide from right to left in Cataris - Total Recharge Station South.
- Added: Grapple Movement to get from Lower Door to Wide Beam Block Room to Upper Door in Artaria - EMMI Zone Hub.
- Added: Crossing the water gap in Ferenia EMMI Zone Exit East with just Bombs (Hypermode IBJ and DBJ) or Cross Bombs and a Slide Bomb Boost (currently Movement Advanced).
- Added: Use Speed Booster and Gravity Suit to escape Cataris - Kraid Arena after fighting Kraid.
- Added: Using Wall Jump to get past the Flash Shift gate in Burenia - Teleport to Ferenia.
- Changed: Make it possible to get to the Diffusion Beam location without Morph Ball.
- Fixed: Entering Hanubia Orange EMMI Introduction from the right now requires having beaten the Red Chozo.
- Fixed: The Pseudo Wave Beam in Burenia - Burenia Hub to Dairon now correctly requires Wide Beam.
- Fixed: Logic issues surrounding ending the Chain Reaction sequence in Artaria, aka the Vanilla Varia Suit area.
- Removed: In Cataris - Green EMMI Introduction, the advanced Pseudo Wave Beam to break the blob from below is removed.
- Removed: In Ghavoran - Blue EMMI Introduction, the trickless Ballspark to climb the room has been removed.

### Metroid Prime

- Added: Experimental Option - `Skippable` Cutscene Mode. Keeps all cutscenes in the game but makes it so they can be skipped with the START button
- Added: Experimental Option - `Competitive (Experimental)` Cutscene Mode Removes some cutscenes from the game which hinder the flow of competitive play. All others are skippable. This will eventually replace the existing Competitive implementation.
- Added: Introduction of non-critical fixes and improvements to the base game such as fixed sound effects and removed tutorial popups. Those wanting an untainted experience of the vanilla game may still do so at their own risk by activating "Legacy Mode". For technical description of what's changed, see [qol.jsonc](https://github.com/toasterparty/randomprime/blob/randovania/generated/json_data/qol.jsonc)
- Added: Completely overhauled how custom Blast Shields and Doors look
- Added: Morph Ball Bomb and Charge Beam door locks now use Blast Shields so that they only need to be opened once with that weapon
- Added: New "Gamecube" pickup model which acts as a placeholder for all non-nothing items without a suitable model which can be displayed natively
- Added: The "Hints" page in the "Game" window now lists the location of the Phazon Suit hint.
- Changed: Non-NTSC enemies now have their health reset to match NTSC 0-00
- Changed: Blast Shields are much more visible in dark rooms
- Fixed: Random Elevators settings should no longer have mismatches between the UI and the preset regarding which elevators are excluded.
- Fixed: HoTE statue door can now handle a blast shield cover
- Fixed: Old scan points lingering in Door Lock Rando
- Fixed: Door Lock Rando shields now make explosion sounds

#### Logic Database

- Added: 52 videos to logic database, bringing the total available via the [Video Directory](https://randovania.github.io/Metroid%20Prime/) to 276

##### Chozo Ruins

- Added: The Hall of the Elders Ghost Skip from Reflecting Pool Access to reach Crossway Access South, using advanced level tricks.
- Added: Knowledge (Intermediate) for reaching Elder Chamber without fighting the Chozo Ghost.
- Added: Main Plaza - Tree item OoB logic.
- Added: Crossway - Easier boost only method for item.
- Changed: Tower of Light - Reduced gravityless SJ slope jump to tower chamber to Beginner.
- Fixed: Ice Beam has been removed from the connection to Elder Chamber in Hall of the Elders.
- Fixed: The Door in Tower of Light Access that leads to Ruined Shrine is now a normal Door instead of a Wave Beam Door.
- Changed: Ruined Nursery Bombless Standables Logic Adjustments
- Added: Ruined Nursery Bombless w/ Boost strat
- Added: Training Chamber Ghost Skip

##### Phendrana Drifts

- Changed: Quarantine Cave - Various cleanup with Thardus fight logic. Reworked visor requirements. Added Missile strategy (allows Ice Beam only fight logically).
- Added: Added Quarantine Cave NSJ Scan Dash to Q-Mon Tunnel
- Added: Dash to Q Mon from Room Center with SJ
- Added: Reverse Thardus Skip Logic (Scan and Scanless)
- Added: Thardus Hop
- Changed: Ice Ruins West Baby Sheegoth Jump Damage Requirements and Trick Adjustments
- Added: Gravity Chamber Pickup (Missile) NSJ w/o Grapple/Plasma Dash Method and Bombu Method

##### Phazon Mines

- Added: Metroid Hop to reach Missile from Quarantine Access A
- Changed: Various Metroid Quarantine A logic adjustments
- Fixed: NSJ Phazon Processing Center having too few requirements

### Metroid Prime 2: Echoes

- Added: Tracker layout "Debug Info", which also shows details useful for investigating errors.
- Added: The Coin Chest model from multiplayer is now used for offworld items instead of the ETM model.
- Changed: The Power Beam and the Morph Ball now use the Coin Chest model when shuffled, instead of the ETM model.
- Added: 4 new joke hints in the pool.
- Fixed: The gate in Command Center now opens correctly when using the new patcher.
- Fixed: Doors in Venomous Pond can no longer become blast shields.
- Fixed: The door from Sacrificial Chamber Tunnel to Sacrificial Chamber has been excluded from door lock rando.
- Fixed: Random Elevators settings should no longer have mismatches between the UI and the preset regarding which elevators are excluded.

#### Logic Database

- Added: 4 videos to logic database, see the [Video Directory](https://randovania.github.io/Metroid%20Prime%202%20Echoes/) for the full collection

## [6.0.1] - 2023-07-04

- Added: Option for disabling crash reporting and monitoring.
- Added: In multiworld sessions, you're prevented from selecting a preset that is incompatible with multiworld.
- Added: In multiworld sessions, world names must now be unique.
- Changed: The Privacy Policy has been updated to mention crash reporting and monitoring.
- Changed: Tweaked the error reporting for generating and exporting games.
- Fixed: Importing permalinks and spoilers in multiworld no longer fails.
- Fixed: Generation order is no longer hidden when Door Lock is enabled with Types mode.
- Fixed: Pickups providing negative resources can now be sent in multiworld games.
- Fixed: The prompt for a session name no longer deletes spaces at the end, making it easier to split words.
- Fixed: In multiworld sessions, the copy permalink button is properly disabled before a game is available.

## [6.0.0] - 2023-07-03

- **Major** - Multiworld support has been significantly changed! New features include:
  *  Sessions now have Worlds instead of rows with users, and users can be associated with any number of Worlds.
     * This means it's now possible to play a Multiworld entirely solo.
  *  You can connect to one Dolphin and any number of Nintendont at the same time.
  *  Multiple sessions can be opened at the same time.
  *  A session window is no longer required to be kept open. As long as Randovania is connected to a game, the server communication works.
- Added: It's now possible to drag presets directly into the root of the presets.
- Added: The order you place presets when drag and dropping is now saved.
- Added: New command line arguments `--local-data` and `--user-data` to allow configuring where Randovania saves its data.
- Added: New Door Lock rando mode - Types. In this mode, every single door of a type is swapped with another type. Generation times should be fast and be compatible with multiworld.
- Added: Interface to customize preset description.
- Added: It's now possible to save rdvgame files for race games. This is not available for multiworld.
- Added: When editing a Pickup Node, there's now a button to find an unused pickup index.
- Added: When viewing the spoiler log in a Multiworld session, it will now display the names for each world rather than "Player 1", "Player 2", etc.
- Changed: Discord login is now performed via your browser, instead of the Discord client.
- Changed: Door Lock mode Two-way is now named Doors. The functionality is unchanged.
- Changed: Improved preset descriptions, making them significantly simpler.
- Changed: Some preset options which are not ready for wide consumption have been hidden by default. To show all preset options, please select `Advanced > Show Experimental Settings`.
- Changed: In the Data Visualizer, requirements are now displayed using a tree widget, which allows for collapsing the and/or blocks.
- Changed: Optimized the solver by allowing more resources as additional resources, allowing more actions to be skipped until the necessary resources are found.
- Changed: For Multiworld, it's now preferred to have an additional pickups than placing it in another player's game, when there's no locations left in your game.
- Changed: Randovania now internally uses the term `Region` for what used to be called a `World`. This is mostly an internal change.
- Changed: Connecting to Dolphin is now hidden on macOS, as it never was supported.
- Changed: Door Lock rando generation is now up to 50% faster.
- Fixed: Issue where the resolver didn't find the paths that lead to taking the least damage.
- Fixed: The resolver no longer allows events as additional requirements. This fixes a problem that could lead to an event locking itself.
- Fixed: The `database render-region-graph` command now works properly.

### Cave Story

- Nothing.

### Metroid Dread

- **Major** - Added: Random Starting Locations is now supported. This enables all Save Stations, Navigation Stations, and Map Stations as possible starting options.
- Added: New cosmetic option to display Randovania's area names on the HUD, either always or after room transitions.
- Added: Door Lock Randomizer can randomize doors to be weak to Ice Missile, Storm Missile, Diffusion Beam, Bombs, Cross Bombs, Power Bombs.
- Added: New option under "Game Modifications" to choose how inconsistencies in Raven Beak's damage resistance are handled.
- Added: Auto tracker is now supported via a new game connection choice.
- Added: Exporting now checks if the RomFS folder has some required files.
- Changed: The doors in Itorash are now excluded from being shuffled in Door Lock Randomizer.

#### Patcher Changes

- Added: Belated April Fools 2023 preset. Enables door rando by default, as well as some surprise changes to the item pool. Make sure to see what advice ADAM has to give!
- Changed: Pickups can be configured to take away some of an item instead of giving more (e.g. missile tanks could take away missiles when collected).
- Fixed: Using Morph Ball in Proto Emmi sequence no longer crashes the game.

#### Logic Database

- Added: Grapple Movement (Beginner) for going up the left side of Burenia - Main Hub Tower Middle.
- Added: Movement (Intermediate) and Water Bomb Jump (Intermediate) for getting out of the water at the same spot.
- Added: Grapple Movement (Beginner) for the Grapple only method of reaching the Missile Tank in Main Hub Tower Top.
- Added: Use Speed Booster to skip breaking the blob submerged in water in Artaria Early Cloak room, requires Speed Booster Conservation (Beginner).
- Added: Use Flash Shift to go right after getting the pickup in Artaria EMMI Zone Spinner.
- Added: Use Flash Shift and Slide Jump to go from Artaria White EMMMI Arena to the top door to EMMI Zone Spinner.
- Added: A new way to reach the tunnel in EMMI Hub Zone with Spider Magnet, Flash Shift and Single-wall Wall Jump (Advanced).
- Added: Use a Shinespark to climb up from Above Screw Attack Blocks in Burenia Main Hub Tower Bottom with only Gravity Suit.
- Added: Use a Shinespark to climb up from Alcove Across Grapple Block in Burenia Main Hub Tower Bottom with only Speed Booster using Speed Booster Conservation Beginner.
- Added: Use a Shinespark with Gravity Suit to reach Ammo Recharge South at the bottom of Burenia Gravity Suit Tower before the Destroy Gravity Suit Floor event.
- Added: Use Spin Boost And Gravity Suit with different trick strategies to cross the big gap in Burenia Main Hub Tower Middle.
- Added: Use a Shinespark with Gravity Suit to reach the Spider Magnet wall in Burenia Main Hub Tower Middle from the bottom of the room.
- Added: Climb up to the Charge Beam Door in Burenia Main Hub Tower Middle using Gravity Suit and Flash Shift.
- Added: Climb up from the Charge Beam Door in Burenia Main Hub Tower Middle using Gravity Suit, a Slide Jump, Spin Boost and a Wall Jump.
- Added: Allow using Shinesparks in Gravity Suit Tower by storing speed in the upper part of Gravity Suit Room, also when Door Lock rando is enabled.
- Added: Pseudo-Wave Beam to break the blob in Ferenia Wave Beam Tutorial, from the right.
- Added: Use Spider Magnet with Grapple Beam in Ghavoran Spider Magnet Elevator.
- Added: Use Speed Booster to get past the pool of water in Dairon Freezer before turning on the power.
- Added: Various trick alternatives to get past the pool of water in Dairon Freezer with Bomb Jumps.
- Added: Water Bomb Jump in Burenia Underneath Drogyga to get up to the left ledge with Normal Bomb, rated as Intermediate.
- Changed: Wall Jump from Flash Shift for reaching the left Dock to Main Hub Tower Top in Main Hub Tower Middle has been removed; it is now trickless.
- Changed: Wall Jump from Flash Shift for reaching the left Dock to Main Hub Tower Top in Main Hub Tower Middle has been removed; it is now trickless.
- Changed: Avoid treating Gravity Suit as a dangerous resource, by removing the "No Gravity Suit" constraint from the "Perform WBJ" template.
- Changed: Going through Artaria Lower Path to Cataris using Damage Boost no longer requires Morph Ball.
- Changed: Reduced the difficulty of the Wall Jump in Dairon Teleporter to Artaria, to reach the pickup from the teleporter, from Advanced to Intermediate.
- Changed: Using Wall Jump Advanced to climb across Moving Magnet Walls (Small) in Cataris, aka Adam Skip, now correctly requires Spider Magnet.
- Changed: The Upper Tunnel from Burenia Teleport to Ghavoran to Main Hub Tower Middle has been converted from a Morph Ball Tunnel to a Slide Tunnel. In order to use this tunnel with Slide, Gravity Suit is also required.
- Changed: In Burenia Teleport to Ghavoran, using Power Bombs to get back up from Early Gravity Speedboost Room now requires 2 ammo units of Power Bomb. The purpose is to account for using one unit on the way down in the first place.
- Changed: Water Bomb Jump in Artaria First Tutorial, after adding the water has been changed to Infinite Bomb Jump.
- Changed: Infinite Bomb Jump in Artaria Screw Attack Room to jump out of the water under the Recharge Station has been changed to Water Bomb Jump.
- Changed: Water Bomb Jump in Burenia Underneath Drogyga to get the pickup is now Beginner with Cross Bombs.
- Changed: Water Bomb Jump in Burenia Underneath Drogyga to get up to the left ledge with Cross Bomb is now Beginner.
- Changed: Bomb Jumping to the upper part of Ghavoran Map Station Access now requires Water Bomb Jump Intermediate with Normal Bomb and Beginner with Cross Bomb. This was previously trivial with both of those.
- Changed: Bomb Jumping to the upper part of Ghavoran EMMI Zone Exit Southeast with Cross Bombs is changed from trivial to Water Bomb Jump Intermediate.
- Changed: Bomb Jumping to the upper part of Ghavoran EMMI Zone Exit Southeast with Normal Bombs is changed from Infinite Bomb Jump Intermediate to both Water Bomb Jump Intermediate and Diagonal Bomb Jump Intermediate.
- Fixed: Correctly require breaking the blob in Burenia Teleport to Ghavoran to be able to go from Main Hub Tower Middle to Teleport to Ghavoran through the upper Tunnel.
- Fixed: Burenia Hub to Dairon Transport Blob from Below giving the wrong event resource.
- Removed: Use Cross Bombs to skip the blob submerged in water in Artaria Early Cloak room. The point of this connection is to skip breaking the blob, which is no longer dangerous when you have the Morph Ball.

### Metroid Prime

- Changed: Divided the "Other" tab into "Quality of Life" and "Chaos".
- Changed: QoL Game Breaking, QoL Cosmetic, QoL pickup scans, Varia-only Heat Protection and Deterministic RNG settings are now always enabled. A new chaos option "Legacy Mode" has been added as a catch-all replacement, including the PB Refill from 5.8.0.
- Changed: Pickups can be configured to take away some of an item instead of giving more (e.g. missile tanks could take away missiles when collected).
- Removed: One-Way door lock randomizer has been removed. This has actually been the case since 5.3.0!
- Fixed: The "Unlock Save Station doors" option should now correctly unlock them.

#### Logic Database

##### Chozo Ruins

- Changed: Reorganized Morph Ball pickup in Ruined Shrine to better fit database good practices.

### Metroid Prime 2: Echoes

- **Major** - Added: Door Lock randomizer has been added. Note that this feature requires enabling the new patcher.
- Added: New random elevators mode: Shuffle Regions. In this mode, we keep the game world consistent by shuffling the regions around Temple Grounds, and then changing the elevators to match. See [this map](randovania/data/gui_assets/echoes_elevator_map.png) for reference.
- Added: When the new patcher is enabled, Security Station B starts in the post-Dark Samus appearance. This change is supported by logic.
- Changed: Pickups can be configured to take away some of an item instead of giving more (e.g. missile tanks could take away missiles when collected).
- Changed: When the new patcher is enabled, some cosmetic effects are removed from Torvus Temple in an attempt to make it crash less.
- Changed: For Multiworld ISOs, the game name now mentions the session name and world name.
- Removed: The elevator sound effect removal is no longer an option and is now automatically enabled in the appropriate circumstances.
- Fixed: The progress bar when exporting a seed is now much more accurate.

#### Logic Database

- Fixed: Re-Added Vanilla Method to access Storage C to logic.
- Changed: Movement trick level for reaching the door to Security Station B from Bioenergy Production with a NSJ Screw jump extension from Advanced to Beginner.
- Changed: Combat/Scan Dash trick level for reaching the door to Security Station B from Bioenergy Production with a Scan Dash from Expert to Intermediate.
- Added: 142 videos to the logic database
- Added: Method to climb Forgotten Bridge with Jump Off Enemy (Advanced)
- Added: Scan Dash to grab the half pipe item in Dark Torvus Arena with Combat/Scan Dash (Intermediate)
- Added: Method to collect the pickup in Reactor Core using the top Rezbit, Bombs, Bomb Space Jump (Advanced), Standable Terrain (Advanced), Movement (Advanced), and Jump Off Enemies (Expert).
- Added: Method to reach the top cannon in Sanctuary Entrance using Bombs, Space Jump Boots, Bomb Space Jump (Advanced), and Standable Terrain (Advanced).
- Added: Method to collect the pickup in Abandoned Worksite using just Screw Attack, and Screw Attack into Tunnels/Openings (Advanced).
- Added: Method to collect the pickup in Bioenergy Production using Boost Ball, Spider Ball, Screw Attack, and Movement (Advanced).

## [5.8.0] - 2023-06-05

- Added: It's now possible to save rdvgame files for race games. This is not available for multiworld.
- Changed: Use the user's new discord display name instead of their username, for users that migrated.
- Fixed: Batch generation now properly prevents Windows from going to sleep.

### Metroid Prime

- Fixed: Generator unable to pass through one-way permanently locked doors such as the ones in uncrashed Frigate
- Fixed: Exporting games with both Door Lock Rando and Room Rando will now preserve both modifications
- Added: Missile Stations refill Power Bomb. In this version, this is always enabled.

#### Logic Database

- Added: 55 videos to logic database, bringing the total available via the [Video Directory](https://randovania.github.io/Metroid%20Prime/) to 224

##### Tallon Overworld

- Added: Biotech Research Area 1 - Easier gravityless NSJ method from room center to Deck Beta Security Hall
- Added: Root Cave - L-Jump method to reach upper area

#### Magmoor Caverns

- Added: Twin Fires Tunnel - Transport to Talon -> Twin Fires, NSJ & SJ dashes now require standable terrain

##### Phendrana Drifts

- Added: Hunter Cave - Lower Edge Tunnel -> Hunter Cave Access, NSJ requires a slope jump or bomb jump after the grapple point to reach the platform with the doors.
- Added: Hunter Cave - Hunter Cave Access -> Lower Edge Tunnell, NSJ requires an L-Jump to reach the platforms across the water without falling in. Added Gravity logic if falling in (matches Lake Tunnel -> Lower Edge Tunnel).

##### Phazon Mines

- Fixed: Fungal Hall B - Scan dash method now requires scan visor
- Fixed: Ventillation Shaft - Combat dash to climb room now requires door lock rando to be off

## [5.7.0] - 2023-05-05

- Added: Skip usual Door Lock randomizer logic when the only valid lock option is unlocked doors.
- Added: When major/minor mode is enabled, the count of majors and minors is also displayed next to how many items are the in the pool.
- Fixed: Unsupported features are now disallowed from use in Multiworld sessions.

### Cave Story

- Fixed: Exporting on Linux no longer fails due to Rest Area in Plantation using "lounge" instead of "Lounge".

### Metroid Dread

- Fixed: All pickups in the pool are now correctly assigned major or minor.

#### Logic Database

- Fixed: Experiment Z-57's pickup is now a major item location in Major/Minor split.

### Metroid Prime

- Added: Selecting an ISO that isn't for Metroid Prime is now explicitly refused when exporting.
- Fixed: All pickups in the pool are now correctly assigned major or minor.
- Fixed: Room Rando no longer overrides the results of Door Lock Rando when exporting.

#### Logic Database

- Fixed: The Artifact of Truth pickup is now a major location for Major/Minor split.

### Metroid Prime 2: Echoes

- Added: Selecting an ISO that isn't for Metroid Prime 2 is now explicitly refused when exporting.
- Fixed: Energy Tanks are now considered major items in Major/Minor split.

## [5.6.1] - 2023-04-??

- Nothing.

## [5.6.0] - 2023-04-02

- Added: Trick Details popup now lists the usages in each area.
- Added: Opening the Data Visualizer from the Trick Details while customizing a preset now automatically configured the trick filters based on the preset being edited.
- Changed: Setting trick filters in the Data Visualizer based on a preset now sets all tricks, even those at disabled.
- Changed: Optimize Solver by choosing actions in a smarter order. Prefer actions of types that are likely to progress th. Postpone dangerous actions. This should make the solver able to validate seeds where it previously timed out. Solving should in general be faster in general.
- Fixed: Solver bug that made it unable to detect dangerous actions, which could result in some possible seeds being considered impossible.
- Fixed: Searching for Multiworld sessions by name is no longer case sensitive.

### Metroid Prime 2: Echoes

#### Logic Database

- Added: Proper combat requirements for the Amorbis fight.
- Removed: Incorrect and improper connections to and from the Amorbis fight.

### Metroid Prime

#### Logic Database

- Added: 48 videos to logic database, bringing the total available via the [Video Directory](https://randovania.github.io/Metroid%20Prime/) 216

### Metroid Dread

#### Logic Database

- Added: Use Flash Shift and Spin Boost with Wall Jump (Beginner) in Burenia Main Hub Tower Bottom to reach the tunnel.
- Changed: The logic for Spin Boost Room in Ghavoran now requires either the template to fight the Chozo X or Highly Dangerous logic to climb out of the room.
- Changed: Simplified various database connections.
- Changed: All three kinds of Chozo X fights now consider Use Spin Boost a valid means of dodging.
- Fixed: Missile ammo requirement when fighting Chozo X with Storm Missile. The numbers were previously too high and the numbers with and without the combat trick were swapped.
- Fixed: Resolve bug with fighting the Twin Robots fights, where to fight them using only missiles for damage always required both the expert level combat trick and the 153 missiles that are intended for trickless.
- Fixed: Add missing fight requirement to fight the Chozo X in Elun when entering the arena from the left.
- Fixed: Add missing requirement to release the X before leaving Elun.

## [5.5.1] - 2023-02-28

- Added: Game Details now contains a tab describing all door locks, when Door Lock rando is enabled.
- Changed: Certain spoiler tabs in Game Details now only show up when relevant, such as Elevators spoiler only when elevators are shuffled.
- Changed: Generation Order in Game Details is now hidden when there's incompatible settings, such as Door Lock rando.
- Changed: A nicer error message is now given when generating with a preset with configuration errors, such as no starting locations.
- Changed: A nicer error message is now given when an error occurs when loading a game layout file.
- Fixed: Customizing an included preset should properly place the resulting preset nested to that preset.
- Fixed: Customizing a preset should no longer reset where it's been placed at.
- Fixed: Generated games now keep track of extra starting pickups instead of starting items, fixing some cases you'd start with the middle of a progressive chain.
- Fixed: Changing trick filters in the Data Visualizer no longer resets the selected connection.
- Fixed: Using trick filters in the Data Visualizer no longer unnecessarily expands templates or remove comments.
- Fixed: Using trick filters in the Data Visualizer now properly removes extra requirements when tricks are removed.
- Fixed: Hiding the pickup collection message now correctly works for other player's pickups in a multiworld.

### Metroid Prime

#### Patcher Changes

- Fixed: Several soft-locks and janky cutscenes when shuffling the Essence elevator
- Fixed: Research Lab Aether wall not breaking when approached from behind (QoL Game Breaking)
- Fixed: Watery Hall lore scan being replaced with QoL Scan Point text
- Fixed: Escape sequence counting up instead of down
- Fixed: Small Samus spawning in ship instead of on top
- Added: Ridley shorelines, biotech research 2, and exterior docking hangar actors now scale with boss size

#### Logic Database

##### Tallon Overworld

- Fixed: Landing Site - PAL SJF is now only logical if Dock Rando is disabled
- Added: Life Grove - Alternate method to skip Bombs and SJ (Scan Dash Expert) to reach item *Found by Vertigo*
- Added: Life Grove - Trick to skip wallboosts when also skipping SJ and Bombs *Found by Vertigo*

##### Chozo Ruins

- Changed: Main Plaza - Lowered Half-Pipe roll-in to Expert ([See Video](https://youtu.be/ne8ap0xa_UE))
- Changed: Ruined Shrine - Wave door to half-pipe item is now L-Jump instead of R-Jump
- Added: Hive Totem - Fight Skip Intermediate Combat Dash
- Added: Hive Totem - Fight Skip "TAS Walk" Advanced Movement+Knowledge
- Added: Crossway Access West - Advanced Standable Terrain (Skips Morph) *Found by toasterparty*

##### Magmoor Caverns

- Fixed: Twin Fires Tunnel - Combat dash is now only logical if Dock Rando is disabled
- Added: Monitor Station - NSJ Heat Run Expert *Found by JustinDM*
- Added: Twin Fires Tunnel - NSJ Bunny Hop Expert Movement *Found by JustinDM*

##### Phendrana Drifts

- Changed: Quarantine Cave - More detailed Thardus Fight requirements (e.g. Plasma Beam, PBs, Boost)
- Changed: Labs - More detailed combat requirements
- Added: Chozo Ice Temple - Expert NSJ Bombless Climb *Found by MeriKatt*
- Added: Quarantine Cave - Thardus Skip Hypermode Slope Jump *Found by JustinDM*
- Added: Quarantine Cave - Expert R-Jumps to skip grapple *Found by toasterparty*
- Added: Control Tower - SJ/DBJ/BSJ/Wallboost tricks(s) to skip fight both ways
- Added: Transport to Magmoor Caverns South - Alternate NSJ Spider Skip BSJ Advanced *Found by Cyberpod*

##### Phazon Mines

- Fixed: Mine Security Station - Starting Room/Elevator doesn't account for doors locking
- Fixed: Mine Security Station - Entering from Storage Depot A doesn't check for lowered barrier
- Fixed: Metroid Quarantine A - Wallboost doesn't require Spider Ball
- Added: Main Quarry - Intermediate Wallboost to skip Bombs for item
- Added: Main Quarry - Intermediate Knowledge+Movement to skip Bombs for item *Found by toasterparty*
- Added: Metroid Quarantine A - Advanced Dashes to skip PBs
- Added: Metroid Quarantine A - Alternate R-Jump from item to door
- Added: Metroid Quarantine A - NSJ Expert Dashes from item to door
- Added: Fungal Hall Access - NSJ Advanced BSJs *Found by JustinDM*

### Metroid Prime 2: Echoes

- Added: Updated A-Kul's scan with the 2022 Echoes Randomizer tournament winner.
- Added: When the experimental patcher is enabled, Dynamo Chamber and Trooper Security Station now start in post-layer change state.

### Metroid Dread

- **Major** - Added: Door Lock randomizer has been added. In this mode, the weapons needed to open doors in the game are also changed, with full support of our logic database.
- Added: A new cosmetic option for adding an in-game death counter to the HUD.
- Added: Exporting with a custom path now checks for conflicts with the input path.
- Fixed: Ryujinx no longer hangs when stopping emulation.

## [5.5.0] - Skipped

## [5.4.1] - 2023-02-16

- Added: Linux releases are now also published to Flathub.
- Fixed: Canceling the prompt from "View previous versions" no longer causes an error.

## [5.4.0] - 2023-02-06

- Added: Experimental generation setting for staggering the placement of selected pickups.
- Added: Experimental generation setting for removing redundant possible actions.
- Added: Automatic reporting of exceptions for the client, and monitoring for requests to the server.
- Added: New pixel icons for Prime 1 & 2 autotracker
- Added: New 8x3 layouts for all Prime 1 & 2 autotracker styles
- Fixed: The minor/major split setting is obeyed much more accurately by the generator.
- Fixed: Starting with ammo no longer causes all requirements for that ammo to be ignored.
- Fixed: The generator no longer attempts placing pickups based on alternatives to satisfied requirements, such as Missile Expansions for Quadraxis while already having Light Beam.
- Fixed: Minor typos in the UI are fixed.
- Fixed: Canceling certain actions will no longer cause the UI to react as if it were an error.
- Changed: Unsupported features are now restricted to dev builds.
- Changed: Requirements where different amount of the same item, such as both Missile = 5 and Missile = 1, are expected are now properly simplified.

  This results in certain pickup combinations no longer being considered for placement in the generator, such as Sunburst for unlocking the Industrial Site from behind.

### Metroid Prime

- Changed: All included presets now have "Unlocked Save Station doors" enabled.
- Changed: "Unlocked Save Station doors" no longer remove the lock in Chozo Ruins - Save Station 3.

#### Patcher Changes

- Added: CGC Tournament Winners to Artifact Temple lore scan
- Fixed: Chapel IS giving the player lightshow on 2nd pass
- Fixed: Items in every room incompatibility with shuffled essence elevator
- Changed: Always apply Elite Quarters item softlock patch regardless of cutscene skip mode

#### Logic Database

- Fixed: Collecting the Missile Expansion in Burn Dome before the fight no longer causes the generation to fail.

### Metroid Prime 2: Echoes

- Changed: Inverted Aether is now an unsupported feature.

### Metroid Dread

- Fixed: Energy Parts are now considered minor items, and Missile+ Tanks are now considered major items.

#### Patcher Changes

- Changed: Main Power Bomb has a different color than Power Bomb tanks
- Changed: Cutscene in Hanubia - Tank Room was removed because it teleports the player to the lower section, which can softlock the player
- Fixed: You now retain Drogyga's and Corpius's item if you reload checkpoint after defeating them. This eliminates a way of rendering a seed impossible to complete.

#### Logic Database

- Added: New trick "Flash Shift Skip" to account for skipping Flash Shift gates.
- Added: Traverse to the bottom of Ferenia: Space Jump Room Access with some more options.
- Added: Pseudo-Wave Beam (Beginner) for the two blobs in Cataris - Teleport to Dairon.
- Added: Water Bomb Jump to reach the item in Cataris - Teleport to Dairon without Gravity Suit.
- Added: Flash Shift (Intermediate), Morph Ball (Intermediate), and Spin Boost (Beginner) wall jumps for climbing up Experiment Z-57's arena.
- Added: Spin Boost and Slide Jump (Beginner) for climbing the upper part of Experiment Z-57's room.
- Added: Speed Booster Conservation (Intermediate) for climbing to either the top platform or Double Obsydomithon Room in Cataris - Teleport to Artaria (Blue).
- Added: Grapple Movement (Beginner) to climb Cataris - Moving Magnet Walls (Tall).
- Added: Flash Shift (Intermediate), Morph Ball (Advanced), and Spin Boost with Spider Magnet wall jumps to climb Cataris - Moving Magnet Walls (Tall).
- Added: Speed Booster Conservation (Beginner) to collect the lower item in Cataris - Teleport to Ghavoran without Gravity Suit.
- Added: Damage Boost (Intermediate) for reaching the teleport in Cataris - Teleport to Ghavoran with Spider Magnet.
- Added: "Adam Skip" added to logic as Wall Jump (Advanced) in Cataris - Moving Magnet Walls (Small).
- Added: Space Jump method of Cross Bomb Skip (Hypermode) to skip needing Speed for the item in Cataris - EMMI Zone Item Tunnel.
- Added: Spin Boost Movement (Intermediate) and Speed Booster Conservation (Beginner) for getting up Hanubia - Central Unit without Space Jump or Infinite Bomb Jump.
- Added: Spin Boost method to climb Hanubia - Escape Room 3.
- Added: Morph Ball Single-Wall Wall Jumps to get to the Nav Station in Itorash - Transport to Hanubia.
- Added: Flash Shift Skip (Intermediate) with Bombs to skip the Flash Shift gate in Teleport to Ferenia.
- Added: Aim Down Clips (Intermediate/Advanced) to go to and from Storm Missile Gate Room without Morph Ball.
- Added: Shine Sink Clip/Aim Down Clip (Intermediate) and Speed Booster Conservation (Advanced) to reach the bottom of Teleport to Ghavoran from the top level.
- Added: Aim Down Clip (Expert) to reach the blobs in Gravity Suit Tower from the top level.
- Added: Aim Down Clip (Intermediate) in Main Hub Tower Middle to Main Hub Tower Bottom.
- Added: Shine Sink Clip/Aim Down Clip (Intermediate) in Gravity Suit room top door to bottom door.
- Added: Climb Golzuna Tower using Spin Boost and Flash Shift using Wall Jump (Intermediate).
- Added: Movement (Intermediate), Simple IBJ, or Spin Boost to reach top tunnel in Vertical Bomb Maze.
- Added: Flash Shift Skip (Beginner) in Purple EMMI Introduction; (Intermediate) with normal bombs.
- Added: Moving from Ferenia - Transport to Ghavoran to Pitfall Puzzle Room with Spin Boost, Flash Shift, or Speed Booster.
- Added: Using Normal Bomb Jump with a Cross Bomb at the top, for sideways movement, to reach the item in Artaria Proto EMMI Introduction.
- Changed: Increased difficulty of Flash Shift Wall Jump to reach the Raven Beak elevator from Intermediate to Advanced.
- Changed: Simplified many room nodes and connections.
- Changed: Shine Sink Clip in Main Hub Tower Middle to Main Hub Tower Bottom is now Intermediate (from Expert).
- Changed: Using Flash Shift to collect the fan pickup in Burenia Hub to Dairon is now Advanced (from Beginner).
- Changed: All three fan skips are now classified as Movement instead of Infinite Bomb Jump.
- Changed: Convert most of the harder IBJ instances to new Diagonal Bomb Jump trick.
- Changed: Increase difficulty of the few harder IBJs that weren't changed to Diagonal Bomb Jumps. This should better reflect the fact that Intermediate IBJ is applied for performing Simple IBJ with Normal Bombs.
- Fixed: Correctly require Morph Ball in all cases where Power Bombs are used.
- Fixed: Replace some instances of Beginner Infinite Bomb Jump in Ferenia with the Simple Infinite Bomb Jump template. This ensures that the missing bomb or cross bomb item is required.
- Fixed: Reaching the upper tunnel in Ferenia - Speedboost Slopes Maze properly accounts for the ability to destroy the beamblocks using Wave Beam, Diffusion Beam, explosives, or Movement (Beginner)
- Fixed: Usage of Infinite Bomb Jump in Ferenia Separate Tunnels Room now correctly requires the respective Bomb type. The trick is now set at different difficulty depending on which bomb type is being used.
- Removed: Infinite Bomb Jump for reaching Wave Beam Tutorial from the cold rooms.
- Removed: Shinespark in Ghavoran Total Recharge Station North. This one requires either short boost or charging speed in the room to the left. Removing this for now.

## [5.3.0] - 2023-01-05

- Added: You can now open a tracker for other player's inventories in a multiworld session.
- Changed: LogbookNodes are now called HintNodes.

### Metroid Prime

#### Patcher Changes

- Fixed: Spring ball has been nerfed to prevent abusing steep terrain marked as standable.
- Fixed: Spring ball cooldown is now properly reset when morphing/unmorphing.
- Fixed: Vanilla blast shields not being removed in door lock randomizer.

### Metroid Prime 2: Echoes

- Changed: The Auto Tracker icon for Spider Ball now uses the Dark Suit model instead of the Prime 1 model.

#### Logic Database

- Changed: Sand Processing - Screw Attack clip to access the halfpipe from Main Reactor side without Missiles is now Intermediate and without Space Jump (from Expert).
- Fixed: Main Gyro now properly accounts for solving the puzzles.

### Metroid Dread

#### Patcher Changes

- Fixed: Incorrect color during animation of killing an EMMI.

#### Logic Database

- Added: Climbing Z-57 Arena with Spin Boost and Ice Missiles (Beginner).
- Changed: Major/Minor Item Location Updates: Energy Tanks -> Major, Energy Parts -> Minor, Drogyga -> Major, Missile+ Tanks -> Major
- Removed: Water Bomb Jump in Ghavoran - Map Station Access Secret.

## [5.2.1] - 2022-12-01

- Fixed: Exporting Metroid Prime 2 when converting Metroid Prime models now works.
- Fixed: Experimental Metroid Prime 2 patcher no longer errors with some settings.

## [5.2.0] - 2022-12-01

- Added: Help -> Dependencies window, to see all dependencies included in Randovania, including their versions and licenses.
- Added: A warning is now displayed when using presets with unsupported features enabled. These features are not present in the UI.
- Added: When the generated game fails due to the solver, you're now offered to retry, cancel or keep the generated game.
- Changed: Experimental games are no longer available on stable versions.
- Fixed: Solver debug now contains previously missing rollback instances.

### Cave Story

- Nothing.

### Metroid Dread

- Added: The Power Beam tiles in the Artaria EMMI Zone Speed Boost puzzle have been changed to Speed Boost tiles to prevent softlocks.
- Added: Entering Golzuna's arena without releasing the X displays a message explaining why the boss won't spawn.
- Added: All doors locked while fighting an EMMI now unlock immediately upon defeating it.
- Changed: Exporting for Ryujinx now also utilizes the Dread Depackager, for a smaller mod size. This requires an up to date Ryujinx.
- Fixed: You now retain Kraid's item if you reload checkpoint after defeating him. This eliminates a way of rendering a seed impossible to complete.

#### Logic Database

- Added: New Highly Dangerous Logic setting for enabling situations that may be unrecoverable upon saving.
- Added: Cross Bomb alternative for crossing Flash Gates.
- Added: Pseudo-wave beam trick for destroying the bottom blob in Cataris' Central Unit Access.
- Added: Traversal through Ghavoran Total Recharge Station North without Morph Ball, before pulling the grapple block, by destroying the left Enky.
- Changed: Cataris' Thermal Device Room North now forces picking the Energy Tank pickup and the Magnet Wall Thermal Device event before going to the Final Thermal Device, or uses Highly Dangerous Logic.
- Changed: Removed the Cataris EMMI Zone Door Trigger event now that the door remains unsealed.
- Fixed: Going to the red teleporter in Cataris no longer forces needing to use bombs.

### Metroid Prime

- Fixed: The infinite scanning bug has been fixed.

### Metroid Prime 2: Echoes

- Added: A new experimental option, Inverted Aether. In this mode, it's the Light Aether atmosphere that is dangerous! All safe zones are moved to Light Aether, but that's not enough so it's still extremely dangerous. This mode has no logic.

#### Logic Database

- Added: Intermediate Slope Jump and Intermediate Wall Boost to get next to the pickup in Communication Area.
- Added: Beginner Movement for crossing Hall of Combat Mastery from the Portal Side with NSJ Screw Attack after the tunnel is destroyed.
- Changed: Standable Terrain to reach the upper Command Center Access door in Central Mining Station with Space Jump and Screw Attack has had its difficulty decreased from Intermediate to Beginner.

## [5.1.0] - 2022-10-01

- Added: You can now view past versions of the presets and revert your preset to it.
- Added: A Playthrough tab where you can run the validator has been added to the Game Details window.
- Added: Deleting a preset now has a confirmation dialog.
- Added: A development mode for permalinks, to help investigate issues.
- Changed: Discord slash command for FAQ has better usability on mobile.
- Changed: The parent for a preset is now stored in your preferences, instead of in the preset itself.
- Fixed: The solver can no longer consider collecting a location a requirement to collecting itself. This is a regression from 4.3.0.

### Discord Bot

- Added: `/website` command that gives instructions to where Randovania's website is.
- Changed: `/randovania-faq` is now just `/faq`.
- Changed: `/database-inspect` is now just `/database`.

### Cave Story

- Nothing.

### Metroid Dread

- Fixed: The target DNA count is no longer limited to 6 when modifying an existing preset, or changing tabs.
- Fixed: Exporting multiple games at once is not properly prevented with an error message. It was never possible and fail in unclear ways.

#### Logic Database

- Added: Event in Underlava Puzzle Room 2 for breaking the speed blocks so that going between the two parts can be accounted for
- Added: Event for the trigger that reopens the door to Central Unit Access, allowing it logical to go back through
- Added: Other various methods of going through rooms
- Added: New Diffusion Abuse trick for pushing Wide Beam blocks and activating the lava buttons in Cataris.
- Added: Cross Bomb Skip (Advanced) for Dairon's Cross Bomb Puzzle Room item
- Added: Power Bombs method for the Speed Booster Conservation for Dairon's Cross Bomb Puzzle Room item
- Changed: Separated the First Tunnel Blob event into two to account for Diffusion/Wave not needing to be in the tunnel
- Changed: Deleted some unnecessary tile nodes
- Changed: Various instances of Wall Jump (Beginner) to trivial
- Changed: Some Grapple options to include Grapple Movement
- Changed: Some Movement tricks to Climb Sloped Tunnels
- Changed: Some Movement tricks to Skip Cross Bomb
- Changed: Rotating the spinner in Ghavoran - Flipper Room now requires either pulling the grapple block in Right Entrance, or activating the Freezer in Dairon.
- Changed: Allow pickup in Ghavoran Elun Transport Access by charging speed via navigation room
- Changed: Help solver by adding Morph Ball requirment on connections to event to flip the spinner in Ghavoran Flipper Room
- Changed: Shooting occluded objects requires at least Intermediate Knowledge
- Fixed: Accounted for whether the player could have Varia or not when trudging through lava
- Fixed: Accounted for the upper parts of Thermal Device Room North being heated without pressing the lava button
- Fixed: Ghavoran Orange backdoor properly connects to Above Pulse Radar
- Fixed: Purple EMMI Arena properly accounting for Gravity Suit to climb the tower.
- Fixed: Ferenia - Space Jump Room Access properly requires a way of destroying the blocks to get to the lower door.
- Changed: Collecting the item in Burenia - Underneath Drogyga before flooding the room by defeating Drogyga now requires Highly Dangerous Logic to be enabled.

### Metroid Prime

- Fixed: Shuffle Item Position is now properly randomized, along with other things shuffled patcher-side.
- Added: You may now force all Save Station doors to be blue, improving QOL for both random start and door lock rando.

### Metroid Prime 2: Echoes

- Fixed: Exporting multiple games at once is not properly prevented with an error message. It was never possible and fail in unclear ways.
- Added: The winners of the Cross-Game Cup have been added to A-Kul's scan.

## [5.0.2] - 2022-09-19

### Metroid Dread

- Fixed: Exporting Metroid Dread games on the Linux builds no longer causes an error.
- Added: FAQ entry about Speed Booster/Phantom Cloak/Storm Missile not working.
- Added: FAQ entry about Golzuna and Experiment Z-57 spawn conditions.
- Added: FAQ entry about the Wide Beam door in Dairon - Teleport to Cataris.

## [5.0.1] - 2022-09-12

- Fixed: The README and front page now lists Metroid Dread as a supported game.

### Metroid Dread

- Fixed: The differences tab no longer mentions Kraid and Corpius checkpoints being removed, as that's not a thing.
- Fixed: Missing credits in Randovania itself for SkyTheLucario's new map icons.

## [5.0.0] - 2022-09-10

- **Major** - Added: Metroid Dread has been added with full single-player support.
- **Major** - Added: An installer is now provided for Windows. With it rdvgame files are associated to open with Randovania, for ease of use. A shortcut for opening just the auto tracker is also provided.
- **Major** - Changed: The UI has been significantly revamped, with each game having their own section and an easy to use selector.
- Changed: The multi-pickup placement, using the new weighting, is now the default mode. The old behavior has been removed.
- Changed: Error messages when a permalink is incompatible have been improved with more details.
- Changed: The Customize Preset dialog now creates each tab as you click then. This means the dialog is now faster to first open, but there's a short delay when opening certain tabs.
- Changed: Progressive items now have their proper count as the simplified shuffled option.
- Fixed: Hints can now once again be placed during generation.
- Fixed: Exceptions when exporting a game now use the improved error dialog.
- Fixed: Gracefully handle unsupported old versions of the preferences file.
- Fixed: Excluding all copies of a progressive item, or the non-progressive equivalent, no longer hides them from the editor.
- Fixed: Changing the selected backend while it's being used should no longer cause issues.
- Fixed: Unexpected exceptions during generation now properly display an error message.
- Fixed: Trick usage in preset summary now ignores tricks that are hidden from the UI.
- Fixed: /database-inspect command no longer shows EventPickup nodes.
- Fixed: Data Editor is now correctly named Data Editor instead of Data Visualizer.

### Cave Story

- The hints fix affects Cave Story.

### Metroid Prime

- **Major** - Added: Enemy Attribute Rando. Enemy stat values such as speed and scale can be randomized within a range you specify.

### Metroid Prime 2: Echoes

- The hints fix affects Metroid Prime 2: Echoes.

## [4.5.1] - 2022-08-03

- Fixed: The History and Audit Log are now properly updated when joining a game session.
- Fixed: Your connection state is properly updated when joining a game session.

## [4.5.0] - 2022-08-01

- Added: Preferences are now saved separately for each version. This means newer Randovania versions don't break the preferences of older versions.
- Added: Exporting presets now fills in default file name.
- Added: Logging messages when receiving events from the server.
- Changed: Internal changes to server for hopefully less expired sessions.
- Fixed: The discord bot no longer includes the lock nodes.

### Cave Story

- Nothing.

#### Patcher Changes

- Nothing.

#### Logic Database

- Nothing.

### Metroid Prime

- **Major** - Added: Door lock rando. Door locks can now be randomized, with many options to fine-tune your experience. This feature is incompatible with multiworld.
- **Major** - Added: Option to show icons on the map for each uncollected item in the game under "Customize Cosmetic Options..."

#### Patcher Changes

- Fixed: Exporting with `QoL Cosmetic` disabled
- Fixed: Zoid's deadname appearing in credits
- Changed: Patches now consume fewer layers on average

#### Logic Database

- Fixed: Phazon Mining Tunnel now accounts only for Bombs when coming from Fungal Hall B
- Fixed: The Central Dynamo drone event is now accounted for to go through Dynamo Access
- Added: Beginner Wall Boost to lock onto the spider track in Metroid Quarantine A
- Added: Advancing through rooms containing Trooper Pirates now requires either the proper beam(s), basic defensive capabilities (varies slightly by room), or Combat (Intermediate) where appropriate
- Added: Advancing through rooms containing Scatter Bombus now requires Morph Ball, Wave Beam, Movement tricks, or basic defensive capabilities

### Metroid Prime 2: Echoes

- Nothing.

#### Patcher Changes

- Nothing.

#### Logic Database

- Nothing.

## [4.4.2] - 2022-06-05

- Fixed: Generating multiworld games where one Prime 1 player has item in every room while another Prime 1 player doesn't now works properly.
- Fixed: It's no longer possible to configure more than 99 shuffled copies of a major item, as that causes errors.
- Fixed: Using a trick to break a door lock is now properly displayed in the UI.
- Fixed: The description for expansions now mention they can be logical with multi-pickup placement.
- Fixed: The change log tab no longer causes the window to have absurd sizes on macOS.
- Removed: The broken option for enabling required mains for Metroid Prime 1. It was non-functional and incorrectly displayed.

## [4.4.1] - 2022-06-04

- **Major** - Added: When using multi-pickup placement, expansions are now considered for logic.
- Added: New experimental option for a different algorithm for how the generator weights locations for multi-pickup placement.
- Added: "Generate Game" tab now remembers which games and presets were expanded or collapsed.
- Added: The Game Session Window now has a counter for how many pickups it's currently trying to send to the server.
- Changed: Considerable more effort is made to keep hints relevant if there isn't enough things to be hinted in a game.
- Changed: Reduced the lag you get the first time you open the Games tab.
- Changed: Optimized the game generation. As example, Echoes' Starter Preset is 45% faster.
- Changed: Optimized the game validation. As example, Echoes' Starter Preset is 91% faster.
- Changed: The algorithm for how locations lose value over generation has changed. This should have bigger impact in big multiworlds.
- Changed: It's now possible to login again directly in the Game Session Window.
- Removed: The server and discord bot are entirely removed from the distributed executables, reducing its size.
- Removed: Metroid Dread is no longer available in releases, as it was never intended to be considered stable.
- Removed: All auto trackers based on pixel art style were removed by request of their artist.
- Fixed: The "Spoiler: Pickups" tab no longer shows locations that aren't present in the given preset.
- Fixed: The Game Session Window now better handles getting disconnected from the server.

### Cave Story

- Fixed: Hint Locations tab in Help no longer has an empty column named "2".

#### Patcher Changes

- Nothing.

#### Logic Database

- Nothing.

### Metroid Prime

- Added: "Cosmetic" option to force Fusion Suit
- Changed: Converting models from Echoes now always needs to be provided with an ISO.

#### Patcher Changes

- **Major** - Added: Models for Echoes' translators and split beam ammo are now also converted to Prime.
- Fixed: Spawning in Elite Quarters after killing OP no longer spawns the player OoB
- Fixed: Ridley boss random size on PAL/NTSC-J and Trilogy
- Fixed: Many rooms which, when submerged, the water box would be misaligned with the bounding box
- Fixed: Certain rooms where item position randomizer biased towards one side or OoB entirely
- Added: Results screen now shows Randovania version and seed hash

#### Logic Database

- Fixed: Gravityless SJ strat for Cargo Freight Lift to Deck Gamma is no longer dangerous
- Fixed: Main Plaza NSJ Grapple Ledge dash now correctly uses the Wasp damage boost method
- Fixed: Hall of the Elders Boost IUJ typos- BSJ is now IUJ and Combat is now Combat/Scan Dash
- Added: Thardus is now logical if you only have Thermal Visor with the Invisible Objects trick set to Intermediate
- Added: Flaghra now accounts for defeating it both before and after triggering the fight
- Added: Method to reach Main Quarry's crane platform with just Grapple Beam and Beginner Movement
- Added: Method to reach Main Quarry's crane platform with Expert Wall Boosts and Slope Jumps
- Added: Method of getting Crossway with only Boost Ball and Xxpert Movement
- Added: Method of climbing Connection Elevator to Deck Beta gravityless NSJ with Advanced Bomb Jump and Expert Slope Jump
- Added: NSJ/bombless strat of getting Gathering Hall's item with a Hypermode dash
- Added: Method of getting Crossway item with Advanced Bomb Jump and Expert BSJ, Scan Dash, and Standable Terrain
- Added: Method of climbing Reflecting Pool using the Stone Toad's wacky physics as Advanced Movement
- Added: Gravityless NSJ method of leaving Gravity Chamber with Advanced Wall Boost and Expert Slope Jumps and Underwater Movement
- Changed: Increased Elite Quarters BSJ to Advanced
- Changed: Increase lower Great Tree Hall Wall Boost to Hypermode
- Changed: Chozo Ruins Save Station 3 boostless/bombless strat to go through the tunnel has had its difficulty decreased to Advanced Movement and Intermediate Standable Terrain
- Changed: Hive Totem NSJ Slope Jump now uses Beginner Underwater Movement
- Changed: Monitor Station dash to Warrior Shrine is now Beginner with SJ

### Metroid Prime 2: Echoes

- Nothing.

#### Patcher Changes

- Nothing.

#### Logic Database

- Nothing.

## [4.4.0] - Not released

This release was skipped.

## [4.3.2] - 2022-05-13

### Metroid Prime

- Fixed: Lightshow during Chapel IS after Chapel item has been obtained and room has been reloaded

### Metroid Prime 2: Echoes

- Fixed: Significantly reduced lag spikes when loading a room containing Prime1 models.

## [4.3.1] - 2022-05-08

- Added: Phazon Suit hints are now included in the preset description.
- Fixed: Exporting Prime 1 games that have no Phazon Suit no longer fails if it's configured to have a hint.

## [4.3.0] - 2022-05-01

- Added: Destroying door locks is now properly tracked. In Echoes, this means removing a door lock from the back allows for logical access to where you were.
- Added: In Data Visualizer, it's now possible to set tricks to a certain level and simplify all visible connections based on that.
- Fixed: Maximum values for certain preset fields, such as Energy Tank capacity and Superheated Room Probability, can now properly be used.
- Fixed: A race condition with Randovania connected to Nintendont, where Randovania could incorrectly assume the game was idle if memory was read while it was executing the last sent task.
- Fixed: The map tracker now properly handles when multiple nodes gives the same resource/event.
- Changed: Online game list by default only shows 100 sessions, for performance reasons. Press "Refresh" to get all.

### Cave Story

- Nothing.

#### Patcher Changes

- Nothing.

#### Logic Database

- Nothing.

### Metroid Prime

- Added: Option to specify hint for Phazon Suit in Impact Crater (default=Show only area name)
- Added: April Fools Preset
- Added: Map images are now generated and written in the same folder as output ISO when generating room rando seeds and exporting them with spoilers enabled.
- Fixed: Random Superheated, Random Submerged and Dangerous Gravity Suit logic now trigger dialog warning in Multiword sessions
- Fixed: Adjusted min/max boss sizes to prevent softlocks
- Fixed: Default setting for screen Y offset now works
- Changed: The "Items in Every Room" Chaos Option now uses items from the Randovania pool (shows n/293 items when enabled). This means multiworld items can now appear at extra locations, and item text is now consistent with the rest of item placement.
- Changed: Two-way room rando now ensures that all rooms are part of the same network

#### Patcher Changes

- Fixed: Specifying custom heat-damage-per-second now properly affects non-vanilla superheated rooms
- Fixed: Some akward cutscene timing when playing skipped cutscenes in realtime
- Added: Random boss sizes now affects Flaahgra, Plated Beetle and Cloaked Drone
- Changed: Random boss sizes now affects bosses in cutscenes, additionally Omega Pirate's armor plates now scale properly
- Changed: When creating a new save file, the default selection is now "Normal" to help prevent accidentally starting the game on Hard mode
- Changed: Artifacts which do have no need to be collected are removed from the logbook

##### Room Rando
- Added: Include Square Frigate doors and morph ball tunnels during randomization
- Fixed: Crash when opening the map near certain rooms
- Fixed: Crashes due to two large rooms being connected.
- Fixed: Crash when rolling through some doors in morph ball
- Fixed: Central Dynamo reposition soft-lock
- Fixed: Inability to scan vertical doors
- Fixed: Incompatability with "No Doors" + "Room Rando"
- Changed: The door immediately behind the player is unlocked when teleporting to a new room. This gives the player one chance to backtrack before commiting to the warp.

#### Logic Database

- Nothing.

### Metroid Prime 2: Echoes

- Added: Preset descriptions now list custom beam ammo configuration.
- Changed: Optimized how long it takes to export a game that uses Prime 1 models.

#### Patcher Changes

- Nothing.

#### Logic Database

- Nothing.

## [4.2.1] - 2022-04-01

- Fixed: Popup for new changes fixed.

## [4.2.0] - 2022-04-01

- Added: Experimental option to force first progression to be local.
- Added: New pixel icons for the auto tracker.
- Changed: Standard tracker layouts for Prime, Echoes and Corruption now include a few more items.
- Changed: Auto tracker game icons for Echoes beams now use the HUD icons instead of the pickup models.
- Changed: Update to Qt 6.
- Changed: The import preset menu in game sessions now has the presets of a game sorted by name, with the default presets on top.
- Fixed: Randovania no longer hangs on start if there's a loop in the hierarchy of presets.
- Fixed: Generation no longer fails when one player has no pickups assigned during logic.

### Cave Story

- Nothing.

#### Patcher Changes

- Nothing.

#### Logic Database

- Nothing.

### Metroid Prime

- **Major** - Added: In multiworld, pickups from an Echoes player now uses the correct model from Echoes.
- **Major** - Added: **April Fool's Day Special!** New game modification category "Chaos Options" in "Other" tab. Chaos options are patcher-side only, and thus are not accounted for by the seed generator logic.
    - Enable Large Samus
    - Random Boss Sizes
    - Remove Doors
    - Random Superheated Rooms
    - Random Submerged Rooms
    - One-way Room Rando
- Added: Deterministic Maze RNG option for fairer racing
- Fixed: Echoes Combat Visor placed in a Prime player's world now uses the new Combat Visor model.
- Fixed: Deterministic Incinerator Drone RNG setting staying on even when checkbox was unchecked.

#### Patcher Changes

- Fixed: Soft-lock in Artifact Temple with Major Cutscene skips (players could leave during ghost cutscene and abort the layer change)
- Fixed: Items Anywhere could delete Artifact hints in rare cases
- Changed: Updated [Quality of Life documentation](https://github.com/toasterparty/randomprime/blob/randovania/doc/quality_of_life.md)
- Changed: Nerfed "Items in Every Room" (Extra items more likely to be missiles)

#### Logic Database

- Nothing.

### Metroid Prime 2: Echoes

- **Major** - Added: In multiworld, pickups from a Prime player now uses the correct model from Prime.

#### Patcher Changes

- Nothing.

#### Logic Database

- Nothing.

## [4.1.1] - 2022-03-12

- Added: The game details window now displays the Randovania version the game was generated with.
- Added: You can now import a game layout/spoiler file in multiworld sessions.
- Changed: A popup shows up while waiting for the game session list.
- Fixed: The error message when the client is incompatible is now properly displayed.
- Fixed: Player inventory is now properly sent to the server in multiworld sessions.


### Metroid Prime

#### Patcher Changes

- Fixed: Scan visor and X-Ray not displaying properly after taking an elevator when combat visor is shuffled.
- Fixed: Some users receiving OS error when exporting ISO with non-vanilla suit colors.


## [4.1.0] - 2022-03-01

- Added: /randovania-faq command was added to the Discord bot, which sends FAQ messages.
- Added: Randovania now checks if the entire database is strongly connected, allowing for manual exceptions.
- Added: You can now configure the priority given to each major item. Higher values are more likely show up earlier in the progression chain.
- Added: Generation failures now have a lot more details on what was missing for progression, facilitating finding issues with your preset.
- Added: The item pool screen now explicitly tells you expansions are not used for logic.
- Added: Implemented support for changing the title for a game session.
- Added: A button for duplicating a session, including the generated game and all rows.
- Added: Multiworld sessions can now be generated without spoilers.
- Added: Preset descriptions now include if some item has a different number of copies shuffled.
- Changed: Multiworld damage logic incompatibility warning now displays every time.
- Changed: On generation failure, a count of how many nodes are accessible is now displayed.
- Changed: Data Editor now lets you save non-experimental databases with integrity errors.
- Changed: Most command line arguments have been renamed.
- Changed: Simplified the item pool tab, with the usual case now having only a single line per item.
- Changed: Improved the text for quantities for ammo in the item pool tab.
- Changed: Experimental games are only shown in the menu if the option for experimental games is enabled.
- Changed: Only session admins are allowed to copy the permalink of a session.
- Changed: Modified how ConfigurableNodes (In Echoes, the Translator Gates) are handled in logic. This should have no visual differences, other than speeding up generation.
- Changed: Great internal changes were done to how hints are applied to the game. This should have no visible impact.
- Changed: The UI for 1HP Mode now only shows up for Echoes.
- Fixed: Map Tracker now properly handles multiple copies of pickups in all cases.
- Removed: The Database Editor can only be open when running from source. In releases, use `Open -> (Game) -> Data Visualizer` instead.
- Removed: All auto trackers based on pixel art style were removed over concerns about asset licensing.

### Cave Story

- Nothing.

#### Patcher Changes

- Nothing.

#### Logic Database

- Nothing.

### Metroid Prime 1

- Added: Option to use deterministic Incinerator Drone RNG for fairer racing
- Added: Spring Ball. Enable in preset configuration. Must have bombs in inventory to work.

#### Patcher Changes

- Added: QoL Game Breaking - Reserach Lab Aether Pirate now guaranteed to jump through glass when doing room backwards
- Fixed: Players could unmorph in Magmoor Workstation where they should not be able to
- Fixed: Abuse of QoL Game Breaking in Central Dynamo to skip the maze/drone
- Fixed: Exclude Phazon Elite Item from QoL Pickup Scans
- Fixed: Wavesun when playing with shuffled item positions
- Fixed: Main Plaza etank ledge door shield was slightly misaligned
- Fixed: Cannon remaining holstered after grapple when shuffling combat visor
- Fixed: Cannon remaining holstered after a specific type of R-Jump when shuffling combat visor
- Fixed: Unmorphing now returns you to your previous visor instead of default visor when shuffling combat visor for quality of life purposes

#### Logic Database

- Changed: Reduce difficulty of Monitor Station -> Warrior Shrine NSJ/No Bombs to intermediate dash and standable terrain (from advanced dash and expert standable) and included a video.

### Metroid Prime 2: Echoes

- When checking details for a game, the hint spoiler tab now includes the correct text for Dark Temple keys hints.

#### Patcher Changes

- Nothing.

#### Logic Database

- Added: Using Screw Attack as a trickless means to obtain Grand Windchamber item after seeker puzzles

## [4.0.1] - 2022-01-30

- Changed: The UI for 1HP Mode now only shows up for Echoes.
- Fixed: Support for non-NTSC Metroid Prime 1 ISOs restored.

## [4.0.0] - 2022-01-30

- **Major** - Added: Cave Story has been added with full single-player support.
- **Major** - Added: Data Visualizer/Editor now contains a visual representation of the nodes in the area.
This feature comes with plenty of quality of life functionality for editing the database.
- Added: A new tab has been added to the preset editor, Generation Settings, consolidating various settings such as minimal logic, multi-pickup placement, dangerous actions, etc.
- Added: The Logic Database can now have descriptions for nodes.
- Added: Game Details window can now spoil the item order, elevators, translator gates and hints.
- Added: Data Editor can now edit area names.
- Added: Data Editor can now view and edit resources.
- Added: Items now have tooltips in the Auto-Tracker.
- Added: One joke hint.
- Added: Descriptions for Minimal Logic for each game, with a better definition of what Minimal Logic is.
- Added: Randovania is now able to identify for what version of Randovania a given permalink is, if they're similar enough versions.
- Added: Permalinks now contain the seed hash, so Randovania can detect if there's a hash mismatch when importing.
- Changed: In the Game Session Window, the observers tab is now visible by default.
- Changed: The rdvgame file is now considerably more technical in order to require less game-specific code.
- Changed: Editing connections in the Data Editor now has an easier to use selector for non-item resources.
- Fixed: Data Visualizer no longer hides the comment for a single-element Or/And entry.
- Fixed: Data Editor now properly handles areas without nodes.
- Removed: It's no longer possible to delete a game session.
- Removed: It's no longer possible to leave the session when closing the window.

### Metroid Prime

- Added: Start in any (uncrashed) Frigate room
- Added: 1-way cycles and 1-way anywhere elevators can lead to (uncrashed) Frigate rooms
- Added: Essence Death and Frigate Escape Cutscene teleporter destinations can now be shuffled
- Added: Artifact hints can now be configured to show area and room name, just area name, or nothing at all
- Added: Cosmetic Option - Select HUD Color
- Added: Cosmetic Option - Rotate hue of all 4 suit textures and ball glow color
- Added: Cosmetic Option - Set default in-game options like Echoes
- Added: Experimental Option - Shuffle the coordinates of items within their respective rooms. Seeds may not be completable.
- Added: Experimental Option - Add random (non-logical) items to rooms which do not usually have items.
- Added: Shuffle Power Beam
- Added: Shuffle Combat Visor
- Added: New default preset: "Moderate Challenge".
- Changed: Minimal Logic no longer checks for Plasma Beam.
- Changed: Removed "Fewest Changes" preset.
- Changed: Updated "Starter Preset" to better match community preferences.

#### Known Issues:

- Nothing.

#### Patcher Changes

- Added: Support for NTSC-U 0-01, NTSC-J and NTSC-K (Gamecube)
- Added: List of tournament winners on lore scan in Artifact Temple
- Added: QoL Game Breaking now fixes several crashes on Frigate Orpheon
- Added: QoL Game Breaking now fixes the soft-lock in hive totem by making the blocks drop sooner
- Added: Option to disable item loss in Frigate (Enabled by default)
- Added: QoL Pickup Scans - Weeds by item in Landing Site now don't have scan point
- Added: Combat/Scan/Thermal/X-Ray all have unique custom models
- Fixed: Safeguard against blowing past layer limits.
- Fixed: On Major custscene skip, Elite Quarters now stays locked until the player picks up the item. The hudmemo is now tied to the item rather than the death animation.
- Fixed: Ruined fountain not always showing the right scan.
- Fixed: Phazon Suit Small Samus Morph Ball Glow
- Fixed: Vent shaft item not being scannable on QoL Pickup Scans
- Fixed: Automatic crash screen
- Fixed: Wavesun not collecting item/unlocking door
- Fixed: Locked door on Storage Depot B (NTSC 0-02)
- Fixed: Bug in Elite Quarters where game would crash during OP death cutscene if the player changed suit during the fight
- Changed: The vines in arboretum which cover the scan panel remain in the room on the ghost layer to help aid newer players.
- Changed: Exo and Essence stay dead permanently if traversing Impact Crater multiple times
- Changed: Increased Maximum Missile/Etank/Capacity for seeds with more expansion count than is available in vanilla

#### Logic Database

- Fixed: Magma Pool - Added missing suit or heated runs trick requirement for non-grapple methods of crossing the room
- Fixed: HAT - Updated spawn node
- Fixed: Quarantine Cave - Properly model when the fight is required and when it is not
- Fixed: Bug where Biohazard Containment didn't check Power Conduit Requirements if Super Missiles were available
- Fixed: Typo in Frozen Pike - Hunter Cave Access requires Slope Jump (Advanced), not Single-Room OoB (Advanced)
- Added: New Event - Gravity Chamber Item (Lower)
- Added: New Trick Category - Infinite Speed
- Added: Magma Pool - Added standable terrain method to cross the room with a video example
- Added: Main Plaza - Hypermode Dash to get Grapple Ledge
- Added: Elite Quarters - BSJ to skip scan visor
- Added: Reactor Core - NSJ Gravityless Bomb Jumps
- Added: Cargo Freight Lift - NSJ Gravityless Boost or Bombs climbs
- Added: Flick BSJ in watery hall OoB
- Added: NSJ Bombless Lower GTH Climb (Wallboost)
- Added: NSJ Bombless Quarantine Cave Elevator Spider Skip
- Added: NSJ Bombless Gravity Chamber Escape (Gravity Wallboost)
- Added: NSJ Bombless Lower Phen's Edge
- Added: NSJ Bombless Frozen Pike (Mid-Section)
- Added: NSJ Bombless Life Grove (Wallboost)
- Added: NSJ Bombless HOTE Climb (Boost IUJs)
- Added: NSJ Bombless Elite Control Access (Wallboost)
- Added: Elite Control Access Item (Damage Boost)
- Added: Central Dynamo Item w/ Infinite Speed
- Added: Bomb jump to skip grapple in Biotech Research Area 2
- Added: Great Tree Hall - Jump Off Enemies Bomb Jump (Advanced) to reach GTC NSJ
- Added: Wallboost FCS Climb
- Added: Logic for Traversing Twin Fires Tunnel to Workstation NSJ Gravity
- Added: Logic for Traversing Twin Fires Tunnel to Workstation NSJ Bombless
- Added: Logic for Traversing Twin Fires Tunnel to Workstation Missileless Grappless
- Added: Gravityless Grappless Morphless method for crossing FCS
- Added: Waste Disposal Wallboosts
- Added: Climb Connection Elevator to Deck Beta Gravityless
- Added: Combat Requirements for Essence fight
- Added: 2 Additional NSJ methods for reaching FCS item
- Added: Lava Lake Item NSJ Combat Dash
- Added: Triclops Pit Item SJ Beginner Standable
- Added: 3 new ways to climb Tower of Light (L-Jump, R-Jump, Slope Jump)
- Added: Underwater Movement (Beginner) to get to Tower Chamber with Space Jump
- Added: Underwater Movement (Intermediate) for NSJ Tower Chamber
- Added: Frigate Crash Site climb with Space Jump and L-Jump (Intermediate) and Standable Terrain (Beginner)
- Added: More logical paths for Ice Ruins West NSJ
- Added: Ice Ruins West Middle-Left Rooftop to Item Combat/Scan Dash
- Added: Beginner L-Jump to reach Main Quarry Save Station
- Added: Main Quarry Crane Platform to Waste Disposal NSJ Advanced Combat Dash
- Added: Main Quarry Crane Platform to Item Intermediate Scan Dash
- Added: Expert Gravity Wallboost to get to Tower Chamber
- Added: Beginner Gravity Wallboost to get to Watery Hall
- Added: Expert Trick for NSJ+Boost Crossway
- Added: Movement (Intermediate) to skip Spider Ball in Crossway
- Added: L-Jump to skip SJ on 3rd tier of ore processing puzzle
- Added: NSJ Ore Processing with Spider+Bombs (Expert)
- Added: Bombless Ore Processing Puzzle with Wallboost(Advanced)
- Added: Phendrana Canyon Hypermode Boost
- Added: NSJ Combat Dash (Expert) to Temple Entryway from lower part of room
- Added: Various tricks in Uncrashed Frigate
- Added: Ore Processing Door To Elevator Access A to Storage Depot B Standable L-Jump with Power Bombs
- Added: Combat logic for Dynamo Access and Elite Control Elite Pirate fights
- Added: Intermediate/Advanced Standables to enter/escape Elite Control after/without triggering Elite Pirate
- Added: Logic now can expect players to play in just scan visor, using bombs to open doors
- Added: Knowledge/Combat (Intermediate) trick to skip needing Power Beam for Exo fight
- Changed: Renamed Misc Logic Option to "Allow Dangerous Gravity Suit Logic"
- Changed: Increased difficulty of Connection Elevator to Deck Beta DBJs to Advanced
- Changed: HAT Wallboosts can be done using Gravity at the same difficulty
- Changed: Removed under-used "Complex Movement" trick category
- Changed: All Gravityless Slope Jumps are now categorized as "Underwater Movement without Gravity", as opposed to just NSJ ones
- Changed: Knowledge (Beginner) to Traverse Magmoor Workstation without Varia
- Changed: Magma Pool - Gravity Suit lava dive difficulty was reduced to L-Jump (Intermediate) and Standable Terrain (Beginner)
- Changed: Hall of the Elders - Now properly model needing to kill the 1 ghost to leave the room. Chargeless 1 ghost fight combat difficulty reduced to beginner.
- Changed: Added requirement for X-Ray Visor or Invisible Platforms to Triclops Pit Item NSJ tricks
- Changed: Monitor Station climb to Warrior Shrine Bomb Jump difficulty changed from Advanced to Intermediate
- Changed: Monitor Station NSJ Combat Dash to Warrior Shrine lowered difficulty from Advanced to Intermediate
- Changed: Increase the difficulty of Tower of Light climb with combat dash from 'Beginner' to 'Intermediate' lowered Standable Terrain from 'Intermediate' to 'Beginner'
- Changed: Frigate Crash Site Climb Space Jump Slope Jump Standable Terrain difficulty was reduced to Standable Terrain (Beginner)
- Changed: Removed Slope Jump and Standable requirement from Ice Ruins West NSJ
- Changed: Main Quarry Save Station NSJ Movement difficulty from Beginner to Intermediate
- Changed: Main Quarry Crane Platform to Waste Disposal Standable/Slope Jumpe no longer requires L-Jump
- Changed: Main Quarry Crane Platform to Waste Disposal NSJ Scan Dash difficiulty from Advanced to Intermediate
- Changed: Ore Processing Storage Depot B to Waste Disposal NSJ Standable difficulty from Intermediate to Beginner
- Changed: Ore Processing Storage Depot B to Waste Disposal R-Jump to L-Jump
- Changed: Elite Research Spinners without Boost from Advanced to Intermediate
- Changed: Ore Processing Door To Elevator Access A to Storage Depot B Standable difficulty from Intermediate to Advanced
- Changed: Sun Tower Early Wild now requires Intermediate Knowledge on all methods
- Changed: Less damage required for Watery Hall with Gravity Suit

### Metroid Prime 2: Echoes

- Changed: Minimal Logic no longer checks for Light Suit or Agon Keys.

#### Patcher Changes

- Fixed: Exporting an ISO when Randovania is in a read-only path now works properly.
- Added: Ability to set a custom HUD color

#### Logic Database

- Changed: Shrine Access Seeker Door without Seekers is now Hypermode (from Expert).


## [3.2.2] - 2022-01-17

- Fixed: Presets for unknown games (for example, from a dev version of Randovania) are now properly ignored.

## [3.2.1] - 2021-10-23

- Fixed: The spin box for starting Energy Tanks no longer goes above 14.
- Fixed: Errors from the Prime 1 patcher are now properly displayed in error messages.
- Fixed: Converting presets from previous games should no longer cause invalid expansion ammo count.
- Fixed: Converting presets with multiple major items that give ammo no longer cause incorrect per-expansion ammo count.
- Fixed: Changing the default beam in Echoes no longer throws an error with invalid included ammo.
- Fixed: Sky Temple Keys on Guardians/Sub-Guardians are now properly counted for the item pool size.
- Fixed: Sky Temple Keys on Guardians/Sub-Guardians now appears on the preset description.
- Fixed: Safety check that there's enough available locations for all non-progression at the end of generation has been re-added.
- Changed: Improved error message for certain kinds of invalid permalinks.
- Changed: Presets with negative ammo count for expansions are invalid.

### Metroid Prime

#### Patcher Changes

- Fixed: PAL ISOs now correctly work again.

## [3.2.0] - 2021-10-16

- **Major** - Added: The Logic Database can now have comments in requirements.
- **Major** - Changed: Expansions contents are now configured directly, instead of being calculated from a target.
- Added: Files in the "Previously generated games" folder now includes the name of the games used.
- Added: Custom names for Prime 1 elevators
- Added: Support for Minimal Logic has been added for Metroid Prime and Metroid Prime 3.
- Added: New auto tracker layouts for Metroid Prime 2, with two lines and three lines.
- Changed: Force one specific certificate root when connecting to the server.
- Changed: Custom elevator names across both games now used throughout the entire UI
- Changed: Data Editor now raises an error if two Pickup Nodes share the same index.
- Changed: When changing Echoes Goals, the slider of the number of keys is now hidden when "Collect Keys" goal is not selected.
- Changed: Customizing the item pool causes permalinks to not get as long as before.
- Changed: The Qt theme was changed, as the previous one had serious issues on certain platforms and certain elements.
- Fixed: Items that include ammo are now configurable to provide up to the ammo's capacity.
- Fixed: Certain invalid permalinks are now properly recognized as invalid.
- Fixed: In connections editor, changing a requirement to "And/Or" no longer places ui elements in the wrong place.
- Removed: Metroid Prime 2: Echoes FAQ entry about the weird hint categories, as the issue has been fixed.
- Removed: Menu option to open STB's Echoes item tracker in a new window.

### Metroid Prime - Patcher Changes

- Added: New Nothing model.
- Added: Missile Expansions for yourself has a 1 in 1024 of being shiny.
- Fixed: Mine security station softlock so that defeating the purple pirates first doesn't fail to switch the room to the non-cutscene layer.
- Fixed: Qol scan for Ice Ruins West pickup.
- Fixed: Warp-to-start crash.
- Changed: Fewer forced popup alert for multiworld purpose, and popups now lasts 3s instead of 5s.

#### Cutscene Skips

- Added: Cutscene skip for arboretum gate (competitive+).
- Added: Mine Security Station now longer force switches to Combat Visor.
- Changed: Shorelines Tower cutscene skip is now Minor.
- Changed: Workstation cutscene is now Competitive.
- Changed: Wave panel cutscene in Main Quarry is now Competitive.
- Changed: Elevator leaving cutscenes back are now Major.

### Metroid Prime 2: Echoes - Patcher Changes

- Added: Cosmetic option to customize hud color.
- Fixed: Scanning hints now displays the correct, edited categories.

### Metroid Prime - Logic Database

- Added: Method of reaching pickup in Root Cave from Arbor Chamber with a Dash (Intermediate and above).
- Added: Knowledge (Beginner) trick to leave Central Dynamo without completing the maze or fighting the drone.
- Added: Additional Lower Mines NSJ logic.
- Added: Movement tricks for logical forced damage in Magmoor Caverns, Phazon Mines, and Impact Crater.
- Added: Tricks for climbing Research Lab Aether NSJ
- Added: Tricks for traversing Magmoor Workstation bombless NSJ
- Added: More detailed boss/combat logic
- Fixed: Shorelines tower item being accessible from Ruins Entryway and not Temple Entryway.
- Fixed: Backwards Lower Mines logic
- Fixed: Ice Ruins West NSJ logic now accounts for adult sheegoth layer
- Fixed: Added missing requirements for releasing the metroid in Research Lab Aether

### Metroid Prime 2: Echoes - Logic Database

- Added: Method of climbing halfpipe in Meeting Grounds with Space Jump, Screw Attack, and Standable Terrain (Beginner and above)
- Added: Method of killing Quad MBs using Bombs or Power Bombs and Combat (Beginner)
- Added: Method of killing Quad MBs using Screw Attack (Space Jump) and Knowledge (Beginner)
- Added: Requirement to either kill the Quad MBs or defeat Spider Guardian in order to collect the item in Hall of Combat Mastery in the intended way
- Fixed: A few broken Dark Forgotten Bridge paths have now been fixed.
- Changed: Simplified Meeting Grounds logic slightly, by removing the redundant Top of Halfpipe node
- Changed: Killing Quad MBs now uses a template, as it's a complex set of requirements repeated in three separate rooms

### Discord Bot (Caretaker Class Drone)

- Changed: Room images uses two-way arrows if a connection is two-way, instead of two arrows.

## [3.1.4] - 2021-09-19

- Changed: Force one specific certificate root when connecting to the server.
- Fixed: Checking for updated versions will no longer close Randovania when no internet connectivity is present.
- Fixed: The server will properly reject clients with mismatched versions.

## [3.1.3] - 2021-09-19

- Added: Dialog that shows all enabled tricks in a preset and a list of all rooms that have some combination of tricks that ends up active in that preset.
  - This dialog can be accessed by right-clicking a preset on the "Generate Game" tab, or by pressing the "..." menu in the "Game Details" window.
- Added: Multiworld Help entry regarding maximum number of players.
- Added: Metroid Prime FAQ entry regarding the forced popup alert.
- Changed: Long lines of requirements (Check for all artifacts in Artifact Temple) are now word wrapped.
- Changed: When changing Echoes Goals, the slider of the number of keys is now hidden when "Collect Keys" goal is not selected.
- Changed: In the description of Prime 1 presets, Quality of Life now comes before Game Changes.
- Changed: Clarify that only "Two-way, between areas" guarantees that all areas are accessible.
- Changed: Progress bar when generating a game now reports how many actions were taken, instead of how many items are left.
- Fixed: Nodes with no outbound connections now clearly display this in the visualizer, instead of an error.
- Fixed: Updated multiworld damage warning to mention Magmoor Caverns as well.

### Discord Bot (Caretaker Class Drone)

- Added: The bot now responds to permalinks, presets and rdvgame files sent via direct messages.
- Added: Response for permalinks now offers the permalink's presets for download.
- Changed: `/database-inspect` area responses now has a node selection.

## [3.1.2] - 2021-09-15

- Fixed: In game session, pressing the "Generate game" button no longer errors.

### Discord Bot (Caretaker Class Drone)

- Changed: The response to `.rdvgame` files now include the seed hash and permalink.
- Changed: `/database-inspect` response now includes an image of the requested room layout.

## [3.1.1] - 2021-09-12

- Added: When importing a preset in a game session, there's now an option to import directly from a file.
- Added: In game session, it's now possible to export a preset directly to a file.
- Added: In game session, there's now a "Generate game (no retries)" button. This option attempts generation only a single
time, before giving the error message of why it failed. It's useful for investigating bad presets.
- Changed: When multiworld generation fails, the error message is now clearer on which players haven't reached the end.
- Changed: Preset summaries have been split better into categories.
- Removed: The "Never" option for dangerous actions has been removed from the UI, as it currently doesn't work.

### Discord Bot (Caretaker Class Drone)

- Changed: `/database-inspect` response is now more readable and includes the name of who requested it.

## [3.1.0] - 2021-09-05

- **Major** - Added: Setting for requiring a number of actions/progression before artifacts are placed, to prevent early artifacts.
  - Default Prime 1 presets now default to 6 minimum progression for artifacts.
- **Major** - Added: Setting for controlling how dangerous checks are handled in logic.
- Added: Setting for toggling the pickup scan QOL adjustments.
- Added: The seed hash label in Game Sessions is now selectable.
- Added: One joke hint, requested in 2019.
- Added: Data Visualizer now only shows target nodes for selection that are non-impossible.
- Added: Data Visualizer now highlights nodes that have a path to the selected node.
- Added: Improved the error message when the patcher executable is somehow missing.
- Added: New entries to the Multiworld Help for collecting items and cross game.
- Fixed: Randovania no longer errors when the last selected preset is for a hidden game.
- Fixed: Quality of Life page link in Metroid Prime preset customization is now fixed.
- Fixed: The tracker now properly restores states for games other than Echoes.
- Fixed: Fixed a crash that sometimes occurs when deleting presets.
- Fixed: Generator now directly accounts for events weighting actions.
- Changed: Removed customization of Qt theme for decreasing whitespace.
- Changed: Upgrades in the tracker fills an entire column first, instead of filling rows first.
- Changed: Tracker now properly saves the preset used when persisting the state.

### Metroid Prime - Patcher Changes

- Added `Pickup Scans` option to toggle the patching of item locations so that they can always be scanned.
- Magmoor Workstation item scannable through the purple door (QoL Pickup Scan)
- Fixed shorelines tower item custom scan sometimes showing the incorrect text for certain models
- Certain pickups now always have the popup alert on collection during multiworlds.
- If there are multiple pickups for other players next to each other, these pickups are forced to have a popup alert, so Randovania can properly detect they were picked up.
- Fixed PCA crash patch not being applied when playing small samus.

#### Cutscene Skips
- Added `Competitive` cutscene skip option.
- Moved Shorelines Tower cutscene to major (it sometimes has a reposition that is sometimes useful in routing)
- Removed Main Quarry Combat Visor switch
- Speed up opening of gate in ice temple
- Speed up opening of gate in sun tower
- Fixed Thardus cutscene skip softlock

### Metroid Prime - Logic Database

- Added: Method of reaching Ruins Entryway from Plaza Walkway in Phendrana Shorelines with a Dash (Intermediate).
- Added: Easier NSJ trick to climb Ruined Courtyard using the water puzzle platforms.
- Added: Charge Beam requirements were added to the following rooms with combat trick alternatives:
    - (Beginner) Elite research - Phazon Elite
    - (Beginner) Research Entrance
    - (Intermediate) Hall of the Elders - Wave and Ice bomb slots
    - (Intermediate) Sunchamber - Ghosts fight
    - (Intermediate) Mine Security Station with >= 200 energy
    - (Advanced) Mine Security Station
- Fixed: Main Plaza door to Plaza Access is now properly a normal door, instead of a permanently locked door.
- Fixed: Sun tower now requires Knowledge (Intermediate) to collect the Sunchamber layer change event without falling down.
- Fixed: Removed broken/redudant trick for reaching Temple Entryway ledge using cutscene reposition
- Fixed: Trivial logic for Plaza Walkway to Ruins Walkway
- Fixed: Replaced Bomb Jump (Intermediate) with Dash (Beginner) trick to cross the gap to reach the Courtyard Access door in Ice Ruins West.
- Fixed: NSJ logic now accounts for stalactite in Ice Ruins West.
- Fixed: Crossing the gap by Specimen Storage door no longer sometimes requires L-Jump (Intermediate) instead of Beginner.
- Changed: Improved readability of Ruined Courtyard logic.
- Changed: Reorganized Sunchamber logic to improve usage by generator/solver.
- Changed: Picking up Sunchamber Ghosts item NSJ is now L-Jump (Beginner) instead of Intermediate.
- Changed: Crossing TFT to TF with Gravity+SJ now requires Movement (Beginner)
- Changed: FCS Item Scan Dash method is now Intermediate without SJ.
- Added: FCS Grapple strat - Movement (Beginner)

### Metroid Prime 2: Echoes - Patcher Changes

- Added: A-Kul's scan in Sky Temple Gateway now displays a list of previous tournament winners.
- Changed: Echoes now uses a different game ID when saving ISOs with menu mod enabled, preventing issues from incompatible save files.
- Changed: The elevator sound effect is never removed when elevators are vanilla, ignoring the preference.

### Metroid Prime 2: Echoes - Logic Database
- Added: Method of reaching the pickup in Reactor Core with Space Jump, Bombs, Spider Ball, and Standable Terrain (Intermediate and above).
- Fixed: Lore Scan in Meeting Grounds no longer believes that Boost is required to scan it.
- Fixed: Reactor Core has been cleaned up slightly.
- Fixed: Spawn point in Accursed Lake is now correctly set.

### Discord Bot (Caretaker Class Drone)

- Added: The `/database-inspect` command to send the logic of a room to the channel.
- Added: Messages with rdvgame files also get a reply with a summary of the preset.
- Changed: Responses with preset descriptions no longer pings the original message.

## [3.0.4] - 2021-08-10

- Added: Game Sessions now have an accessible audit log, which includes whenever a player accesses the spoiler log.
- Added: Metroid Prime 1 racetime.gg rooms are now viewable in the racetime.gg browser, with filters for each game
- Fixed: Importing a permalink from the racetime.gg browser while a race is currently in progress now selects the correct racetime.gg room

## [3.0.3] - 2021-08-08

- Fixed: "Open FAQ" in the main window now works correctly.
- Fixed: Pressing Yes to ignore invalid configuration now works correctly.
- Changed: Randovania now silently handles some invalid configuration states.
- Changed: Improved handling of corrupted repository for old preset versions.

## [3.0.2] - 2021-08-05

- Added: In-game crashes in Metroid Prime now automatically show the error screen.

- Changed: Game Sessions - The window now uses docks for the different parts, meaning you can resize, reorder and even split off.

- Changed: Use different colors for artifact hints in Metroid Prime, for better readability on both scan box and logbook.

- Fixed: Exporting a Metroid Prime ISO with Warp to Start enabled and starting at certain elevator rooms no longer fails.

## [3.0.1] - 2021-08-01

- Changed: Disabled the option to stop exporting a Prime 1 ISO to avoid crashes.

- Fixed: Server will now re-authenticate with Discord, preventing users from logging with the incorrect account.

- Fixed: Game Sessions - History entries with invalid locations no longer cause error messages.

## [3.0.0] - 2021-07-30

-   **Major** - Metroid Prime 1 is now fully supported, including multiworld and auto tracker!

-   **Major** - Presets are now presented in a tree view, with custom presets being nested under another one. They're also saved separately from Randovania data.

-   **Major** - The auto tracker now have support for different layouts, with their own assets and game support. New themes with icons similar to the game were also added, provided by MaskedKirby.

-   Added: Credits in Metroid Prime 2 now contains a list of where all non-expansions were placed, including possibly other player's for a multiworld. The credits now takes 75 seconds instead of 60 to accomodate this.

-   Added: Button to export the presets used in a game file.

-   Added: Add text description to unusual items in the Item Pool tab.

-   Added: New Help tab with information on how to read the Data Visualizer.

-   Added: In the Map Tracker, it's now possible to right-click a location to see a path from last action to it.

-   Added: A menu option to open the logs folder.

-   Added: The timeout limit is now progressively more forgiving, the more timeouts that happen.

-   Added: Button to set all gates to "Random with Unlocked' for Prime 2.

-   Changed: The items in the starting items popup is now sorted.

-   Changed: Customizing Dark Aether damage is now considered by logic.

-   Changed: Pickup visibility method is now configured in the Item Pool tab.

-   Changed: Multiworld connection is slightly more conservative when giving items.

-   Changed: Updated the Multiworld Nintendont for hopefully more stability.

-   Changed: The session history in multiworld now has different columns for the players involved, pickup and where the pickup was. It's also possible to sort the table by any of these fields.

-   Changed: The ISO prompt dialog now remembers your last used vanilla ISO, for when you delete the internal copy. When opening the file pickers, these start now with the paths from the input fields.

-   Changed: Many Spin/Combo boxes no longer react to the mouse wheel when not focused.

-   Fixed: Closing the dangerous settings warning via the X button is now properly recognized as "don't continue".

-   Fixed: Hint Item Names no longer breaks if you swap games while the table is sorted.

-   Fixed: Hint Item Names now properly list Artifacts and Energy Cells.

-   Fixed: Map Tracker now properly handles unassigned elevators.

-   Fixed: Trick names in the preset are always sorted.

### Metroid Prime 2 - Logic Database Changes

-   **Major** - "Suitless Ingclaw/Ingstorm" trick added to cover traversing rooms with either Ingclaw Vapor or Ingstorm.

#### Added

-   Method of getting over the gate in Mining Station A in reverse with Space Jump and Screw Attack (Expert and above).

-   Method of bypassing the breakable glass in Sand Processing from Main Reactor with Space Jump and Screw Attack (Expert and above).

-   Method of climbing to the top level of Main Gyro Chamber with Space Jump, Screw Attack, and Bombs, and no Scan Visor (Advanced and above).

-   Method of climbing the Sand Processing bomb slot with a Slope Jump for Bombless Bomb Slots (Advanced and above).

-   Method of leaving Dark Agon Temple by opening the gate from OoB with Single Room OoB, Slope Jump, Standable Terrain, Bomb Space Jump, Space Jump, and the Agon Keys (Expert and above).

-   Great Bridge:
    - Method of reaching Abandoned Worksite door with Space Jump and Extended Dash (Advanced and above).
    - Method of reaching Abandoned Worksite and Torvus Map Station doors from Temple Access Dark door with Boost Ball and Boost Jump (Advanced and above).
    - Method of reaching the pickup with Screw Attack and Single Room Out of Bounds (Expert and above).

-   Method of Crossing Grand Windchamber (both ways) Without Space Jump using Extended Dash (Hypermode).

-   Method of reaching the pickup in Watch Station:
    - With Space Jump, Screw Attack, and Single Room OoB (Expert and above).
    - With only Space Jump and Single Room OoB (Hypermode)

-   Alpha Blogg now has proper requirements for multiple difficulties.

-   Method of Bomb Slots without Bombs in Sanctuary Fortress/Ing Hive - Controller Access/Hive Controller Access without Space Jump (Expert and above).

-   Methods of crossing Torvus Bog - Fortress Transport Access with Gravity Boost or Bombs (No Tricks/Advanced and above).

-   Method of traversing Vault without Space Jump or Screw Attack using Extended Dashes (Advanced and above).

-   Method of reaching Windchamber Gateway item with only Scan Visor using Extended Dashes (Expert and above).

-   Method of reaching Kinetic Orb Cannon in Gathering Hall using Extended Dashes (Expert and above).

-   Method of reaching the pickup in Accursed Lake with a dash (Advanced and above).

-   Method of reaching Temple Security Access from the portal in Aerial Training Site with an Extended Dash (Hypermode).

-   Method of reaching the pickup in Mining Plaza with an Extended Dash (Hypermode).

-   Method of completing the Main Gyro Puzzle with only Space Jump and Screw Attack (Advanced and above).

#### Changed

-   Reaching the pickup in Temple Transport B with a Wall Boost is now Hypermode (from Expert).

-   Reaching the pickup in Path of Roots with only Bombs is now Expert (from Hypermode).

-   Reaching the portal in Hydrodynamo Shaft with Air Underwater and Screw Attack is now Hypermode (from Expert).

-   Reaching the pickup in Dark Torvus Arena with a Roll Jump is now Hypermode (from Expert).

-   Trial Grounds, reaching the door:
    - From the portal with Space Jump and a Slope Jump is now Beginner (from Intermediate).
    - From the left safe zone with a Dash is now Intermediate (from Expert) and without anything is now Advanced (from Expert).

-   Opening the Seeker Lock without Seekers in Mine Shaft is now Advanced (From Expert)

-   Opening the Seeker Lock without Seekers in Plain of Dark Worship is now Expert (From Hypermode).

-   Reaching the Windchamber Gateway Door from Windchamber Tunnel with a Boost Jump is now Hypermode (From Expert).

-   Reaching the pickup in Medidation Vista with a Boost Jump is now Expert (From Advanced).

-   Quadraxis and Boost Guardian now have proper health and item requirements with tricks disabled.

-   Activating Controller Access rooms Bomb Slots without Bombs is now Advanced (from Expert).

-   Reaching the Abandoned Worksite/Brooding Ground door from the bridge in Dark/Forgotten Bridge with an Extended Dash is now Hypermode (from Expert).

-   The initial Terminal Fall Abuses in Vault from the scan portal are separate from the final and are now Advanced (from Expert).

-   Catacombs NSJ dash to Transit Tunnel South has been modified to account for Scan Visor, with the original difficulty being raised to Advanced (from Intermediate).

-   Undertemple Shaft NSJ dash from bottom to top of cannon is now Intermediate (from Advanced).

-   Morph Ball is no longer required to reach the portal from the Echo Gate in Profane Path Scan Dash method.

-   Various Standable Terrain tricks (Dark Agon - Portal Site, Temple Grounds - Sacred Path) have been lowered to Beginner/Intermediate (from Advanced). This is to
    attempt to fix an old database limitation from before tricks had their own difficulty levels.

-   The dashes in Gathering Hall from Transit Tunnel South/West to the Kinetic Orb Cannon are now Intermediate (from Advanced).

-   The Bomb Space Jump NSJ to reach Abandoned Worksite in Great Bridge is now Expert (from Hypermode).

-   The dash to reach the portal in Aerial Training Site from Central Hive Transport West is now Hypermode (from Expert).

-   The dash to leave Hive Temple after Quadraxis via Security Station is now Hypermode (from Expert).

-   The dashes in Command Center (top level) and Accursed Lake without Space Jump are now Beginner (from Intermediate).

-   The dash in Mining Station A to reach Temple Access without Space Jump or Missiles is now Advanced (from Intermediate).

-   The dashes in Trial Grounds to Dark Transit Station without Space Jump are now Advanced (from Intermediate).

-   The dashes in Undertemple Shaft to reach Sacrificial Chamber Tunnel (and back) are now Advanced (from Intermediate).

-   The dash in Hall of Combat Mastery to reach the upper area after the glass is now Advanced (from Intermediate).

-   Bomb Guardian now has proper logic when shuffling Power Beam.

## [2.6.1] - 2021-05-05

-   Changed: Invalid values for the Multiworld magic item are ignored when detecting if the game is properly connected.

-   Fixed: "One-way anywhere" no longer shows up twice in preset warnings for multiworld

-   Fixed: Changing starting location to Ship or Save Stations now works again.

-   Fixed: Torvus Gate elevator is now properly hidden instead of Dark Torvus Ammo Station.

## [2.6.0] - 2021-05-02

-   **Major** - Added: New elevator randomization settings:
    * New mode: *One-way, elevator room with replacement*. One way elevator, but loops aren't guaranteed.
    * Select which elevators can be randomized.
    * Select possible destinations for *One-way, anywhere*.
    * Randomize Sky Temple Gateway, Sky Temple Energy Controller, Aerie Transport Station and Aerie elevators. *Warning*: These rooms have some details you must consider. Please read the elevators tab for more information.

-   **Major** - Added: The Energy Controllers in Agon Wastes, Torvus Bog and Sanctuary Fortress are always visible in the map, regardless if map is revealed by default. All regions are also always available for selection. This allows the light beam warps after U-Mos 2 to always be used.

-   **Major** - Added: An user preference (in *Customize in-game settings*) for the map to display names of unvisited rooms.
    When randomizing elevators, the elevator rooms are excluded to prevent spoiling their destinations. An option were added to disallow displaying names entirely, since otherwise you can use a Map Station to find the names.

-   Added: An option to disable the elevator sound effect, preventing it from playing endlessly in certain cases.

-   Added: When a crash happens, the game now displays an error screen instead of just stopping.

-   Added: The *Hint Item Names* tab now supports switching between all 3 Prime games.

-   Added: An option to use an experimental new pickup placement logic, able to place multiple pickups at once.

-   Added: Two additional joke hints. (Thanks CZeke and Geoffistopheles)

-   Added: It's now possible to add Infinite Beam Ammo, Infinite Missiles and Double Damage to the item pool.

-   Added: Player names are now colored yellow in hints.

-   Changed: Elevator names in the tracker uses their customized names, not the vanilla ones.

-   Changed: Optimized Randovania startup time and extensive logging of what's being done during it.

-   Changed: Improve scan text for expansions.

-   Changed: Some hints in multiworld games now also include the player names.

-   Changed: Missiles, Power Bombs and Ship Missiles are now only in logic after their respective main launcher, even if it's not required in game.

-   Changed: You can add up to 99 of any expansion to the pool, up from 64.

-   Fixed: The *Logic damage strictness* multipliers are no longer applied twice.

-   Fixed: *Up to* relative hints are no longer converted into *exactly* if the actual distance matches the displayed number.

-   Fixed: Dark Torvus Bog - Portal Chamber is no longer silently ignored as a starting location.

-   Fixed: Charging your beam to shoot when out of ammo now works even when customizing the ammo type required.

-   Fixed: Having the maximum number allowed of an expansion in a preset no longer causes permalink errors.

-   Fixed: Fixed the game defaulting to Combat Visor after an elevator.

-   Fixed: Multiworld spoiler logs now use 1-indexed player names for locations.

-   Removed: Using Dark Visor as the starting visor is no longer supported. (Game crashes on unmorph for unknown reasons)

### Logic Database Changes

-   Added: Method of reaching the pickup in Hive Gyro Chamber with Space Jump, Boost Ball, and a Boost Jump (Expert and above).

-   Added: Method of climbing Torvus Grove with Space Jump, Screw Attack, and Standable Terrain (Advanced and above).

-   Added: Method of reaching cannon in Great Bridge with Boost Ball and a Boost Jump (Expert and above).

-   Added: Method of reaching the main part of Hall of Combat Mastery with a Scan Dash and after blowing up the glass (Intermediate and above).

-   Added: Method of activating the portal in Portal Terminal with Screw Attack, Slope Jump, and No Bombs or Space Jump (Expert and above).

-   Added: Method of climbing Sacred Bridge with Bombs and a Bomb Space Jump (Advanced and above).

-   Changed: Logic paths that require Screw Attack without Space Jump now make sure to not have Space Jump to be valid.

-   Fixed: Spawn point of Aerie Transport Station is now the door, making DS2 required to take the elevator there.

## [2.5.2] - 2021-02-28

-   Added: The number of items in the pool is now included in the summary.

-   Fixed: Shuffling Combat Visor with item acquisition popups enabled no longer errors.

## [2.5.1] - 2021-02-26

-   Added: Drag and dropping rdvgame and rdvpreset files into the main Randovania window now imports that game file and preset, respectively.

-   Added: Discord bot now posts summary whenever a preset is attached to a message.

## [2.5.0] - 2021-02-19

-   Changed: Preset summary now only include differences from vanilla game.

-   Changed: The relative hint using an item category has been replaced with a relative hint using an area, with up to distance.

### Logic Database Changes

#### Added

-   Method of climbing Sanctuary Temple from the bottom with Bombs and Spider Ball (Intermediate and above).

-   Method of climbing Sanctuary Temple from the bottom with Screw Attack and Single Room Out of Bounds (Expert and above).

-   Method of reaching Worker's Path from the top level in Sanctuary Temple with Scan Visor and an Extended Dash (Expert and above).

-   Method of reaching Windchamber Gateway from Windchamber Tunnel in Grand Windchamber with a Boost Jump (Expert and above).

-   Method of reaching Temple Access in Mining Station A with a Boost Jump (Advanced and above).

-   Method of reaching pickup in Temple Access (Sanctuary) with Space Jump, Screw Attack, and Standable Terrain (Intermediate and above).

-   Method of climbing Temple Access (Sanctuary) with Space Jump, standing on a Rezbit, and dashing off the other Rezbit (Expert and above).

#### Changed

-   Increased weight for Energy Tanks to be selected as progression.

-   Reaching the pickup in Path of Roots from Torvus Lagoon with Gravity Boost, Space Jump, and a Slope Jump is now Intermediate (from Beginner).

-   Reaching the pickup in Grand Windchamber with Space Jump, Screw Attack, Slope Jump, Standable Terrain is now Advanced (from Intermediate).

-   Bomb Jumping over the 2nd light block heading to Hall of Eyes is now Intermediate (from Beginner).

-   Energy Tank requirements for Chykka have been lowered.

#### Fixed

-   Reliquary Grounds now has proper requirements for reaching Ing Reliquary with Light Suit.


## [2.4.2] - 2021-02-08

-   Fixed: Randovania no longer crashes if the connected Dolphin stops emulation.

## [2.4.1] - 2021-02-06

-   Added: Detect if the internal game copy was modified by a future version of Randovania, prompting for the user to press "Delete internal copy".

-   Changed: An error popup now shows up when exporting an ISO fails.

-   Removed: "Automatically track inventory" toggle, as the functionality was already removed.

-   Fixed: Randovania now considers any inventory item with amount above capacity, or capacity above the strict maximum as the game not being connected.

-   Fixed: Error message when the server rejects your client version not being displayed.

-   Fixed: Setting beam ammo expansions to 0 pickups no longer hides the boxes.

## [2.4.0] - 2021-02-01

-   **Major** - Added: The visor and beam you start the game equipped with is now configurable.

-   **Major** - Changed: In multiworld, items are now delivered at the same time as the message. It should also no longer fail to send with Nintendont.

-   Added: Additional joke hints were added.

-   Added: Method to climb to the portal Base Access with just Screw Attack (Intermediate and above).

-   Added: Method to reach the pickup in Grand Windchamber with Space Jump, Screw Attack, and a Slope Jump (Intermediate and above).

-   Added: Method to traverse Ventilation Area B from Bionenergy Production without Bombs by Screw Attacking into the tunnel and destorying the barriers with Missiles (Advanced and above).

-   Added: Method to reach the pickup in Path of Roots from Torvus Lagoon without Morph Ball (Beginner and above).

-   Added: Method to enter the tunnel in Underground Tunnel to Torvus Temple from Torvus Grove with an Instant Morph (Advanced and above).

-   Added: Method to reach the halfpipe pickup in Dark Torvus Arena with Space Jump and a Roll Jump (Expert and above).

-   Added: Method to climb to the upper level in Biostorage Station with Bomb Space Jump (Advanced and above).

-   Added: Method to reach the pickup in Grand Windchamber with a Space Jump, Bomb Space Jump, and a Scan Dash (Expert and above).

-   Added: Method to climb Mining Station B with Space Jump and a Slope Jump (Expert and above).

-   Added: Method to reach the portal in Mining Station B with Space Jump, Scan Visor, and Dashing for Single Room OoB (Expert and above).

-   Added: Method to cross Bitter Well to Phazon Site with Wall Boosts (Hypermode).

-   Added: Method to reach the bomb slot in Training Chamber with Gravity Boost and Air Underwater (Advanced and above).

-   Added: Method to open activate the Bomb Slot in Training Chamber with Darkburst or Sonic Boom (Hypermode).

-   Changed: Auto tracker internally uses a configuration file for the item positions.

-   Changed: The item pool tab when customizing presets now can edit major items directly.

-   Changed: Defeating Quadraxis with Power Bombs is now Advanced (from Beginner).

-   Changed: Bypassing the statue in Training Chamber from the back with Screw Attack and a Bomb Space Jump is now Expert (from Advanced).

-   Changed: Escaping Hive Temple without Spider Ball is now Expert (from Hypermode).

-   Changed: Bomb Space Jump in Great Bridge/Venomous Pond to reach Abandonded Worksite/Brooding Ground is now Expert (from Hypermode).

-   Changed: Using Seeker Missiles now requires either Combat Visor or Dark Visor.

-   Changed: Bomb Slots without Bombs in Sand Processing, Main Gyro Chamber, and Vault are now Advanced (from Expert).

## [2.3.0] - 2021-01-08

-   Added: Method to enter tunnels in Transit Tunnel East/Undertransit One from Catacombs/Dungeon to Training Chamber/Sacrificial Chamber with an Instant Morph (Intermediate and above).

-   Added: Method to reach the pickup on the Screw Attack wall in Aerial Training Site with a Roll Jump (Expert and above).

-   Added: Method to reach the pickup in Abandoned Worksite from the tunnel with a Boost Jump (Advanced and above).

-   Added: Method to bypass the statue in Training Chamber from the back with Screw Attack and a Bomb Space Jump (Advanced and above).

-   Added: Methods to reach the pickup in Mining Station B with Space Jump, Screw Attack, and Standable Terrain or after the puzzle with a Bomb Jump (Advanced and above).

-   Changed: In multiworld, keybearer hints now tells the player and broad category instead of just player.

-   Changed: Dark Alpha Splinter no longer strictly requires Power Beam.

-   Changed: Crossing Main Gyro Chamber with Screw Attack before stopping the gyro is now Hypermode (from Expert).

-   Changed: Phazon Grounds and Transport to Agon Wastes (Torvus) Seeker Locks without Seekers are now Expert (from Hypermode).

-   Fixed: Properly handle invalid ammo configurations in preset editor.

-   Fixed: Randovania no longer instantly crashes on macOS.

-   Fixed: Logic properly considers the Transport A gate being gone after entering from that side in Random Elevators.

## [2.2.0] - 2020-12-20

-   Added: 1 HP Mode, where all Energy Tanks and Save Stations leave you at 1 HP instead of fully healing.

-   Added: Added a detailed report of the generator's state when a game fails to generate.

-   Fixed: Generator will no longer ignore players that have no locations left. This would likely cause multiworld generation to fail more often.

-   Fixed: Error messages are properly shown if a game fails to generate.

-   Fixed: Alerts are now properly saved as displayed.

-   Fixed: Errors in the default preset no longer prevent Randovania from starting.

-   Changed: Optimized game generation, it now takes roughly 2/3 of the time.

-   Changed: Optimized game validation, it now also takes roughly 2/3 of the time.

-   Changed: Relative hints no longer cross portals.

-   Changed: In multiworld, keybearer hints now instead tells the player the item is for, instead of a category.

-   Changed: Decreased the chance of Power Bombs being late in a game.

-   Changed: Account name are updated every time you login via Discord.

-   Changed: Warning about dangerous presets in Multiworld sessions now include the player name.

-   Changed: Roll Jump in Meditation Vista to reach the pickup is now Hypermode (from Expert).

## [2.1.2] - 2020-12-05

-   Added: The Item Pool size now displays a warning if it's above the maximum.

-   Changed: The minimum random starting items is now considered for checking the pool size.

-   Fixed: Being kicked from an online session would leave the window stuck there forever.

-   Fixed: Bulk selecting areas for starting location no longer includes areas that aren't valid starting locations.

## [2.1.1] - 2020-12-02

-   Added: A prompt is now shown asking the user to install the Visual C++ Redistributable if loading the Dolphin backend fails.

-   Fixed: Changing ammo configuration breaks everything.

-   Fixed: Patching ISOs should work again.

-   Fixed: Clean installations can select presets again.

## [2.1.0] - 2020-12-02

-   Changed: Multiworld session history now auto-scrolls to the bottom

-   Changed: The lowest level for a trick is now called "Disabled" instead of "No Tricks".

-   Changed: Minimum Varia Suit Dark Aether is now 0.1, as 0 crashes the game.

-   Changed: Permalinks are now entirely different for different games.

-   Changed: Preset summary now specifies if hidden model uses ETM or random item.

-   Added: A very basic visualization of the map to the tracker.

-   Added: Trick Details can now be used with all 3 games.

-   Fixed: Changing a trick level to No Tricks no longer cause inconsistent behavior with the permalinks.

-   Removed: Intermediate path for reaching item in Main Reactor from Security Station B door without Screw Attack since it was broken and impossible.

-   Changed: Renamed "Before Pickup" to "Next to Pickup" in various locations for more clarity


## [2.0.2] - 2020-11-21

-   Added: Starting locations tab has checkboxes to easily select all locations in an area

-   Added: The map tracker now supports random elevators, translator gates and starting location.

-   Changed: The pickup spoiler in game details is now sorted.

-   Fixed: Multiworld sessions should no longer occasionally duplicate messages.

-   Fixed: Custom safe zone healing should now work in multiworld sessions.

-   Fixed: Occasional error with switching an observer into a player.

## [2.0.1] - Skipped

## [2.0.0] - 2020-11-15

This version is dedicated to SpaghettiToastBook, a great member of our community who sadly lost her life this year.

Her contributions to Randovania were invaluable and she'll be missed.

---

-   **Major** - New game mode: Multiworld. In this co-op multiplayer mode, there's one different world for each player which is filled with items for specific players.

-   **Major** - Tricks are more organized and can be customized more precisely to a player's desire.

### General

-   Removed: Presets no longer have a global trick level. Each trick is now configured separately.

-   Added: Options for configuring usage of new tricks:
    - Bomb Jump (renamed from Difficult Bomb Jump)
    - Bomb Slot without Bombs
    - Boost Jump
    - Combat
    - Difficult Movement
    - Extended Dash
    - Knowledge
    - Open Gates from Behind
    - Respawn Abuse
    - Screw Attack into Tunnels
    - Seeker Locks without Seekers
    - Single Room Out of Bounds
    - Standable Terrain

-   Changed: The following trick level difficulties were renamed:
    - Trivial -> Beginner
    - Easy -> Intermediate
    - Normal -> Advanced
    - Hard -> Expert
    - Minimal Checking -> Minimal Logic

-   Changed: Replaced Beginner Friendly with Starter Preset, which is now the default preset.

-   Fixed: Energy Tanks can now properly be used as progression.

### Hints

-   Added: Relative hints, where an item is described as being some rooms away from another item or room.

-   Added: Guaranteed hints which tells in which areas (Agon Wastes, Ing Hive, etc) contains the keys for each of your dark temples.
    These hints are placed purely randomly, similarly to the guaranteed Temple Bosses hints.

-   Added: Free hint spots after generation now prefer items from late in progression instead of pure random.

-   Removed: Hints with green item names/joke item names have been removed.

-   Removed: Temple Keys are no longer hinted by progression-based Luminoth lore hints.

-   Changed: All games now have precisely 2 joke hints, which no longer randomly replace a progression hint.

-   Changed: Hints from keybearer corpses now uses a broader category, which leaves unclear if it's an expansion or not.

### GUI

-   Added: An automatic item tracker based on a Dolphin running on the same computer or a special Nintendont build on the same Wifi.

-   Added: A dark theme has been added. It can be toggled in the Advanced menu.

-   Added: Requirements in the logic database can now use templates of requirements, allowing for easy re-use.

-   Added: Data Editor can now edit all fields of a node, from type, name and all type specific fields.

-   Added: Data Visualizer and Editor now can operate in the included database for Prime 1 and 3.

-   Added: The Data Editor now displays a warning if you're closing with unsaved changes.

-   Added: Randovania can generate a game by importing permalinks directly from a race on racetime.gg.

-   Added: Some tricks now have a description on the Trick Details popup.

-   Fixed: Some complex combination of requirements with different depths now are displayed correctly.

-   Fixed: The Data Visualizer no longer opens behind the Customize Preset window when using the Trick Details popup.

-   Changed: After generating a game, the details shows up in a new window instead of in a new tab.

-   Changed: In game details, the permalink is now placed inside a line edit, so the window doesn't stretch with long permalinks.

-   Changed: All cosmetic game changes are now configured in the same dialog as the in-game options.

### Quality of Life

-   Added: A button in the Open menu now opens the folder where previously generated games are placed.

-   Added: Charge Beam and Scan Visor now use their respective models in game instead of Energy Transfer Module.

-   Added: The rate of healing for Safe Zones is now configurable.

-   Fixed: Removed Aerie Access and Credits from possible starting locations.

-   Changed: The Mission Final screen now includes the seed hash instead of Permalink, as many permalinks are bigger than the screen.

-   Changed: The elevator scan now includes the world of the connected area.

### Internals/Developer

-   Added: Energy Tanks have doubled weight for the generator.

-   Added: It's now possible to set the default spawn point of an area.

-   Fixed: Fixed solver when an event only connects to a pickup, but that pickup has connections from other nodes.

-   Fixed: The Data Editor no longer errors when saving after creating a new node.

-   Fixed: Certain combinations of item requirements with damage requirements weren't being processed correctly.

-   Fixed: Duplicated requirements are now properly removed when simplifying requirements.

-   Fixed: Exclude from Room Randomizer is now properly set, restoring many logic paths.

-   Changed: Better error messages when there are references to unknown resources in the database.

-   Changed: The `database` command is no longer a subcommand of `echoes`. It also has the `--game` argument to choose which database to use.

-   Changed: The `_locations_internal` field is no longer needed for .rdvgame files.

### Logic Database changes

#### Added

-   General:
    - Methods to open all Seeker Missile Doors with Screw Attack (Advanced and above).
    - Method to activate most Bomb Slots without Bombs (Advanced and above).
    - Dark/Light/Annihilator doors and Dark/Light portals require either ammo or Charge Beam.

-   Sanctum, method to fight Emperor Ing without Spider Ball (Hypermode).

-   Transport A Access, method of reaching Temple Transport A door with a Wall Boost (Advanced and above).

-   Abandoned Base, method of reaching portal with Space Jump and Screw Attack (Intermediate and above).

-   Accursed Lake, method of collecting the item and leaving with Morph Ball, Light Suit, Gravity Boost, and Reverse Air Underwater (Advanced and above).

-   Hall of Honored Dead, method of leaving through the Morph tunnel without Space Jump (Expert and above).

-   Industrial Site, method of opening the gate to Hive Access Tunnel from behind with just Charge Beam (Intermediate and above).

-   Ing Windchamber, method of completing the puzzle with Power Bombs instead of Bombs (Beginner and above).

-   Landing Site, method of reaching Service Access door:
    - With Bombs and Screw Attack (Intermediate and above).
    - With Space Jump and Bomb Space Jump (Intermediate and above).

-   Meeting Grounds, method of reaching the tunnel with Space Jump and a Bomb Space Jump (Intermediate and above).

-   Temple Assembly Site:
    - Methods of reaching Dynamo Chamber door with a Bomb Jump (Beginner and above), a Dash (Intermediate and above), or a Roll Jump (Advanced and above).
    - Methods of reaching the portal without moving the light block with Single Room Out of Bounds and either Screw Attack or Space Jump (Expert and above).
    - Method of leaving from the portal with Single Room Out of Bounds and Screw Attack (Expert and above).

-   Windchamber Gateway:
    - Method of reaching the item with a Boost Jump (Advanced and above) and returning with an Extended Dash (Expert and above).
    - Method of reaching Path of Eyes door from Grand Windchamber door with an Extended Dash (Advanced and above).

-   Bioenergy Production, method to reach Storage C door or item from top level with Extended Dash (Expert and above).

-   Central Station Access/Warrior's Walk, method of climbing the ledge with an Instant Unmorph Jump (Hypermode).

-   Crossroads, method to reach the item from the half pipe with just Screw Attack (Advanced and above).

-   Dark Transit Station, method to reach the ledge from Duelling Range with a Bomb Jump (Beginner and above).

-   Portal Access, method of crossing to Judgement Pit using Screw Attack without Z-Axis (Beginner and above).

-   Doomed Entry, method to climb room with Space Jump and Screw Attack (Beginner and above).

-   Feeding Pit:
    - Method of reaching Ing Cache 1 door with Space Jump and Screw Attack (No Tricks and above).
    - Method of climbing to Watering Hole door without any items (Expert and above).
    - Method of escaping the pool using Light Suit and a Bomb Space Jump no Space Jump or Gravity Boost (Hypermode)

-   Main Reactor, method of reaching Dark Samus 1 fight from Ventilation Area A door with Space Jump, Bombs, and a Bomb Space Jump (Intermediate and above).

-   Mining Station B:
    - Method to climb to the Seeker door without Morph Ball and with Space Jump (Beginner and above).
    - Method to reach the portal without breaking the rock with Single Room Out of Bounds and Screw Attack (Expert and above).

-   Sandcanyon, method to reach the item with Space Jump and Single Room Out of Bounds (Expert and above).

-   Transport Center/Crossroads, method to climb the halfpipe with Space Jump (Advanced and above).

-   Abandoned Worksite:
    - Method of reaching the item with a Bomb Space Jump without Space Jump (Advanced and above).
    - Method of reaching the tunnel from Forgotten Bridge with a Slope Jump (Intermediate and above).

-   Catacombs:
    - Method to reach the Bomb Slot with Air Underwater and Screw Attack (Advanced and above).
    - Method to reach Transit Tunnel East with a Combat/Scan Dash (Advanced and above).
    - Method to reach the portal with Screw Attack (Intermediate and above).
    - Method to reach Transit Tunnel East/South with Morph Ball, Gravity Boost, and Reverse Air Underwater (Advanced and above).
    - Method to reach Transit Tunnel South with Jump Off Enemy (Advanced and above).

-   Dark Arena Tunnel, method of reaching either door with Screw Attack and Single Room Out of Bounds (Advanced and above).

-   Dark Forgotten Bridge:
    - Method to perform the gate clip to Dark Falls/Dark Arena Tunnel with a Ledge Clip Jump (Hypermode).
    - Method to reach Bridge Center from Putrid Alcove door with only Scan Visor (Advanced and above).
    - Method to reach Brooding Ground door from the bridge before rotating and with an Extended Dash (Expert and above).

-   Forgotten Bridge:
    - Method to reach Abandoned Worksite door from the bridge before rotating and with an Extended Dash (Expert and above).
    - Method to reach Bridge Center with Morph Ball, Gravity Boost, and Reverse Air Underwater (Advanced and above).

-   Gathering Hall:
    - Method to reach the Kinetic Orb Cannon with Gravity Boost and Bombs (Expert and above) or Gravity Boost and Space Jump (Beginner and above).
    - Method to reach Transit Tunnel South from Transit Tunnel West with Morph Ball, Gravity Boost, and Reverse Air Underwater (Advanced and above).
    - Method to reach the Spider Ball tracks with Morph Ball, Gravity Boost, and Reverse Air Underwater (Advanced and above).
    - Methods to escape the halfpipe after draining the water with Space Jump and Bomb Space Jump or Space Jump and Screw Attack (Advanced and above).

-   Great Bridge, method of reaching the lower Temple Access door from Path of Roots door with Screw Attack and Slope Jump (Intermediate and above).

-   Main Hydrochamber/Hydrodynamo Station, methods to climb rooms without Gravity Boost and with Air Underwater (Advanced and above), Space Jump, and Screw Attack (Hypermode).

-   Meditation Vista, methods of reaching the item with a Boost Jump (Advanced and above), Roll Jump (Expert and above), or Extended Dash (Hypermode).

-   Path of Roots, method of reaching the item using:
    - Morph Ball, Bombs and Space Jump (Advanced and above).
    - Morph Ball, Gravity Boost, and Reverse Air Underwater (Advanced and above).
    - Morph Ball, Bombs, and Standable Terrain (Hypermode).

-   Plaza Access, method of reaching the doors and the item with Screw Attack and Single Room Out of Bounds (Advanced and above).

-   Portal Chamber (Light World), method of reaching the portal from Torvus Lagoon door with Screw Attack and Single Room Out of Bounds (Advanced and above).

-   Putrid Alcove, method of getting the item and leaving without any items (Expert and above).

-   Sacrificial Chamber, method of crossing gap to Sacrificial Chamber Tunnel with Extended Dash (Expert and above).

-   Torvus Grove, method of climbing the room without Boost Ball (Expert and above).

-   Torvus Plaza:
    - Method of getting the item without Boost Ball and/or Spider Ball (Advanced and above).
    - Method of leaving the room with Space Jump and Bombs (Advanced and above).

-   Torvus Temple, method of reaching the pirate fight from the lower level with Screw Attack and Single Room Out of Bounds (Advanced and above).

-   Training Chamber:
    - Method to exit the spinner with Power Bombs instead of Bombs (Beginner and above).
    - Method to climb to the top of the statue with Gravity Boost and Bombs (Intermediate and above).
    - Method to climb to the top of the statue with Space Jump, Scan Dash, and Underwater Dash (Advanced and above).
    - Method to climb to the top of the statue with Space Jump and Extended Dash (Expert and Above).

-   Underground Tunnel, method to access Torvus Temple from Torvus Grove with Screw Attack (Expert and above).

-   Undertemple, method to have PB Guardian break PB door using bombs (Advanced and above).

-   Undertemple Access, method of reaching the item using Screw Attack and Jump Off Enemy (Hypermode).

-   Venomous Pond, method to reach the key from the Save Station with Screw Attack and Standable Terrain (Beginner and above).

-   Aerial Training Site, methods to cross the room from various nodes with Dashes, Roll Jumps, and Extended Dashes (Intermediate/Expert and above).

-   Aerie, method of collecting the item:
    - Without entering the Dark World (Expert and above).
    - With only Screw Attack (Beginner and above).

-   Dynamo Access, method to cross over the Spider Track with Space Jump and Standable Terrain (Beginner and above).

-   Dynamo Works:
    - Method of collecting the item with a Roll Jump and Instant Morph (Expert and above).
    - Method of reaching the upper door with a Bomb Space Jump (Beginnner and above).

-   Grand Abyss, methods of crossing the gap with Boost Jump (Advanced and above) or Extended Dash (Expert and above).

-   Hall of Combat Mastery:
    - Method of collecting the item with a Wall Boost (Expert and above).
    - Methods of reaching the item, and skipping the Spider Track to and from Central Area Transport East with Screw Attack (Intermediate and above).

-   Hive Entrance, method of reaching the Flying Ing Cache with Screw Attack and Single Room Out of Bounds (Hypermode).

-   Hive Dynamo Works:
    - Method of collecting the Flying Ing Cache item and leaving with Space Jump and Scan Visor (Advanced and above).
    - Method of reaching the Flying Ing Cache from portal side and vice versa with Screw Attack and Single Room Out of Bounds (Expert and above).

-   Hive Summit, method of reaching the portal:
    - With Space Jump and Standable Terrain (Intermediate and above).
    - With Space Jump, Boost Ball, Boost Jump, and Out of Bounds (Expert and above).

-   Hive Temple:
    - Method of fighting Quadraxis with Power Bombs instead of Bombs (Beginner and above).
    - Methods of leaving the room without Spider Ball after Quadraxis with Boost Ball or Space Jump (Hypermode).

-   Judgment Drop, method of reaching the portal with Space Jump and Single Room Out of Bounds (Expert and above).

-   Main Research, method of fighting Caretaker Drone without Bombs (Expert and above).

-   Reactor Core, method of reaching the item with only Space Jump (Expert and above).

-   Sanctuary Entrance, method to reach the cannon to the item with only Morph Ball, Spider Ball, and Power Bombs (Advanced and above).

-   Vault Attack Portal, method to cross either direction with just Screw Attack (Expert and above).

-   Watch Station, method of accessing the Spider Ball track to Watch Station Access door and Sentinel's Path door and back with an Instant Morph (Intermediate and above).

-   Watch Station Access, methods to cross the pit in either direction using:
    - Boost Ball and Boost Jump (Advanced and above).
    - Space Jump, Scan Visor, and Scan Dash (Advanced and above).

-   Workers Path, method of crossing the room from Sanctuary Temple with a Boost Jump (Advanced and above).

#### Fixed

-   Scan Visor Requirements:
    - Dash Requirements in many rooms
    - Grand Abyss Bridge terminal
    - Sand Processing item
    - Staging Area terminal
    - Torvus Lagoon terminal
    - Trooper Security Station Event coming from Communication Area
    - Various Dash Requirements

-   Dark Aether Damage Requirements have been added to every room in the Dark World.

-   Morph Ball requirements added to Morph Ball Doors and various rooms.

-   Invisible Objects and Dark Visor Requirements:
    - Screw Attack without Space Jump in Unseen Way (Intermediate and above)
    - Screw Attack without Space Jump in Phazon Grounds (Advanced and above)

-   Entrance to Agon Map Station now requires Bombs, Power Bombs, or Boost Ball if coming from either direction, or Screw Attack and Space Jump as well if coming from Mining Plaza.

-   Added Charge Beam and Beam Ammo Requirements to Profane Path and Sentinel's Path.

-   Sand Processing:
    - Now requires items to climb the room before draining the sand: Space Jump, with a Bomb Jump (Beginner and above) or with Screw Attack (Intermediate and above)
    - Screw Attacking into the tunnel is now Expert (from Hypermode).

-   Portal Site:
    - Now does not require the gate open to enter from Portal Access.
    - Now does not require the gate closed to enter from Crossroads.

-   Service Access now properly includes Wall Boost to Meeting Grounds from Landing Site on Advanced.

#### Changed

-   Many nodes with missing requirements have been updated/cleaned up.

-   Simplified nodes in many rooms for ease of logic navigation.

-   Various tricks have been changed to more accurately represent the required method.

-   Abandoned Base, Bomb Jump to transport is now Advanced (from Intermediate).

-   Accursed Lake, Dash to Safe Zone from Flying Ing Cache is now Intermediate (from Beginner).

-   Communication Area:
    - Standable Terrain to reach the item is now Beginner (from Intermediate).
    - Screw Attack without Space Jump to reach Storage Cavern A is now Beginner (from Intermediate).
    - Double Bomb Jump up Standable Terrain is now Intermediate (from Advanced).

-   GFMC Compound, Extended Dash to reach the item on the Ship without Space Jump is now Expert (from Hypermode).

-   Grand Windchamber, reaching the pickup with Terminal Fall Abuse after solving the Ing Windchamber puzzle is now Beginner (from Intermediate).

-   Path of Eyes, Bomb Jumps to get over Light blocks are now Beginner (from Intermediate).

-   Service Access, crossing upper tunnel without Boost Ball is now Advanced (from Intermediate).

-   Temple Assembly Site, method to reach the item with Screw Attack is now Beginner (from Intermediate).

-   Agon Temple, Slope Jumps to skip the fight barriers are now Beginner (from Advanced).

-   Battleground, climbing to top safe zone via Standable Terrain is now Beginner (from Intermediate).

-   Central Mining Station, Scan Dash to upper level from Central Station Access is now Expert (from Advanced).

-   Command Center Access, exiting tunnel without Space Jump is now Beginner (from Intermediate).

-   Doomed Entry, Slope Jump to reach the upper level from the portal is now Beginner (from Intermediate).

-   Double Path, crossing lower path without Space Jump is now Beginner (from Intermediate).

-   Feeding Pit, method to climb to Watering Hole with just Screw Attack is now Beginner (from Intermediate).

-   Mining Plaza, climbing the room with Screw Attack is now Beginner (from Intermediate).

-   Mining Station A, reaching Front of Lore Scan from Room Center with a Bomb Jump is now Intermediate (from Advanced).

-   Mining Station B:
    - Reaching Transit Station door from room center with Screw Attack after opening the portal is now Intermediate (from Hypermode).
    - Reaching the bomb slot to open the portal with Standable Terrain and Screw Attack is now Intermediate (from Advanced).
    - Reaching the bomb slot to open the portal with Slope Jump and Space Jump is now Advanced (from Expert).

-   Portal Access, returning from Judgment Pit without Space Jump is now Beginner (from Intermediate).

-   Trial Grounds, Standable Terrain to reach the door from the portal is now Beginner (from Intermediate).

-   Catacombs, reaching the portal with Morph Ball and Reverse Air Underwater is now Advanced (from Expert).

-   Crypt, Bomb Jump to Laser Platfrom from bottom Safe Zone is now Beginner (from Intermediate).

-   Forgotten Bridge, reaching Bridge Center with Bombs and Screw Attack is now Intermediate (from Advanced).

-   Gathering Hall:
    - Reaching Transit Tunnel South/West Doors from top door with Morph Ball and Roll Jump is now Expert (from Advanced).
    - Reaching Transit Tunnel East with Spider Ball and Boost Ball is now Beginner (from Intermediate).

-   Great Bridge:
    - Slope Jumps to reach Map Station from Bottom Level and from Map Station to Upper Level are now Beginner and Intermediate (from Intermediate and Advanced, respectively).
    - Bomb Space Jump with Space Jump to reach the Translator Gate is now Advanced (from Expert).

-   Poisoned Bog, reaching Portal Chamber door with just Screw Attack is now Advanced (from Intermediate).

-   Torvus Lagoon, reaching Portal Chamber from Temple Transport Access is now Intermediate (from Advanced).

-   Training Chamber, Standable Terrain to reach Fortress Transport Access from Top of Statue and back is now Beginner (from Intermediate).

-   Venomous Pond, reaching the key from the Save Station with Screw Attack is now Beginner (from Intermediate).

-   Aerial Training Site, Screw Attack at Z-Axis from Central Hive Area West door to the portal or Temple Security Access door is now Intermediate (from Advanced).

-   Dynamo Access, crossing over the Spider Track with a Slope Jump is now Beginner (from Intermediate).

-   Hall of Combat Mastery, Instant Morph tricks to the item and Central Area Transport East and back are now Advanced (from Intermediate).

-   Hive Dynamo Access, opening Echo Gate from behind is now Beginner (from Intermediate).

-   Hive Dynamo Works:
    - Reaching the Seeker Lock Safe Zone from Hive Dynamo Access door with Terminal Fall Abuse is now Beginner (from Intermediate).
    - Reaching the Flying Ing Cache from the tunnel with Screw Attack is now Beginner (from Intermediate).
    - Reaching the Flying Ing Cache from the tunnel and back with Standable Terrain is now Intermediate (from Advanced).
    - Opening the Seeker Lock from behind is now Beginner (from Intermediate).

-   Hive Summit, Standable Terrain to reach portal inside glass area is now Beginner (from Intermediate).

-   Hive/Temple Access, reaching the upper door with Screw Attack at Z-Axis is now Beginenr (from Intermediate).

-   Transit Station, reaching the top portal with Screw Attack is now Beginner (from Intermediate).

-   Vault:
    - Terminal Fall abuse to reach Grand Abyss door from bridge portal with Space Jump is now Beginner (from Intermediate).
    - Reaching the Bomb Slot with Screw Attack from the bridge portal is now Beginner (from Intermediate).

-   Watch Station, Screw Attack at Z-Axis from Watch Station door to Sentinel's Path door is now Beginner (from Intermediate).

-   Watch Station Access, reaching the Watch Station door from the pickup with just Screw Attack is now Beginner (from Intermediate).

## [1.2.2] - 2020-06-06

-   Changed: Re-organized the tabs in the preset customization window

-   Changed: The reset map tracker menu action is now visible on non-windows platforms.

-   Fixed: Exporting ISOs with Menu Mod should now work on macOS.

## [1.2.1] - 2020-05-30

-   Added: Randovania releases now includes a packages for macOS.

## [1.2.0] - 2020-05-25

-   *Major* - Added: The text of the scan that unlocks an elevator now includes the
    elevators destination.

-   *Major* - Added: Translator gates can be configured as Unlocked: the hologram will be invisible and can be scanned
    without any translator.

-   *Major* - Added: The default in-game options can now be configured from Randovania.

-   *Major* - Added: How much ammo each beam uses to shoot uncharged, charged and charge combos is now configurable,
    along with the ammo it uses.

-   *Major* - Changed: The database now uses a new format which allows for any combination of "Or"/"And" statements.
    The Data Visualizer and Editor were both updated to take advantage of this.

-   Added: An option to connect Sky Temple Gateway directly to the credits, skipping the final bosses.

-   Added: How much energy you get for each Energy Tank is now configurable.

-   Added: The in-game Hint System has been removed. The option for it remains, but does nothing.

-   Changed: The spoiler log now lists the order in which items where placed, with their location and hints,
    instead of a detailed playthrough for completion.

-   Changed: The logbook entries that contains hints are now named after the room they're in, with the categories
    being about which kind of hint they are.
    KNOWN ISSUE: While scanning something, the categories that show up are incorrect.

-   Added: Open -> Trick Details menu entry, similar to what's available in the
    Trick Level tab when customizing a preset.

-   Added: Play -> Import game file, to load spoiler logs.

-   Added: The "Heals?" checkbox in the database editor now works.

-   Added: The permalink import dialog now shows an error message for invalid permalinks.

-   Changed: One-way elevators now have a chance of warping to credits.

-   Changed: Clarified that the item from Space Jump Guardian and Power Bomb Guardian
    must be collected for the appropriate events to be triggered.

-   Changed: In Menu Mod, the list of rooms to warp to is now sorted.

-   Changed: The export-areas command line option now outputs details about requirements for each area.

-   Internal: A human-readable copy of the database is now kept next to the database file, for easier diffs.

-   Fixed: Debug logs can no longer be enabled for non-spoiler permalinks.

-   Added: Missile Expansions have a 1/8192 chance of using Dark Missile Trooper model.

-   Fixed: Progress bar no longer goes to an indefinite status when generation fails.

-   Added: Checkbox for automatically exporting a spoiler log next to the ISO.

-   Fixed: Only the last digit of the game id is changed, instead of the full game id.

### Logic Database changes

-   Fixed: Staging Area is now correctly considered a dark world room.

-   Fixed: The Ing Cache in Dark Oasis now requires Power Bombs.

-   Fixed: Bioenergy Production correctly requires Scan Visor for connections using the racks.

-   Added: In Bioenergy Production, method of reaching the Storage C door with Space Jump and Screw Attack (Easy and above)

-   Added: In Bioenergy Production, method of reaching the Storage C door using a roll jump (Normal and above).

-   Added: In Bioenergy Production, method of reaching the Ventilation Area B door using Screw Attack without Space Jump (Normal and above).

-   Added: In Bioenergy Production, additional upper level connections using Space Jump and Screw Attack.

-   Added: In Sandcanyon, method of reaching the center platform using a roll jump and boost ball (Hard and above).

-   Changed: In Command Center Access, the wall boosts to reach the lower Central Mining Station and Command Center doors from the morph ball tunnel are now Normal difficulty (from Hard).

-   Changed: In Portal Chamber (both light and dark Torvus) , all wall boosts are now Normal difficulty (from Hard).

-   Changed: In Undertransit Two, all wall boosts are now Easy difficulty (from Hard).

-   Changed: In Temple Security Access, all wall boosts are now Normal difficulty (from Hard).

-   Changed: In Watch Station, all wall boosts are now Normal difficulty (from Hard).

-   Added: In Watch Station, a wall boost method of reaching the Watch Station Access door from the Sentinel's Path door using Spider Ball and Boost Ball (Normal and above).

-   Changed: In Service Access, methods using a wall boost to reach the Meeting Grounds door from the upper Morph Ball tunnel are now Normal difficulty (from Hard).

-   Changed: In Great Bridge, the wall boost to reach the lower Temple Access Door from the Path of Roots door is now Easy difficulty (from Hard).

-   Changed: In Transit Tunnel East, the wall boost to reach the Training Chamber door from the Catacombs door is now Easy dififculty (from Hard).

-   Changed: In Transit Tunnel South, all wall boosts are now Easy difficulty (from Hard).

-   Added: In Hall of Honored Dead, a method of obtaining the item with Power Bombs (Trivial and above).

-   Added: Many Light Ammo/Dark Ammo/Morph Ball/Charge Beam requirements.

-   Added: In Bioenergy Production, methods of reaching the item and the door to Ventilation Area B using a Bomb Space Jump and Screw Attack without Space Jump (Hypermode).

-   Fixed: Biostorage Station now requires Space Jump or Scan Visor to reach the upper level (No Tricks and above).

-   Changed: In Sand Processing, the method of reaching the item without Boost Ball requires the Bomb Space Jump trick, and no longer requires Screw Attack.

-   Added: In GFMC Compound, a method of reaching the ship item with Screw Attack (Normal and above).

-   Added: In Main Gyro Chamber, a method of reaching the bottom of the gyro area from the middle of the room with Screw Attack (Easy and above).

-   Changed: In Workers Path, Morph Ball Bomb is no longer required.

-   Changed: In Main Reactor, unlocking the gate no longer requires Space Jump, and is now Trivial difficulty (from Easy).

-   Added: In Landing Site, a method of reaching the door to Service Access using Morph Ball Bomb and a Slope Jump (Normal and above).

-   Added: Methods of climbing Central Station Access and Warrior's Walk using Screw Attack (Hard and above) and a wall boost (Hypermode).

-   Added: A method of opening the echo gate in Hive Dynamo Access from the Hive Gyro chamber side using Sonic Boom or Darkburst (Easy and above).

-   Changed: In Reliquary Grounds, the method of reaching the door to Ing Reliquary using Screw Attack is now Normal difficulty (from Hard).

-   Added: In Reliquary Grounds, a method of reaching the door to Ing Reliquary using Morph Ball Bomb and Screw Attack without Space Jump (Easy and above).

-   Added: In Phazon Pit, a method of reaching the door to Phazon Grounds using a roll jump and boost ball (Hard and above).

-   Changed: Climbing Hall of Stairs with Space Jump is now Trivial difficulty (from Easy).

-   Added: In Transport Center, a method of reaching the elevator door from the portal using Screw Attack without Space Jump (Trivial and above).

-   Added: In Mining Station A, a method to reach the Temple Access door using Screw Attack (Trivial and above).

-   Added: In Gathering Hall, a method to reach the Transit Tunnel South from the Gathering Access door using Space Jump (Easy and above).

-   Added: In Industrial Site, a method of opening the Industrial Site gate from the wrong side using a missile (Trivial and above).

-   Fixed: Removing the Aerial Training Site barrier requires Scan Visor.



## [1.1.1] - 2020-03-11

-   Added: The preset summary now includes if menu mod is enabled.

-   Fixed: The cursor no longer snaps to the end on all changes, in the permalink
    input field.

-   Fixed: "Starting Items" is now properly implemented in the preset summary.

-   Changed: "Custom Items" is now "Item Pool" in the preset summary, and lists all
    deviations from the standard item pool.

## [1.1.0] - 2020-03-10

-   Added: The pickup notice for a locked expansion is more clear of what's going on.

-   Added: The "Save ISO" dialog now remembers the last output directory used.

-   Added: A copy of the game file is automatically saved to
    `%LOCALAPPDATA%\Randovania\game_history` whenever a game is generated. There's no
    interface in Randovania to view this history.

-   Changed: The "Save Spoiler" button now provides a default name for the game file.

-   Changed: Shortened permalinks with customized starting locations.

-   Changed: Preset are now exported to `.rdvpreset` files, to avoid Discord truncating the
    file names.

-   Fixed: When changing a preset name, the cursor no longer moves to end after any change.

### Logic Database changes

-   Fixed: The pickup in Undertransit One now requires Power Bombs, to avoid soft locks.

-   Fixed: The second Portal Chamber is now correctly considered a Dark Torvus Bog room.

## [1.0.0] - 2020-02-09

-   *Major* - Added: Support for multiple presets of options, as well as saving your own presets.

-   *Major* - Changed: The user experience for creating a new game has been changed completely.

-   Added: Three new methods of shuffling elevators: *Two-way, unchecked*, *One-way, elevator room*
    and *One-way, anywhere*. The elevators tab has more details of how these work.

-   Added: Add a setting for how strict the damage requirements are.

-   Added: It's now possible to exclude locations from having any progression on them.

-   Added: You can choose an arbitrary number of locations to choose randomly from for starting location.

-   Changed: A Luminoth Lore scan is less likely to have hints for what was already accessible
    when that scan was found.

-   Changed: Power Bombs and Progressive Grapple are now slightly more likely to appear earlier.

-   Changed: The hints randomly assigned at the end of generation are less likely to be repeats.

-   Changed: Loading a new game will automatically clear any existing one.

-   Changed: Minimal Checking now also checks of Dark Agon Temple Keys and Dark Torvus Temple Keys.

-   Removed: The Progressive Launcher has been removed.

-   Removed: The settings for fixing the translator gates have been removed for now, to be re-added
    on a future "Advanced" tab.

-   Removed: The create-permalink command line argument has been removed.

### Logic Database changes

-   Fixed: Spider Guardian fight now requires Dynamo Works Quads Gone to be triggered.

-   Fixed: Boost Guardian now properly requires Bombs.

-   Added: Escaping Dark Torvus Arena with a BSJ, for Normal. (See #581).

-   Added: Activating the Industrial Site gate backwards, using charged Annihilator Beam, for Trivial. (See #582).

## [0.29.1] - 2019-10-01

-   Fixed: Fix AttributeError preventing major/minor randomization from working.

-   Fixed: Seeds where no progression is needed to finish should no longer fail to generate.

## [0.29.0] - 2019-10-01

-   *Major* - There is now an option for a major/minor split randomization mode, in which expansions and
    non-expansion items are shuffled separately.

-   *Major* - Changed: Item hints and Sky Temple Key hints now distinguish between the light and dark worlds.
    For example, the room in which Quadraxis resides will be shown as "Ing Hive - Hive Temple" rather than
    "Sanctuary Fortress - Hive Temple".

-   *Major* - Added: the "Invisible Objects" trick in places where a visor would otherwise be used to be able to see
    something (such as an invisible platform).

-   *Major* - Added: Title screen now shows a three-word representation of the seed hash.

-   Added: As an experimental feature, it is now possible to shuffle Power Beam, Charge Beam, Scan Visor and Morph Ball.
    These items use Energy Transfer Module model in game.

-   Added: You can now place a pickup that temporarily gives Cannon Ball when collected. It uses Boost Ball's model.

-   Changed: Some item categories were given clearer names:
    - Dark Agon Keys, Dark Torvus Keys, and Ing Hive Keys are now referred to as "red Temple Keys" instead of
    "Temple Keys".
    - Items that aren't keys or expansions are collectively referred to as "major upgrades" instead of "major items".
    - Red Temple Keys and Sky Temple Keys are now collectively referred to as "Dark Temple Keys" instead of "keys".

-   Fixed: "Beam combos" are now called "charge combos".

-   Changed: The hints acquired from keybearer corpses now clarify that the item is the one contained in a Flying
    Ing Cache.

-   Changed: Each hint for the items guarded by Amorbis, Chykka, and Quadraxis now contains the corresponding
    Guardian's name.

-   Changed: The hint for the vanilla Light Suit location now has special text.

-   Changed: Item names in hints are now colored orange instead of red.

-   Changed: Some hints were added, some removed, and some modified.

-   Changed: Item scans were slightly edited.

-   Changed: The Sky Temple Key hints no longer use ordinal numbers.

-   Added: The seed hash is shown in Randovania's GUI after patching is done.

-   Changed: Generation will now be retried more times before giving up.

-   Changed: Joke hints are now used at most once each when placing hints.

-   Changed: The generator is now more likely to fill the worlds evenly.

-   Fixed: Added proper default nodes for rooms that were missing one, allowing those rooms to be selected as the
    starting room.

-   Fixed: Minimal Checking now correctly handles progressive suit and grapple.

-   Fixed: Config files with invalid JSON are now correctly dealt with.

-   Changed: Improved the performance of the resolver considerably.

-   Added: In the data visualizer, the damage requirements now have more descriptive names.

-   Added: In the data visualizer, requirements are now described with simpler to understand terms.

-   Changed: Windows releases are now created with PyInstaller 3.5.

-   Changed: The generator is now more likely to fill the worlds evenly.

### Logic Database changes

-   Changed: All NTSC-specific tricks are now in logic. These are always in logic, since the fixes from other versions
    are patched out.

-   Changed: Screw Attacking without Space Jump Boots in Hive Temple is no longer required on No Tricks.

-   Changed: In Hive Temple, scan dashing to the door to Temple Security Access is now Hypermode difficulty,
    from Hard and above.

-   Changed: The method to get the Main Research item with only Spider Ball was removed.

-   Fixed: Using charged Light Beam shots to get the item in Hazing Cliff now requires 5 or more Light Ammo.

-   Added: Method to open the gate in Main Reactor with Space Jump Boots and Screw Attack.

-   Changed: Opening the barrier in Crypt with Screw Attack is now always Easy and above.

-   Added: Method to climb to the door to Crypt Tunnel in Crypt via a Bomb Space Jump (Normal and above).

-   Added: Method to open Seeker Launcher blast shields with four missiles, Seeker Launcher, and Screw Attack (Easy
    and above). Underwater, the trick Air Underwater is also required, and the difficulty is Normal and above.

-   Fixed: Dark world damage during the Quadraxis fight is now correctly calculated.

-   Fixed: Requirements for crossing Sacred Path were added.

-   Added: Method to cross gap in the upper level of Command Center using Screw Attack without Space Jump Boots
    (Trivial and above).

-   Added: In Central Mining Station, a method to get to upper door to Command Center Access using a
    Bomb Space Jump (Easy and above) and another using Space Jump Boots and Screw Attack (Easy and above).

-   Added: Methods to climb Mining Plaza using the Morph Ball Bomb (Trivial and above) and using Screw Attack
    without Space Jump Boots (Easy and above).

-   Changed: In Forgotten Bridge, the difficulty of scan dashing to the door to Abandoned Worksite or the portal to
    Dark Forgotten Bridge was lowered to Easy, from Normal.

-   Added: In Forgotten Bridge, a method to get to the door to Grove Access from the portal to Dark Forgotten Bridge
    using only Screw Attack (Easy and above).

-   Added: In Forgotten Bridge, a method to get to the door to Abandoned Worksite via a roll jump (Easy and above).

-   Added: In Forgotten Bridge, a method to get to the bridge center from the door to Grove Access via a scan dash
    (Easy and above).

-   Added: In Hydrodynamo Station, a method to get from the room's top to the door to Save Station B with Screw Attack
    without Space Jump Boots (Trivial and above).

-   Changed: Climbing Hydrodynamo Station with only Gravity Boost and before all three locks are unlocked is now
    Trivial difficulty (from No Tricks).

-   Changed: Getting to the three doors in the middle section of Hydrodynamo Station using Air Underwater is now
    Normal difficulty (from Hard).

-   Fixed: A method to get the item in the Sunburst location by abusing terminal fall now has a damage requirement.

-   Added: A method to get to the turret in Sanctuary Entrance with only Space Jump Boots and Screw Attack, even
    after the bridge is destroyed.

-   Fixed: Lowering the portal barrier in Hive Dynamo Works now requires five missiles.

-   Added: Methods to cross Hive Dynamo Works using a roll jump (Easy and above) and using Space Jump Boots and
    Screw Attack (No Tricks).

-   Added: In Hive Dynamo Works, a method to cross the gap from the door to Hive Dynamo Access by abusing terminal
    fall (Easy and above).

-   Changed: In Hive Dynamo Works, returning from the Flying Ing Cache location using Space Jump Boots and
    Screw Attack is now Trivial difficulty (from Easy).

-   Added: Method to cross Watch Station Access from the door to Main Gyro Chamber using a Bomb Space Jump and
    Screw Attack without Space Jump Boots (Normal and above).

-   Added: In Watch Station Access, method to get from the scan post to the door to Watch Station by bomb jumping
    (Trivial and above) and by using Screw Attack without Space Jump Boots (Easy and above).

-   Fixed: The instant morph into the Morph Ball tunnel in Hall of Honored Dead now lists the Instant Morph trick.

-   Added: Method to get into the Morph Ball tunnel in Hall of Honored Dead using Space Jump Boots and Screw Attack
    (Easy and above).

-   Added: In Phazon Site, methods to get to the door to Bitter Well and to remove the barrier using Screw Attack
    without Space Jump Boots (both Easy difficulty).

-   Changed: The method to go over the Training Chamber statue from the back using Boost Ball and Spider Ball is
    now Normal difficulty (from Hard).

-   Added: In Phazon Site, a method to get to the door to Bitter Well by bomb jumping (Trivial and above).

-   Added: Many connections in Sacrificial Chamber.

-   Added: A method to get to the door to Fortress Transport Access from the top of the statue in Training Chamber
    using only Space Jump Boots (Easy and above). Morph Ball is also required if the statue hasn't been moved.

-   Added: A method to get to the doors to Transit Tunnel West/East in Training Chamber using Air Underwater (Normal
    and above).

-   Fixed: The method to get to the top of the Training Chamber statue using Gravity Boost and Spider Ball now lists
    the Instant Morph trick.

-   Added: In Training Chamber, a method of getting to the top of the statue from the door to Fortress Transport Access
    using just Space Jump Boots (Easy and above).

-   Added: Many connections in Windchamber Gateway.

-   Added: Method to get from the Kinetic Orb Cannon to the door to Transit Tunnel West via Grapple Beam in
    Gathering Hall.

-   Fixed: The slope jump in Abandoned Base now has a damage requirement.

-   Added: Method of getting the Temple Assembly Site item with Screw Attack and without Space Jump Boots.

-   Changed: The slope jump to get to the item in Temple Assembly Site is now Normal difficulty (from Hard).

-   Fixed: Requirements for crossing Dynamo Access were added.

-   Added: In Landing Site, method of reaching the door to Service Access from the Save Station using Space Jump and
    Screw Attack (No Tricks and above).

-   Fixed: The Culling Chamber item now has a damage requirement.

-   Changed: The trick to shoot the Seeker targets in Hive Dynamo Works from the wrong side is now Easy (from Trivial).

-   Fixed: The Watch Station Access roll jump now has a damage requirement.

-   Changed: The Watch Station Access roll jump is now Normal (from Easy).

-   Fixed: Added missing Space Jump Boots requirement for a Bomb Space Jump in Mining Station B.

-   Added: Method to unblock the portal in Mining Station B without Scan Visor (Normal and above).

-   Added: Method to get to the Darkburst location in Mining Station B with just Space Jump Boots and Screw Attack,
    and without using slope jumps or bomb space jumps (Hypermode difficulty).

-   Added: Method to manipulate Power Bomb Guardian into opening the Power Bomb Blast Shield on the door to
    Undertemple Access, using Boost Ball (Normal and above).

-   Fixed: The method to open the Hydrodynamo Station Seeker door using Screw Attack without Seeker Launcher now
    requires Gravity Boost to not have been collected.

-   Added: Method to get to the portal in Mining Station B with Space Jump Boots and Screw Attack (Trivial and above).

-   Fixed: Transport A Access, Collapsed Tunnel, Dynamo Chamber, Trooper Security Station, Mining Station Access, and
    Portal Access A now correctly require Morph Ball.

-   Fixed: Elevator rooms with missing Scan Visor requirements now have them.

-   Fixed: Removed erroneously added method to cross Sanctuary Entrance with Screw Attack without Space Jump Boots.

-   Fixed: Going through Sacred Bridge on No Tricks now requires Scan Visor and Morph Ball when coming from GFMC
    Compound.

-   Added: Method to skip Scan Visor and Morph Ball using Space Jump Boots in Sacred Bridge, when coming from GFMC
    Compound (Easy and above).

-   Fixed: Added Scan Visor requirement in Temple Transport Access (Sanctuary).

-   Changed: Connections in Venomous Pond were redone.

-   Changed: Getting to the door to Dark Transit Station in Trial Grounds with no items is now Hard difficulty, from
    Easy.

-   Added: Methods to get to the door to Dark Transit Station in Trial Grounds with Screw Attack without Space Jump
    Boots (Easy and above) and with a Bomb Space Jump (Normal and above).

-   Fixed: Added missing requirements for the Dark Samus 3 and 4 fight.

-   Changed: Fighting Dark Samus 2 with only Echo Visor is now Trivial difficulty, from Easy.

-   Fixed: Power Bomb doors now require Morph Ball, and Super Missile doors now require Power Beam and Charge Beam.

-   Added: Method to destroy the second web in Hive Tunnel when going through the room backwards using Sonic Boom
    (Easy and above).

## [0.28.1] - 2019-06-14

-   Fixed: Resetting settings would leave the launchers' configuration in an invalid state.

## [0.28.0] - 2019-06-12

-   *Major* - Changed: The resolver now keeps track of current energy during resolution.
    This ensures you'll always have enough Energy Tanks for trips to Dark Aether.

-   *Major* - Added: Scanning a keybearer corpse provides a hint of what is in the matching Flying
    Ing Cache.

-   Added: The tracker now persists the current state.

-   Added: Some generation failures are now automatically retried, using the same permalink.

-   Added: Buttons to see what a difficulty unlocks that doesn't involve tricks at all.

-   Changed: Increased Hint Scan value for logic to the intended value from the previous
    change.

-   Changed: There's no more hints with joke locations.

-   Changed: The lore hint in Mining Station A is now able to be scanned from the room center.

-   Added: A warning is now displayed when trying to disable validation.

-   Fixed: Seeker Missile's included missiles now respect the "needs Missile Launcher"
    option.

-   Changed: Progressive Launcher is now disabled by default.

-   Fixed: Clicking the connection's link in the Data Visualizer should now always work.

-   Changed: Hint Locations page now has a more usable UI.

-   Changed: On No Tricks, the logic will ensure that you can get Missiles, Seeker Launcher, and either
    Grapple Beam or both Space Jump Boots and Screw Attack before fighting Chykka.

-   Added: Methods to cross Workers Path with Screw Attack.

## [0.27.1] - 2019-05-30

-   Fixed: Specific trick levels are now persisted correctly across multiple sessions.

## [0.27.0] - 2019-05-28

-   *Major* - Changed: Optimized the seed generation step. It should now take roughly
    half as long or even faster.

-   *Major* - Added: It's now possible to configure the difficulty on a per-trick basis.

-   *Major* - Added: It's now possible to check where a certain trick is used on each
    difficulty.

-   Added: Hint Scans are valued more by the logic, making Translators more likely.

-   Changed: Joke item and locations now have a `(?)` added to make then slightly more
    obvious they're not serious.

-   Changed: Average ammo provided per expansion is now shown with more precision.

-   Added: `randovania echoes database list-dangerous-usage` command to list all
    paths that require a resource to not be collected.

-   Added: Methods to get to Sunburst location by reaching the platform with the cannon
    with a scan dash (Normal and above) or with just Space Jump Boots (Easy and above).

-   Added: Method to leave and enter the arena in Agon Temple with only Space Jump Boots
    (Trivial and above to enter; Easy and above to leave).

-   Added: Method to get to Darkburst location in Mining Station B via a Bomb Space Jump
    and without Screw Attack (Easy and above).

-   Fixed: In Hydrodynamo Station, going from the door to Hydrodynamo Shaft to the door to
    Save Station B now always requires all three locks in Hydrodynamo Station to be unlocked.

-   Added: Method to cross Phazon Pit using a Bomb Space Jump (Easy and above).

-   Added: Method to open the Seeker door in Hydrodynamo Station without the Seeker Launcher,
    using Screw Attack and one missile (Hard and Above).

-   Changed: The Ing Windchamber puzzle now only requires four missiles instead of five.

-   Changed: The cannon in Sanctuary Temple Access now only requires four missiles to
    activate instead of five.

-   Changed: Sanctuary Temple Access now requires a way to defeat the Quad to get through.

-   Added: Support for damage requirements without exactly one damage reduction item.

-   Changed: Seed validation should run faster and with fewer errors now.

-   Added: Another joke hint.

-   Changed: Updated credits.

-   Fixed: Crossing Sanctuary Entrance via the Spider Ball Track now requires Boost Ball.

-   Added: Method to cross Sanctuary Entrance with Screw Attack and without Space Jump Boots
    (Trivial and above).

-   Added: Method to cross Sanctuary Entrance, from the door to Power Junction to the door to
    Temple Transport Access, with Spider Ball and Power Bombs (Easy and above).

-   Fixed: The method to get the Sanctuary Entrance item without Spider Ball now requires
    Spider Guardian to not have been defeated.

-   Added: Method to get to and use the Vigilance Class Turret in Sanctuary Entrance using
    Space Jump Boots, Screw Attack, and Spider Ball. Spider Ball isn't required if Spider
    Guardian hasn't been defeated.

-   Fixed: In Sanctuary Entrance, going up the Spider Ball Track near the lore scan via the
    intended method now requires Boost Ball and the Morph Ball Bomb.

-   Added: Methods to go up the Spider Ball Track near the lore scan in Sanctuary Entrance
    with Spider Ball and only one of the following items:
    - Morph Ball Bomb (Trivial and above);
    - Boost Ball (Trivial and above);
    - Space Jump Boots (Easy and above).

-   Changed: In Sanctuary Temple, getting to the door to Controller Access via scan dashing
    is now Hard and above, from Normal and above.

-   Added: A tab with all change logs.

## [0.26.3] - 2019-05-10

-   Changed: Tracker now raises an error if the current configuration is unsupported.

-   Fixed: Tracker no longer shows an error when opening.

## [0.26.2] - 2019-05-07

-   Fixed: An empty box no longer shows up when starting a game with no
    extra starting items.

-   Fixed: A potential crash involving HUD Memos when a game is randomized
    multiple times.


## [0.26.1] - 2019-05-05

-   Fixed: The in-app changelog and new version checker now works again.

-   Fixed: Patching with HUD text on and using expansions locked by major item now works.

-   Changed: Missile target default is now 175, since Seeker Launcher now defaults to
    giving 5 missiles.


## [0.26.0] - 2019-05-05

-   **MAJOR** - Added: Option to require Missile Launcher and main Power Bombs for the
    respective expansions to work.

-   **MAJOR** - Added: Option to change which translator each translator gate in the
    game needs, including choosing a random one.

-   **MAJOR** - Added: Luminoth Lore scans now includes hints for where major items
    are located, as well as what the Temple Guardians bosses drop and vanilla Light Suit.

-   Added: Welcome tab, with instructions on how to use Randovania.

-   Added: Option to specify how many items Randovania will randomly place on your
    starting inventory.

-   Added: Option to change how much damage you take from Dark Aether when using
    Varia Suit and Dark Suit.

-   Added: Progressive Launcher: a progression between Missile Launcher and Seeker Launcher.

-   Changed: Logic considers the Translator Gates in GFMC Compound and Torvus Temple
    to be up from the start, preventing potential softlocks.

-   Changed: Escaping Main Hydrochamber after the Alpha Blogg with a Roll Jump is
    now Hard and above, from Easy and above.

-   Changed: The no-Boost return method in Dark Arena Tunnel is now Normal and above only.

-   Changed: The Slope Jump method in Great Bridge for Abandoned Worksite is now Hard
    and above, from Normal.

-   Changed: Crossing the statue in Training Chamber before it's moved with Boost and
    Spider is now Hard and above, from Hypermode.

-   Added: Option to disable the Sky Temple Key hints or to hide the Area name.

-   Changed: The location in the Sky Temple Key hint is now colored.

-   Changed: There can now be a total of 99 of any single Major Item, up from 9.

-   Changed: Improved elevator room names. There's now a short and clear name for all
    elevators.

-   Changed: The changed room names now apply for when elevators are vanilla as well.

-   Fixed: Going from randomized elevators to vanilla elevators no longer requires a
    clean unpack.

-   Added: `randovania echoes database list-resource-usage` now supports all types of
    resources.

-   Added: `list-resource-usage` and `list-difficulty-usage` now has the `--print-only-area`
    argument.

-   Changed: Areas with names starting with !! are now hidden in the Data Visualizer.

-   Added: Docks and Elevators now have usable links in the Data Visualizer. These links
    brings you to the matching node.

-   Added: The message when collecting the item in Mining Station B now displays when in
    the wrong layer.

-   Added: A warning now shows when going on top of the ship in GFMC Compound before
    beating Jump Guardian.

## [0.25.0] - 2019-03-24

-   Changed: Reworked requirements for getting the Missile in Crossroads from the doors. You can:
    - On Normal and above, with Boost, Bombs, Space Jump and Screw Attack
    - On Hard and above, with Bombs, Space Jump and Screw Attack
    - On Hypermode, with Bombs and Space Jump

-   Changed: Logic requirements for Dark Samus 2 fight are now the following:
    - On all trick levels, Dark Visor
    - On Easy and above, Echo Visor
    - On Normal and above, no items

-   Changed: The Slope Jump in Temple Assembly Site is now Hard and above, from Normal and above.

-   Changed: All occurrences of Wall Boost are now locked behind Hard or above.

-   Added: Added method to get the Power Bomb in Sanctuary Entrance with just Space Jump
    and Screw Attack. (See [#29](https://github.com/randovania/randovania/issues/29))

-   Added: Added method to cross Dark Arena Tunnel in the other direction without Boost.
    (See [#47](https://github.com/randovania/randovania/issues/47))

-   Added: Basic support for running Randovania on non-Windows platforms.

-   Added: You can now create Generic Nodes in the Data Editor.

-   Changed: Drop down selection of resources are now sorted in the Data Editor.

-   Changed: Shareable hash is now based only on the game modifications part of the seed log.

-   Fixed: Python wheel wasn't including required files due to mising \_\_init__.py

-   Fixed: error when shuffling more than 2 copies of any Major Item

-   Fixed: permalinks were using the the ammo id instead of the configured

## [0.24.1] - 2019-03-22

-    **MAJOR**: New configuration GUI for Major Items:
     - For each item, you can now choose between:
        - You start with it
        - It's in the vanilla location
        - It's shuffled and how many copies there are
        - It's missing
     - Configure how much beam ammo Light Beam, Dark Beam and Annihilator Beam gives when picked.
        - The same for Seeker Launcher and missiles.

-    **MAJOR**: New configuration GUI for Ammo:
     - For each ammo type, you choose a target total count and how many pickups there will be.

        Randovania will ensure if you collect every single pickup and every major item that gives
        that ammo, you'll have the target total count.

-    **MAJOR**: Added progressive items. These items gives different items when you collect then,
        based on how many you've already collected. There are two:
     - Progressive Suit: Gives Dark Suit and then Light Suit.
     - Progressive Grapple: Gives Grapple Beam and then Screw Attack.

-    **MAJOR**: Add option to split the Beam Ammo Expansion into a Dark Ammo Expansion and
        Light Ammo Expansion.

        By default there's 10 of each, with less missiles instead.


-    **MAJOR**: Improvements for accessibility:
     - All translator gates are now colored with the correct translator gate color they need.
     - Translators you have now show up under "Visors" in the inventory menu.
     - An option to start the game with all maps open, as if you used all map stations.
     - An option to add pickup markers on the map, that identifies where items are and if
        you've collected them already.
     - When elevators are randomized, the room name in the map now says where that elevator goes.
     - Changed the model for the Translator pickups: now the translator color is very prominent and easy to identify.

-    Added: Option to choose where you start the game

-    Added: Option to hide what items are, going from just changing the model, to including the
    scan and even the pickup text.

     You can choose to replace the model with ETM or with a random other item, for even more troll.

-    Added: Configure how many count of how many Sky Temple Keys you need to finish the game

-    Changed: Choosing "All Guardians" only 3 keys now

-    Changed: Timeout for generating a seed is now 5 minutes, up from 2.

0.24.0 was a beta only version.

## [0.23.0] - 2019-02-10

-   Added: New option to enable the "Warp to Start" feature.
-   Added: A "What's new" popup is displayed when launching a new version for the first time.
-   Fixed: changed text in Logic Settings to mention there _are_ hints for Sky Temple Keys.
-   Changed: Updated Claris' Randomizer, for the following fixes:
    -   Added the ability to warp to the starting room from save stations (-t).
    -   Major bug fix: The game will no longer immediately crash when not playing with Menu Mod.

## [0.22.0] - 2019-02-06

-   Changed: "Faster credits" and "Skip item acquisitions popups" are no longer included in permalinks.
-   Changed: Updated Claris' Randomizer, for the following fixes:
    -   Fixed an issue with two of the Sky Temple Key hints being accidentally switched.
    -   FrontEnd editing now works properly for PAL and Japanese versions.
    -   Attract video removal is now integrated directly into the Randomizer.
    -   Getting the Torvus Energy Controller item will no longer block you from getting the Torvus Temple item.

## [0.21.0] - 2019-01-31

-   **Major**: now using Claris' Randomizer version 4.0. See [Changelog](https://pastebin.com/HdK9jdps).

-   Added: Randovania now changes the game id to G2ME0R, ensuring it has different saves.
-   Added: Game name is now changed to 'Metroid Prime 2: Randomizer - SEEDHASH'. Seed hash is a 8 letter/number
      combination that identifies the seed being played.
-   Changed: the ISO name now uses the seed hash instead of the permalink. This avoids issues with the permalink containing /
-   Changed: Removed Agon Temple door lock after fighting Bomb Guardian, since this has been fixed in the Randomizer.
-   Fixed: Selecting an non-existent directory for Output Directory had inconsistent results

## [0.20.2] - 2019-01-26

-   Fixed: changed release zip to not use BZIP2. This fixes the native windows zip client being unable to extract.

0.20.1 was skipped due to technical issues.

## [0.20.0] - 2019-01-13

-   Added: an icon! Thanks to Dyceron for the icon.
-   Added: a simple Tracker to allow knowing where you can go with a given item state
-   Changed: Don't consider that Seeker Launcher give missiles for logic, so it's never
      considered a missile source.

## [0.19.1] - 2019-01-06

-   Fixed: Hydrodynamo Station's Door to Training Access now correctly needs Seekers
-   Added: New alternatives with tricks to get the pickup in Mining Plaza A.
-   Added: Trick to cross the Mining Plaza A backwards while it's closed.
-   Changed: Added a chance for Temple Keys not being always placed last.
-   Changed: Light Suit now has a decreased chance of being placed early.

0.19.0 was skipped due to technical issues.

## [0.18.0] - 2019-01-02

-   Added: Editor for Randovania's database. This allows for modifications and contributions to be made easily.
      There's currently no way to use the modified database directly.
-   Added: Options to place the Sky Temple Keys on Guardians + Sub-Guardians or just on Guardians.
-   Changed: Removed Space Jump method from Training Chamber.
-   Changed: Added Power Bomb as option for pickup in Hive Chamber B.
-   Changed: Shortened Permalinks when pickup quantities aren't customized.
-   Added: Permalinks now include the database version they were created for.
-   Fixed: Logic mistake in item distribution that made some impossible seeds.
-   Changed: For now, don't consider Chykka a "can only do once" event, since Floaty is not used.
-   Fixed: Permalinks now properly ignore the Energy Transfer Module.

## [0.17.2] - 2018-12-27

-   Fixed: 'Clear loaded game' now properly does its job.
-   Changed: Add an error message to capture potential Randomizer failures.
-   Changed: Improved README.

## [0.17.1] - 2018-12-24

-   Fixed: stray tooltips in GUI elements were removed.
-   Fixed: multiple typos in GUI elements.

## [0.17.0] - 2018-12-23

-   New: Reorganized GUI!
    -   Seed Details and Data Visualizer are now different windows opened via the menu bar.
    -   There are now three tabs: ROM Settings, Logic Settings and Item Quantities.
-   New: Option to disable generating an spoiler.
-   New: All options can now be exported and imported via a permalink.
-   Changed: Renamed "Logic" to "Trick Level" and "No Glitches" to "No Tricks". Appropriate labels in the GUI and files
    changed to match.
-   Internal: no longer using the py.path and dataset libraries

## [0.16.2] - 2018-12-01

-   Fixed: adding multiples of an item now works properly.

## [0.16.1] - 2018-11-25

-   Fixed: pressing the Reset button in the Item Quantity works properly.
-   Fixed: hiding help in Layout Generation will no longer hide the item names in Item Quantity.

## [0.16.0] - 2018-11-20

-   Updated item distribution: seeds are now less likely to have all items in the beginning, and some items less likely to appear in vanilla locations.
-   Item Mode (Standard/Major Items) removed for now.

## [0.15.0] - 2018-10-27

-   Added a timeout of 2 minutes to seed generation.
-   Added two new difficulties:
    -   Trivial: An expansion of No Glitches, where no tricks are used but some clever abuse of room layouts are used.
    -   Hypermode: The highest difficulty tricks, mostly including ways to skip Space Jump, are now exclusive to this difficulty.
-   Removed Controller Reset tricks. This trick doesn't work with Nintendont. This will return later as an additional configuration.

## [0.14.0] - 2018-10-07

-   **Major**: Added support for randomizing elevators.
-   Fixed spin boxes for item quantities changing while user scrolled the window.
    It is now needed to click on them before using the mouse wheel to change their values.
-   Fixed some texts being truncated in the Layout Generation window.
-   Fixed generation failing when adding multiple of some items.
-   Added links to where to find the Menu Mod.
-   Changed the order of some fields in the Seed Log.

## [0.13.2] - 2018-06-28

-   Fixed logic missing Amber Translator being required to pass by Path of Eyes.

## [0.13.1] - 2018-06-27

-   Fixed logic errors due to inability to reload Main Reactor after defeating Dark Samus 1.
-   Added prefix when loading resources based on type, improving logs and Data Visualizer.

## [0.13.0] - 2018-06-26

-   Added new logic: "Minimal Validation". This logic only checks if Dark Visor, Light Suit and Screw Attack won't lock each other.
-   Added option to include the Claris' Menu Mod to the ISO.
-   Added option to control how many of each item is added to the game.

## [0.12.0] - 2018-09-23

-   Improved GUI usability
-   Fixed Workers Path not requiring Cobalt Translator to enter

## [0.11.0] - 2018-07-30

-   Randovania should no longe create invalid ISOs when the game files are bigger than the maximum ISO size: an error is properly reported in that case.
-   When exporting a Metroid Prime 2: Echoes ISO if the maximum size is reached there's is now an automatic attempt to fix the issue by running Claris' "Disable Echoes Attract Videos" tool from the Menu Mod.
-   The layout log is automatically added to the game's files when randomizing.
-   Simplified ISO patching: by default, Randovania now asks for an input ISO and an output path and does everything else automatically.

## [0.10.0] - 2018-07-15

-   This release includes the capability to generate layouts from scratch and these to the game, skipping the entire searching step!

## [0.9.2] - 2018-07-10

-   Added: After killing Bomb Guardian, collecting the pickup from Agon Energy Controller is necessary to unlock the Agon Temple door to Temple Access.
-   Added a version check. Once a day, the application will check GitHub if there's a new version.
-   Preview feature: option to create item layouts, instead of searching for seeds. This is much more CPU friendly and faster than searching for seeds, but is currently experimental: generation is prone to errors and items concentrated in early locations. To use, open with randovania.exe gui --preview from a terminal. Even though there are many configuration options, only the Item Loss makes any difference.

## [0.9.1] - 2018-07-21

-   Fixed the Ing Cache in Accursed Lake didn't need Dark Visor.

## [0.9.0] - 2018-05-31

-   Added a fully featured GUI.

## [0.8.2] - 2017-10-19

-   Stupid mistake.

## [0.8.1] - 2017-10-19

-   Fix previous release.

## [0.8.0] - 2017-10-19

-   Save preferences.
-   Added Claris Randomizer to the binary release.

## [0.7.1] - 2017-10-17

-   Fixed the interactive .bat

## [0.7.0] - 2017-10-14

-   Added an interactive shell.
-   Releases now include the README.

## [0.5.0] - 2017-10-10

-   Releases now include standalone windows binaries<|MERGE_RESOLUTION|>--- conflicted
+++ resolved
@@ -56,10 +56,6 @@
 
 ### Metroid Prime
 
-<<<<<<< HEAD
-=======
-- Fixed: Traversing from the Spider Track Bridge to the Quarantine Access A door in Metroid Quarantine A now properly requires the barrier to be removed or `Backwards Lower Mines` to be enabled.
->>>>>>> d6e88063
 - Fixed: PAL export with skippable cutscenes
 - Fixed: Flaahgra crash with skippable cutscenes (fingers crossed)
 - Fixed: Warrior shrine loading behavior
@@ -75,14 +71,11 @@
 
 - Added: Sun Tower Sessamoharu Complex Bomb Jump to Skip Super Missiles/Scan Visor
 
-<<<<<<< HEAD
 ##### Phazon Mines
 
 - Added: Phazon Processing Center between Pickup and Maintenance Tunnel Door
 - Fixed: Traversing from the Spider Track Bridge to the Quarantine Access A door in Metroid Quarantine A now properly requires the barrier to be removed or `Backwards Lower Mines` to be enabled.
 
-=======
->>>>>>> d6e88063
 ##### Phendrana Drifts
 
 - Added: New Thardus Skip Method from Room Center
