--- conflicted
+++ resolved
@@ -5,29 +5,24 @@
 The format is based on [Keep a Changelog](https://keepachangelog.com/en/1.0.0/)
 and this project adheres to [Semantic Versioning](https://semver.org/spec/v2.0.0.html).
 
-<<<<<<< HEAD
 ## [10.1.0] - 2025-09-0?
-=======
+
+### Metroid Dread
+
+#### Logic Database
+
+##### Artaria
+
+- Fixed: It is now logical to get back to the lower door in Grapple Beam Room without Grapple Beam, making it logical to escape without Grapple Beam when doors are randomized.
+
 ## [10.0.1] - 2025-08-03
->>>>>>> 9fe96af7
 
 ### Generator
 
 - Fixed: Random transports in mode "One-way, anywhere", only supported in Metroid Prime and Metroid Prime 2 Echoes, being unable to generate.
 
-<<<<<<< HEAD
-### Metroid Dread
-
-#### Logic Database
-
-##### Artaria
-
-- Fixed: It is now logical to get back to the lower door in Grapple Beam Room without Grapple Beam, making it logical to escape without Grapple Beam when doors are randomized.
-
-## [10.0.0] - 2025-08-0?
-=======
+
 ## [10.0.0] - 2025-08-01
->>>>>>> 9fe96af7
 
 - **Major** - Added: Metroid Fusion has been added with full single player support. Includes random starting locations, some toggleable patches, and more.
 - Added: 10 more joke hints.
