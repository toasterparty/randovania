--- conflicted
+++ resolved
@@ -44,7 +44,12 @@
 - Added: Progressive pickups can now be configured to be placed vanilla.
 - Fixed: The transport in Ghavoran - Flipper now shows the destination on the minimap icon.
 
-<<<<<<< HEAD
+#### Logic database
+
+##### Cataris
+
+- Fixed: Moving Magnet Walls (Tall) now uses the correct lava button event for the magnet surfaces.
+
 ### Metroid Prime
 
 #### Logic Database
@@ -52,13 +57,6 @@
 ##### Tallon Overworld
 
 - Fixed: Overgrown Cavern now has the correct node marked as player spawn
-=======
-#### Logic database
-
-##### Cataris
-
-- Fixed: Moving Magnet Walls (Tall) now uses the correct lava button event for the magnet surfaces.
->>>>>>> ee9b1903
 
 ### Metroid Prime 2: Echoes
 
