--- conflicted
+++ resolved
@@ -43,8 +43,7 @@
 
 #### Logic Database
 
-<<<<<<< HEAD
-- Added: 306 videos to the logic database. see the [Video Directory]
+- Added: 307 videos to the logic database. see the [Video Directory]
 (https://randovania.github.io/Metroid%20Prime%202%20Echoes/) for the full collection 
 
 ##### Temple Grounds:
@@ -63,14 +62,8 @@
 
 - Added: Extended Dash (Expert) to reach the Scan Post in Watch Station Access from Main Gyro Chamber Door.
 - Added: Extended Dash (Expert) to reach Main Gyro Chamber Door in Watch Station Access from the Scan Post Side.
-=======
-- Added: 2 videos to logic database, see the [Video Directory](https://randovania.github.io/Metroid%20Prime%202%20Echoes/) for the full collection
-
-##### Sanctuary Fortress
-
 - Added: Workers Path - Screw Attack from Z-Axis (Intermediate) now requires Bomb Space Jump (Intermediate) from Dynamo Works
 - Added: Workers Path - Bomb Jump (Advanced) method added to reach cannon NSJ from landing platform
->>>>>>> 0802b7d7
 
 ## [6.1.1] - 2023-08-07
 
