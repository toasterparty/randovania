# Change Log

All notable changes to this project will be documented in this file.

The format is based on [Keep a Changelog](https://keepachangelog.com/en/1.0.0/)
and this project adheres to [Semantic Versioning](https://semver.org/spec/v2.0.0.html).

## [8.1.0] - 2024-06-??

- Changed: In Item Pool tab, improved the presentation for configuring ammo.
- Changed: Error messages have been made more detailed if Randovania is unable to connect to Dolphin.
- Fixed: Events followed by pickups are now better weighted during generation.
- Fixed: During generation, the starting health is now properly accounted for when deciding how many Energy Tanks (and similar) are needed for a requirement.
- Fixed: Text in the Customize Preset window's Randomizer Logic > Generation tab is now game-neutral.
- Fixed: Items placed before standard generation now respect vanilla item placement settings to not assign two items to one location.

### AM2R

- **Major** - Added: Transport Pipe randomizer. If enabled, it will change where Transport Pipes lead to.
- Added: Long Beam, Walljump and Infinite Bomb Jumping have been added as items.
- Added: It is now possible to have a seperate shuffled amount and required amount of DNA.
- Added: Exposed Metroid Queen-Locked doors for Door Lock Rando.
- Added: Exposed Open Transitions for Door Lock Rando. Shuffling these in, will place Doors on all 4-Tile high transitions.
- Added: The following sprites have been added: Spider Ball for Prime 1, Missile Launcher, Speed Booster Upgrades and Super Missile Launcher for Dread.
- Changed: The following sprites were changed in order to fit more with AM2R's art style: Ice Missiles and Storm Missiles for Dread, Annihilator Beam, Dark Suit, Dark Visor, Echo Visor, Light Suit and Progressive Suit for Echoes, Gravity Suit, Phazon Suit and Varia Suit for Prime 1.
- Changed: When Doors are shuffled over Research Site Hatches, they are now not obscured by the rock background.
- Changed: The Starter Preset now has `Unlock Genetics Laboratory Doors` enabled.
- Changed: The Starter Preset now has Progressive Jumps and Progressive Suits enabled.
- Fixed: When Research Site Hatches are shuffled to Ammo doors (Missile, Super Missile, Power Bomb), they will now get unlocked automatically when going through them.

#### Logic Database

##### Distribution Center

- Changed: Dual Gammas: Fighting them without Gravity Suit now requires intermediate combat instead of beginner.
- Changed: Dual Gammas: Fighting them with Charge Beam now requires you to be able to climb the platforms in the room.
- Fixed: Gravity Area Trapdoor: Shinesparking up is now impossible on Door Lock Rando.
- Fixed: Gravity Area Shaft: Shinesparking up is now impossible on Door Lock Rando and also properly accounts for Missiles.

##### Genetics Laboratory

- Added: Waterfalls Exterior: Hypermode option of climbing the room with Walljumps and Morph Glides.
- Fixed: Hatchling Room Underside: Shinesparking up is now impossible on Door Lock Rando.

##### Industrial Complex

- Changed: Upper Factory Gamma Nest: Leaving to the top with Spider Ball or IBJ now requires the Gamma to be dead first.
- Changed: Upper Factory Gamma Nest: Leaving to the top with only Walljump is now an Expert Walljump instead of Advanced.
- Changed: Upper Factory Gamma Nest: Leaving to the top with Walljumps and the Septoggs is now an Intermediate Walljump instead of Beginner.
- Changed: Fighting Torizo without any Beam Upgrades is now Advanced Combat.

##### GFS Thoth

- Changed: Fighting Genesis without any Beam Upgrades is now Expert Combat.

##### Golden Temple

- Added: Golden Temple Exterior: A video for the Walljump to Exterior Alpha Nest.

##### The Tower

- Changed: Tower Exterior South East: Shinesparking up to the cliff near the Gamma Nest has been changed from a beginner shinespark to an intermediate one.
- Changed: Tower Activation Station: The left door is excluded from becoming a Locked Door, to avoid incompletable seeds.
- Changed: Plasma Beam Chamber Access: The right door is excluded from becoming a Locked Door, to avoid incompletable seeds.

### Discord Bot

- Changed: The website command now points to `https://randovania.org` rather than `https://randovania.github.io`.

### Metroid Dread

<<<<<<< HEAD
- Changed: The Morph Launcher leading to Experiment Z-57 will no longer cause Thermal Doors to temporarily be closed.
=======
- Changed: The exporting dialog now links to a guide that explains how to dump the RomFS.
- Fixed: Typo on the exporting dialog.
>>>>>>> d7940a26
- Removed: The `Ryujinx (Legacy)` option for exporting has been removed. The `Ryujinx` option should be used instead.

#### Logic database

- Added: New trick: Climb Sloped Surfaces.

#### Artaria

- Changed: Climbing the slope in EMMI Zone Spinner with Spin Boost has been reclassified from Movement to Climb Sloped Surfaces.
- Changed: Using Speed Booster to climb the slope in EMMI Zone Spinner has been reclassified to Speed Booster Conservation.
- Added: Wall Jump (Beginner) is now an option for reaching the bottom part of the slope in EMMI Zone Spinner.
- Changed: In Waterfall: Getting from Tower Middle to Door to Behind Waterfall with no items has been reclassified from Movement (Advanced) to Climb Sloped Surfaces (Expert).
- Added: In Waterfall: Getting from Tower Middle to Door to Behind Waterfall with Phantom Cloak and Climb Sloped Surfaces (Advanced).
- In Waterfall: Getting from Right of Rotatable to Tower Middle  with Spin Boost now requires Climb Sloped Surfaces (Beginner).

#### Burenia

- Changed: Using Flash Shift to get the Missile Tank Pickup in Main Hub Tower Top now requires tricks, either Movement (Beginner) with 3 Flash charges, Climb Sloped Surfaces (Intermediate) with 2 Flash chargers, or Wall Jump (Beginner) and Climb Sloped Surfaces (Beginner) with 1 Flash Charge.

##### Dairon

- Added: Door Types for the two Dairon Power Events for future-proofing (not the Missile or Wide doors) and updated the relevant connections.
- Added: Using Stand on Frozen Enemies trick to get the item in Big Hub, using either Flash Shift or Spin Boost.

##### Ferenia

- Added: Climb Sloped Surfaces (Intermediate) with Flash Shift to reach the pickup in Pitfall Puzzle Room, with 2 Flash Charges.
- Added: Climb Sloped Surfaces (Beginner) with Flash Shift to climb the slope at the bottom of Speedboost Slopes Maze, with 1 Flach Charge.

##### Ghavoran

- Changed: Climbing to the pickup at the top of Spin Boost Tower using Flash Shift has been reclassified from Climb Sloped Tunnels to Climb Sloped Surfaces.
- Changed: Climbing to the pickup at the top of Spin Boost Tower Using Flash Shit, the Wall Jump has been reduced from Advanced to Intermediate.

### Metroid Prime

- Fixed: Crashes in several rooms when pressing start to skip cutscene exactly 1 second from the end of cutscene
- Fixed: Incorrect shield texture for vertical **Power Beam Only** doors
- Fixed: Elite Research - Stuttering when loading the room
- Fixed: Mine Security Station - Wave Pirates not dropping down if the player didn't skip the cutscene immediately
- Fixed: Reactor Core - Escape music restarting when leaving the room after Parasite Queen has been killed
- Fixed: Furnace - Ghost elements re-appearing when re-entering the room from East Furnace Access
- Fixed: Main Plaza - Door background texture not rendering on the correct side
- Fixed: Hive Totem - Skipping the cutscene now behaves more accurately as if the cutscene wasn't skipped
- Fixed: Ruined Courtyard - Skipping the cutscene now behaves more accurately as if the cutscene wasn't skipped
- Fixed: Phendrana Shorelines - The item behind the ice can now be collected again with Infinite Speed
- Fixed: Control Tower - Flying Pirates incorrectly flying away from the player when skipping the cutscene
- Fixed: Research Core - Combat Visor being forced after grabbing the pickup on Competitive Cutscene mode
- Fixed: Research Entrance - Soflock if the player kills the pirates before touching the cutscene trigger
- Fixed: Research Entrance - Fog disappearing after clearing the 1st Pass Pirates and before the 2nd Pass Shadow Pirates
- Fixed: Energy Core - Underwater sound incorrectly playing when the player was not underwater
- Fixed: Energy Core - Puzzle music not playing again if the player re-enters the room during the countdown
- Fixed: Ruined Shrine - Beetle music incorrectly continues playing after leaving towards Main Plaza
- Fixed: Save Station B - Incorrectly playing save station music instead of Phendrana music if the player leaves too quickly
- Fixed: Observatory - Projector activation cutscene skip activating the projector twice if the cutscene was skipped late
- Fixed: Observatory - Fixed incorrect music playing when the projector is active
- Fixed: Observatory - Panel activation cutscene incorrectly playing on 2nd Pass when the projector is already active
- Changed: The map tracker uses the same names for elevators as when editing a preset
- Changed: Updated tournament winners scan
- Changed: Ventilation Shaft: Cutscene skip no longer waits for nearby rooms to load
- Changed: Mine Security Station: The Wave Pirates now get activated with the same timing, regardless of what death animation the Shadow Pirates play
- Changed: Mine Security Station: Adjusted cutscene trigger so it can't be accidentally skipped
- Changed: Ruined Shrine - Adjusted position of the cutscene skip lock-on point
- Changed: Control Tower - "Doors Unlocked" HUD Memo now shows in Control Tower once the fight is done on Competitive Cutscene mode
- Changed: Ruined Fountain - Morph Ball can no longer get stuck at the bend on the Spider Track
- Changed: Energy Core - Increased the size of the Load Trigger to Furnace Access
- Changed: Hive Totem - Adjusted the Hive Totem scan position to match how it is on PAL
- Changed: Sun Tower Elevator - Cutscene now shows Samus facing the correct direction
- Changed: Observatory - Restored an unused particle effect for the projector
- Changed: Observatory - The projector is now activated on room load, instead of activating immediately after the room loaded

### Metroid Prime 2: Echoes

- Fixed: A small typo with "immune" in the energy preset tab

### Metroid: Samus Returns

- **Major** - Added: Door Lock randomizer has been added, along with new door types.
- **Major** - Added: Elevator randomizer has been added.
- Changed: DNA hints now just say "DNA" instead of "Metroid DNA".
- Fixed: If no seed was exported at a previous start of Randovania, the export window now shows the correct title ID in the output path for NTSC without having to switch to PAL and back to NTSC.
- Fixed: Removed an incorrect start location from Area 4 Central Caves, which failed when exporting the game.
- Fixed: Typo on the exporting dialog.
- Fixed: Common case where a modified input RomFS was considered being unmodified.
- Fixed: Starting at Area 3 Factory Exterior - Beam Burst Chamber & Tsumuri Station no longer spawns Samus out of bounds.
- Fixed: The Laser Aim cosmetic options UI no longer exports the wrong colors and has been simplified.

#### Logic Database

##### Area 1

- Fixed: Metroid Caverns Hub: Dock to Metroid Caverns Save Station -> Tunnel to Metroid Caverns Save Station now has the correct grouping for the logical paths.

##### Area 3 Metroid Caverns

- Added: Caverns Teleporter East - Reaching the pickup now has correct requirements with High Jump Boots, requiring either a Super Jump (Advanced), Unmorph Extend (Intermediate), or Freezing the Moheek (Intermediate).

## [8.0.0] - 2024-05-01

- **Major** - Added: Metroid Samus Returns has been added with full single player support. Includes random starting locations, some toggleable patches, and more.
- Added: Highlighting nodes in the Map view of the Map tracker will now update the current location.
- Changed: The output after verifying the installation has been made less misleading.
- Changed: Show better errors on Linux and macOS when something goes wrong while trying to open a directory.
- Changed: Improve error handling when exporting presets.
- Fixed: The Map view on the Map tracker will not show doors and generic nodes as being inaccessible if only resources were shown on the Text Map view.

### Resolver

- Fixed: Some cases of seeds being wrongly considered as impossible.

### Discord Bot

- Added: The Discord bot now mentions the game when describing a preset.
- Changed: Experimental games are now only available in the development bot.

### AM2R

- Added: 1 joke hint.
- Changed: All ammo tanks are now consistently being referred to as "Tanks" rather than "Expansions".

#### Logic Database

- Changed: Zipping from destroyable objects with Missiles is now rated as Expert.

##### Hydro Station

- Fixed: Varia Chamber Access: Logic will not expect you to Infinite Bomb Jump with only Power Bombs to get to the item anymore.
- Fixed: Inner Alpha Nest South: It's not logical anymore to get the Missile tank with only Walljumps and Mid-Air Morphs.
- Added: Inner Alpha Nest South: A video link to get the Missile Tank with a Morph Glide.

### Cave Story

- Fixed: If the objective has been set to the bad ending, then the Explosive will be in its vanilla location, rather than not being shuffled at all.
- Fixed: King does not have a third ear anymore when using him as a player sprite.

##### Sand Zone

- Fixed: Sand Zone: Breaking the blocks now properly accounts for having either Missile Launcher or Super Missile Launcher.
- Fixed: Sand Zone: Breaking the blocks to go from the Sunstones to before the omega fight now properly accounts for killing enemies to farm Missiles.
- Fixed: Sand Zone: Reaching the Storehouse now expects you to have a weapon on trickless instead of the ability to fly.
- Added: Sand Zone: Breaking the blocks near the Storehouse is now accounted for with Missiles/Bubbler.
- Added: Sand Zone: Collecting the running puppy now expects you to either kill the Armadillos, or avoid them via intermediate Pacifist strats.

### Metroid Dread

- Added: Linux and macOS now have the Ryujinx exporting option available.
- Changed: The Missile Tank pickup in Invisible Corpius Room in Artaria has been moved to the left so that it won't overlap with the door in Door Lock Rando.
- Changed: There is now a thermal gate preventing players from entering the Experiment Z-57 fight without activating the nearby thermal first.
- Fixed: The `Hints Location` tab no longer refers to Prime 2 when describing where the hints are placed.
- Fixed: Customizing a preset where EMMI and Bosses were turned off for DNA placement won't have the DNA slider be initially enabled.
- Fixed: A `drive letter` typo in the exporting window.
- Removed: The FAQ entry stating that only the English language is supported has been removed, as all languages are patched since version 7.4.0.

#### Logic database

##### Cataris

- Added: Pseudo Wave Beam (Beginner) to break the blob above Blue Teleportal to Artaria, from the left side of the wall.

### Metroid Prime

- Added: FAQ Entry about non-Superheated rooms
- Added: Exposed "Power Beam Only"-Doors for Door Lock Rando.

#### Logic Database

##### Chozo Ruins

- Changed: Main Plaza: The R-Jump and L-Jump to reach the Grapple Ledge Missile Expansion have been lowered to beginner.

##### Frigate Orpheon

- Added: Biotech Research Area 2 can now be crossed with a Hypermode Wall Boost

##### Phendrana Drifts

- Added: The jump to the upper pickup in Gravity Chamber now requires an intermediate R-Jump or an Advanced L-Jump alongside the Advanced Slope Jump requirement.

##### Magmoor Caverns

- Added: The Sloped R-Jump in Geothermal Core to get to the door to Plasma Processing (commonly referred to as Eagle Jump) is now in logic.

### Metroid Prime 2: Echoes

#### Logic Database

- Fixed: Normal Doors now account for having a beam or Morph Ball Bombs to open.

##### Agon Wastes

- Added: Movement (Intermediate) to get from the center platforms in Central Mining Station to the cannons using Space Jump Boots.
- Added: Screw Attack from the cannons to get the item in Central Mining Station before the Pirate fight.
- Added: Mining Station B - Room Center to Transit Station with Boost Ball, Bombs, BSJ (Intermediate), and Standable Terrain (Intermediate).
- Fixed: The video link for the Expert Slope Jump in Central Mining Station now links to a working video.
- Fixed: Mining Station B - Room Center to Transit Station now properly requires Boost Ball and Standable Terrain (Intermediate) for the No Space Jump Post-Puzzle path.

## [7.5.0] - 2024-04-01

- Added: Command line arguments for exporting games. These commands are intended for advanced uses only.
- Fixed: During generation, actions that involves multiple progressive pickups are now properly considered.

### AM2R

- Fixed: Hitting Zetas with Charge Beam works again.

#### Logic Database

##### Distribution Center

- Added: Gravity Area Corridor: Getting the item is now logical via a Charge Bomb Spread. This requires Knowledge Beginner and Movement Intermediate.
- Fixed: Gravity Chamber Access: Going from right to left is now logical with Gravity and Bombs.
- Fixed: Gravity Chamber Access: Going from right to left is not logical anymore with walljumping.

##### Hydro Station

- Changed: Shinesparking from Breeding Grounds Alpha Nest West to Breeding Grounds Overgrown Alley now requires an intermediate Shinespark.
- Fixed: Hydro Station Exterior: It's now impossible for the Water Turbine to shuffle to a Spider Ball door or a Screw Attack door.

##### Industrial Complex

- Added: Industrial Complex Exterior: It is now possible to get from the right building to the left building. It's an Intermediate Morph Glide with High Jump, and an Advanced without.

##### Main Caves

- Fixed: Drill Excavation: Logic does not expect you to need bombs anymore to break the crystal if Cutscene Skips are enabled.

##### The Tower

- Fixed: Plasma Chamber: It is now logical to escape the room through the left tunnel if the Softlock Prevention option is enabled.

### Cave Story

- Fixed: Cave Story exports with CS:Tweaked now prioritize the mod-specific files over Freeware's. This solves several issues with missing graphics when exporting over a Freeeware game.
- Fixed: Missing graphical assets for rando-exclusive inventory entries in Cave Story: Tweaked exports

#### Logic Database

##### Ruined Egg Corridor

- Added: Health requirements to the Sisters.
- Fixed: Breaking the blocks in `Cthulhu's Abode?` now properly accounts for Super Missile Launcher

### Metroid Dread

- Fixed: DNA placement respects vanilla item placement settings to not assign two items to one location

#### Logic Database

- Added: New trick, Cross Bomb Launch.
- Changed: The Shinesink Clip and Aim Down Clip tricks are now a single Floor Clip trick.

##### Artaria

- Added: Video: Ballsparking into Speed Hallway from the right, charging speed from Energy Recharge Station South.

##### Burenia

- Added: Crossing the gap in Underneath Drogyga with Cross Bomb Launch; Intermediate with Spin Boost, Advanced without.
- Added: Reaching the Missile Tank Pickup in Main Hub Tower Top using Cross Bomb Launch (Advanced).
- Added: Video: Morph Ball Movement Jump in Main Hub Tower Middle.

##### Cataris

- Added: Reaching the Pickup in EMMI Zone Item Tunnel using Cross Bomb Launch (Advanced).
- Changed: The Cross Bomb Skip to reach the Pickup in EMMI Zone Item Tunnel has been reduced from HyperMode to Expert.

##### Dairon

- Added: Getting across the right gap in Early Grapple Room with Cross Bomb.

##### Elun

- Changed: Releasing the X without Bombs or Cross Bombs now requires Knowledge (Beginner).

##### Ferenia

- Changed: Getting across the water in EMMI Zone Exit East with Cross Bombs now additionally requires Cross Bomb Launch (Advanced).
- Changed: Path to Escue: Getting from Door to Save Station Southeast to Dock to EMMI Zone Exit East is now trivial.

##### Ghavoran

- Added: Cross Bomb Launch (Advanced) to get to the Save Station Door in Golzuna Tower from the Missile Tank Pickup.
- Added: Cross Bomb Launch (Beginner) to get the Missile Tank Pickup in Golzuna Tower.
- Added: Video showing the Climb Sloped Tunnels trick to get from the Missile Tank Pickup to the Save Station Door in Golzuna Tower.
- Added: Wall Jump using Spin Boost in Left Entrance.
- Added: Water Space Jump (Intermediate) in Energy Recharge Station, getting up through the Screw Attack Blocks.
- Changed: Using Cross Bomb to get the Missile Tank Pickup in Golzuna Tower now requires Movement (Beginner).
- Changed: The Floor Clip into Golzuna Arena has been reduced from Expert to Intermediate.
- Changed: The Cross Bomb Skip to get across the Pitfall blocks in Cross Bomb Tutorial has been reduced from Expert to Advanced.

### Metroid Prime

#### Logic Database

##### Phendrana Drifts

- Added: Ruined Courtyard: Scan/X-Ray Beginner dash to and from Specimen Storage

##### Tallon Overworld

- Changed: Frigate Crash Site: Overgrown Cavern Climb L-Jump adjusted to Beginner

### Metroid Prime 2: Echoes

- Added: Updated A-Kul's scan with the 2023 CGC Tournament winners.

#### Logic Database

##### Torvus Bog

- Added: The reverse air underwater in Training Chamber now has a method with and without Space Jump (Advanced and Expert respectively). This can be used to get to the bomb slot as well as the door to Fortress Transport Access.

## [7.4.2] - 2024-03-13

This release is identical to 7.4.0 and was released to revert 7.4.1.

## [7.4.1] - 2024-03-13

### AM2R
- Fixed: Hitting Zetas with Charge Beam works again.

### Cave Story
- Fixed: Cave Story exports with CS:Tweaked now prioritize the mod-specific files over Freeware's. This solves several issues with missing graphics when exporting over a Freeeware game.
- Fixed: Missing graphical assets for rando-exclusive inventory entries in Cave Story: Tweaked exports


## [7.4.0] - 2024-03-08

- Added: A warning will be shown when trying to generate a game where more items are in the pool than the maximum amount of items.
- Added: When a game is exported via ftp, a message is displayed indicating that an attempt is being made to connect to the ftp server instead of the patcher's misleading "Done" message.
- Changed: Improved how requirement templates are simplified, improving generation and resolver performance.
- Fixed: Generating a game after customizing a preset will not completely freeze Randovania anymore.
- Fixed: The collection text displayed when mixing Hide All model style with Random models and a cross-game multiworld is now always a generic message when your own pickup is disguised as a pickup of another game.
- Fixed: In the Item Pool tab, selecting Shuffled now works properly for non-progressive entries with multiple copies and certain other items.
- Fixed: Changelog window properly displays images.
- Fixed: Cancelling connecting to the server is better handled now.

### Resolver

- Fixed: Some cases of resolver timeout.

### AM2R
- Added: A popup helping the player to inform how Missile-less Metroid combat works
- Added: The following sprites were added for Dread Multiworld: Energy Tanks, Missile Tanks, Missile Tank+, Power Bomb Launcher, Power Bomb Tank, Varia Suit
- Changed: The following Multiworld sprites were changed in order to fit more with AM2R's art style: Dread's Energy Part, Dread's Wide Beam, Echoes' Amber Translator, Echoes' Cobalt Translator, Echoes' Dark Agon Key, Echoes' Darkburst, Echoes' Dark Torvus Key, Echoes' Emerald Translator, Echoes' Ing Hive Key, Echoes' Sky Temple Key, Echoes' Super Missiles, Echoes' Violet Translator
- Fixed: Rare crash when receiving a flashlight/blindfold in a Multiworld session.
- Fixed: AM2R Speed Booster Upgrades now show properly instead of using the default offworld model.

### Cave Story
- **Major** - Cave Story: Tweaked is now supported as an export platform and included with Randovania.

#### Logic Database

##### Egg Corridor

- Added: Health requirements for the Igor boss fight.

##### Grasstown

- Fixed: Grasstown: Accessing the Jellyfish field from the east side of Chaco's House now properly accounts for weapons/pacifist strats instead of being trivial.
- Added: Health requirements for the Balrog 2 boss fight.
- Added: Health requirements for the Balfrog boss fight.
- Changed: Shelter: Accessing the Save Point and Refill is now logically possible when entering from the teleporter.

##### Mimiga Village

- Added: Health requirements for the Balrog 1 boss fight.

### Metroid Dread

- Added: "Access Permanently Closed" doors can be used in Door Lock Randomizer. This includes new default and alternate textures in cosmetic options.
- Added: New Missile Launcher model for Prime, Echoes, and AM2R multiworld pickups.
- Added: New Super Missile Expansion model for AM2R multiworld pickups.
- Fixed: Wide Beam shields now require the Wide Beam to break, and cannot be cheesed with Wave or Plasma beam.
- Fixed: Saves from a different world in the same multiworld session are correctly handled as incompatible.
- Fixed: Text is patched in all languages, not just English.

#### Logic Database

##### Ghavoran

- Added: In Spin Boost Tower: Expert Speed Booster Conservation from Ledge Below PB Tank to Pickup (PB Tank), as well as a video for this trick.

### Metroid Prime

#### Logic Database

- Added: 35 new Videos to the Database

##### Chozo Ruins

- Changed: Vault: NSJ Bombless Wall Boost lowered to Expert
- Changed: Ruined Nursery: bombless Standable Terrain NSJ lowered to Advanced and w/ SJ lowered to Intermediate
- Changed: Hive Mecha: Fight skip via walkway lowered to Intermediate Movement
- Added: Hive Mecha: Fight skip NSJ Advanced Movement bunny hop
- Added: Furnace: Spider track climb trick description
- Added: Furnace: Bombless Intermediate Movement to West Furnace Access
- Added: Burn Dome Access: Advanced Movement and Wallboost bombless escape
- Added: Hall of the Elders: Advanced Complex Bomb Jump wave slot skip

##### Phazon Mines

- Added: Elite Research: Advanced IUJ scanless climb
- Added: Main Quarry: Advanced BSJ to Waste Disposal
- Added: Metroid Quarantine B: Hypermode Single Room OOB NSJ bombless
- Added: Elevator Access A: Hypermode bombless spiderless climb from Elevator A
- Added: Elevator Access A: Expert Movement logic for climbing without Wave Beam
- Changed: Phazon Processing Center: Item to Maintenance Tunnel L-Jump now has proper X-Ray logic
- Changed: Phazon Processing Center: Item to Maintenance Tunnel Complex Bomb Jump has been properly replaced with Bomb Jump

##### Phendrana Drifts

- Added: Frozen Pike NSJ Bombless Climb from Frost Cave Access now has proper Charge Beam, Scan Visor, and Combat logic
- Added: Hypermode Frozen Pike NSJ Bombless Climb from bottom to top
- Added: Frozen Pike Hypermode BSJ to Transport Access
- Added: Frozen Pike NSJ Hunter Cave to Frost Cave Intermediate Slope Jump
- Changed: Transport Access Single Room OOB lowered to expert and advanced tricks
- Added: Ice Ruins West Courtyard Entryway to middle platform NSJ Hypermode BSJ and NSJ damage boost
- Added: Ice Ruins East Expert Single Room OOB ice item heist
- Added: Ice Ruins East Advanced Single Room OOB and Hypermode Movement spiderless bombless spider track item
- Added: Ruined Courtyard Advanced Movement bunny hop to Save Station A
- Added: New hash words

## [7.3.2] - 2024-02-??

- TODO: fill out or remove.

## [7.3.1] - 2024-02-07

### AM2R

- Fixed: Receiving a suit in a Multiworld session will not place you in the most upper-left position of a room anymore.

## [7.3.0] - 2024-02-07

- Added: Ability to turn off changing "to" Normal Doors in Door Type dock rando.
- Fixed: For Linux and macOS, the auto tracker tooltip will not show black text on black background anymore.
- Fixed: Searching for your own pickup in multiworld sessions will now show only pickups which match *exactly* the name, instead of showing pickups which start with that name.
- Fixed: The import in a multiworld session is blocked if it contains an unsupported game.
- Fixed: Opening the webbrowser for Discord Login doesn't fail on Linux anymore.
- Changed: Scanning ammo in the Prime games will now show nicer text for items that provide negative ammo or multiple positive ammo.
- Fixed: For Windows, the game select tooltip will not render as grey text on grey background in dark mode.
- Added: Games display a banner if they are multiworld compatible.

### Resolver

- Fixed: Some cases of resolver timeout.

### AM2R

- **Major** - Added: Multiworld support for AM2R.
- Added: Auto-Tracker functionality.
- Added: A "Hints"-tab, which describes the hint system used in AM2R in detail.
- Added: A "Hint Item Names"-tab, which describes which names are used to describe the items in offworld hints.
- Changed: Minimal Logic has been adjusted. It now also checks for Morph Ball, Missile Launcher, the DNA and the Baby collection.
- Changed: The Baby now checks for all DNA being collected and will display a message if not.
- Changed: Progressive Suits and Progressive Jumps now display custom sprites instead of Space Jump / Gravity Suit sprites in order to make them more distinct.
- Changed: The yams.json file will not be present anymore for race seeds.
- Fixed: The shell script after exporting works now on Flatpak environments.
- Fixed: Typos in FAQ.

#### Logic Database

- Added: 20 Videos to the Logic Database.

##### Main Caves

- Fixed: In Surface Hi-Jump Challenge: Now correctly uses normal damage instead of lava damage for damage boost.
- Fixed: In Drivel Drive: Intended Ballspark now requires Gravity.
- Changed: In Drivel Drive: Bumped mockball method to Expert.
- Changed: In Western Cave Shaft: Bumped health requirement for the descent to require an Energy Tank in trickless.

##### Golden Temple

- Added: In Guardian Arena: Now accounts for Speed Booster quick kill with Intermediate Knowledge.

##### Hydro Station

- Fixed: In Breeding Grounds Entrance: Activating the EMP Slot now properly accounts for Missiles.

##### Industrial Complex

- Fixed: Renamed the room `Spazer Beam` to `Spazer Beam Chamber`.
- Changed: Upper Factory Gamma Nest: Shinesparking from the room below to get the top item is now an intermediate shinesparking trick.

##### The Tower

- Changed: In Tester Arena, the fight requirements have been restructured with more thorough combat and health requirements.

##### Distribution Center

- Changed: In Dual Gamma Nest, the fight now requires Gravity suit on Trickless Combat. Health requirements adjusted around this change.
- Changed: Distribution Center Exterior West: Shinesparking to get the top Missile Tank is now an intermediate shinesparking trick.
- Changed: Bullet Hell Room Access: Shinesparking to get from `Door to Bullet Hell Room` to `Door to Distribution Facility Intersection` now requires an intermediate shinesparking trick.

### Cave Story

- Fixed: The name for Puppy locations and Labyrinth Shop locations will now be shown correctly on the Location Pool tab.

### Metroid Dread

- Added: Changing the volume of the music, SFX and background ambience is now possible via cosmetic options.
- Changed: Speed Booster Upgrades and Flash Shift Upgrades are now considered minor items instead of major.

#### Logic Database

- Removed: It's no longer logical to push Wide Beam Blocks with Wave Beam without Wide Beam.
- Fixed: All usages of Missiles now require the Missile Launcher.
  - Affects:
    - Fighting Corpius with Normal Missiles.
    - The part of the Z57 fight where you use Storm Missiles to stop the healing.
    - Breaking the Missile Blocks in Dairon - Transport to Artaria.
    - Fighting Escue with Normal Missiles.
    - Fighting Golzuna with Storm Missiles and Normal Missiles.
    - Fighting Central Units.

##### Artaria

- Added: Single Wall Jump (Beginner) to cross the pillar left to right in White EMMI Introduction.
- Added: Using Speed Booster in White EMMI Introduction to get over the pillar left to right, from the BallSpark Hallway Room, also available in Door Lock Rando.
- Fixed: Using Speed Booster in White EMMI Introduction to get over the pillar left to right, from the Teleport to Dairon Room now requires Door Lock Rando to be disabled.

##### Cataris

- Added: The Wide Beam Block in Dairon Transport Access can now be traversed with a Diffusion Abuse trick from below.

##### Ferenia

- Changed: Using Speed Booster to reach the item at the top of Purple EMMI Introduction now requires Speed Booster Conservation (Intermediate).
- Fixed: Energy Recharge Station (Gate): Clearing the Grapple Block from the Upper Bomb Ledge now additionally requires the Main Power Bomb instead of only Power Bomb Ammo.
  - All the other usages of Power Bombs in this area also now require the Main Power Bomb.

##### Ghavoran

- Added: Bomb Jump in Right Entrance, out of the water to the Grapple Block Alcove. Requires Diagonal Bomb Jump and either Out of Water Bomb Jump or Gravity Suit.
- Added: Video showing the Grapple Movement trick in Right Entrance.

### Metroid Prime

- Added: It is now possible to have a seperate total amount and required amount of Artifacts.
- Changed: Minimal Logic now also checks for the Ridley event.
- Fixed: Rare softlock/glitches regarding Central Dynamo maze

### Metroid Prime 2: Echoes

- Added: Having Double Damage no longer causes the morph ball to glow.
- Added: 7 more joke hints.
- Changed: Minimal Logic now also checks for the Emperor Ing event.

#### Logic Database

- Added: 12 videos to the database

##### Torvus Bog

- Added: In Great Bridge: Rolljump method to reach Abandoned Worksite from Temple Access (Top)

## [7.2.0] - 2024-01-05

- **Major** - Added: Rebranded Randovania icons.
- Fixed: Bug where tooltips did not show uncollected item names in the autotracker.
- Changed: Update to the Database Video Directory site to eliminate lag and add modern styling.
- Changed: Autotracker tooltips now display text in black instead of gray.

### Metroid Dread

#### Logic Database

##### Artaria

- Added: In Screw Attack Room: Break the blob with Slide Turnaround Pseudo Wave Beam, requires Gravity Suit. Beginner from the left and Intermediate from the right.
- Fixed: The Advanced Pseudo Wave Beam to break the Blob in Screw Attack Room from the right now handles it not working with Gravity Suit.
- Fixed: Add Slide as a requirement for the Pseudo Wave Beam usages in Melee Tutorial Room and Early Cloak Room.

##### Burenia

- Added: Pseudo Wave Beam to break the bottom right blob in Burenia Hub to Dairon. Requires Slide and Gravity Suit or Diffusion Beam.
- Fixed: When using Power Bomb to break the bottom right blob in Burenia Hub to Dairon, also require the ability to shoot a beam.
- Fixed: Burenia Hub to Dairon: Getting the item in the fan with only Flash Shift now requires at least one Flash Shift Upgrade as well, and also only requires Intermediate movement (instead of Advanced).
- Changed: Main Hub Tower Middle: Climbing out of the water from Left of Central Grapple Block without any items now requires Advanced Movement, up from Intermediate.

##### Ferenia

- Added: In Space Jump Room: Use Grapple Beam to jump out of water above Underwater Ledge Left, and use Single Wall Jump, Spin Boost or Flash Shift to reach Dock to Transport to Ghavoran. Video included.
- Changed: In Space Jump Room: Can traverse from Underwater Ledge Left to Dock to Transport to Ghavoran using Spider Magnet, with either Flash Shift and Wall Jump or Morph Ball and Single Wall Jump.
- Changed: In Space Jump Room: Added a video for reaching the Missile Tank with only Morph Ball and Bombs
- Changed: In Space Jump Room: Added a video traversing from Underwater Bottom to Underwater Ledge Left with only Grapple Beam.

##### Ghavoran

- Fixed: Getting the Energy Part Pickup in Golzuna Tower using Spin Boost and Shinespark Conservation Beginner now correctly requires Morph Ball.
- Changed: Opening the door to Orange Teleportal directly from below, in Golzuna Tower, requires Diffusion Beam.
- Added: The door to Orange Teleportal can be opened from inside the tunnel left after breaking the Speed Booster Blocks, in Golzuna Tower. This requires Charge Beam and either Wave Beam or Pseudo Wave Beam Beginner.

### AM2R

- Added: Research Site Open Hatches as available doors for Door Lock Rando.
- Added: New option to place DNA anywhere.
- Added: New option to force Save Station doors to be normal doors.
- Added: New option to force doors in Genetics Laboratory to be normal doors.
- Added: If the user starts with random items, then an item collection screen will now be shown, telling the player which items they start with.
- Added: Clearer GUI symbols, when expansions have been collected, but not their corresponding launcher.
- Added: When softlock prevention is active, then the first two crumble blocks in Super Missile Chamber will be shoot blocks instead.
- Changed: "Distribution Center - Energy Distribution Emergency Exit" has updated behavior when 'Softlock Prevention' is enabled. Before, only the bottom row of Speed Booster blocks were removed. Now, all of them have been removed, except for the leftmost pillar.
- Fixed: When spinjumping into a progressive Space Jump, the spinjump SFX is not being infinitely looped anymore.
- Fixed: Entering "Hatchling Room Underside" will now show the Metroid scan notification only once.

#### Logic Database

- Added: 15 Videos to the Logic Database.

##### Main Caves

- Added: In Surface Hi-Jump Challenge: Shinespark conservation method to reach item.

##### Hydro Station

- Added: In Inner Alpha Nest South: IBJ method to reach item.
- Changed: In Arachnus Arena: New health and dodging requirements for fighting Arachnus.

##### Industrial Complex

- Added: In Lower Factory Intersection: Can now climb the room by shinesparking after a short charge.
- Added: In Treadmill Room: Going from right to left is now possible via a beginner Shinespark or an intermediate Morph Glide.
- Fixed: In Lower Factory Intersection: Climbing the room now correctly needs a damage boost for wall jumps.
- Fixed: In Shirk Prisons: Going from right to left, now requires Morph Ball, or 4 (Super) Missiles.
- Fixed: In Treadmill Room: Going from right to left via Movement is now impossible.
- Changed: In Torizo Arena: New weapon, health, and dodging requirements for fighting Torizo.

##### Genetics Labratory

- Changed: In Queen Arena: Additional Beam requirements and dodging requirements for fighting Queen trickless.

### Metroid Prime 2: Echoes

#### Logic Database

##### Dark Agon Wastes

- Added: Requirements to trigger the Amorbis fight from below: Spacejump, NSJ Z-Axis Screw Attack or BSJ, and bomb jumps or standable terrain with the energy taken.
- Added: Advanced combat to fight Amorbis after the energy has been taken.
- Changed: Revised Amorbis combat requirements (trickless requires a good weapon + 2 E, beginner requires a weapon and 1 E, intermediate neither)
- Changed: Skipping the Amorbis trigger, or touching it to trigger the fight from below, requires Knowledge set to Intermediate.

### Metroid Prime

#### Logic Database

##### Tallon Overworld

- Added: Advanced Single Room OoB to reach Landing Site item without Morph Ball

## [7.1.1] - 2023-12-26

### Metroid Prime

- Added: A more stream-friendly autotracker layout
- Fixed: Reverted Warrior Shrine -> Monitor Station loading improvement which could sometimes cause crashes
- Fixed: Export compatibility with legacy cutscene skip options
- Fixed: Music issues in Frigate Orpheon, Artifact Temple, Arboretum, Sunchamber Lobby, Burn Dome and Lava Lake
- Fixed: [PAL] Issue with the Artifact Temple teleporter arrival cutscene
- Fixed: Non-NTSC text issues
  - Seed hash not showing on main menu
  - Credits not showing seed spoiler
  - [JP] Font size
- Added: `qolGeneral` improvements
  - Ice wall in Phendrana Shorelines now shatters instead of melting when shot
  - Better Save Station load trigger in Phendrana Shorelines
  - Better door open triggers in Arboretum
- Changed: Back-to-back cutscenes in Artifact Temple now skip as one

### Metroid Prime 2: Echoes

- Added: A more stream-friendly autotracker layout

## [7.1.0] - 2023-12-01

- Fixed: Bug with progressive suits in the autotracker always highlighting first suit
- Changed: "Remove redundant pickup alternatives" and "Stagger placement of pickups" are no longer experimental options and will be included in all presets moving forwards.

### AM2R

- Added: Shell script to make launching randomized games easier on Flatpak.
- Added: Plasma Beam Chamber's crumble blocks will be gone when the softlock prevention setting is turned on.
- Fixed: Visual time of day discrepancy with Septoggs and the tileset if started at GFS Thoth.
- Fixed: A flipped water turbine if the vanilla water turbine was set to be changed to one.
- Fixed: Crash when starting the game and loading a save room which contains a destroyed water turbine.
- Fixed: "Cancel" button not working properly on "Toggle" Missile-Mode.

#### Logic Database

- Changed: Zeta and Omegas combat rebalanced for lower difficulties.

### Metroid Dread

- Added: Power Bomb Limitations now shows up on the Preset Summary when enabled.

#### Logic Database

##### Artaria

- Added: In Screw Attack Room: Get from Door to Freezer(Power) to Start Point 2 by sliding.
- Added: In Screw Attack Room: Get from Start Point 2 to Early SA Platform with Space Jump.
- Added: In Screw Attack Room: Get from Door to Freezer(Power) to Screw Attack Pickup by using Shinespark. Requires Speed Booster Conservation Beginner and Disabled Door Lock Randomizer.
- Added: In EMMI Zone Hub: Get to the item pickup and the top left door from Door to Ballspark Hallway, using Shinespark, Speed Booster Conservation Beginner.
- Added: In EMMI Zone Hub: Get to the item pickup from Door to Ballspark Hallway using Speed Booster and Spider Magnet.
- Fixed: In EMMI Zone Hub: Getting to the item pickup from Door to Ballspark Hallway using Flash Shift and Single Wall Jump is now separated from the Grapple Movement alternative.
- Fixed: In EMMI Zone Hub: Getting to the item pickup from Door to Ballspark Hallway using Flash Shift and Single Wall Jump now requires a Flash Shift Upgrade.
- Fixed: In EMMI Zone Hub: Getting to the item pickup from the lower door to Wide Beam Block Room using a Shinespark now requires Door Lock Rando to be disabled.
- Removed: In EMMI Zone Hub: Redundant option: getting from the lower to the upper Door to EMMI Zone Exit Southwest using Speed Booster when Door Lock Rando is disabled.

##### Burenia

- Added: In Gravity Suit Tower: Getting from the Lower door to Ammo Station South to the Upper door to Gravity Suit Room is in logic with either Power Bombs or after breaking the floor.
- Changed: In Gravity Suit Tower: Getting from the Lower door to Ammo Station South to the Lower door to Gravity Suit Room is now locked behind Highly Dangerous Logic

##### Cataris
- Added: In Underlava Puzzle Room 2: Use Speed Booster with at least one upgrade to shinespark through the speed blocks from the right.

##### Ferenia

- Added: In EMMI Zone Exit Middle: Use Wave Beam and Charge Beam or Power Bombs to open the Upper Door to EMMI Zone Exit West, then traverse through that room to get to the upper door.
- Added: In Purple EMMI Arena: Use Water Space Jump (Intermediate) to jump out of the water to reach the door.
- Changed: In EMMI Zone Exit Middle: Going from the Dock to Map Station to the Door to EMMI ZONE Exit West (Lower) is now trivial.
- Changed: In Purple EMMI Arena: Jumping out of the Water to reach the door using Cross Bombs now requires Water Bomb Jump Beginner. Using Normal Bombs no longer requires Spin Boost.

##### Ghavoran

- Changed: Golzuna logic has been overhauled to include Storm Missiles, Bombs, or Cross Bombs to fight it and forcing Flash Shift, Spin Boost, or Space Jump to dodge its attacks if not using shinesparks to defeat it.
- Fixed: Missing check on PB limitations to get to Orange Teleportal by opening the door from the tunnels below.

### Metroid Prime

- Fixed: Some rooms not appearing on map when "Open map from start" export option is selected
- Fixed: Parasite Queen permadeath when skipping death cutscene
- Fixed: Black bar in Control Tower cutscene
- Fixed: Minor PAL issues regarding Skippable Cutscenes in Exterior Docking Hangar and Sunchamber
- Added: Preset option to force Normal or Hard difficulty in the Main Menu
- Added: More Base QoL
  - All rooms now automatically play music appropriate to the area, even if the original music trigger has not been touched
  - The bomb blocks in Lava Lake and Chapel Tunnel are gone forever once destroyed
  - Fix Arboretum rune scan not always appearing when vines are retracted
  - Fix broken load trigger in Aether Lab Entryway
  - Tweaked the size of some door open and loading triggers
  - Sun Tower Access Ghost can now be seen after performing Early Wild
  - Better music timing of Elite Pirate breakout
  - Fix Chapel of the Elder's item platform not rising up all the way
  - Removed more "flashbang" effects
- Changed: Research Core item acquisition cutscene removed in Competitive Skippable Cutscenes
- Changed: Reintroduce and improve loading trigger optimization in Warrior Shrine
- Changed: Update in-game text when refilling PBs at missile stations
- Changed: The Missile Launcher's broad category is now "missile system" instead of "missile-related upgrade".

#### Logic Database

- Added: Database logic for Hard Mode

##### Chozo Ruins

- Added: Vault NSJ with Wallboosts
- Changed: Decreased Difficulty of Tower of Light NSJ Slope Jump

##### Magmoor Caverns

- Added: Fiery Shores wallcrawl to reach Upper Item

##### Phazon Mines

- Added: Difficult HBJ in MQB Phazon Pit
- Added: Elite Research Single Room OOB to Item
- Added: Upper Elite Research Dash to Reach Item NSJ

##### Phendrana Drifts

- Changed: Thardus Thermaless with Bombs and w/o adjusted
- Added: Phendrana Canyon NSJ Scanless Damage Boost
- Added: Phendrana's Edge NSJ Grappleless BSJ
- Added: Ruined Courtyard NSJ Climb UBJ
- Added: Thardus Skip NSJ from North Quarantine Tunnel

##### Tallon Overworld

- Added: Great Tree Hall Lower NSJ Climb BSJ
- Added: Landing Site B Hop to Reach Gully NSJ

### Metroid Prime 2: Echoes

#### Logic Database

- Changed: Climbing Transport A Access using slope jump + NSJ SA no longer incorrectly requires SJ as well

## [7.0.1] - 2023-11-??

- To be decided if it will be necessary.

## [7.0.0] - 2023-11-03

- **Major** - Added: AM2R has been added with full single player support. Includes Door Lock Rando, some toggleable patches and more.
- Changed: The Changelog window has received a slight overhaul. The date of each release is shown, hyperlinks are fixed, and patch notes are now accessed through a drop-down box (previously used vertical tabs).
- Changed: Trick level sliders ignore mouse scroll inputs, preventing unintended preset changes.
- Changed: The Trick Details list in the menu bar no longer displays tricks that shouldn't be visible in the UI.
- Changed: For Multiworld, sending collected locations to the server can no longer fail if there's an error encoding the inventory.
- Changed: The directory layout has now changed, moving everything that isn't the executable to an `_internal` folder.
- Changed: When verifying the installation, missing files and modified files are listed in the console and log.
- Changed: An explicit error is now displayed when a preset has minimum random starting items higher than the maximum.
- Fixed: Map tracker selects the correct start location if the preset has only one start location that is not the default.
- Fixed: When verifying the installation, the title of the popup now properly says "Verifying installation".
- Fixed: Exporting with hidden item models in a multiworld now works properly.

### Resolver

- Fixed: Bug where damage constraints in chains were not understood correctly.
- Fixed: Damage reductions from multiple suits are no longer multiplied together.
- Improved: The output from the resolver now includes the node with the victory condition.
- Improved: When using verbosity level High or above, the energy is displayed in the output.
- Improved: Speed up resolving of hard seeds by allowing skipping of more kinds of unsatisfied requirements.

### Cave Story

- **Major** - Added: Multiworld support. Currently only supports the version of freeware provided by Randovania.
- Fixed: Exporting Cave Story no longer causes a runtime error.
- Fixed: Presets that start in Camp no longer error in generation.
- Changed: The bookshelf in Prefab House now returns you to Prefab Building, before the boss rush.
- Fixed: Alt-tabbing while in fullscreen no longer crashes the game.
- Fixed: You can no longer select a negative weapon slot from the inventory.
- Fixed: The teleporter menu no longer flickers.

### Metroid Dread

- Fixed: Custom shields now use the correct shader and texture effects and no longer a black background
- Fixed: Issues with negative amount for ammo items. The current amount was set to a wrong value and you had to use a ammo refill station. This also caused issues with the auto tracker and multiworld.

#### Logic Database

- Fixed: The "Power Bomb Limitations" setting is now respected for opening Charge Beam Doors.

##### Artaria

- Changed: Going to Transport to Dairon with Speed Booster now requires the Speed Booster Conservation trick set to Beginner.
- Changed: The item above Proto EMMI now requires Speed Booster Conservation set to Beginner when reaching it with Speed from the top.
- Changed: Using Speed Booster to reach the pickup in EMMI Zone First Entrance now requires either the EMMI defeated or Speed Booster Conservation set to Beginner.

##### Burenia

- Added: Use Spin Boost with Wall Jump to climb from left to right at the top of Gravity Suit Tower.
- Changed: The Early Gravity sequence now requires the Speed Booster Conservation trick set to Beginner.

##### Cataris

- Added: Ledge warp out of the Diffusion Beam Room to avoid being trapped by the one way door and the blob.
- Changed: The item in Dairon Transport Access now requires the Speed Booster Conservation trick set to Beginner.
- Changed: The speed blocks leading to Underlava Puzzle Room 2 now require the Speed Booster Conservation trick set to Beginner or Power Bombs.

##### Dairon

- Changed: The lower item in the Freezer now requires the Speed Booster Conservation trick set to Beginner.
- Changed: The item in Ghavoran Transport Access now requires the Speed Booster Conservation trick set to Beginner when using Space Jump.
- Changed: The item in Storm Missile Gate Room now requires the Speed Booster Conservation trick set to Beginner when coming from above.

##### Elun

- Added: Elun's Save Station is now a valid starting room.
- Changed: The item in Fan Room now requires the Speed Booster Conservation trick set to Beginner.

##### Ferenia

- Added: Emmi Zone West Exit now has a Damage Boost trick to move from the center platform to the west door.
- Changed: The item in Fan Room now requires the Speed Booster Conservation trick set to Beginner or Gravity Suit with door lock rando disabled.
- Changed: The item in Speedboost Slopes Maze now requires the Speed Booster Conservation trick set to Beginner.
- Changed: The Missile+ Tank in Space Jump Room now requires the Speed Booster Conservation trick set to Beginner.

##### Ghavoran

- Changed: Going up Right Entrance with Speed Booster now requires the Speed Booster Conservation trick set to Beginner.
- Changed: The upper item in Golzuna Tower now requires the Speed Booster Conservation trick set to Beginner when using Spin Boost from the top.

### Metroid Prime

- Changed: In the Auto-Tracker Pixel Theme, visors are now pilled, Boost Ball icon with a proper trail, improvements to Power Bomb icon.
- Fixed: Counting normal damage reductions from suits twice.
- Fixed: Item position randomizer not being random.
- Fixed: Foreign object in ruined shrine
- Fixed: Room rando + cutscene skip compatibility
- Fixed: Crash when exporting a seed with a blast shield in phazon infusion chamber and essence death teleporter
- Fixed: [PAL/JP] Restored Missile and Charge shot stun in one hit on Ridley
- Fixed: [PAL/JP] Restored Wavebuster cheese on Ridley
- Fixed: When customizing cosmetic options, the labels are now properly updated.

### Metroid Prime 2: Echoes

- Added: One new Joke Hint referring to Raven Beak added to the pool
- Changed: In the Auto-Tracker Pixel Theme, visors are now pilled, Boost Ball icon with a proper trail, Screw Attack icon now faces clockwise, dedicated Power Beam icon.
- Changed: Damage Requirements for Warrior's Walk Item Pickup has been lowered from 80 to 60 dmg in total (30 energy getting the item and 30 energy going back)

## [6.4.1] - 2023-10-12

### Metroid Dread

- Removed: The "Power Bomb Limitations" has been disabled due to issues. This will be re-added in the future.

## [6.4.0] - 2023-10-05

### Metroid Dread

- Fixed: The "Power Bomb Limitations" setting is now accounted for by logic.

### Metroid Prime:

- Fixed: When room rando is enabled, cutscenes are no longer skippable to avoid a bug with elevators. This will be properly fixed in the future.

## [6.3.0] - 2023-10-02

- Added: During generation, if no alternatives have a non-zero weight, try weighting by how many additional Nodes are reachable.
- Added: Data Visualizer now has a very visible checkbox to quickly toggle if the selected trick filters are enabled.
- Added: When trick filters are enabled, a line is added indicating how many requirements are being filtered.
- Changed: The generator will now consider placing Energy Tanks, if there's a damage requirement that's exactly high enough to kill the player.
- Fixed: The menu option for viewing all Randovania dependencies and their licenses has been restored.
- Fixed: The generator should now handle cases with negative requirements a little better.
- Fixed: Map tracker works again for Metroid Dread and Metroid Prime.

### Resolver

- Fixed: Bug where nested requirements were combined wrongly.
- Improved: Order of exploring certain dangerous events.

### Metroid Dread

- Added: Enky and Charge Beam Doors can be made immune to Power Bombs. This is enabled in the Starter Preset, and can be toggled in Preset -> Game Modifications -> Other -> Miscellaneous -> Power Bomb Limitations.
- Added: Warning in the FAQ about custom text not displaying if the game is played in languages other than English.
- Changed: Exporting games is now significantly faster.

#### Logic Database

- Added: 3 videos to the logic the database for a diagonal bomb jump in Ghavoran, a single-wall jump in Cataris, and a diffusion abuse trick in Artaria.

##### Artaria

- Changed: EMMI Zone Spinner: The connection to the pickup that is available before flipping the spinner now also requires door lock rando and Highly Dangerous Logic to be enabled.

##### Burenia

- Changed: Teleport to Ferenia: Using Speed Booster to get past the Shutter Gate now requires Speed Booster Conservation Beginner.

##### Cataris

- Changed: Thermal Device Room South: The connections to the thermal door that closes after using the thermal device now logically remains open when door lock rando is disabled and the "Can Slide" and "Shoot Beam" templates are satisfied. This is a handwave that makes the thermal device no longer a dangerous resource.
- Changed: Single-wall Jump trick in Cataris Teleport to Artaria (Blue) now requires a slide jump.
- Changed: Exclude Door above First Thermal Device from Door Randomization. Effectively making the First Thermal Device a safe action also when doors are randomized.

##### Dairon

- Changed: Yellow EMMI Introduction: Using Speed Booster to go through the Shutter Gate, right to left, no longer requires Flash Shift Skip.

##### Ferenia

- Changed: Purple EMMI Introduction: Using Speed Booster to get past the Shutter Gate now requires Speed Booster Conservation Intermediate instead of Flash Shift Skip Beginner.

##### Ghavoran

- Changed: The connection of EMMI Zone Exit Southeast and EMMI Zone Exit West is now a proper door. This enables it to now be shuffled in door lock rando.
- Changed: Going backwards through the Eyedoor now requires having first destroyed it, Flash Shift and Intermediate Movement, or being able to tank the damage.

### Metroid Prime

- Fixed: Door from Quarantine Access A to Central Dynamo being inoperable with Reverse Lower Mines enabled.
- Fixed: Minor issues with new skippable cutscenes option.
- Fixed: PAL export with skippable cutscenes
- Fixed: Flaahgra crash with skippable cutscenes (fingers crossed)
- Fixed: Warrior shrine loading behavior
- Changed: Remove white screen flash effect when crates explode.
- Changed: Skippable cutscene modes are no longer experimental. Skippable is the new default. Competitive cutscene mode has been updated appropriately.
- Changed: Update tournament winner scan in Artifact Temple
- Changed: Improve loading times when leaving MQB
- Changed: Parasite Queen no longer respawns on 2nd pass
- Changed: The post-Parasite Queen layer in Biotech Research Area 1 now prevents backtracking through Emergency Evacuation Area (1-way door)
- Removed: Major/Minor Cutscene Mode (Major hidden behind experimental options)

#### Logic Database

##### Impact Crater

- Added: The Metroid Prime Exoskeleton fight has full combat logic.

##### Chozo Ruins

- Added: Sun Tower Sessamoharu Complex Bomb Jump to Skip Super Missiles/Scan Visor

##### Phazon Mines

- Added: Phazon Processing Center between Pickup and Maintenance Tunnel Door
- Fixed: Traversing from the Spider Track Bridge to the Quarantine Access A door in Metroid Quarantine A now properly requires the barrier to be removed or `Backwards Lower Mines` to be enabled.

##### Phendrana Drifts

- Added: New Thardus Skip Method from Room Center
- Added: Quarantine Monitor to North Quarantine Tunnel Thardus Skip
- Added: Phendrana Shorelines Spider Track item without spider ball out of bounds trick

### Metroid Prime 2: Echoes

- Changed: When Progressive Grapple is enabled, it will now show `2 shuffled copies` rather than `Shuffled` for better consistency.
- Changed: A proper error message is displayed when mono is not found, when exporting a game on macOS and Linux.

#### Logic Database

- Added: 22 videos to the logic database. see the [Video Directory]
(https://randovania.github.io/Metroid%20Prime%202%20Echoes/) for the full collection
- Added: Comments to some Beginner Bomb Jump tricks
- Changed: The trick setting "Suitless Ingclaw/Ingstorm" got renamed to "Suitless Dark Aether" with the intention to cover more tight Dark Aether energy requirements outside of Ingclaw or Ingstorm related checks.

##### Sky Temple Grounds:

- Changed: War Ritual Grounds, Shrine Access, Lake Access, Accursed Lake, Phazon Pit and Phazon Grounds will now require a Suit on trickless settings

##### Agon Wastes:

- Added: Main Reactor: Scan Dash (Advanced) to reach the Luminoth Corpse which allows to reach the item through Slope Jumps and Standable Terrain (Advanced).
- Added: Main Reactor: It is now possible to get to the item with only Spider Ball, Morph Ball Bombs, Standable Terrain (Intermediate) and Bomb Space Jump (Expert) without Space Jump.

##### Dark Agon Wastes:

- Added: Hall of Stairs: Bomb Space Jump (Advanced) to reach Save Station 3 Door without Space Jump

##### Dark Torvus Bog:

- Added: Portal Chamber (Dark): It is now possible to reach the Portal with a Slope Jump (Intermediate) and Screw Attack without Space Jump.

##### Sanctuary Fortress:

- Added: Main Gyro Chamber: Instant Morph (Hypermode) into boost, to destroy the glass to Checkpoint Station
- Added: Reactor Core Item pickup now possible with just Spider Ball and Morph Ball Bombs via Standable Terrain (Intermediate) and Bomb Jump (Intermediate)
- Added: Vault: Extended Dash (Expert) and Boost Jump (Expert) Method to reach the Spinner Side
- Added: Accessing the portal in Watch Station with a Bomb Space Jump (Advanced) to reach the Spider Track, Standable Terrain (Advanced) to reach the Bomb Slot, and an Instant Morph (Advanced)

##### Ing Hive:

- Added: Hive Temple Access: Slope Jump (Expert) into Screw Attack to skip Hive Temple Key Gate
- Changed: Temple Security Access: Z-Axis Screw Attack Trick is changed into Screw Attack into Tunnels (Advanced)
- Changed: Culling Chamber and Hazing Cliff will now require a Suit on trickless settings

## [6.2.0] - 2023-09-02

- Added: "Help -> Verify Installation" menu option, to verify that your Randovania installation is correct. This is only present on Windows.
- Changed: Game generation is now up to 150% faster.
- Changed: The resolver now tries otherwise safe actions behind a point of no return before it tries actions that give dangerous resources. This makes the solve faster by avoiding some cases of backtracking.
- Changed: Comments no longer prevent And/Or requirements from being displayed as short form.
- Fixed: Auto Tracker icons that were supposed to be always visible no longer show as disabled.
- Fixed: Opening race rdvgame files from older Randovania versions now works properly.
- Fixed: Exporting games with hidden Nothing models don't crash during the exporting process anymore.
- Fixed: For macOS, exporting Metroid Prime 2: Echoes games does not require you to run Randovania from within a terminal anymore to see the Mono installation.

### Metroid Dread

- **Major** - Added: Elevator and Shuttle randomizer. The destination is shown on the elevator/shuttle's minimap icon and in the room name, if enabled. This will show different area names to the logic database for some items.
- **Major** - Added: Split beams and missiles. When playing with non-progressive beams or missiles, each individual upgrade provides a unique effect instead of providing the effects of all previous upgrades.
- Added: An in-game icon will appear if the player becomes disconnected from the multiworld server.
- Changed: The Starter Preset and April Fools 2023 preset now have non-progressive beams and missiles, instead of progressive.
- Changed: Bomb Shields are no longer vulnerable to Cross Bombs.
- Fixed: The door model for certain door types now uses the intended textures correctly.
- Fixed: The save file percentage counter and the per-region percentage counter are now all updated correctly.

#### Logic Database

- Added: Diagonal Bomb Jump in Ferenia - Speedboost Slopes Maze.
- Added: Diagonal Bomb Jump in Burenia - Main Hub Tower Top, to the Missile Tank, using either Gravity Suit or an out of water bomb jump.
- Added: In Dairon - West Transport to Ferenia, use Wave Beam to push the Wide Beam Block from above, without Wide Beam.
- Added: Logic to handle having Ice Missiles without Super Missile.
- Added: In Ghavoran - Teleport to Burenia, Cross Bomb Skip using just Morph Ball to get to and from the Pickup. Rated one level higher than the corresponding usage with Flash Shift or Spin Boost.
- Added: Ledge Warp usage to flip the spinner in Ghavoran next the Transport to Elun, and in Elun to release the X.
- Added: All Chozo-X encounters now have energy requirements.
- Changed: Added Wide Beam to missile farming during Kraid's fight.
- Changed: Fighting Kraid in Phase 2 without going up is moved from Beginner Combat to Intermediate.
- Changed: Fighting Kraid with no energy is now Intermediate Combat. Fighting with 1 Energy Tank is Beginner.
- Changed: Dodging in all Chozo-X fights now has Flash Shift as trivial, Spin Boost with Beginner Combat, and nothing with Intermediate.
- Changed: In Dairon - Teleport to Artaria, breaking the speed blocks is no longer "dangerous". This is done by removing the "Before Event" condition on breaking the blocks from above.
- Changed: In Artaria - Water Reservoir, breaking the blob is no longer "dangerous", as long as Slide is not randomized. This was previously dangerous because there's a connection in EMMI Zone Exit Southwest that makes use of Speed Booster, however, by simply adding a "Can Slide" option on the same condition, the logic now sees the blob as safe.
- Changed: In Burenia: Fighting Drogyga is now only "dangerous" if Highly Dangerous Logic is enabled. This is achieved by adding a Highly Dangerous Logic constraint on all instances where the logic uses "Before Drogyga" on connections in the Underneath Drogyga room.
- Changed: Move victory condition to after Raven Beak, and encode all requirements to finish the escape sequence to that connection. This avoids having a "dangerous" resource at the end of the game.
- Changed: In Burenia - Main Hub Tower Middle, lowering the Spider Magnet Wall is now "dangerous" only when Highly Dangerous Logic is enabled. The connection from the bottom of the room to the Pickup Platform that uses Grapple Movement requires the Spider Magnet Wall to not be lowered now requires Highly Dangerous Logic. The randomizer currently doesn't have the necessary options to make this connection mandatory in any seeds anyway.
- Changed: Most instances of pushing Wide Beam Blocks by using Wave Beam through walls now no longer need Wide Beam. Notable exception is Dairon - West Transport to Ferenia, from below.
- Changed: Boss fight logic using Ice Missile without Super Missile is no longer an option, and effectively requires as many missiles as with normal Missiles.
- Changed: Boss fight logic now understands how damage values work with Split Beams behavior.
  - Affected bosses: Robot Chozo fights, Chozo X fights and Raven Beak.
  - Having only Plasma Beam or only Wave Beam is only used to fight the Robot Chozos, at Combat Intermediate.
  - Having both Plasma Beam and Wave Beam is considered as the same bracket as only Wide Beam.
  - Having Wide Beam and Wave Beam is considered as the same bracket as Wide Beam and Plasma Beam.
- Changed: Exclude Ghavoran door between Flipper Room and Elun Transport Access from being shuffled as a Grapple Beam door in Door Lock rando. This is to enable a Ledge Warp to flip the Spinner from below.
- Changed: In Ghavoran - Flipper Room, rotating the flipper the normal way can now be in logic before having pulled the Grapple Block at Right Entrance or having turned on Power Switch 2 in Dairon, if Transport Randomizer is enabled.
- Changed: Revised logic for fighting Corpius
  - When using missiles without an ammo requirement, the X must not have been released.
  - Using Cross Bomb is moved to Combat Beginner
  - For Missiles, Super Missiles and Ice Missiles, the number of required missiles is reduced by 1, which matches the pre-existing comments. These alternatives remain Combat Intermediate.
  - For Missiles, Super Missiles and Ice Missiles, these can now also be used without combat tricks, but you need 1.5x as many units of Missiles ammo as the combat trick version.
  - Added Storm Missiles.
- Fixed: A typo in the room name Ferenia - East Transport to Dairon has been changed from East Transport to Darion.
- Fixed: In Burenia - Teleport to Ghavoran, to open the Plasma Beam door from below, add requirement to have Plasma Beam. This becomes relevant with Separate Beam Behavior.
- Fixed: In Artaria - Teleport to Dairon, to enter the teleport itself using Wave Beam, add requirements to have Wide Beam and Door Lock Rando being disabled. The former becomes relevant with Separate Beam Behavior.
- Fixed: In Cataris - Kraid Area, when using Wave Beam to fight Kraid from behind, you now also need the rest of the rest of the requirements to fight Kraid.

### Metroid Prime

- Fixed: One-way elevator mode not able to generate
- Fixed: Doors openable underneath blast shields
- Fixed: Doors and Blast shields hurting the player with reflected shots
- Fixed: Starting items getting  ignored when starting in Connection Elevator to Deck Alpha
- Fixed: Skipping the cutscene in Connection Elevator to Deck Alpha also skips item loss
- Fixed: Doors in Omega Research not locking
- Fixed: Elite Control entry Barrier activating again
- Fixed: Hall of the Elders "New Path Opened" HUD Memo not appearing
- Fixed: Some unskippable cutscenes
- Fixed: Removed HUD Memos in Emergency Evacuation Area
- Fixed: Timing of Metroids in Metroid Quarantine A
- Fixed: Stuck camera in control tower
- Fixed: Timing of flying pirates in control tower
- Fixed: Echoes Unlimited Missiles model now appears larger
- Added: More Quality of life improvements over vanilla
  - Colorblind friendlier flamethrower model
  - Power Bombs now have a heat signature
  - Power Conduits activate even if only 1 of 3 wave particles hit
  - Main Quarry power conduit no longer reflects charged wave
  - Added lock to top door during Phazon Elite fight
  - Doors unlock from picking up the artifact item instead of the Phazon Elite dying

#### Logic Database

##### Chozo Ruins

- Added: Reverse Flaahgra in Sun Tower is now logical
- Added: Furnace E Tank Wall Boost Escape
- Added: Transport Access North Wallboost to Hive Totem from Elevator
- Added: Trigger Ghosts from Sun Tower Access without Bombs or Spider

##### Phazon Mines

- Added: Fungal Hall A now has Energy and Combat Logic
- Added: Fungal Hall A SJ Scan Dash Grapple Skip
- Added: Fungal Hall Access NSJ Bombless Escape to Fungal Hall A

##### Phendrana Drifts

- Changed: Phendrana Canyon Pickup NSJ Bombless Triple Boost Adjustments
- Changed: Control Tower Plasma Skip is now Beginner
- Added: Hunter Cave Bunny Hop to reach Hunter Cave Access from Lower Edge Tunnel
- Added: Hunter Cave Slope Jump to reach Chamber Access from Lake Tunnel

##### Tallon Overworld

- Added: Root Cave Climb NSJ Boost Strat

### Metroid Prime 2: Echoes

- Added: New cosmetic suit options. Please note that these suits require the experimental patcher to be enabled.
- Added: The internal game copy is automatically deleted when exporting a game fails in certain situations.

#### Logic Database

- Added: 307 videos to the logic database. see the [Video Directory]
(https://randovania.github.io/Metroid%20Prime%202%20Echoes/) for the full collection.

##### Temple Grounds

- Added:  NSJ Extended Dash (Expert) to cross Grand Windchamber through the middle platform.

##### Sky Temple Ground

- Removed: Phazon Grounds NSJ, No SA -> Invisibil Objects (Hypermode) or Movement (Expert) and Dark Visor. Doesn't exist.

##### Agon Wastes

- Added: NSJ Extended Dash (Advanced) to reach Temple Access Door in Mining Station A.

##### Sanctuary Fortress

- Added: Extended Dash (Expert) to reach the Scan Post in Watch Station Access from Main Gyro Chamber Door.
- Added: Extended Dash (Expert) to reach Main Gyro Chamber Door in Watch Station Access from the Scan Post Side.
- Added: Workers Path - Screw Attack from Z-Axis (Intermediate) now requires Bomb Space Jump (Intermediate) from Dynamo Works
- Added: Workers Path - Bomb Jump (Advanced) method added to reach cannon NSJ from landing platform

## [6.1.1] - 2023-08-07


- Changed: Improve performance significantly when opening a Multiworld session with long history.
- Changed: Slightly improve performance when opening game details.
- Fixed: The correct error is displayed when the incorrect password is provided for Multiworld Sessions.

### Metroid Dread

- Fixed: The progress bar when exporting no longer reaches 100% earlier than intended in some situations.
- Added: Racetime seeds can now be directly imported into Randovania

## [6.1.0] - 2023-08-02

- **Major** - Removed: Starting sessions is no longer necessary and has been removed as an option. It's now always possible to clear a generated game.
- Added: Importing permalinks and rdvgames in a multiworld session now creates new worlds if missing.
- Added: The Generation Order spoiler now has a field to filter it.
- Added: An "Export Game" button has been added to "Session and Connectivity" tab as a shortcut to export any of your worlds.
- Added: It's now possible to filter the history tab in a Multiworld session.
- Added: Add Ready checkbox for Multiworld sessions.
- Added: A new tool was added to the Pickup tab of Game Details that lets you quickly find in which worlds your pickups are.
- Added: The time a world last had any activity is now displayed in the Multiworld session.
- Added: A toggle for allowing anyone to claim worlds in a Multiworld session.
- Added: Sending pickups to an offline world now updates the auto tracker.
- Added: Warnings now show up in Multiworld sessions if you're not connected to any of your worlds.
- Changed: The popup when replacing a preset for a Multiworld Session now has the same features as the solo game interface.
- Changed: Text prompts now default to accepting when pressing enter.
- Changed: Reorganized the top menu bar. The Advanced menu is now called Preferences, with an Advanced sub-menu. Opening the Login window is now in the Open menu.
- Changed: The handling for presets that can't be loaded have been improved.
- Changed: Finishing a session is now called hiding a session, and now can be undone.
- Fixed: Multiworld now properly respects major/minor configuration of each world.
- Fixed: The generation order for multiworld session now correctly handles any kind of names.
- Fixed: Any buttons for changing presets or deleting worlds are properly disabled when a game is being generated.
- Fixed: Import rdvgames for games that uses certain features, like Sky Temple Keys on Bosses or Metroid DNA in Dread, now works properly.
- Fixed: Session Browser now properly sorts by creation date and user count. It also now properly defaults to showing recent sessions first.
- Fixed: Tracking another user's inventory now properly keeps working after a connection loss.
- Fixed: Sorting the session history and audit log now works properly.
- Fixed: In Multiworld session, the Claim world button is now properly disabled when you don't have permissions.
- Fixed: Changing a preset no longer causes it to lose its position in the tree.
- Removed: Connecting to Dolphin on Linux executable builds is now hidden on known situations that it doesn't work properly.

### Metroid Dread

- **Major** - Added: Multiworld support for Dread.
- Changed: Ryujinx (Legacy) is disabled when auto-tracker support is on, or in a multiworld.
- Fixed: Dairon - Navigation Station North can no longer be assigned a hint, which would then be replaced with DNA Hints.
- Added: A new auto-tracker layout featuring progressive items.
- Added: Custom shields now have alternate and more accessible models, which can be toggled per-shield in Cosmetic Options.

#### Logic Database

- Added: 2 videos to the database
- Added: Slide from right to left in Cataris - Total Recharge Station South.
- Added: Grapple Movement to get from Lower Door to Wide Beam Block Room to Upper Door in Artaria - EMMI Zone Hub.
- Added: Crossing the water gap in Ferenia EMMI Zone Exit East with just Bombs (Hypermode IBJ and DBJ) or Cross Bombs and a Slide Bomb Boost (currently Movement Advanced).
- Added: Use Speed Booster and Gravity Suit to escape Cataris - Kraid Arena after fighting Kraid.
- Added: Using Wall Jump to get past the Flash Shift gate in Burenia - Teleport to Ferenia.
- Changed: Make it possible to get to the Diffusion Beam location without Morph Ball.
- Fixed: Entering Hanubia Orange EMMI Introduction from the right now requires having beaten the Red Chozo.
- Fixed: The Pseudo Wave Beam in Burenia - Burenia Hub to Dairon now correctly requires Wide Beam.
- Fixed: Logic issues surrounding ending the Chain Reaction sequence in Artaria, aka the Vanilla Varia Suit area.
- Removed: In Cataris - Green EMMI Introduction, the advanced Pseudo Wave Beam to break the blob from below is removed.
- Removed: In Ghavoran - Blue EMMI Introduction, the trickless Ballspark to climb the room has been removed.

### Metroid Prime

- Added: Experimental Option - `Skippable` Cutscene Mode. Keeps all cutscenes in the game but makes it so they can be skipped with the START button
- Added: Experimental Option - `Competitive (Experimental)` Cutscene Mode Removes some cutscenes from the game which hinder the flow of competitive play. All others are skippable. This will eventually replace the existing Competitive implementation.
- Added: Introduction of non-critical fixes and improvements to the base game such as fixed sound effects and removed tutorial popups. Those wanting an untainted experience of the vanilla game may still do so at their own risk by activating "Legacy Mode". For technical description of what's changed, see [qol.jsonc](https://github.com/toasterparty/randomprime/blob/randovania/generated/json_data/qol.jsonc)
- Added: Completely overhauled how custom Blast Shields and Doors look
- Added: Morph Ball Bomb and Charge Beam door locks now use Blast Shields so that they only need to be opened once with that weapon
- Added: New "Gamecube" pickup model which acts as a placeholder for all non-nothing items without a suitable model which can be displayed natively
- Added: The "Hints" page in the "Game" window now lists the location of the Phazon Suit hint.
- Changed: Non-NTSC enemies now have their health reset to match NTSC 0-00
- Changed: Blast Shields are much more visible in dark rooms
- Fixed: Random Elevators settings should no longer have mismatches between the UI and the preset regarding which elevators are excluded.
- Fixed: HoTE statue door can now handle a blast shield cover
- Fixed: Old scan points lingering in Door Lock Rando
- Fixed: Door Lock Rando shields now make explosion sounds

#### Logic Database

- Added: 52 videos to logic database, bringing the total available via the [Video Directory](https://randovania.github.io/Metroid%20Prime/) to 276

##### Chozo Ruins

- Added: The Hall of the Elders Ghost Skip from Reflecting Pool Access to reach Crossway Access South, using advanced level tricks.
- Added: Knowledge (Intermediate) for reaching Elder Chamber without fighting the Chozo Ghost.
- Added: Main Plaza - Tree item OoB logic.
- Added: Crossway - Easier boost only method for item.
- Changed: Tower of Light - Reduced gravityless SJ slope jump to tower chamber to Beginner.
- Fixed: Ice Beam has been removed from the connection to Elder Chamber in Hall of the Elders.
- Fixed: The Door in Tower of Light Access that leads to Ruined Shrine is now a normal Door instead of a Wave Beam Door.
- Changed: Ruined Nursery Bombless Standables Logic Adjustments
- Added: Ruined Nursery Bombless w/ Boost strat
- Added: Training Chamber Ghost Skip

##### Phendrana Drifts

- Changed: Quarantine Cave - Various cleanup with Thardus fight logic. Reworked visor requirements. Added Missile strategy (allows Ice Beam only fight logically).
- Added: Added Quarantine Cave NSJ Scan Dash to Q-Mon Tunnel
- Added: Dash to Q Mon from Room Center with SJ
- Added: Reverse Thardus Skip Logic (Scan and Scanless)
- Added: Thardus Hop
- Changed: Ice Ruins West Baby Sheegoth Jump Damage Requirements and Trick Adjustments
- Added: Gravity Chamber Pickup (Missile) NSJ w/o Grapple/Plasma Dash Method and Bombu Method

##### Phazon Mines

- Added: Metroid Hop to reach Missile from Quarantine Access A
- Changed: Various Metroid Quarantine A logic adjustments
- Fixed: NSJ Phazon Processing Center having too few requirements

### Metroid Prime 2: Echoes

- Added: Tracker layout "Debug Info", which also shows details useful for investigating errors.
- Added: The Coin Chest model from multiplayer is now used for offworld items instead of the ETM model.
- Changed: The Power Beam and the Morph Ball now use the Coin Chest model when shuffled, instead of the ETM model.
- Added: 4 new joke hints in the pool.
- Fixed: The gate in Command Center now opens correctly when using the new patcher.
- Fixed: Doors in Venomous Pond can no longer become blast shields.
- Fixed: The door from Sacrificial Chamber Tunnel to Sacrificial Chamber has been excluded from door lock rando.
- Fixed: Random Elevators settings should no longer have mismatches between the UI and the preset regarding which elevators are excluded.

#### Logic Database

- Added: 4 videos to logic database, see the [Video Directory](https://randovania.github.io/Metroid%20Prime%202%20Echoes/) for the full collection

## [6.0.1] - 2023-07-04

- Added: Option for disabling crash reporting and monitoring.
- Added: In multiworld sessions, you're prevented from selecting a preset that is incompatible with multiworld.
- Added: In multiworld sessions, world names must now be unique.
- Changed: The Privacy Policy has been updated to mention crash reporting and monitoring.
- Changed: Tweaked the error reporting for generating and exporting games.
- Fixed: Importing permalinks and spoilers in multiworld no longer fails.
- Fixed: Generation order is no longer hidden when Door Lock is enabled with Types mode.
- Fixed: Pickups providing negative resources can now be sent in multiworld games.
- Fixed: The prompt for a session name no longer deletes spaces at the end, making it easier to split words.
- Fixed: In multiworld sessions, the copy permalink button is properly disabled before a game is available.

## [6.0.0] - 2023-07-03

- **Major** - Multiworld support has been significantly changed! New features include:
  *  Sessions now have Worlds instead of rows with users, and users can be associated with any number of Worlds.
     * This means it's now possible to play a Multiworld entirely solo.
  *  You can connect to one Dolphin and any number of Nintendont at the same time.
  *  Multiple sessions can be opened at the same time.
  *  A session window is no longer required to be kept open. As long as Randovania is connected to a game, the server communication works.
- Added: It's now possible to drag presets directly into the root of the presets.
- Added: The order you place presets when drag and dropping is now saved.
- Added: New command line arguments `--local-data` and `--user-data` to allow configuring where Randovania saves its data.
- Added: New Door Lock rando mode - Types. In this mode, every single door of a type is swapped with another type. Generation times should be fast and be compatible with multiworld.
- Added: Interface to customize preset description.
- Added: It's now possible to save rdvgame files for race games. This is not available for multiworld.
- Added: When editing a Pickup Node, there's now a button to find an unused pickup index.
- Added: When viewing the spoiler log in a Multiworld session, it will now display the names for each world rather than "Player 1", "Player 2", etc.
- Changed: Discord login is now performed via your browser, instead of the Discord client.
- Changed: Door Lock mode Two-way is now named Doors. The functionality is unchanged.
- Changed: Improved preset descriptions, making them significantly simpler.
- Changed: Some preset options which are not ready for wide consumption have been hidden by default. To show all preset options, please select `Advanced > Show Experimental Settings`.
- Changed: In the Data Visualizer, requirements are now displayed using a tree widget, which allows for collapsing the and/or blocks.
- Changed: Optimized the solver by allowing more resources as additional resources, allowing more actions to be skipped until the necessary resources are found.
- Changed: For Multiworld, it's now preferred to have an additional pickups than placing it in another player's game, when there's no locations left in your game.
- Changed: Randovania now internally uses the term `Region` for what used to be called a `World`. This is mostly an internal change.
- Changed: Connecting to Dolphin is now hidden on macOS, as it never was supported.
- Changed: Door Lock rando generation is now up to 50% faster.
- Fixed: Issue where the resolver didn't find the paths that lead to taking the least damage.
- Fixed: The resolver no longer allows events as additional requirements. This fixes a problem that could lead to an event locking itself.
- Fixed: The `database render-region-graph` command now works properly.

### Cave Story

- Nothing.

### Metroid Dread

- **Major** - Added: Random Starting Locations is now supported. This enables all Save Stations, Navigation Stations, and Map Stations as possible starting options.
- Added: New cosmetic option to display Randovania's area names on the HUD, either always or after room transitions.
- Added: Door Lock Randomizer can randomize doors to be weak to Ice Missile, Storm Missile, Diffusion Beam, Bombs, Cross Bombs, Power Bombs.
- Added: New option under "Game Modifications" to choose how inconsistencies in Raven Beak's damage resistance are handled.
- Added: Auto tracker is now supported via a new game connection choice.
- Added: Exporting now checks if the RomFS folder has some required files.
- Changed: The doors in Itorash are now excluded from being shuffled in Door Lock Randomizer.

#### Patcher Changes

- Added: Belated April Fools 2023 preset. Enables door rando by default, as well as some surprise changes to the item pool. Make sure to see what advice ADAM has to give!
- Changed: Pickups can be configured to take away some of an item instead of giving more (e.g. missile tanks could take away missiles when collected).
- Fixed: Using Morph Ball in Proto Emmi sequence no longer crashes the game.

#### Logic Database

- Added: Grapple Movement (Beginner) for going up the left side of Burenia - Main Hub Tower Middle.
- Added: Movement (Intermediate) and Water Bomb Jump (Intermediate) for getting out of the water at the same spot.
- Added: Grapple Movement (Beginner) for the Grapple only method of reaching the Missile Tank in Main Hub Tower Top.
- Added: Use Speed Booster to skip breaking the blob submerged in water in Artaria Early Cloak room, requires Speed Booster Conservation (Beginner).
- Added: Use Flash Shift to go right after getting the pickup in Artaria EMMI Zone Spinner.
- Added: Use Flash Shift and Slide Jump to go from Artaria White EMMMI Arena to the top door to EMMI Zone Spinner.
- Added: A new way to reach the tunnel in EMMI Hub Zone with Spider Magnet, Flash Shift and Single-wall Wall Jump (Advanced).
- Added: Use a Shinespark to climb up from Above Screw Attack Blocks in Burenia Main Hub Tower Bottom with only Gravity Suit.
- Added: Use a Shinespark to climb up from Alcove Across Grapple Block in Burenia Main Hub Tower Bottom with only Speed Booster using Speed Booster Conservation Beginner.
- Added: Use a Shinespark with Gravity Suit to reach Ammo Recharge South at the bottom of Burenia Gravity Suit Tower before the Destroy Gravity Suit Floor event.
- Added: Use Spin Boost And Gravity Suit with different trick strategies to cross the big gap in Burenia Main Hub Tower Middle.
- Added: Use a Shinespark with Gravity Suit to reach the Spider Magnet wall in Burenia Main Hub Tower Middle from the bottom of the room.
- Added: Climb up to the Charge Beam Door in Burenia Main Hub Tower Middle using Gravity Suit and Flash Shift.
- Added: Climb up from the Charge Beam Door in Burenia Main Hub Tower Middle using Gravity Suit, a Slide Jump, Spin Boost and a Wall Jump.
- Added: Allow using Shinesparks in Gravity Suit Tower by storing speed in the upper part of Gravity Suit Room, also when Door Lock rando is enabled.
- Added: Pseudo-Wave Beam to break the blob in Ferenia Wave Beam Tutorial, from the right.
- Added: Use Spider Magnet with Grapple Beam in Ghavoran Spider Magnet Elevator.
- Added: Use Speed Booster to get past the pool of water in Dairon Freezer before turning on the power.
- Added: Various trick alternatives to get past the pool of water in Dairon Freezer with Bomb Jumps.
- Added: Water Bomb Jump in Burenia Underneath Drogyga to get up to the left ledge with Normal Bomb, rated as Intermediate.
- Changed: Wall Jump from Flash Shift for reaching the left Dock to Main Hub Tower Top in Main Hub Tower Middle has been removed; it is now trickless.
- Changed: Wall Jump from Flash Shift for reaching the left Dock to Main Hub Tower Top in Main Hub Tower Middle has been removed; it is now trickless.
- Changed: Avoid treating Gravity Suit as a dangerous resource, by removing the "No Gravity Suit" constraint from the "Perform WBJ" template.
- Changed: Going through Artaria Lower Path to Cataris using Damage Boost no longer requires Morph Ball.
- Changed: Reduced the difficulty of the Wall Jump in Dairon Teleporter to Artaria, to reach the pickup from the teleporter, from Advanced to Intermediate.
- Changed: Using Wall Jump Advanced to climb across Moving Magnet Walls (Small) in Cataris, aka Adam Skip, now correctly requires Spider Magnet.
- Changed: The Upper Tunnel from Burenia Teleport to Ghavoran to Main Hub Tower Middle has been converted from a Morph Ball Tunnel to a Slide Tunnel. In order to use this tunnel with Slide, Gravity Suit is also required.
- Changed: In Burenia Teleport to Ghavoran, using Power Bombs to get back up from Early Gravity Speedboost Room now requires 2 ammo units of Power Bomb. The purpose is to account for using one unit on the way down in the first place.
- Changed: Water Bomb Jump in Artaria First Tutorial, after adding the water has been changed to Infinite Bomb Jump.
- Changed: Infinite Bomb Jump in Artaria Screw Attack Room to jump out of the water under the Recharge Station has been changed to Water Bomb Jump.
- Changed: Water Bomb Jump in Burenia Underneath Drogyga to get the pickup is now Beginner with Cross Bombs.
- Changed: Water Bomb Jump in Burenia Underneath Drogyga to get up to the left ledge with Cross Bomb is now Beginner.
- Changed: Bomb Jumping to the upper part of Ghavoran Map Station Access now requires Water Bomb Jump Intermediate with Normal Bomb and Beginner with Cross Bomb. This was previously trivial with both of those.
- Changed: Bomb Jumping to the upper part of Ghavoran EMMI Zone Exit Southeast with Cross Bombs is changed from trivial to Water Bomb Jump Intermediate.
- Changed: Bomb Jumping to the upper part of Ghavoran EMMI Zone Exit Southeast with Normal Bombs is changed from Infinite Bomb Jump Intermediate to both Water Bomb Jump Intermediate and Diagonal Bomb Jump Intermediate.
- Fixed: Correctly require breaking the blob in Burenia Teleport to Ghavoran to be able to go from Main Hub Tower Middle to Teleport to Ghavoran through the upper Tunnel.
- Fixed: Burenia Hub to Dairon Transport Blob from Below giving the wrong event resource.
- Removed: Use Cross Bombs to skip the blob submerged in water in Artaria Early Cloak room. The point of this connection is to skip breaking the blob, which is no longer dangerous when you have the Morph Ball.

### Metroid Prime

- Changed: Divided the "Other" tab into "Quality of Life" and "Chaos".
- Changed: QoL Game Breaking, QoL Cosmetic, QoL pickup scans, Varia-only Heat Protection and Deterministic RNG settings are now always enabled. A new chaos option "Legacy Mode" has been added as a catch-all replacement, including the PB Refill from 5.8.0.
- Changed: Pickups can be configured to take away some of an item instead of giving more (e.g. missile tanks could take away missiles when collected).
- Removed: One-Way door lock randomizer has been removed. This has actually been the case since 5.3.0!
- Fixed: The "Unlock Save Station doors" option should now correctly unlock them.

#### Logic Database

##### Chozo Ruins

- Changed: Reorganized Morph Ball pickup in Ruined Shrine to better fit database good practices.

### Metroid Prime 2: Echoes

- **Major** - Added: Door Lock randomizer has been added. Note that this feature requires enabling the new patcher.
- Added: New random elevators mode: Shuffle Regions. In this mode, we keep the game world consistent by shuffling the regions around Temple Grounds, and then changing the elevators to match. See [this map](randovania/data/gui_assets/echoes_elevator_map.png) for reference.
- Added: When the new patcher is enabled, Security Station B starts in the post-Dark Samus appearance. This change is supported by logic.
- Changed: Pickups can be configured to take away some of an item instead of giving more (e.g. missile tanks could take away missiles when collected).
- Changed: When the new patcher is enabled, some cosmetic effects are removed from Torvus Temple in an attempt to make it crash less.
- Changed: For Multiworld ISOs, the game name now mentions the session name and world name.
- Removed: The elevator sound effect removal is no longer an option and is now automatically enabled in the appropriate circumstances.
- Fixed: The progress bar when exporting a seed is now much more accurate.

#### Logic Database

- Fixed: Re-Added Vanilla Method to access Storage C to logic.
- Changed: Movement trick level for reaching the door to Security Station B from Bioenergy Production with a NSJ Screw jump extension from Advanced to Beginner.
- Changed: Combat/Scan Dash trick level for reaching the door to Security Station B from Bioenergy Production with a Scan Dash from Expert to Intermediate.
- Added: 142 videos to the logic database
- Added: Method to climb Forgotten Bridge with Jump Off Enemy (Advanced)
- Added: Scan Dash to grab the half pipe item in Dark Torvus Arena with Combat/Scan Dash (Intermediate)
- Added: Method to collect the pickup in Reactor Core using the top Rezbit, Bombs, Bomb Space Jump (Advanced), Standable Terrain (Advanced), Movement (Advanced), and Jump Off Enemies (Expert).
- Added: Method to reach the top cannon in Sanctuary Entrance using Bombs, Space Jump Boots, Bomb Space Jump (Advanced), and Standable Terrain (Advanced).
- Added: Method to collect the pickup in Abandoned Worksite using just Screw Attack, and Screw Attack into Tunnels/Openings (Advanced).
- Added: Method to collect the pickup in Bioenergy Production using Boost Ball, Spider Ball, Screw Attack, and Movement (Advanced).

## [5.8.0] - 2023-06-05

- Added: It's now possible to save rdvgame files for race games. This is not available for multiworld.
- Changed: Use the user's new discord display name instead of their username, for users that migrated.
- Fixed: Batch generation now properly prevents Windows from going to sleep.

### Metroid Prime

- Fixed: Generator unable to pass through one-way permanently locked doors such as the ones in uncrashed Frigate
- Fixed: Exporting games with both Door Lock Rando and Room Rando will now preserve both modifications
- Added: Missile Stations refill Power Bomb. In this version, this is always enabled.

#### Logic Database

- Added: 55 videos to logic database, bringing the total available via the [Video Directory](https://randovania.github.io/Metroid%20Prime/) to 224

##### Tallon Overworld

- Added: Biotech Research Area 1 - Easier gravityless NSJ method from room center to Deck Beta Security Hall
- Added: Root Cave - L-Jump method to reach upper area

#### Magmoor Caverns

- Added: Twin Fires Tunnel - Transport to Talon -> Twin Fires, NSJ & SJ dashes now require standable terrain

##### Phendrana Drifts

- Added: Hunter Cave - Lower Edge Tunnel -> Hunter Cave Access, NSJ requires a slope jump or bomb jump after the grapple point to reach the platform with the doors.
- Added: Hunter Cave - Hunter Cave Access -> Lower Edge Tunnell, NSJ requires an L-Jump to reach the platforms across the water without falling in. Added Gravity logic if falling in (matches Lake Tunnel -> Lower Edge Tunnel).

##### Phazon Mines

- Fixed: Fungal Hall B - Scan dash method now requires scan visor
- Fixed: Ventillation Shaft - Combat dash to climb room now requires door lock rando to be off

## [5.7.0] - 2023-05-05

- Added: Skip usual Door Lock randomizer logic when the only valid lock option is unlocked doors.
- Added: When major/minor mode is enabled, the count of majors and minors is also displayed next to how many items are the in the pool.
- Fixed: Unsupported features are now disallowed from use in Multiworld sessions.

### Cave Story

- Fixed: Exporting on Linux no longer fails due to Rest Area in Plantation using "lounge" instead of "Lounge".

### Metroid Dread

- Fixed: All pickups in the pool are now correctly assigned major or minor.

#### Logic Database

- Fixed: Experiment Z-57's pickup is now a major item location in Major/Minor split.

### Metroid Prime

- Added: Selecting an ISO that isn't for Metroid Prime is now explicitly refused when exporting.
- Fixed: All pickups in the pool are now correctly assigned major or minor.
- Fixed: Room Rando no longer overrides the results of Door Lock Rando when exporting.

#### Logic Database

- Fixed: The Artifact of Truth pickup is now a major location for Major/Minor split.

### Metroid Prime 2: Echoes

- Added: Selecting an ISO that isn't for Metroid Prime 2 is now explicitly refused when exporting.
- Fixed: Energy Tanks are now considered major items in Major/Minor split.

## [5.6.1] - 2023-04-??

- Nothing.

## [5.6.0] - 2023-04-02

- Added: Trick Details popup now lists the usages in each area.
- Added: Opening the Data Visualizer from the Trick Details while customizing a preset now automatically configured the trick filters based on the preset being edited.
- Changed: Setting trick filters in the Data Visualizer based on a preset now sets all tricks, even those at disabled.
- Changed: Optimize Solver by choosing actions in a smarter order. Prefer actions of types that are likely to progress th. Postpone dangerous actions. This should make the solver able to validate seeds where it previously timed out. Solving should in general be faster in general.
- Fixed: Solver bug that made it unable to detect dangerous actions, which could result in some possible seeds being considered impossible.
- Fixed: Searching for Multiworld sessions by name is no longer case sensitive.

### Metroid Prime 2: Echoes

#### Logic Database

- Added: Proper combat requirements for the Amorbis fight.
- Removed: Incorrect and improper connections to and from the Amorbis fight.

### Metroid Prime

#### Logic Database

- Added: 48 videos to logic database, bringing the total available via the [Video Directory](https://randovania.github.io/Metroid%20Prime/) 216

### Metroid Dread

#### Logic Database

- Added: Use Flash Shift and Spin Boost with Wall Jump (Beginner) in Burenia Main Hub Tower Bottom to reach the tunnel.
- Changed: The logic for Spin Boost Room in Ghavoran now requires either the template to fight the Chozo X or Highly Dangerous logic to climb out of the room.
- Changed: Simplified various database connections.
- Changed: All three kinds of Chozo X fights now consider Use Spin Boost a valid means of dodging.
- Fixed: Missile ammo requirement when fighting Chozo X with Storm Missile. The numbers were previously too high and the numbers with and without the combat trick were swapped.
- Fixed: Resolve bug with fighting the Twin Robots fights, where to fight them using only missiles for damage always required both the expert level combat trick and the 153 missiles that are intended for trickless.
- Fixed: Add missing fight requirement to fight the Chozo X in Elun when entering the arena from the left.
- Fixed: Add missing requirement to release the X before leaving Elun.

## [5.5.1] - 2023-02-28

- Added: Game Details now contains a tab describing all door locks, when Door Lock rando is enabled.
- Changed: Certain spoiler tabs in Game Details now only show up when relevant, such as Elevators spoiler only when elevators are shuffled.
- Changed: Generation Order in Game Details is now hidden when there's incompatible settings, such as Door Lock rando.
- Changed: A nicer error message is now given when generating with a preset with configuration errors, such as no starting locations.
- Changed: A nicer error message is now given when an error occurs when loading a game layout file.
- Fixed: Customizing an included preset should properly place the resulting preset nested to that preset.
- Fixed: Customizing a preset should no longer reset where it's been placed at.
- Fixed: Generated games now keep track of extra starting pickups instead of starting items, fixing some cases you'd start with the middle of a progressive chain.
- Fixed: Changing trick filters in the Data Visualizer no longer resets the selected connection.
- Fixed: Using trick filters in the Data Visualizer no longer unnecessarily expands templates or remove comments.
- Fixed: Using trick filters in the Data Visualizer now properly removes extra requirements when tricks are removed.
- Fixed: Hiding the pickup collection message now correctly works for other player's pickups in a multiworld.

### Metroid Prime

#### Patcher Changes

- Fixed: Several soft-locks and janky cutscenes when shuffling the Essence elevator
- Fixed: Research Lab Aether wall not breaking when approached from behind (QoL Game Breaking)
- Fixed: Watery Hall lore scan being replaced with QoL Scan Point text
- Fixed: Escape sequence counting up instead of down
- Fixed: Small Samus spawning in ship instead of on top
- Added: Ridley shorelines, biotech research 2, and exterior docking hangar actors now scale with boss size

#### Logic Database

##### Tallon Overworld

- Fixed: Landing Site - PAL SJF is now only logical if Dock Rando is disabled
- Added: Life Grove - Alternate method to skip Bombs and SJ (Scan Dash Expert) to reach item *Found by Vertigo*
- Added: Life Grove - Trick to skip wallboosts when also skipping SJ and Bombs *Found by Vertigo*

##### Chozo Ruins

- Changed: Main Plaza - Lowered Half-Pipe roll-in to Expert ([See Video](https://youtu.be/ne8ap0xa_UE))
- Changed: Ruined Shrine - Wave door to half-pipe item is now L-Jump instead of R-Jump
- Added: Hive Totem - Fight Skip Intermediate Combat Dash
- Added: Hive Totem - Fight Skip "TAS Walk" Advanced Movement+Knowledge
- Added: Crossway Access West - Advanced Standable Terrain (Skips Morph) *Found by toasterparty*

##### Magmoor Caverns

- Fixed: Twin Fires Tunnel - Combat dash is now only logical if Dock Rando is disabled
- Added: Monitor Station - NSJ Heat Run Expert *Found by JustinDM*
- Added: Twin Fires Tunnel - NSJ Bunny Hop Expert Movement *Found by JustinDM*

##### Phendrana Drifts

- Changed: Quarantine Cave - More detailed Thardus Fight requirements (e.g. Plasma Beam, PBs, Boost)
- Changed: Labs - More detailed combat requirements
- Added: Chozo Ice Temple - Expert NSJ Bombless Climb *Found by MeriKatt*
- Added: Quarantine Cave - Thardus Skip Hypermode Slope Jump *Found by JustinDM*
- Added: Quarantine Cave - Expert R-Jumps to skip grapple *Found by toasterparty*
- Added: Control Tower - SJ/DBJ/BSJ/Wallboost tricks(s) to skip fight both ways
- Added: Transport to Magmoor Caverns South - Alternate NSJ Spider Skip BSJ Advanced *Found by Cyberpod*

##### Phazon Mines

- Fixed: Mine Security Station - Starting Room/Elevator doesn't account for doors locking
- Fixed: Mine Security Station - Entering from Storage Depot A doesn't check for lowered barrier
- Fixed: Metroid Quarantine A - Wallboost doesn't require Spider Ball
- Added: Main Quarry - Intermediate Wallboost to skip Bombs for item
- Added: Main Quarry - Intermediate Knowledge+Movement to skip Bombs for item *Found by toasterparty*
- Added: Metroid Quarantine A - Advanced Dashes to skip PBs
- Added: Metroid Quarantine A - Alternate R-Jump from item to door
- Added: Metroid Quarantine A - NSJ Expert Dashes from item to door
- Added: Fungal Hall Access - NSJ Advanced BSJs *Found by JustinDM*

### Metroid Prime 2: Echoes

- Added: Updated A-Kul's scan with the 2022 Echoes Randomizer tournament winner.
- Added: When the experimental patcher is enabled, Dynamo Chamber and Trooper Security Station now start in post-layer change state.

### Metroid Dread

- **Major** - Added: Door Lock randomizer has been added. In this mode, the weapons needed to open doors in the game are also changed, with full support of our logic database.
- Added: A new cosmetic option for adding an in-game death counter to the HUD.
- Added: Exporting with a custom path now checks for conflicts with the input path.
- Fixed: Ryujinx no longer hangs when stopping emulation.

## [5.5.0] - Skipped

## [5.4.1] - 2023-02-16

- Added: Linux releases are now also published to Flathub.
- Fixed: Canceling the prompt from "View previous versions" no longer causes an error.

## [5.4.0] - 2023-02-06

- Added: Experimental generation setting for staggering the placement of selected pickups.
- Added: Experimental generation setting for removing redundant possible actions.
- Added: Automatic reporting of exceptions for the client, and monitoring for requests to the server.
- Added: New pixel icons for Prime 1 & 2 autotracker
- Added: New 8x3 layouts for all Prime 1 & 2 autotracker styles
- Fixed: The minor/major split setting is obeyed much more accurately by the generator.
- Fixed: Starting with ammo no longer causes all requirements for that ammo to be ignored.
- Fixed: The generator no longer attempts placing pickups based on alternatives to satisfied requirements, such as Missile Expansions for Quadraxis while already having Light Beam.
- Fixed: Minor typos in the UI are fixed.
- Fixed: Canceling certain actions will no longer cause the UI to react as if it were an error.
- Changed: Unsupported features are now restricted to dev builds.
- Changed: Requirements where different amount of the same item, such as both Missile = 5 and Missile = 1, are expected are now properly simplified.

  This results in certain pickup combinations no longer being considered for placement in the generator, such as Sunburst for unlocking the Industrial Site from behind.

### Metroid Prime

- Changed: All included presets now have "Unlocked Save Station doors" enabled.
- Changed: "Unlocked Save Station doors" no longer remove the lock in Chozo Ruins - Save Station 3.

#### Patcher Changes

- Added: CGC Tournament Winners to Artifact Temple lore scan
- Fixed: Chapel IS giving the player lightshow on 2nd pass
- Fixed: Items in every room incompatibility with shuffled essence elevator
- Changed: Always apply Elite Quarters item softlock patch regardless of cutscene skip mode

#### Logic Database

- Fixed: Collecting the Missile Expansion in Burn Dome before the fight no longer causes the generation to fail.

### Metroid Prime 2: Echoes

- Changed: Inverted Aether is now an unsupported feature.

### Metroid Dread

- Fixed: Energy Parts are now considered minor items, and Missile+ Tanks are now considered major items.

#### Patcher Changes

- Changed: Main Power Bomb has a different color than Power Bomb tanks
- Changed: Cutscene in Hanubia - Tank Room was removed because it teleports the player to the lower section, which can softlock the player
- Fixed: You now retain Drogyga's and Corpius's item if you reload checkpoint after defeating them. This eliminates a way of rendering a seed impossible to complete.

#### Logic Database

- Added: New trick "Flash Shift Skip" to account for skipping Flash Shift gates.
- Added: Traverse to the bottom of Ferenia: Space Jump Room Access with some more options.
- Added: Pseudo-Wave Beam (Beginner) for the two blobs in Cataris - Teleport to Dairon.
- Added: Water Bomb Jump to reach the item in Cataris - Teleport to Dairon without Gravity Suit.
- Added: Flash Shift (Intermediate), Morph Ball (Intermediate), and Spin Boost (Beginner) wall jumps for climbing up Experiment Z-57's arena.
- Added: Spin Boost and Slide Jump (Beginner) for climbing the upper part of Experiment Z-57's room.
- Added: Speed Booster Conservation (Intermediate) for climbing to either the top platform or Double Obsydomithon Room in Cataris - Teleport to Artaria (Blue).
- Added: Grapple Movement (Beginner) to climb Cataris - Moving Magnet Walls (Tall).
- Added: Flash Shift (Intermediate), Morph Ball (Advanced), and Spin Boost with Spider Magnet wall jumps to climb Cataris - Moving Magnet Walls (Tall).
- Added: Speed Booster Conservation (Beginner) to collect the lower item in Cataris - Teleport to Ghavoran without Gravity Suit.
- Added: Damage Boost (Intermediate) for reaching the teleport in Cataris - Teleport to Ghavoran with Spider Magnet.
- Added: "Adam Skip" added to logic as Wall Jump (Advanced) in Cataris - Moving Magnet Walls (Small).
- Added: Space Jump method of Cross Bomb Skip (Hypermode) to skip needing Speed for the item in Cataris - EMMI Zone Item Tunnel.
- Added: Spin Boost Movement (Intermediate) and Speed Booster Conservation (Beginner) for getting up Hanubia - Central Unit without Space Jump or Infinite Bomb Jump.
- Added: Spin Boost method to climb Hanubia - Escape Room 3.
- Added: Morph Ball Single-Wall Wall Jumps to get to the Nav Station in Itorash - Transport to Hanubia.
- Added: Flash Shift Skip (Intermediate) with Bombs to skip the Flash Shift gate in Teleport to Ferenia.
- Added: Aim Down Clips (Intermediate/Advanced) to go to and from Storm Missile Gate Room without Morph Ball.
- Added: Shine Sink Clip/Aim Down Clip (Intermediate) and Speed Booster Conservation (Advanced) to reach the bottom of Teleport to Ghavoran from the top level.
- Added: Aim Down Clip (Expert) to reach the blobs in Gravity Suit Tower from the top level.
- Added: Aim Down Clip (Intermediate) in Main Hub Tower Middle to Main Hub Tower Bottom.
- Added: Shine Sink Clip/Aim Down Clip (Intermediate) in Gravity Suit room top door to bottom door.
- Added: Climb Golzuna Tower using Spin Boost and Flash Shift using Wall Jump (Intermediate).
- Added: Movement (Intermediate), Simple IBJ, or Spin Boost to reach top tunnel in Vertical Bomb Maze.
- Added: Flash Shift Skip (Beginner) in Purple EMMI Introduction; (Intermediate) with normal bombs.
- Added: Moving from Ferenia - Transport to Ghavoran to Pitfall Puzzle Room with Spin Boost, Flash Shift, or Speed Booster.
- Added: Using Normal Bomb Jump with a Cross Bomb at the top, for sideways movement, to reach the item in Artaria Proto EMMI Introduction.
- Changed: Increased difficulty of Flash Shift Wall Jump to reach the Raven Beak elevator from Intermediate to Advanced.
- Changed: Simplified many room nodes and connections.
- Changed: Shine Sink Clip in Main Hub Tower Middle to Main Hub Tower Bottom is now Intermediate (from Expert).
- Changed: Using Flash Shift to collect the fan pickup in Burenia Hub to Dairon is now Advanced (from Beginner).
- Changed: All three fan skips are now classified as Movement instead of Infinite Bomb Jump.
- Changed: Convert most of the harder IBJ instances to new Diagonal Bomb Jump trick.
- Changed: Increase difficulty of the few harder IBJs that weren't changed to Diagonal Bomb Jumps. This should better reflect the fact that Intermediate IBJ is applied for performing Simple IBJ with Normal Bombs.
- Fixed: Correctly require Morph Ball in all cases where Power Bombs are used.
- Fixed: Replace some instances of Beginner Infinite Bomb Jump in Ferenia with the Simple Infinite Bomb Jump template. This ensures that the missing bomb or cross bomb item is required.
- Fixed: Reaching the upper tunnel in Ferenia - Speedboost Slopes Maze properly accounts for the ability to destroy the beamblocks using Wave Beam, Diffusion Beam, explosives, or Movement (Beginner)
- Fixed: Usage of Infinite Bomb Jump in Ferenia Separate Tunnels Room now correctly requires the respective Bomb type. The trick is now set at different difficulty depending on which bomb type is being used.
- Removed: Infinite Bomb Jump for reaching Wave Beam Tutorial from the cold rooms.
- Removed: Shinespark in Ghavoran Total Recharge Station North. This one requires either short boost or charging speed in the room to the left. Removing this for now.

## [5.3.0] - 2023-01-05

- Added: You can now open a tracker for other player's inventories in a multiworld session.
- Changed: LogbookNodes are now called HintNodes.

### Metroid Prime

#### Patcher Changes

- Fixed: Spring ball has been nerfed to prevent abusing steep terrain marked as standable.
- Fixed: Spring ball cooldown is now properly reset when morphing/unmorphing.
- Fixed: Vanilla blast shields not being removed in door lock randomizer.

### Metroid Prime 2: Echoes

- Changed: The Auto Tracker icon for Spider Ball now uses the Dark Suit model instead of the Prime 1 model.

#### Logic Database

- Changed: Sand Processing - Screw Attack clip to access the halfpipe from Main Reactor side without Missiles is now Intermediate and without Space Jump (from Expert).
- Fixed: Main Gyro now properly accounts for solving the puzzles.

### Metroid Dread

#### Patcher Changes

- Fixed: Incorrect color during animation of killing an EMMI.

#### Logic Database

- Added: Climbing Z-57 Arena with Spin Boost and Ice Missiles (Beginner).
- Changed: Major/Minor Item Location Updates: Energy Tanks -> Major, Energy Parts -> Minor, Drogyga -> Major, Missile+ Tanks -> Major
- Removed: Water Bomb Jump in Ghavoran - Map Station Access Secret.

## [5.2.1] - 2022-12-01

- Fixed: Exporting Metroid Prime 2 when converting Metroid Prime models now works.
- Fixed: Experimental Metroid Prime 2 patcher no longer errors with some settings.

## [5.2.0] - 2022-12-01

- Added: Help -> Dependencies window, to see all dependencies included in Randovania, including their versions and licenses.
- Added: A warning is now displayed when using presets with unsupported features enabled. These features are not present in the UI.
- Added: When the generated game fails due to the solver, you're now offered to retry, cancel or keep the generated game.
- Changed: Experimental games are no longer available on stable versions.
- Fixed: Solver debug now contains previously missing rollback instances.

### Cave Story

- Nothing.

### Metroid Dread

- Added: The Power Beam tiles in the Artaria EMMI Zone Speed Boost puzzle have been changed to Speed Boost tiles to prevent softlocks.
- Added: Entering Golzuna's arena without releasing the X displays a message explaining why the boss won't spawn.
- Added: All doors locked while fighting an EMMI now unlock immediately upon defeating it.
- Changed: Exporting for Ryujinx now also utilizes the Dread Depackager, for a smaller mod size. This requires an up to date Ryujinx.
- Fixed: You now retain Kraid's item if you reload checkpoint after defeating him. This eliminates a way of rendering a seed impossible to complete.

#### Logic Database

- Added: New Highly Dangerous Logic setting for enabling situations that may be unrecoverable upon saving.
- Added: Cross Bomb alternative for crossing Flash Gates.
- Added: Pseudo-wave beam trick for destroying the bottom blob in Cataris' Central Unit Access.
- Added: Traversal through Ghavoran Total Recharge Station North without Morph Ball, before pulling the grapple block, by destroying the left Enky.
- Changed: Cataris' Thermal Device Room North now forces picking the Energy Tank pickup and the Magnet Wall Thermal Device event before going to the Final Thermal Device, or uses Highly Dangerous Logic.
- Changed: Removed the Cataris EMMI Zone Door Trigger event now that the door remains unsealed.
- Fixed: Going to the red teleporter in Cataris no longer forces needing to use bombs.

### Metroid Prime

- Fixed: The infinite scanning bug has been fixed.

### Metroid Prime 2: Echoes

- Added: A new experimental option, Inverted Aether. In this mode, it's the Light Aether atmosphere that is dangerous! All safe zones are moved to Light Aether, but that's not enough so it's still extremely dangerous. This mode has no logic.

#### Logic Database

- Added: Intermediate Slope Jump and Intermediate Wall Boost to get next to the pickup in Communication Area.
- Added: Beginner Movement for crossing Hall of Combat Mastery from the Portal Side with NSJ Screw Attack after the tunnel is destroyed.
- Changed: Standable Terrain to reach the upper Command Center Access door in Central Mining Station with Space Jump and Screw Attack has had its difficulty decreased from Intermediate to Beginner.

## [5.1.0] - 2022-10-01

- Added: You can now view past versions of the presets and revert your preset to it.
- Added: A Playthrough tab where you can run the validator has been added to the Game Details window.
- Added: Deleting a preset now has a confirmation dialog.
- Added: A development mode for permalinks, to help investigate issues.
- Changed: Discord slash command for FAQ has better usability on mobile.
- Changed: The parent for a preset is now stored in your preferences, instead of in the preset itself.
- Fixed: The solver can no longer consider collecting a location a requirement to collecting itself. This is a regression from 4.3.0.

### Discord Bot

- Added: `/website` command that gives instructions to where Randovania's website is.
- Changed: `/randovania-faq` is now just `/faq`.
- Changed: `/database-inspect` is now just `/database`.

### Cave Story

- Nothing.

### Metroid Dread

- Fixed: The target DNA count is no longer limited to 6 when modifying an existing preset, or changing tabs.
- Fixed: Exporting multiple games at once is not properly prevented with an error message. It was never possible and fail in unclear ways.

#### Logic Database

- Added: Event in Underlava Puzzle Room 2 for breaking the speed blocks so that going between the two parts can be accounted for
- Added: Event for the trigger that reopens the door to Central Unit Access, allowing it logical to go back through
- Added: Other various methods of going through rooms
- Added: New Diffusion Abuse trick for pushing Wide Beam blocks and activating the lava buttons in Cataris.
- Added: Cross Bomb Skip (Advanced) for Dairon's Cross Bomb Puzzle Room item
- Added: Power Bombs method for the Speed Booster Conservation for Dairon's Cross Bomb Puzzle Room item
- Changed: Separated the First Tunnel Blob event into two to account for Diffusion/Wave not needing to be in the tunnel
- Changed: Deleted some unnecessary tile nodes
- Changed: Various instances of Wall Jump (Beginner) to trivial
- Changed: Some Grapple options to include Grapple Movement
- Changed: Some Movement tricks to Climb Sloped Tunnels
- Changed: Some Movement tricks to Skip Cross Bomb
- Changed: Rotating the spinner in Ghavoran - Flipper Room now requires either pulling the grapple block in Right Entrance, or activating the Freezer in Dairon.
- Changed: Allow pickup in Ghavoran Elun Transport Access by charging speed via navigation room
- Changed: Help solver by adding Morph Ball requirment on connections to event to flip the spinner in Ghavoran Flipper Room
- Changed: Shooting occluded objects requires at least Intermediate Knowledge
- Fixed: Accounted for whether the player could have Varia or not when trudging through lava
- Fixed: Accounted for the upper parts of Thermal Device Room North being heated without pressing the lava button
- Fixed: Ghavoran Orange backdoor properly connects to Above Pulse Radar
- Fixed: Purple EMMI Arena properly accounting for Gravity Suit to climb the tower.
- Fixed: Ferenia - Space Jump Room Access properly requires a way of destroying the blocks to get to the lower door.
- Changed: Collecting the item in Burenia - Underneath Drogyga before flooding the room by defeating Drogyga now requires Highly Dangerous Logic to be enabled.

### Metroid Prime

- Fixed: Shuffle Item Position is now properly randomized, along with other things shuffled patcher-side.
- Added: You may now force all Save Station doors to be blue, improving QOL for both random start and door lock rando.

### Metroid Prime 2: Echoes

- Fixed: Exporting multiple games at once is not properly prevented with an error message. It was never possible and fail in unclear ways.
- Added: The winners of the Cross-Game Cup have been added to A-Kul's scan.

## [5.0.2] - 2022-09-19

### Metroid Dread

- Fixed: Exporting Metroid Dread games on the Linux builds no longer causes an error.
- Added: FAQ entry about Speed Booster/Phantom Cloak/Storm Missile not working.
- Added: FAQ entry about Golzuna and Experiment Z-57 spawn conditions.
- Added: FAQ entry about the Wide Beam door in Dairon - Teleport to Cataris.

## [5.0.1] - 2022-09-12

- Fixed: The README and front page now lists Metroid Dread as a supported game.

### Metroid Dread

- Fixed: The differences tab no longer mentions Kraid and Corpius checkpoints being removed, as that's not a thing.
- Fixed: Missing credits in Randovania itself for SkyTheLucario's new map icons.

## [5.0.0] - 2022-09-10

- **Major** - Added: Metroid Dread has been added with full single-player support.
- **Major** - Added: An installer is now provided for Windows. With it rdvgame files are associated to open with Randovania, for ease of use. A shortcut for opening just the auto tracker is also provided.
- **Major** - Changed: The UI has been significantly revamped, with each game having their own section and an easy to use selector.
- Changed: The multi-pickup placement, using the new weighting, is now the default mode. The old behavior has been removed.
- Changed: Error messages when a permalink is incompatible have been improved with more details.
- Changed: The Customize Preset dialog now creates each tab as you click then. This means the dialog is now faster to first open, but there's a short delay when opening certain tabs.
- Changed: Progressive items now have their proper count as the simplified shuffled option.
- Fixed: Hints can now once again be placed during generation.
- Fixed: Exceptions when exporting a game now use the improved error dialog.
- Fixed: Gracefully handle unsupported old versions of the preferences file.
- Fixed: Excluding all copies of a progressive item, or the non-progressive equivalent, no longer hides them from the editor.
- Fixed: Changing the selected backend while it's being used should no longer cause issues.
- Fixed: Unexpected exceptions during generation now properly display an error message.
- Fixed: Trick usage in preset summary now ignores tricks that are hidden from the UI.
- Fixed: /database-inspect command no longer shows EventPickup nodes.
- Fixed: Data Editor is now correctly named Data Editor instead of Data Visualizer.

### Cave Story

- The hints fix affects Cave Story.

### Metroid Prime

- **Major** - Added: Enemy Attribute Rando. Enemy stat values such as speed and scale can be randomized within a range you specify.

### Metroid Prime 2: Echoes

- The hints fix affects Metroid Prime 2: Echoes.

## [4.5.1] - 2022-08-03

- Fixed: The History and Audit Log are now properly updated when joining a game session.
- Fixed: Your connection state is properly updated when joining a game session.

## [4.5.0] - 2022-08-01

- Added: Preferences are now saved separately for each version. This means newer Randovania versions don't break the preferences of older versions.
- Added: Exporting presets now fills in default file name.
- Added: Logging messages when receiving events from the server.
- Changed: Internal changes to server for hopefully less expired sessions.
- Fixed: The discord bot no longer includes the lock nodes.

### Cave Story

- Nothing.

#### Patcher Changes

- Nothing.

#### Logic Database

- Nothing.

### Metroid Prime

- **Major** - Added: Door lock rando. Door locks can now be randomized, with many options to fine-tune your experience. This feature is incompatible with multiworld.
- **Major** - Added: Option to show icons on the map for each uncollected item in the game under "Customize Cosmetic Options..."

#### Patcher Changes

- Fixed: Exporting with `QoL Cosmetic` disabled
- Fixed: Zoid's deadname appearing in credits
- Changed: Patches now consume fewer layers on average

#### Logic Database

- Fixed: Phazon Mining Tunnel now accounts only for Bombs when coming from Fungal Hall B
- Fixed: The Central Dynamo drone event is now accounted for to go through Dynamo Access
- Added: Beginner Wall Boost to lock onto the spider track in Metroid Quarantine A
- Added: Advancing through rooms containing Trooper Pirates now requires either the proper beam(s), basic defensive capabilities (varies slightly by room), or Combat (Intermediate) where appropriate
- Added: Advancing through rooms containing Scatter Bombus now requires Morph Ball, Wave Beam, Movement tricks, or basic defensive capabilities

### Metroid Prime 2: Echoes

- Nothing.

#### Patcher Changes

- Nothing.

#### Logic Database

- Nothing.

## [4.4.2] - 2022-06-05

- Fixed: Generating multiworld games where one Prime 1 player has item in every room while another Prime 1 player doesn't now works properly.
- Fixed: It's no longer possible to configure more than 99 shuffled copies of a major item, as that causes errors.
- Fixed: Using a trick to break a door lock is now properly displayed in the UI.
- Fixed: The description for expansions now mention they can be logical with multi-pickup placement.
- Fixed: The change log tab no longer causes the window to have absurd sizes on macOS.
- Removed: The broken option for enabling required mains for Metroid Prime 1. It was non-functional and incorrectly displayed.

## [4.4.1] - 2022-06-04

- **Major** - Added: When using multi-pickup placement, expansions are now considered for logic.
- Added: New experimental option for a different algorithm for how the generator weights locations for multi-pickup placement.
- Added: "Generate Game" tab now remembers which games and presets were expanded or collapsed.
- Added: The Game Session Window now has a counter for how many pickups it's currently trying to send to the server.
- Changed: Considerable more effort is made to keep hints relevant if there isn't enough things to be hinted in a game.
- Changed: Reduced the lag you get the first time you open the Games tab.
- Changed: Optimized the game generation. As example, Echoes' Starter Preset is 45% faster.
- Changed: Optimized the game validation. As example, Echoes' Starter Preset is 91% faster.
- Changed: The algorithm for how locations lose value over generation has changed. This should have bigger impact in big multiworlds.
- Changed: It's now possible to login again directly in the Game Session Window.
- Removed: The server and discord bot are entirely removed from the distributed executables, reducing its size.
- Removed: Metroid Dread is no longer available in releases, as it was never intended to be considered stable.
- Removed: All auto trackers based on pixel art style were removed by request of their artist.
- Fixed: The "Spoiler: Pickups" tab no longer shows locations that aren't present in the given preset.
- Fixed: The Game Session Window now better handles getting disconnected from the server.

### Cave Story

- Fixed: Hint Locations tab in Help no longer has an empty column named "2".

#### Patcher Changes

- Nothing.

#### Logic Database

- Nothing.

### Metroid Prime

- Added: "Cosmetic" option to force Fusion Suit
- Changed: Converting models from Echoes now always needs to be provided with an ISO.

#### Patcher Changes

- **Major** - Added: Models for Echoes' translators and split beam ammo are now also converted to Prime.
- Fixed: Spawning in Elite Quarters after killing OP no longer spawns the player OoB
- Fixed: Ridley boss random size on PAL/NTSC-J and Trilogy
- Fixed: Many rooms which, when submerged, the water box would be misaligned with the bounding box
- Fixed: Certain rooms where item position randomizer biased towards one side or OoB entirely
- Added: Results screen now shows Randovania version and seed hash

#### Logic Database

- Fixed: Gravityless SJ strat for Cargo Freight Lift to Deck Gamma is no longer dangerous
- Fixed: Main Plaza NSJ Grapple Ledge dash now correctly uses the Wasp damage boost method
- Fixed: Hall of the Elders Boost IUJ typos- BSJ is now IUJ and Combat is now Combat/Scan Dash
- Added: Thardus is now logical if you only have Thermal Visor with the Invisible Objects trick set to Intermediate
- Added: Flaghra now accounts for defeating it both before and after triggering the fight
- Added: Method to reach Main Quarry's crane platform with just Grapple Beam and Beginner Movement
- Added: Method to reach Main Quarry's crane platform with Expert Wall Boosts and Slope Jumps
- Added: Method of getting Crossway with only Boost Ball and Xxpert Movement
- Added: Method of climbing Connection Elevator to Deck Beta gravityless NSJ with Advanced Bomb Jump and Expert Slope Jump
- Added: NSJ/bombless strat of getting Gathering Hall's item with a Hypermode dash
- Added: Method of getting Crossway item with Advanced Bomb Jump and Expert BSJ, Scan Dash, and Standable Terrain
- Added: Method of climbing Reflecting Pool using the Stone Toad's wacky physics as Advanced Movement
- Added: Gravityless NSJ method of leaving Gravity Chamber with Advanced Wall Boost and Expert Slope Jumps and Underwater Movement
- Changed: Increased Elite Quarters BSJ to Advanced
- Changed: Increase lower Great Tree Hall Wall Boost to Hypermode
- Changed: Chozo Ruins Save Station 3 boostless/bombless strat to go through the tunnel has had its difficulty decreased to Advanced Movement and Intermediate Standable Terrain
- Changed: Hive Totem NSJ Slope Jump now uses Beginner Underwater Movement
- Changed: Monitor Station dash to Warrior Shrine is now Beginner with SJ

### Metroid Prime 2: Echoes

- Nothing.

#### Patcher Changes

- Nothing.

#### Logic Database

- Nothing.

## [4.4.0] - Not released

This release was skipped.

## [4.3.2] - 2022-05-13

### Metroid Prime

- Fixed: Lightshow during Chapel IS after Chapel item has been obtained and room has been reloaded

### Metroid Prime 2: Echoes

- Fixed: Significantly reduced lag spikes when loading a room containing Prime1 models.

## [4.3.1] - 2022-05-08

- Added: Phazon Suit hints are now included in the preset description.
- Fixed: Exporting Prime 1 games that have no Phazon Suit no longer fails if it's configured to have a hint.

## [4.3.0] - 2022-05-01

- Added: Destroying door locks is now properly tracked. In Echoes, this means removing a door lock from the back allows for logical access to where you were.
- Added: In Data Visualizer, it's now possible to set tricks to a certain level and simplify all visible connections based on that.
- Fixed: Maximum values for certain preset fields, such as Energy Tank capacity and Superheated Room Probability, can now properly be used.
- Fixed: A race condition with Randovania connected to Nintendont, where Randovania could incorrectly assume the game was idle if memory was read while it was executing the last sent task.
- Fixed: The map tracker now properly handles when multiple nodes gives the same resource/event.
- Changed: Online game list by default only shows 100 sessions, for performance reasons. Press "Refresh" to get all.

### Cave Story

- Nothing.

#### Patcher Changes

- Nothing.

#### Logic Database

- Nothing.

### Metroid Prime

- Added: Option to specify hint for Phazon Suit in Impact Crater (default=Show only area name)
- Added: April Fools Preset
- Added: Map images are now generated and written in the same folder as output ISO when generating room rando seeds and exporting them with spoilers enabled.
- Fixed: Random Superheated, Random Submerged and Dangerous Gravity Suit logic now trigger dialog warning in Multiword sessions
- Fixed: Adjusted min/max boss sizes to prevent softlocks
- Fixed: Default setting for screen Y offset now works
- Changed: The "Items in Every Room" Chaos Option now uses items from the Randovania pool (shows n/293 items when enabled). This means multiworld items can now appear at extra locations, and item text is now consistent with the rest of item placement.
- Changed: Two-way room rando now ensures that all rooms are part of the same network

#### Patcher Changes

- Fixed: Specifying custom heat-damage-per-second now properly affects non-vanilla superheated rooms
- Fixed: Some akward cutscene timing when playing skipped cutscenes in realtime
- Added: Random boss sizes now affects Flaahgra, Plated Beetle and Cloaked Drone
- Changed: Random boss sizes now affects bosses in cutscenes, additionally Omega Pirate's armor plates now scale properly
- Changed: When creating a new save file, the default selection is now "Normal" to help prevent accidentally starting the game on Hard mode
- Changed: Artifacts which do have no need to be collected are removed from the logbook

##### Room Rando
- Added: Include Square Frigate doors and morph ball tunnels during randomization
- Fixed: Crash when opening the map near certain rooms
- Fixed: Crashes due to two large rooms being connected.
- Fixed: Crash when rolling through some doors in morph ball
- Fixed: Central Dynamo reposition soft-lock
- Fixed: Inability to scan vertical doors
- Fixed: Incompatability with "No Doors" + "Room Rando"
- Changed: The door immediately behind the player is unlocked when teleporting to a new room. This gives the player one chance to backtrack before commiting to the warp.

#### Logic Database

- Nothing.

### Metroid Prime 2: Echoes

- Added: Preset descriptions now list custom beam ammo configuration.
- Changed: Optimized how long it takes to export a game that uses Prime 1 models.

#### Patcher Changes

- Nothing.

#### Logic Database

- Nothing.

## [4.2.1] - 2022-04-01

- Fixed: Popup for new changes fixed.

## [4.2.0] - 2022-04-01

- Added: Experimental option to force first progression to be local.
- Added: New pixel icons for the auto tracker.
- Changed: Standard tracker layouts for Prime, Echoes and Corruption now include a few more items.
- Changed: Auto tracker game icons for Echoes beams now use the HUD icons instead of the pickup models.
- Changed: Update to Qt 6.
- Changed: The import preset menu in game sessions now has the presets of a game sorted by name, with the default presets on top.
- Fixed: Randovania no longer hangs on start if there's a loop in the hierarchy of presets.
- Fixed: Generation no longer fails when one player has no pickups assigned during logic.

### Cave Story

- Nothing.

#### Patcher Changes

- Nothing.

#### Logic Database

- Nothing.

### Metroid Prime

- **Major** - Added: In multiworld, pickups from an Echoes player now uses the correct model from Echoes.
- **Major** - Added: **April Fool's Day Special!** New game modification category "Chaos Options" in "Other" tab. Chaos options are patcher-side only, and thus are not accounted for by the seed generator logic.
    - Enable Large Samus
    - Random Boss Sizes
    - Remove Doors
    - Random Superheated Rooms
    - Random Submerged Rooms
    - One-way Room Rando
- Added: Deterministic Maze RNG option for fairer racing
- Fixed: Echoes Combat Visor placed in a Prime player's world now uses the new Combat Visor model.
- Fixed: Deterministic Incinerator Drone RNG setting staying on even when checkbox was unchecked.

#### Patcher Changes

- Fixed: Soft-lock in Artifact Temple with Major Cutscene skips (players could leave during ghost cutscene and abort the layer change)
- Fixed: Items Anywhere could delete Artifact hints in rare cases
- Changed: Updated [Quality of Life documentation](https://github.com/toasterparty/randomprime/blob/randovania/doc/quality_of_life.md)
- Changed: Nerfed "Items in Every Room" (Extra items more likely to be missiles)

#### Logic Database

- Nothing.

### Metroid Prime 2: Echoes

- **Major** - Added: In multiworld, pickups from a Prime player now uses the correct model from Prime.

#### Patcher Changes

- Nothing.

#### Logic Database

- Nothing.

## [4.1.1] - 2022-03-12

- Added: The game details window now displays the Randovania version the game was generated with.
- Added: You can now import a game layout/spoiler file in multiworld sessions.
- Changed: A popup shows up while waiting for the game session list.
- Fixed: The error message when the client is incompatible is now properly displayed.
- Fixed: Player inventory is now properly sent to the server in multiworld sessions.


### Metroid Prime

#### Patcher Changes

- Fixed: Scan visor and X-Ray not displaying properly after taking an elevator when combat visor is shuffled.
- Fixed: Some users receiving OS error when exporting ISO with non-vanilla suit colors.


## [4.1.0] - 2022-03-01

- Added: /randovania-faq command was added to the Discord bot, which sends FAQ messages.
- Added: Randovania now checks if the entire database is strongly connected, allowing for manual exceptions.
- Added: You can now configure the priority given to each major item. Higher values are more likely show up earlier in the progression chain.
- Added: Generation failures now have a lot more details on what was missing for progression, facilitating finding issues with your preset.
- Added: The item pool screen now explicitly tells you expansions are not used for logic.
- Added: Implemented support for changing the title for a game session.
- Added: A button for duplicating a session, including the generated game and all rows.
- Added: Multiworld sessions can now be generated without spoilers.
- Added: Preset descriptions now include if some item has a different number of copies shuffled.
- Changed: Multiworld damage logic incompatibility warning now displays every time.
- Changed: On generation failure, a count of how many nodes are accessible is now displayed.
- Changed: Data Editor now lets you save non-experimental databases with integrity errors.
- Changed: Most command line arguments have been renamed.
- Changed: Simplified the item pool tab, with the usual case now having only a single line per item.
- Changed: Improved the text for quantities for ammo in the item pool tab.
- Changed: Experimental games are only shown in the menu if the option for experimental games is enabled.
- Changed: Only session admins are allowed to copy the permalink of a session.
- Changed: Modified how ConfigurableNodes (In Echoes, the Translator Gates) are handled in logic. This should have no visual differences, other than speeding up generation.
- Changed: Great internal changes were done to how hints are applied to the game. This should have no visible impact.
- Changed: The UI for 1HP Mode now only shows up for Echoes.
- Fixed: Map Tracker now properly handles multiple copies of pickups in all cases.
- Removed: The Database Editor can only be open when running from source. In releases, use `Open -> (Game) -> Data Visualizer` instead.
- Removed: All auto trackers based on pixel art style were removed over concerns about asset licensing.

### Cave Story

- Nothing.

#### Patcher Changes

- Nothing.

#### Logic Database

- Nothing.

### Metroid Prime 1

- Added: Option to use deterministic Incinerator Drone RNG for fairer racing
- Added: Spring Ball. Enable in preset configuration. Must have bombs in inventory to work.

#### Patcher Changes

- Added: QoL Game Breaking - Reserach Lab Aether Pirate now guaranteed to jump through glass when doing room backwards
- Fixed: Players could unmorph in Magmoor Workstation where they should not be able to
- Fixed: Abuse of QoL Game Breaking in Central Dynamo to skip the maze/drone
- Fixed: Exclude Phazon Elite Item from QoL Pickup Scans
- Fixed: Wavesun when playing with shuffled item positions
- Fixed: Main Plaza etank ledge door shield was slightly misaligned
- Fixed: Cannon remaining holstered after grapple when shuffling combat visor
- Fixed: Cannon remaining holstered after a specific type of R-Jump when shuffling combat visor
- Fixed: Unmorphing now returns you to your previous visor instead of default visor when shuffling combat visor for quality of life purposes

#### Logic Database

- Changed: Reduce difficulty of Monitor Station -> Warrior Shrine NSJ/No Bombs to intermediate dash and standable terrain (from advanced dash and expert standable) and included a video.

### Metroid Prime 2: Echoes

- When checking details for a game, the hint spoiler tab now includes the correct text for Dark Temple keys hints.

#### Patcher Changes

- Nothing.

#### Logic Database

- Added: Using Screw Attack as a trickless means to obtain Grand Windchamber item after seeker puzzles

## [4.0.1] - 2022-01-30

- Changed: The UI for 1HP Mode now only shows up for Echoes.
- Fixed: Support for non-NTSC Metroid Prime 1 ISOs restored.

## [4.0.0] - 2022-01-30

- **Major** - Added: Cave Story has been added with full single-player support.
- **Major** - Added: Data Visualizer/Editor now contains a visual representation of the nodes in the area.
This feature comes with plenty of quality of life functionality for editing the database.
- Added: A new tab has been added to the preset editor, Generation Settings, consolidating various settings such as minimal logic, multi-pickup placement, dangerous actions, etc.
- Added: The Logic Database can now have descriptions for nodes.
- Added: Game Details window can now spoil the item order, elevators, translator gates and hints.
- Added: Data Editor can now edit area names.
- Added: Data Editor can now view and edit resources.
- Added: Items now have tooltips in the Auto-Tracker.
- Added: One joke hint.
- Added: Descriptions for Minimal Logic for each game, with a better definition of what Minimal Logic is.
- Added: Randovania is now able to identify for what version of Randovania a given permalink is, if they're similar enough versions.
- Added: Permalinks now contain the seed hash, so Randovania can detect if there's a hash mismatch when importing.
- Changed: In the Game Session Window, the observers tab is now visible by default.
- Changed: The rdvgame file is now considerably more technical in order to require less game-specific code.
- Changed: Editing connections in the Data Editor now has an easier to use selector for non-item resources.
- Fixed: Data Visualizer no longer hides the comment for a single-element Or/And entry.
- Fixed: Data Editor now properly handles areas without nodes.
- Removed: It's no longer possible to delete a game session.
- Removed: It's no longer possible to leave the session when closing the window.

### Metroid Prime

- Added: Start in any (uncrashed) Frigate room
- Added: 1-way cycles and 1-way anywhere elevators can lead to (uncrashed) Frigate rooms
- Added: Essence Death and Frigate Escape Cutscene teleporter destinations can now be shuffled
- Added: Artifact hints can now be configured to show area and room name, just area name, or nothing at all
- Added: Cosmetic Option - Select HUD Color
- Added: Cosmetic Option - Rotate hue of all 4 suit textures and ball glow color
- Added: Cosmetic Option - Set default in-game options like Echoes
- Added: Experimental Option - Shuffle the coordinates of items within their respective rooms. Seeds may not be completable.
- Added: Experimental Option - Add random (non-logical) items to rooms which do not usually have items.
- Added: Shuffle Power Beam
- Added: Shuffle Combat Visor
- Added: New default preset: "Moderate Challenge".
- Changed: Minimal Logic no longer checks for Plasma Beam.
- Changed: Removed "Fewest Changes" preset.
- Changed: Updated "Starter Preset" to better match community preferences.

#### Known Issues:

- Nothing.

#### Patcher Changes

- Added: Support for NTSC-U 0-01, NTSC-J and NTSC-K (Gamecube)
- Added: List of tournament winners on lore scan in Artifact Temple
- Added: QoL Game Breaking now fixes several crashes on Frigate Orpheon
- Added: QoL Game Breaking now fixes the soft-lock in hive totem by making the blocks drop sooner
- Added: Option to disable item loss in Frigate (Enabled by default)
- Added: QoL Pickup Scans - Weeds by item in Landing Site now don't have scan point
- Added: Combat/Scan/Thermal/X-Ray all have unique custom models
- Fixed: Safeguard against blowing past layer limits.
- Fixed: On Major custscene skip, Elite Quarters now stays locked until the player picks up the item. The hudmemo is now tied to the item rather than the death animation.
- Fixed: Ruined fountain not always showing the right scan.
- Fixed: Phazon Suit Small Samus Morph Ball Glow
- Fixed: Vent shaft item not being scannable on QoL Pickup Scans
- Fixed: Automatic crash screen
- Fixed: Wavesun not collecting item/unlocking door
- Fixed: Locked door on Storage Depot B (NTSC 0-02)
- Fixed: Bug in Elite Quarters where game would crash during OP death cutscene if the player changed suit during the fight
- Changed: The vines in arboretum which cover the scan panel remain in the room on the ghost layer to help aid newer players.
- Changed: Exo and Essence stay dead permanently if traversing Impact Crater multiple times
- Changed: Increased Maximum Missile/Etank/Capacity for seeds with more expansion count than is available in vanilla

#### Logic Database

- Fixed: Magma Pool - Added missing suit or heated runs trick requirement for non-grapple methods of crossing the room
- Fixed: HAT - Updated spawn node
- Fixed: Quarantine Cave - Properly model when the fight is required and when it is not
- Fixed: Bug where Biohazard Containment didn't check Power Conduit Requirements if Super Missiles were available
- Fixed: Typo in Frozen Pike - Hunter Cave Access requires Slope Jump (Advanced), not Single-Room OoB (Advanced)
- Added: New Event - Gravity Chamber Item (Lower)
- Added: New Trick Category - Infinite Speed
- Added: Magma Pool - Added standable terrain method to cross the room with a video example
- Added: Main Plaza - Hypermode Dash to get Grapple Ledge
- Added: Elite Quarters - BSJ to skip scan visor
- Added: Reactor Core - NSJ Gravityless Bomb Jumps
- Added: Cargo Freight Lift - NSJ Gravityless Boost or Bombs climbs
- Added: Flick BSJ in watery hall OoB
- Added: NSJ Bombless Lower GTH Climb (Wallboost)
- Added: NSJ Bombless Quarantine Cave Elevator Spider Skip
- Added: NSJ Bombless Gravity Chamber Escape (Gravity Wallboost)
- Added: NSJ Bombless Lower Phen's Edge
- Added: NSJ Bombless Frozen Pike (Mid-Section)
- Added: NSJ Bombless Life Grove (Wallboost)
- Added: NSJ Bombless HOTE Climb (Boost IUJs)
- Added: NSJ Bombless Elite Control Access (Wallboost)
- Added: Elite Control Access Item (Damage Boost)
- Added: Central Dynamo Item w/ Infinite Speed
- Added: Bomb jump to skip grapple in Biotech Research Area 2
- Added: Great Tree Hall - Jump Off Enemies Bomb Jump (Advanced) to reach GTC NSJ
- Added: Wallboost FCS Climb
- Added: Logic for Traversing Twin Fires Tunnel to Workstation NSJ Gravity
- Added: Logic for Traversing Twin Fires Tunnel to Workstation NSJ Bombless
- Added: Logic for Traversing Twin Fires Tunnel to Workstation Missileless Grappless
- Added: Gravityless Grappless Morphless method for crossing FCS
- Added: Waste Disposal Wallboosts
- Added: Climb Connection Elevator to Deck Beta Gravityless
- Added: Combat Requirements for Essence fight
- Added: 2 Additional NSJ methods for reaching FCS item
- Added: Lava Lake Item NSJ Combat Dash
- Added: Triclops Pit Item SJ Beginner Standable
- Added: 3 new ways to climb Tower of Light (L-Jump, R-Jump, Slope Jump)
- Added: Underwater Movement (Beginner) to get to Tower Chamber with Space Jump
- Added: Underwater Movement (Intermediate) for NSJ Tower Chamber
- Added: Frigate Crash Site climb with Space Jump and L-Jump (Intermediate) and Standable Terrain (Beginner)
- Added: More logical paths for Ice Ruins West NSJ
- Added: Ice Ruins West Middle-Left Rooftop to Item Combat/Scan Dash
- Added: Beginner L-Jump to reach Main Quarry Save Station
- Added: Main Quarry Crane Platform to Waste Disposal NSJ Advanced Combat Dash
- Added: Main Quarry Crane Platform to Item Intermediate Scan Dash
- Added: Expert Gravity Wallboost to get to Tower Chamber
- Added: Beginner Gravity Wallboost to get to Watery Hall
- Added: Expert Trick for NSJ+Boost Crossway
- Added: Movement (Intermediate) to skip Spider Ball in Crossway
- Added: L-Jump to skip SJ on 3rd tier of ore processing puzzle
- Added: NSJ Ore Processing with Spider+Bombs (Expert)
- Added: Bombless Ore Processing Puzzle with Wallboost(Advanced)
- Added: Phendrana Canyon Hypermode Boost
- Added: NSJ Combat Dash (Expert) to Temple Entryway from lower part of room
- Added: Various tricks in Uncrashed Frigate
- Added: Ore Processing Door To Elevator Access A to Storage Depot B Standable L-Jump with Power Bombs
- Added: Combat logic for Dynamo Access and Elite Control Elite Pirate fights
- Added: Intermediate/Advanced Standables to enter/escape Elite Control after/without triggering Elite Pirate
- Added: Logic now can expect players to play in just scan visor, using bombs to open doors
- Added: Knowledge/Combat (Intermediate) trick to skip needing Power Beam for Exo fight
- Changed: Renamed Misc Logic Option to "Allow Dangerous Gravity Suit Logic"
- Changed: Increased difficulty of Connection Elevator to Deck Beta DBJs to Advanced
- Changed: HAT Wallboosts can be done using Gravity at the same difficulty
- Changed: Removed under-used "Complex Movement" trick category
- Changed: All Gravityless Slope Jumps are now categorized as "Underwater Movement without Gravity", as opposed to just NSJ ones
- Changed: Knowledge (Beginner) to Traverse Magmoor Workstation without Varia
- Changed: Magma Pool - Gravity Suit lava dive difficulty was reduced to L-Jump (Intermediate) and Standable Terrain (Beginner)
- Changed: Hall of the Elders - Now properly model needing to kill the 1 ghost to leave the room. Chargeless 1 ghost fight combat difficulty reduced to beginner.
- Changed: Added requirement for X-Ray Visor or Invisible Platforms to Triclops Pit Item NSJ tricks
- Changed: Monitor Station climb to Warrior Shrine Bomb Jump difficulty changed from Advanced to Intermediate
- Changed: Monitor Station NSJ Combat Dash to Warrior Shrine lowered difficulty from Advanced to Intermediate
- Changed: Increase the difficulty of Tower of Light climb with combat dash from 'Beginner' to 'Intermediate' lowered Standable Terrain from 'Intermediate' to 'Beginner'
- Changed: Frigate Crash Site Climb Space Jump Slope Jump Standable Terrain difficulty was reduced to Standable Terrain (Beginner)
- Changed: Removed Slope Jump and Standable requirement from Ice Ruins West NSJ
- Changed: Main Quarry Save Station NSJ Movement difficulty from Beginner to Intermediate
- Changed: Main Quarry Crane Platform to Waste Disposal Standable/Slope Jumpe no longer requires L-Jump
- Changed: Main Quarry Crane Platform to Waste Disposal NSJ Scan Dash difficiulty from Advanced to Intermediate
- Changed: Ore Processing Storage Depot B to Waste Disposal NSJ Standable difficulty from Intermediate to Beginner
- Changed: Ore Processing Storage Depot B to Waste Disposal R-Jump to L-Jump
- Changed: Elite Research Spinners without Boost from Advanced to Intermediate
- Changed: Ore Processing Door To Elevator Access A to Storage Depot B Standable difficulty from Intermediate to Advanced
- Changed: Sun Tower Early Wild now requires Intermediate Knowledge on all methods
- Changed: Less damage required for Watery Hall with Gravity Suit

### Metroid Prime 2: Echoes

- Changed: Minimal Logic no longer checks for Light Suit or Agon Keys.

#### Patcher Changes

- Fixed: Exporting an ISO when Randovania is in a read-only path now works properly.
- Added: Ability to set a custom HUD color

#### Logic Database

- Changed: Shrine Access Seeker Door without Seekers is now Hypermode (from Expert).


## [3.2.2] - 2022-01-17

- Fixed: Presets for unknown games (for example, from a dev version of Randovania) are now properly ignored.

## [3.2.1] - 2021-10-23

- Fixed: The spin box for starting Energy Tanks no longer goes above 14.
- Fixed: Errors from the Prime 1 patcher are now properly displayed in error messages.
- Fixed: Converting presets from previous games should no longer cause invalid expansion ammo count.
- Fixed: Converting presets with multiple major items that give ammo no longer cause incorrect per-expansion ammo count.
- Fixed: Changing the default beam in Echoes no longer throws an error with invalid included ammo.
- Fixed: Sky Temple Keys on Guardians/Sub-Guardians are now properly counted for the item pool size.
- Fixed: Sky Temple Keys on Guardians/Sub-Guardians now appears on the preset description.
- Fixed: Safety check that there's enough available locations for all non-progression at the end of generation has been re-added.
- Changed: Improved error message for certain kinds of invalid permalinks.
- Changed: Presets with negative ammo count for expansions are invalid.

### Metroid Prime

#### Patcher Changes

- Fixed: PAL ISOs now correctly work again.

## [3.2.0] - 2021-10-16

- **Major** - Added: The Logic Database can now have comments in requirements.
- **Major** - Changed: Expansions contents are now configured directly, instead of being calculated from a target.
- Added: Files in the "Previously generated games" folder now includes the name of the games used.
- Added: Custom names for Prime 1 elevators
- Added: Support for Minimal Logic has been added for Metroid Prime and Metroid Prime 3.
- Added: New auto tracker layouts for Metroid Prime 2, with two lines and three lines.
- Changed: Force one specific certificate root when connecting to the server.
- Changed: Custom elevator names across both games now used throughout the entire UI
- Changed: Data Editor now raises an error if two Pickup Nodes share the same index.
- Changed: When changing Echoes Goals, the slider of the number of keys is now hidden when "Collect Keys" goal is not selected.
- Changed: Customizing the item pool causes permalinks to not get as long as before.
- Changed: The Qt theme was changed, as the previous one had serious issues on certain platforms and certain elements.
- Fixed: Items that include ammo are now configurable to provide up to the ammo's capacity.
- Fixed: Certain invalid permalinks are now properly recognized as invalid.
- Fixed: In connections editor, changing a requirement to "And/Or" no longer places ui elements in the wrong place.
- Removed: Metroid Prime 2: Echoes FAQ entry about the weird hint categories, as the issue has been fixed.
- Removed: Menu option to open STB's Echoes item tracker in a new window.

### Metroid Prime - Patcher Changes

- Added: New Nothing model.
- Added: Missile Expansions for yourself has a 1 in 1024 of being shiny.
- Fixed: Mine security station softlock so that defeating the purple pirates first doesn't fail to switch the room to the non-cutscene layer.
- Fixed: Qol scan for Ice Ruins West pickup.
- Fixed: Warp-to-start crash.
- Changed: Fewer forced popup alert for multiworld purpose, and popups now lasts 3s instead of 5s.

#### Cutscene Skips

- Added: Cutscene skip for arboretum gate (competitive+).
- Added: Mine Security Station now longer force switches to Combat Visor.
- Changed: Shorelines Tower cutscene skip is now Minor.
- Changed: Workstation cutscene is now Competitive.
- Changed: Wave panel cutscene in Main Quarry is now Competitive.
- Changed: Elevator leaving cutscenes back are now Major.

### Metroid Prime 2: Echoes - Patcher Changes

- Added: Cosmetic option to customize hud color.
- Fixed: Scanning hints now displays the correct, edited categories.

### Metroid Prime - Logic Database

- Added: Method of reaching pickup in Root Cave from Arbor Chamber with a Dash (Intermediate and above).
- Added: Knowledge (Beginner) trick to leave Central Dynamo without completing the maze or fighting the drone.
- Added: Additional Lower Mines NSJ logic.
- Added: Movement tricks for logical forced damage in Magmoor Caverns, Phazon Mines, and Impact Crater.
- Added: Tricks for climbing Research Lab Aether NSJ
- Added: Tricks for traversing Magmoor Workstation bombless NSJ
- Added: More detailed boss/combat logic
- Fixed: Shorelines tower item being accessible from Ruins Entryway and not Temple Entryway.
- Fixed: Backwards Lower Mines logic
- Fixed: Ice Ruins West NSJ logic now accounts for adult sheegoth layer
- Fixed: Added missing requirements for releasing the metroid in Research Lab Aether

### Metroid Prime 2: Echoes - Logic Database

- Added: Method of climbing halfpipe in Meeting Grounds with Space Jump, Screw Attack, and Standable Terrain (Beginner and above)
- Added: Method of killing Quad MBs using Bombs or Power Bombs and Combat (Beginner)
- Added: Method of killing Quad MBs using Screw Attack (Space Jump) and Knowledge (Beginner)
- Added: Requirement to either kill the Quad MBs or defeat Spider Guardian in order to collect the item in Hall of Combat Mastery in the intended way
- Fixed: A few broken Dark Forgotten Bridge paths have now been fixed.
- Changed: Simplified Meeting Grounds logic slightly, by removing the redundant Top of Halfpipe node
- Changed: Killing Quad MBs now uses a template, as it's a complex set of requirements repeated in three separate rooms

### Discord Bot (Caretaker Class Drone)

- Changed: Room images uses two-way arrows if a connection is two-way, instead of two arrows.

## [3.1.4] - 2021-09-19

- Changed: Force one specific certificate root when connecting to the server.
- Fixed: Checking for updated versions will no longer close Randovania when no internet connectivity is present.
- Fixed: The server will properly reject clients with mismatched versions.

## [3.1.3] - 2021-09-19

- Added: Dialog that shows all enabled tricks in a preset and a list of all rooms that have some combination of tricks that ends up active in that preset.
  - This dialog can be accessed by right-clicking a preset on the "Generate Game" tab, or by pressing the "..." menu in the "Game Details" window.
- Added: Multiworld Help entry regarding maximum number of players.
- Added: Metroid Prime FAQ entry regarding the forced popup alert.
- Changed: Long lines of requirements (Check for all artifacts in Artifact Temple) are now word wrapped.
- Changed: When changing Echoes Goals, the slider of the number of keys is now hidden when "Collect Keys" goal is not selected.
- Changed: In the description of Prime 1 presets, Quality of Life now comes before Game Changes.
- Changed: Clarify that only "Two-way, between areas" guarantees that all areas are accessible.
- Changed: Progress bar when generating a game now reports how many actions were taken, instead of how many items are left.
- Fixed: Nodes with no outbound connections now clearly display this in the visualizer, instead of an error.
- Fixed: Updated multiworld damage warning to mention Magmoor Caverns as well.

### Discord Bot (Caretaker Class Drone)

- Added: The bot now responds to permalinks, presets and rdvgame files sent via direct messages.
- Added: Response for permalinks now offers the permalink's presets for download.
- Changed: `/database-inspect` area responses now has a node selection.

## [3.1.2] - 2021-09-15

- Fixed: In game session, pressing the "Generate game" button no longer errors.

### Discord Bot (Caretaker Class Drone)

- Changed: The response to `.rdvgame` files now include the seed hash and permalink.
- Changed: `/database-inspect` response now includes an image of the requested room layout.

## [3.1.1] - 2021-09-12

- Added: When importing a preset in a game session, there's now an option to import directly from a file.
- Added: In game session, it's now possible to export a preset directly to a file.
- Added: In game session, there's now a "Generate game (no retries)" button. This option attempts generation only a single
time, before giving the error message of why it failed. It's useful for investigating bad presets.
- Changed: When multiworld generation fails, the error message is now clearer on which players haven't reached the end.
- Changed: Preset summaries have been split better into categories.
- Removed: The "Never" option for dangerous actions has been removed from the UI, as it currently doesn't work.

### Discord Bot (Caretaker Class Drone)

- Changed: `/database-inspect` response is now more readable and includes the name of who requested it.

## [3.1.0] - 2021-09-05

- **Major** - Added: Setting for requiring a number of actions/progression before artifacts are placed, to prevent early artifacts.
  - Default Prime 1 presets now default to 6 minimum progression for artifacts.
- **Major** - Added: Setting for controlling how dangerous checks are handled in logic.
- Added: Setting for toggling the pickup scan QOL adjustments.
- Added: The seed hash label in Game Sessions is now selectable.
- Added: One joke hint, requested in 2019.
- Added: Data Visualizer now only shows target nodes for selection that are non-impossible.
- Added: Data Visualizer now highlights nodes that have a path to the selected node.
- Added: Improved the error message when the patcher executable is somehow missing.
- Added: New entries to the Multiworld Help for collecting items and cross game.
- Fixed: Randovania no longer errors when the last selected preset is for a hidden game.
- Fixed: Quality of Life page link in Metroid Prime preset customization is now fixed.
- Fixed: The tracker now properly restores states for games other than Echoes.
- Fixed: Fixed a crash that sometimes occurs when deleting presets.
- Fixed: Generator now directly accounts for events weighting actions.
- Changed: Removed customization of Qt theme for decreasing whitespace.
- Changed: Upgrades in the tracker fills an entire column first, instead of filling rows first.
- Changed: Tracker now properly saves the preset used when persisting the state.

### Metroid Prime - Patcher Changes

- Added `Pickup Scans` option to toggle the patching of item locations so that they can always be scanned.
- Magmoor Workstation item scannable through the purple door (QoL Pickup Scan)
- Fixed shorelines tower item custom scan sometimes showing the incorrect text for certain models
- Certain pickups now always have the popup alert on collection during multiworlds.
- If there are multiple pickups for other players next to each other, these pickups are forced to have a popup alert, so Randovania can properly detect they were picked up.
- Fixed PCA crash patch not being applied when playing small samus.

#### Cutscene Skips
- Added `Competitive` cutscene skip option.
- Moved Shorelines Tower cutscene to major (it sometimes has a reposition that is sometimes useful in routing)
- Removed Main Quarry Combat Visor switch
- Speed up opening of gate in ice temple
- Speed up opening of gate in sun tower
- Fixed Thardus cutscene skip softlock

### Metroid Prime - Logic Database

- Added: Method of reaching Ruins Entryway from Plaza Walkway in Phendrana Shorelines with a Dash (Intermediate).
- Added: Easier NSJ trick to climb Ruined Courtyard using the water puzzle platforms.
- Added: Charge Beam requirements were added to the following rooms with combat trick alternatives:
    - (Beginner) Elite research - Phazon Elite
    - (Beginner) Research Entrance
    - (Intermediate) Hall of the Elders - Wave and Ice bomb slots
    - (Intermediate) Sunchamber - Ghosts fight
    - (Intermediate) Mine Security Station with >= 200 energy
    - (Advanced) Mine Security Station
- Fixed: Main Plaza door to Plaza Access is now properly a normal door, instead of a permanently locked door.
- Fixed: Sun tower now requires Knowledge (Intermediate) to collect the Sunchamber layer change event without falling down.
- Fixed: Removed broken/redudant trick for reaching Temple Entryway ledge using cutscene reposition
- Fixed: Trivial logic for Plaza Walkway to Ruins Walkway
- Fixed: Replaced Bomb Jump (Intermediate) with Dash (Beginner) trick to cross the gap to reach the Courtyard Access door in Ice Ruins West.
- Fixed: NSJ logic now accounts for stalactite in Ice Ruins West.
- Fixed: Crossing the gap by Specimen Storage door no longer sometimes requires L-Jump (Intermediate) instead of Beginner.
- Changed: Improved readability of Ruined Courtyard logic.
- Changed: Reorganized Sunchamber logic to improve usage by generator/solver.
- Changed: Picking up Sunchamber Ghosts item NSJ is now L-Jump (Beginner) instead of Intermediate.
- Changed: Crossing TFT to TF with Gravity+SJ now requires Movement (Beginner)
- Changed: FCS Item Scan Dash method is now Intermediate without SJ.
- Added: FCS Grapple strat - Movement (Beginner)

### Metroid Prime 2: Echoes - Patcher Changes

- Added: A-Kul's scan in Sky Temple Gateway now displays a list of previous tournament winners.
- Changed: Echoes now uses a different game ID when saving ISOs with menu mod enabled, preventing issues from incompatible save files.
- Changed: The elevator sound effect is never removed when elevators are vanilla, ignoring the preference.

### Metroid Prime 2: Echoes - Logic Database
- Added: Method of reaching the pickup in Reactor Core with Space Jump, Bombs, Spider Ball, and Standable Terrain (Intermediate and above).
- Fixed: Lore Scan in Meeting Grounds no longer believes that Boost is required to scan it.
- Fixed: Reactor Core has been cleaned up slightly.
- Fixed: Spawn point in Accursed Lake is now correctly set.

### Discord Bot (Caretaker Class Drone)

- Added: The `/database-inspect` command to send the logic of a room to the channel.
- Added: Messages with rdvgame files also get a reply with a summary of the preset.
- Changed: Responses with preset descriptions no longer pings the original message.

## [3.0.4] - 2021-08-10

- Added: Game Sessions now have an accessible audit log, which includes whenever a player accesses the spoiler log.
- Added: Metroid Prime 1 racetime.gg rooms are now viewable in the racetime.gg browser, with filters for each game
- Fixed: Importing a permalink from the racetime.gg browser while a race is currently in progress now selects the correct racetime.gg room

## [3.0.3] - 2021-08-08

- Fixed: "Open FAQ" in the main window now works correctly.
- Fixed: Pressing Yes to ignore invalid configuration now works correctly.
- Changed: Randovania now silently handles some invalid configuration states.
- Changed: Improved handling of corrupted repository for old preset versions.

## [3.0.2] - 2021-08-05

- Added: In-game crashes in Metroid Prime now automatically show the error screen.

- Changed: Game Sessions - The window now uses docks for the different parts, meaning you can resize, reorder and even split off.

- Changed: Use different colors for artifact hints in Metroid Prime, for better readability on both scan box and logbook.

- Fixed: Exporting a Metroid Prime ISO with Warp to Start enabled and starting at certain elevator rooms no longer fails.

## [3.0.1] - 2021-08-01

- Changed: Disabled the option to stop exporting a Prime 1 ISO to avoid crashes.

- Fixed: Server will now re-authenticate with Discord, preventing users from logging with the incorrect account.

- Fixed: Game Sessions - History entries with invalid locations no longer cause error messages.

## [3.0.0] - 2021-07-30

-   **Major** - Metroid Prime 1 is now fully supported, including multiworld and auto tracker!

-   **Major** - Presets are now presented in a tree view, with custom presets being nested under another one. They're also saved separately from Randovania data.

-   **Major** - The auto tracker now have support for different layouts, with their own assets and game support. New themes with icons similar to the game were also added, provided by MaskedKirby.

-   Added: Credits in Metroid Prime 2 now contains a list of where all non-expansions were placed, including possibly other player's for a multiworld. The credits now takes 75 seconds instead of 60 to accomodate this.

-   Added: Button to export the presets used in a game file.

-   Added: Add text description to unusual items in the Item Pool tab.

-   Added: New Help tab with information on how to read the Data Visualizer.

-   Added: In the Map Tracker, it's now possible to right-click a location to see a path from last action to it.

-   Added: A menu option to open the logs folder.

-   Added: The timeout limit is now progressively more forgiving, the more timeouts that happen.

-   Added: Button to set all gates to "Random with Unlocked' for Prime 2.

-   Changed: The items in the starting items popup is now sorted.

-   Changed: Customizing Dark Aether damage is now considered by logic.

-   Changed: Pickup visibility method is now configured in the Item Pool tab.

-   Changed: Multiworld connection is slightly more conservative when giving items.

-   Changed: Updated the Multiworld Nintendont for hopefully more stability.

-   Changed: The session history in multiworld now has different columns for the players involved, pickup and where the pickup was. It's also possible to sort the table by any of these fields.

-   Changed: The ISO prompt dialog now remembers your last used vanilla ISO, for when you delete the internal copy. When opening the file pickers, these start now with the paths from the input fields.

-   Changed: Many Spin/Combo boxes no longer react to the mouse wheel when not focused.

-   Fixed: Closing the dangerous settings warning via the X button is now properly recognized as "don't continue".

-   Fixed: Hint Item Names no longer breaks if you swap games while the table is sorted.

-   Fixed: Hint Item Names now properly list Artifacts and Energy Cells.

-   Fixed: Map Tracker now properly handles unassigned elevators.

-   Fixed: Trick names in the preset are always sorted.

### Metroid Prime 2 - Logic Database Changes

-   **Major** - "Suitless Ingclaw/Ingstorm" trick added to cover traversing rooms with either Ingclaw Vapor or Ingstorm.

#### Added

-   Method of getting over the gate in Mining Station A in reverse with Space Jump and Screw Attack (Expert and above).

-   Method of bypassing the breakable glass in Sand Processing from Main Reactor with Space Jump and Screw Attack (Expert and above).

-   Method of climbing to the top level of Main Gyro Chamber with Space Jump, Screw Attack, and Bombs, and no Scan Visor (Advanced and above).

-   Method of climbing the Sand Processing bomb slot with a Slope Jump for Bombless Bomb Slots (Advanced and above).

-   Method of leaving Dark Agon Temple by opening the gate from OoB with Single Room OoB, Slope Jump, Standable Terrain, Bomb Space Jump, Space Jump, and the Agon Keys (Expert and above).

-   Great Bridge:
    - Method of reaching Abandoned Worksite door with Space Jump and Extended Dash (Advanced and above).
    - Method of reaching Abandoned Worksite and Torvus Map Station doors from Temple Access Dark door with Boost Ball and Boost Jump (Advanced and above).
    - Method of reaching the pickup with Screw Attack and Single Room Out of Bounds (Expert and above).

-   Method of Crossing Grand Windchamber (both ways) Without Space Jump using Extended Dash (Hypermode).

-   Method of reaching the pickup in Watch Station:
    - With Space Jump, Screw Attack, and Single Room OoB (Expert and above).
    - With only Space Jump and Single Room OoB (Hypermode)

-   Alpha Blogg now has proper requirements for multiple difficulties.

-   Method of Bomb Slots without Bombs in Sanctuary Fortress/Ing Hive - Controller Access/Hive Controller Access without Space Jump (Expert and above).

-   Methods of crossing Torvus Bog - Fortress Transport Access with Gravity Boost or Bombs (No Tricks/Advanced and above).

-   Method of traversing Vault without Space Jump or Screw Attack using Extended Dashes (Advanced and above).

-   Method of reaching Windchamber Gateway item with only Scan Visor using Extended Dashes (Expert and above).

-   Method of reaching Kinetic Orb Cannon in Gathering Hall using Extended Dashes (Expert and above).

-   Method of reaching the pickup in Accursed Lake with a dash (Advanced and above).

-   Method of reaching Temple Security Access from the portal in Aerial Training Site with an Extended Dash (Hypermode).

-   Method of reaching the pickup in Mining Plaza with an Extended Dash (Hypermode).

-   Method of completing the Main Gyro Puzzle with only Space Jump and Screw Attack (Advanced and above).

#### Changed

-   Reaching the pickup in Temple Transport B with a Wall Boost is now Hypermode (from Expert).

-   Reaching the pickup in Path of Roots with only Bombs is now Expert (from Hypermode).

-   Reaching the portal in Hydrodynamo Shaft with Air Underwater and Screw Attack is now Hypermode (from Expert).

-   Reaching the pickup in Dark Torvus Arena with a Roll Jump is now Hypermode (from Expert).

-   Trial Grounds, reaching the door:
    - From the portal with Space Jump and a Slope Jump is now Beginner (from Intermediate).
    - From the left safe zone with a Dash is now Intermediate (from Expert) and without anything is now Advanced (from Expert).

-   Opening the Seeker Lock without Seekers in Mine Shaft is now Advanced (From Expert)

-   Opening the Seeker Lock without Seekers in Plain of Dark Worship is now Expert (From Hypermode).

-   Reaching the Windchamber Gateway Door from Windchamber Tunnel with a Boost Jump is now Hypermode (From Expert).

-   Reaching the pickup in Medidation Vista with a Boost Jump is now Expert (From Advanced).

-   Quadraxis and Boost Guardian now have proper health and item requirements with tricks disabled.

-   Activating Controller Access rooms Bomb Slots without Bombs is now Advanced (from Expert).

-   Reaching the Abandoned Worksite/Brooding Ground door from the bridge in Dark/Forgotten Bridge with an Extended Dash is now Hypermode (from Expert).

-   The initial Terminal Fall Abuses in Vault from the scan portal are separate from the final and are now Advanced (from Expert).

-   Catacombs NSJ dash to Transit Tunnel South has been modified to account for Scan Visor, with the original difficulty being raised to Advanced (from Intermediate).

-   Undertemple Shaft NSJ dash from bottom to top of cannon is now Intermediate (from Advanced).

-   Morph Ball is no longer required to reach the portal from the Echo Gate in Profane Path Scan Dash method.

-   Various Standable Terrain tricks (Dark Agon - Portal Site, Temple Grounds - Sacred Path) have been lowered to Beginner/Intermediate (from Advanced). This is to
    attempt to fix an old database limitation from before tricks had their own difficulty levels.

-   The dashes in Gathering Hall from Transit Tunnel South/West to the Kinetic Orb Cannon are now Intermediate (from Advanced).

-   The Bomb Space Jump NSJ to reach Abandoned Worksite in Great Bridge is now Expert (from Hypermode).

-   The dash to reach the portal in Aerial Training Site from Central Hive Transport West is now Hypermode (from Expert).

-   The dash to leave Hive Temple after Quadraxis via Security Station is now Hypermode (from Expert).

-   The dashes in Command Center (top level) and Accursed Lake without Space Jump are now Beginner (from Intermediate).

-   The dash in Mining Station A to reach Temple Access without Space Jump or Missiles is now Advanced (from Intermediate).

-   The dashes in Trial Grounds to Dark Transit Station without Space Jump are now Advanced (from Intermediate).

-   The dashes in Undertemple Shaft to reach Sacrificial Chamber Tunnel (and back) are now Advanced (from Intermediate).

-   The dash in Hall of Combat Mastery to reach the upper area after the glass is now Advanced (from Intermediate).

-   Bomb Guardian now has proper logic when shuffling Power Beam.

## [2.6.1] - 2021-05-05

-   Changed: Invalid values for the Multiworld magic item are ignored when detecting if the game is properly connected.

-   Fixed: "One-way anywhere" no longer shows up twice in preset warnings for multiworld

-   Fixed: Changing starting location to Ship or Save Stations now works again.

-   Fixed: Torvus Gate elevator is now properly hidden instead of Dark Torvus Ammo Station.

## [2.6.0] - 2021-05-02

-   **Major** - Added: New elevator randomization settings:
    * New mode: *One-way, elevator room with replacement*. One way elevator, but loops aren't guaranteed.
    * Select which elevators can be randomized.
    * Select possible destinations for *One-way, anywhere*.
    * Randomize Sky Temple Gateway, Sky Temple Energy Controller, Aerie Transport Station and Aerie elevators. *Warning*: These rooms have some details you must consider. Please read the elevators tab for more information.

-   **Major** - Added: The Energy Controllers in Agon Wastes, Torvus Bog and Sanctuary Fortress are always visible in the map, regardless if map is revealed by default. All regions are also always available for selection. This allows the light beam warps after U-Mos 2 to always be used.

-   **Major** - Added: An user preference (in *Customize in-game settings*) for the map to display names of unvisited rooms.
    When randomizing elevators, the elevator rooms are excluded to prevent spoiling their destinations. An option were added to disallow displaying names entirely, since otherwise you can use a Map Station to find the names.

-   Added: An option to disable the elevator sound effect, preventing it from playing endlessly in certain cases.

-   Added: When a crash happens, the game now displays an error screen instead of just stopping.

-   Added: The *Hint Item Names* tab now supports switching between all 3 Prime games.

-   Added: An option to use an experimental new pickup placement logic, able to place multiple pickups at once.

-   Added: Two additional joke hints. (Thanks CZeke and Geoffistopheles)

-   Added: It's now possible to add Infinite Beam Ammo, Infinite Missiles and Double Damage to the item pool.

-   Added: Player names are now colored yellow in hints.

-   Changed: Elevator names in the tracker uses their customized names, not the vanilla ones.

-   Changed: Optimized Randovania startup time and extensive logging of what's being done during it.

-   Changed: Improve scan text for expansions.

-   Changed: Some hints in multiworld games now also include the player names.

-   Changed: Missiles, Power Bombs and Ship Missiles are now only in logic after their respective main launcher, even if it's not required in game.

-   Changed: You can add up to 99 of any expansion to the pool, up from 64.

-   Fixed: The *Logic damage strictness* multipliers are no longer applied twice.

-   Fixed: *Up to* relative hints are no longer converted into *exactly* if the actual distance matches the displayed number.

-   Fixed: Dark Torvus Bog - Portal Chamber is no longer silently ignored as a starting location.

-   Fixed: Charging your beam to shoot when out of ammo now works even when customizing the ammo type required.

-   Fixed: Having the maximum number allowed of an expansion in a preset no longer causes permalink errors.

-   Fixed: Fixed the game defaulting to Combat Visor after an elevator.

-   Fixed: Multiworld spoiler logs now use 1-indexed player names for locations.

-   Removed: Using Dark Visor as the starting visor is no longer supported. (Game crashes on unmorph for unknown reasons)

### Logic Database Changes

-   Added: Method of reaching the pickup in Hive Gyro Chamber with Space Jump, Boost Ball, and a Boost Jump (Expert and above).

-   Added: Method of climbing Torvus Grove with Space Jump, Screw Attack, and Standable Terrain (Advanced and above).

-   Added: Method of reaching cannon in Great Bridge with Boost Ball and a Boost Jump (Expert and above).

-   Added: Method of reaching the main part of Hall of Combat Mastery with a Scan Dash and after blowing up the glass (Intermediate and above).

-   Added: Method of activating the portal in Portal Terminal with Screw Attack, Slope Jump, and No Bombs or Space Jump (Expert and above).

-   Added: Method of climbing Sacred Bridge with Bombs and a Bomb Space Jump (Advanced and above).

-   Changed: Logic paths that require Screw Attack without Space Jump now make sure to not have Space Jump to be valid.

-   Fixed: Spawn point of Aerie Transport Station is now the door, making DS2 required to take the elevator there.

## [2.5.2] - 2021-02-28

-   Added: The number of items in the pool is now included in the summary.

-   Fixed: Shuffling Combat Visor with item acquisition popups enabled no longer errors.

## [2.5.1] - 2021-02-26

-   Added: Drag and dropping rdvgame and rdvpreset files into the main Randovania window now imports that game file and preset, respectively.

-   Added: Discord bot now posts summary whenever a preset is attached to a message.

## [2.5.0] - 2021-02-19

-   Changed: Preset summary now only include differences from vanilla game.

-   Changed: The relative hint using an item category has been replaced with a relative hint using an area, with up to distance.

### Logic Database Changes

#### Added

-   Method of climbing Sanctuary Temple from the bottom with Bombs and Spider Ball (Intermediate and above).

-   Method of climbing Sanctuary Temple from the bottom with Screw Attack and Single Room Out of Bounds (Expert and above).

-   Method of reaching Worker's Path from the top level in Sanctuary Temple with Scan Visor and an Extended Dash (Expert and above).

-   Method of reaching Windchamber Gateway from Windchamber Tunnel in Grand Windchamber with a Boost Jump (Expert and above).

-   Method of reaching Temple Access in Mining Station A with a Boost Jump (Advanced and above).

-   Method of reaching pickup in Temple Access (Sanctuary) with Space Jump, Screw Attack, and Standable Terrain (Intermediate and above).

-   Method of climbing Temple Access (Sanctuary) with Space Jump, standing on a Rezbit, and dashing off the other Rezbit (Expert and above).

#### Changed

-   Increased weight for Energy Tanks to be selected as progression.

-   Reaching the pickup in Path of Roots from Torvus Lagoon with Gravity Boost, Space Jump, and a Slope Jump is now Intermediate (from Beginner).

-   Reaching the pickup in Grand Windchamber with Space Jump, Screw Attack, Slope Jump, Standable Terrain is now Advanced (from Intermediate).

-   Bomb Jumping over the 2nd light block heading to Hall of Eyes is now Intermediate (from Beginner).

-   Energy Tank requirements for Chykka have been lowered.

#### Fixed

-   Reliquary Grounds now has proper requirements for reaching Ing Reliquary with Light Suit.


## [2.4.2] - 2021-02-08

-   Fixed: Randovania no longer crashes if the connected Dolphin stops emulation.

## [2.4.1] - 2021-02-06

-   Added: Detect if the internal game copy was modified by a future version of Randovania, prompting for the user to press "Delete internal copy".

-   Changed: An error popup now shows up when exporting an ISO fails.

-   Removed: "Automatically track inventory" toggle, as the functionality was already removed.

-   Fixed: Randovania now considers any inventory item with amount above capacity, or capacity above the strict maximum as the game not being connected.

-   Fixed: Error message when the server rejects your client version not being displayed.

-   Fixed: Setting beam ammo expansions to 0 pickups no longer hides the boxes.

## [2.4.0] - 2021-02-01

-   **Major** - Added: The visor and beam you start the game equipped with is now configurable.

-   **Major** - Changed: In multiworld, items are now delivered at the same time as the message. It should also no longer fail to send with Nintendont.

-   Added: Additional joke hints were added.

-   Added: Method to climb to the portal Base Access with just Screw Attack (Intermediate and above).

-   Added: Method to reach the pickup in Grand Windchamber with Space Jump, Screw Attack, and a Slope Jump (Intermediate and above).

-   Added: Method to traverse Ventilation Area B from Bionenergy Production without Bombs by Screw Attacking into the tunnel and destorying the barriers with Missiles (Advanced and above).

-   Added: Method to reach the pickup in Path of Roots from Torvus Lagoon without Morph Ball (Beginner and above).

-   Added: Method to enter the tunnel in Underground Tunnel to Torvus Temple from Torvus Grove with an Instant Morph (Advanced and above).

-   Added: Method to reach the halfpipe pickup in Dark Torvus Arena with Space Jump and a Roll Jump (Expert and above).

-   Added: Method to climb to the upper level in Biostorage Station with Bomb Space Jump (Advanced and above).

-   Added: Method to reach the pickup in Grand Windchamber with a Space Jump, Bomb Space Jump, and a Scan Dash (Expert and above).

-   Added: Method to climb Mining Station B with Space Jump and a Slope Jump (Expert and above).

-   Added: Method to reach the portal in Mining Station B with Space Jump, Scan Visor, and Dashing for Single Room OoB (Expert and above).

-   Added: Method to cross Bitter Well to Phazon Site with Wall Boosts (Hypermode).

-   Added: Method to reach the bomb slot in Training Chamber with Gravity Boost and Air Underwater (Advanced and above).

-   Added: Method to open activate the Bomb Slot in Training Chamber with Darkburst or Sonic Boom (Hypermode).

-   Changed: Auto tracker internally uses a configuration file for the item positions.

-   Changed: The item pool tab when customizing presets now can edit major items directly.

-   Changed: Defeating Quadraxis with Power Bombs is now Advanced (from Beginner).

-   Changed: Bypassing the statue in Training Chamber from the back with Screw Attack and a Bomb Space Jump is now Expert (from Advanced).

-   Changed: Escaping Hive Temple without Spider Ball is now Expert (from Hypermode).

-   Changed: Bomb Space Jump in Great Bridge/Venomous Pond to reach Abandonded Worksite/Brooding Ground is now Expert (from Hypermode).

-   Changed: Using Seeker Missiles now requires either Combat Visor or Dark Visor.

-   Changed: Bomb Slots without Bombs in Sand Processing, Main Gyro Chamber, and Vault are now Advanced (from Expert).

## [2.3.0] - 2021-01-08

-   Added: Method to enter tunnels in Transit Tunnel East/Undertransit One from Catacombs/Dungeon to Training Chamber/Sacrificial Chamber with an Instant Morph (Intermediate and above).

-   Added: Method to reach the pickup on the Screw Attack wall in Aerial Training Site with a Roll Jump (Expert and above).

-   Added: Method to reach the pickup in Abandoned Worksite from the tunnel with a Boost Jump (Advanced and above).

-   Added: Method to bypass the statue in Training Chamber from the back with Screw Attack and a Bomb Space Jump (Advanced and above).

-   Added: Methods to reach the pickup in Mining Station B with Space Jump, Screw Attack, and Standable Terrain or after the puzzle with a Bomb Jump (Advanced and above).

-   Changed: In multiworld, keybearer hints now tells the player and broad category instead of just player.

-   Changed: Dark Alpha Splinter no longer strictly requires Power Beam.

-   Changed: Crossing Main Gyro Chamber with Screw Attack before stopping the gyro is now Hypermode (from Expert).

-   Changed: Phazon Grounds and Transport to Agon Wastes (Torvus) Seeker Locks without Seekers are now Expert (from Hypermode).

-   Fixed: Properly handle invalid ammo configurations in preset editor.

-   Fixed: Randovania no longer instantly crashes on macOS.

-   Fixed: Logic properly considers the Transport A gate being gone after entering from that side in Random Elevators.

## [2.2.0] - 2020-12-20

-   Added: 1 HP Mode, where all Energy Tanks and Save Stations leave you at 1 HP instead of fully healing.

-   Added: Added a detailed report of the generator's state when a game fails to generate.

-   Fixed: Generator will no longer ignore players that have no locations left. This would likely cause multiworld generation to fail more often.

-   Fixed: Error messages are properly shown if a game fails to generate.

-   Fixed: Alerts are now properly saved as displayed.

-   Fixed: Errors in the default preset no longer prevent Randovania from starting.

-   Changed: Optimized game generation, it now takes roughly 2/3 of the time.

-   Changed: Optimized game validation, it now also takes roughly 2/3 of the time.

-   Changed: Relative hints no longer cross portals.

-   Changed: In multiworld, keybearer hints now instead tells the player the item is for, instead of a category.

-   Changed: Decreased the chance of Power Bombs being late in a game.

-   Changed: Account name are updated every time you login via Discord.

-   Changed: Warning about dangerous presets in Multiworld sessions now include the player name.

-   Changed: Roll Jump in Meditation Vista to reach the pickup is now Hypermode (from Expert).

## [2.1.2] - 2020-12-05

-   Added: The Item Pool size now displays a warning if it's above the maximum.

-   Changed: The minimum random starting items is now considered for checking the pool size.

-   Fixed: Being kicked from an online session would leave the window stuck there forever.

-   Fixed: Bulk selecting areas for starting location no longer includes areas that aren't valid starting locations.

## [2.1.1] - 2020-12-02

-   Added: A prompt is now shown asking the user to install the Visual C++ Redistributable if loading the Dolphin backend fails.

-   Fixed: Changing ammo configuration breaks everything.

-   Fixed: Patching ISOs should work again.

-   Fixed: Clean installations can select presets again.

## [2.1.0] - 2020-12-02

-   Changed: Multiworld session history now auto-scrolls to the bottom

-   Changed: The lowest level for a trick is now called "Disabled" instead of "No Tricks".

-   Changed: Minimum Varia Suit Dark Aether is now 0.1, as 0 crashes the game.

-   Changed: Permalinks are now entirely different for different games.

-   Changed: Preset summary now specifies if hidden model uses ETM or random item.

-   Added: A very basic visualization of the map to the tracker.

-   Added: Trick Details can now be used with all 3 games.

-   Fixed: Changing a trick level to No Tricks no longer cause inconsistent behavior with the permalinks.

-   Removed: Intermediate path for reaching item in Main Reactor from Security Station B door without Screw Attack since it was broken and impossible.

-   Changed: Renamed "Before Pickup" to "Next to Pickup" in various locations for more clarity


## [2.0.2] - 2020-11-21

-   Added: Starting locations tab has checkboxes to easily select all locations in an area

-   Added: The map tracker now supports random elevators, translator gates and starting location.

-   Changed: The pickup spoiler in game details is now sorted.

-   Fixed: Multiworld sessions should no longer occasionally duplicate messages.

-   Fixed: Custom safe zone healing should now work in multiworld sessions.

-   Fixed: Occasional error with switching an observer into a player.

## [2.0.1] - Skipped

## [2.0.0] - 2020-11-15

This version is dedicated to SpaghettiToastBook, a great member of our community who sadly lost her life this year.

Her contributions to Randovania were invaluable and she'll be missed.

---

-   **Major** - New game mode: Multiworld. In this co-op multiplayer mode, there's one different world for each player which is filled with items for specific players.

-   **Major** - Tricks are more organized and can be customized more precisely to a player's desire.

### General

-   Removed: Presets no longer have a global trick level. Each trick is now configured separately.

-   Added: Options for configuring usage of new tricks:
    - Bomb Jump (renamed from Difficult Bomb Jump)
    - Bomb Slot without Bombs
    - Boost Jump
    - Combat
    - Difficult Movement
    - Extended Dash
    - Knowledge
    - Open Gates from Behind
    - Respawn Abuse
    - Screw Attack into Tunnels
    - Seeker Locks without Seekers
    - Single Room Out of Bounds
    - Standable Terrain

-   Changed: The following trick level difficulties were renamed:
    - Trivial -> Beginner
    - Easy -> Intermediate
    - Normal -> Advanced
    - Hard -> Expert
    - Minimal Checking -> Minimal Logic

-   Changed: Replaced Beginner Friendly with Starter Preset, which is now the default preset.

-   Fixed: Energy Tanks can now properly be used as progression.

### Hints

-   Added: Relative hints, where an item is described as being some rooms away from another item or room.

-   Added: Guaranteed hints which tells in which areas (Agon Wastes, Ing Hive, etc) contains the keys for each of your dark temples.
    These hints are placed purely randomly, similarly to the guaranteed Temple Bosses hints.

-   Added: Free hint spots after generation now prefer items from late in progression instead of pure random.

-   Removed: Hints with green item names/joke item names have been removed.

-   Removed: Temple Keys are no longer hinted by progression-based Luminoth lore hints.

-   Changed: All games now have precisely 2 joke hints, which no longer randomly replace a progression hint.

-   Changed: Hints from keybearer corpses now uses a broader category, which leaves unclear if it's an expansion or not.

### GUI

-   Added: An automatic item tracker based on a Dolphin running on the same computer or a special Nintendont build on the same Wifi.

-   Added: A dark theme has been added. It can be toggled in the Advanced menu.

-   Added: Requirements in the logic database can now use templates of requirements, allowing for easy re-use.

-   Added: Data Editor can now edit all fields of a node, from type, name and all type specific fields.

-   Added: Data Visualizer and Editor now can operate in the included database for Prime 1 and 3.

-   Added: The Data Editor now displays a warning if you're closing with unsaved changes.

-   Added: Randovania can generate a game by importing permalinks directly from a race on racetime.gg.

-   Added: Some tricks now have a description on the Trick Details popup.

-   Fixed: Some complex combination of requirements with different depths now are displayed correctly.

-   Fixed: The Data Visualizer no longer opens behind the Customize Preset window when using the Trick Details popup.

-   Changed: After generating a game, the details shows up in a new window instead of in a new tab.

-   Changed: In game details, the permalink is now placed inside a line edit, so the window doesn't stretch with long permalinks.

-   Changed: All cosmetic game changes are now configured in the same dialog as the in-game options.

### Quality of Life

-   Added: A button in the Open menu now opens the folder where previously generated games are placed.

-   Added: Charge Beam and Scan Visor now use their respective models in game instead of Energy Transfer Module.

-   Added: The rate of healing for Safe Zones is now configurable.

-   Fixed: Removed Aerie Access and Credits from possible starting locations.

-   Changed: The Mission Final screen now includes the seed hash instead of Permalink, as many permalinks are bigger than the screen.

-   Changed: The elevator scan now includes the world of the connected area.

### Internals/Developer

-   Added: Energy Tanks have doubled weight for the generator.

-   Added: It's now possible to set the default spawn point of an area.

-   Fixed: Fixed solver when an event only connects to a pickup, but that pickup has connections from other nodes.

-   Fixed: The Data Editor no longer errors when saving after creating a new node.

-   Fixed: Certain combinations of item requirements with damage requirements weren't being processed correctly.

-   Fixed: Duplicated requirements are now properly removed when simplifying requirements.

-   Fixed: Exclude from Room Randomizer is now properly set, restoring many logic paths.

-   Changed: Better error messages when there are references to unknown resources in the database.

-   Changed: The `database` command is no longer a subcommand of `echoes`. It also has the `--game` argument to choose which database to use.

-   Changed: The `_locations_internal` field is no longer needed for .rdvgame files.

### Logic Database changes

#### Added

-   General:
    - Methods to open all Seeker Missile Doors with Screw Attack (Advanced and above).
    - Method to activate most Bomb Slots without Bombs (Advanced and above).
    - Dark/Light/Annihilator doors and Dark/Light portals require either ammo or Charge Beam.

-   Sanctum, method to fight Emperor Ing without Spider Ball (Hypermode).

-   Transport A Access, method of reaching Temple Transport A door with a Wall Boost (Advanced and above).

-   Abandoned Base, method of reaching portal with Space Jump and Screw Attack (Intermediate and above).

-   Accursed Lake, method of collecting the item and leaving with Morph Ball, Light Suit, Gravity Boost, and Reverse Air Underwater (Advanced and above).

-   Hall of Honored Dead, method of leaving through the Morph tunnel without Space Jump (Expert and above).

-   Industrial Site, method of opening the gate to Hive Access Tunnel from behind with just Charge Beam (Intermediate and above).

-   Ing Windchamber, method of completing the puzzle with Power Bombs instead of Bombs (Beginner and above).

-   Landing Site, method of reaching Service Access door:
    - With Bombs and Screw Attack (Intermediate and above).
    - With Space Jump and Bomb Space Jump (Intermediate and above).

-   Meeting Grounds, method of reaching the tunnel with Space Jump and a Bomb Space Jump (Intermediate and above).

-   Temple Assembly Site:
    - Methods of reaching Dynamo Chamber door with a Bomb Jump (Beginner and above), a Dash (Intermediate and above), or a Roll Jump (Advanced and above).
    - Methods of reaching the portal without moving the light block with Single Room Out of Bounds and either Screw Attack or Space Jump (Expert and above).
    - Method of leaving from the portal with Single Room Out of Bounds and Screw Attack (Expert and above).

-   Windchamber Gateway:
    - Method of reaching the item with a Boost Jump (Advanced and above) and returning with an Extended Dash (Expert and above).
    - Method of reaching Path of Eyes door from Grand Windchamber door with an Extended Dash (Advanced and above).

-   Bioenergy Production, method to reach Storage C door or item from top level with Extended Dash (Expert and above).

-   Central Station Access/Warrior's Walk, method of climbing the ledge with an Instant Unmorph Jump (Hypermode).

-   Crossroads, method to reach the item from the half pipe with just Screw Attack (Advanced and above).

-   Dark Transit Station, method to reach the ledge from Duelling Range with a Bomb Jump (Beginner and above).

-   Portal Access, method of crossing to Judgement Pit using Screw Attack without Z-Axis (Beginner and above).

-   Doomed Entry, method to climb room with Space Jump and Screw Attack (Beginner and above).

-   Feeding Pit:
    - Method of reaching Ing Cache 1 door with Space Jump and Screw Attack (No Tricks and above).
    - Method of climbing to Watering Hole door without any items (Expert and above).
    - Method of escaping the pool using Light Suit and a Bomb Space Jump no Space Jump or Gravity Boost (Hypermode)

-   Main Reactor, method of reaching Dark Samus 1 fight from Ventilation Area A door with Space Jump, Bombs, and a Bomb Space Jump (Intermediate and above).

-   Mining Station B:
    - Method to climb to the Seeker door without Morph Ball and with Space Jump (Beginner and above).
    - Method to reach the portal without breaking the rock with Single Room Out of Bounds and Screw Attack (Expert and above).

-   Sandcanyon, method to reach the item with Space Jump and Single Room Out of Bounds (Expert and above).

-   Transport Center/Crossroads, method to climb the halfpipe with Space Jump (Advanced and above).

-   Abandoned Worksite:
    - Method of reaching the item with a Bomb Space Jump without Space Jump (Advanced and above).
    - Method of reaching the tunnel from Forgotten Bridge with a Slope Jump (Intermediate and above).

-   Catacombs:
    - Method to reach the Bomb Slot with Air Underwater and Screw Attack (Advanced and above).
    - Method to reach Transit Tunnel East with a Combat/Scan Dash (Advanced and above).
    - Method to reach the portal with Screw Attack (Intermediate and above).
    - Method to reach Transit Tunnel East/South with Morph Ball, Gravity Boost, and Reverse Air Underwater (Advanced and above).
    - Method to reach Transit Tunnel South with Jump Off Enemy (Advanced and above).

-   Dark Arena Tunnel, method of reaching either door with Screw Attack and Single Room Out of Bounds (Advanced and above).

-   Dark Forgotten Bridge:
    - Method to perform the gate clip to Dark Falls/Dark Arena Tunnel with a Ledge Clip Jump (Hypermode).
    - Method to reach Bridge Center from Putrid Alcove door with only Scan Visor (Advanced and above).
    - Method to reach Brooding Ground door from the bridge before rotating and with an Extended Dash (Expert and above).

-   Forgotten Bridge:
    - Method to reach Abandoned Worksite door from the bridge before rotating and with an Extended Dash (Expert and above).
    - Method to reach Bridge Center with Morph Ball, Gravity Boost, and Reverse Air Underwater (Advanced and above).

-   Gathering Hall:
    - Method to reach the Kinetic Orb Cannon with Gravity Boost and Bombs (Expert and above) or Gravity Boost and Space Jump (Beginner and above).
    - Method to reach Transit Tunnel South from Transit Tunnel West with Morph Ball, Gravity Boost, and Reverse Air Underwater (Advanced and above).
    - Method to reach the Spider Ball tracks with Morph Ball, Gravity Boost, and Reverse Air Underwater (Advanced and above).
    - Methods to escape the halfpipe after draining the water with Space Jump and Bomb Space Jump or Space Jump and Screw Attack (Advanced and above).

-   Great Bridge, method of reaching the lower Temple Access door from Path of Roots door with Screw Attack and Slope Jump (Intermediate and above).

-   Main Hydrochamber/Hydrodynamo Station, methods to climb rooms without Gravity Boost and with Air Underwater (Advanced and above), Space Jump, and Screw Attack (Hypermode).

-   Meditation Vista, methods of reaching the item with a Boost Jump (Advanced and above), Roll Jump (Expert and above), or Extended Dash (Hypermode).

-   Path of Roots, method of reaching the item using:
    - Morph Ball, Bombs and Space Jump (Advanced and above).
    - Morph Ball, Gravity Boost, and Reverse Air Underwater (Advanced and above).
    - Morph Ball, Bombs, and Standable Terrain (Hypermode).

-   Plaza Access, method of reaching the doors and the item with Screw Attack and Single Room Out of Bounds (Advanced and above).

-   Portal Chamber (Light World), method of reaching the portal from Torvus Lagoon door with Screw Attack and Single Room Out of Bounds (Advanced and above).

-   Putrid Alcove, method of getting the item and leaving without any items (Expert and above).

-   Sacrificial Chamber, method of crossing gap to Sacrificial Chamber Tunnel with Extended Dash (Expert and above).

-   Torvus Grove, method of climbing the room without Boost Ball (Expert and above).

-   Torvus Plaza:
    - Method of getting the item without Boost Ball and/or Spider Ball (Advanced and above).
    - Method of leaving the room with Space Jump and Bombs (Advanced and above).

-   Torvus Temple, method of reaching the pirate fight from the lower level with Screw Attack and Single Room Out of Bounds (Advanced and above).

-   Training Chamber:
    - Method to exit the spinner with Power Bombs instead of Bombs (Beginner and above).
    - Method to climb to the top of the statue with Gravity Boost and Bombs (Intermediate and above).
    - Method to climb to the top of the statue with Space Jump, Scan Dash, and Underwater Dash (Advanced and above).
    - Method to climb to the top of the statue with Space Jump and Extended Dash (Expert and Above).

-   Underground Tunnel, method to access Torvus Temple from Torvus Grove with Screw Attack (Expert and above).

-   Undertemple, method to have PB Guardian break PB door using bombs (Advanced and above).

-   Undertemple Access, method of reaching the item using Screw Attack and Jump Off Enemy (Hypermode).

-   Venomous Pond, method to reach the key from the Save Station with Screw Attack and Standable Terrain (Beginner and above).

-   Aerial Training Site, methods to cross the room from various nodes with Dashes, Roll Jumps, and Extended Dashes (Intermediate/Expert and above).

-   Aerie, method of collecting the item:
    - Without entering the Dark World (Expert and above).
    - With only Screw Attack (Beginner and above).

-   Dynamo Access, method to cross over the Spider Track with Space Jump and Standable Terrain (Beginner and above).

-   Dynamo Works:
    - Method of collecting the item with a Roll Jump and Instant Morph (Expert and above).
    - Method of reaching the upper door with a Bomb Space Jump (Beginnner and above).

-   Grand Abyss, methods of crossing the gap with Boost Jump (Advanced and above) or Extended Dash (Expert and above).

-   Hall of Combat Mastery:
    - Method of collecting the item with a Wall Boost (Expert and above).
    - Methods of reaching the item, and skipping the Spider Track to and from Central Area Transport East with Screw Attack (Intermediate and above).

-   Hive Entrance, method of reaching the Flying Ing Cache with Screw Attack and Single Room Out of Bounds (Hypermode).

-   Hive Dynamo Works:
    - Method of collecting the Flying Ing Cache item and leaving with Space Jump and Scan Visor (Advanced and above).
    - Method of reaching the Flying Ing Cache from portal side and vice versa with Screw Attack and Single Room Out of Bounds (Expert and above).

-   Hive Summit, method of reaching the portal:
    - With Space Jump and Standable Terrain (Intermediate and above).
    - With Space Jump, Boost Ball, Boost Jump, and Out of Bounds (Expert and above).

-   Hive Temple:
    - Method of fighting Quadraxis with Power Bombs instead of Bombs (Beginner and above).
    - Methods of leaving the room without Spider Ball after Quadraxis with Boost Ball or Space Jump (Hypermode).

-   Judgment Drop, method of reaching the portal with Space Jump and Single Room Out of Bounds (Expert and above).

-   Main Research, method of fighting Caretaker Drone without Bombs (Expert and above).

-   Reactor Core, method of reaching the item with only Space Jump (Expert and above).

-   Sanctuary Entrance, method to reach the cannon to the item with only Morph Ball, Spider Ball, and Power Bombs (Advanced and above).

-   Vault Attack Portal, method to cross either direction with just Screw Attack (Expert and above).

-   Watch Station, method of accessing the Spider Ball track to Watch Station Access door and Sentinel's Path door and back with an Instant Morph (Intermediate and above).

-   Watch Station Access, methods to cross the pit in either direction using:
    - Boost Ball and Boost Jump (Advanced and above).
    - Space Jump, Scan Visor, and Scan Dash (Advanced and above).

-   Workers Path, method of crossing the room from Sanctuary Temple with a Boost Jump (Advanced and above).

#### Fixed

-   Scan Visor Requirements:
    - Dash Requirements in many rooms
    - Grand Abyss Bridge terminal
    - Sand Processing item
    - Staging Area terminal
    - Torvus Lagoon terminal
    - Trooper Security Station Event coming from Communication Area
    - Various Dash Requirements

-   Dark Aether Damage Requirements have been added to every room in the Dark World.

-   Morph Ball requirements added to Morph Ball Doors and various rooms.

-   Invisible Objects and Dark Visor Requirements:
    - Screw Attack without Space Jump in Unseen Way (Intermediate and above)
    - Screw Attack without Space Jump in Phazon Grounds (Advanced and above)

-   Entrance to Agon Map Station now requires Bombs, Power Bombs, or Boost Ball if coming from either direction, or Screw Attack and Space Jump as well if coming from Mining Plaza.

-   Added Charge Beam and Beam Ammo Requirements to Profane Path and Sentinel's Path.

-   Sand Processing:
    - Now requires items to climb the room before draining the sand: Space Jump, with a Bomb Jump (Beginner and above) or with Screw Attack (Intermediate and above)
    - Screw Attacking into the tunnel is now Expert (from Hypermode).

-   Portal Site:
    - Now does not require the gate open to enter from Portal Access.
    - Now does not require the gate closed to enter from Crossroads.

-   Service Access now properly includes Wall Boost to Meeting Grounds from Landing Site on Advanced.

#### Changed

-   Many nodes with missing requirements have been updated/cleaned up.

-   Simplified nodes in many rooms for ease of logic navigation.

-   Various tricks have been changed to more accurately represent the required method.

-   Abandoned Base, Bomb Jump to transport is now Advanced (from Intermediate).

-   Accursed Lake, Dash to Safe Zone from Flying Ing Cache is now Intermediate (from Beginner).

-   Communication Area:
    - Standable Terrain to reach the item is now Beginner (from Intermediate).
    - Screw Attack without Space Jump to reach Storage Cavern A is now Beginner (from Intermediate).
    - Double Bomb Jump up Standable Terrain is now Intermediate (from Advanced).

-   GFMC Compound, Extended Dash to reach the item on the Ship without Space Jump is now Expert (from Hypermode).

-   Grand Windchamber, reaching the pickup with Terminal Fall Abuse after solving the Ing Windchamber puzzle is now Beginner (from Intermediate).

-   Path of Eyes, Bomb Jumps to get over Light blocks are now Beginner (from Intermediate).

-   Service Access, crossing upper tunnel without Boost Ball is now Advanced (from Intermediate).

-   Temple Assembly Site, method to reach the item with Screw Attack is now Beginner (from Intermediate).

-   Agon Temple, Slope Jumps to skip the fight barriers are now Beginner (from Advanced).

-   Battleground, climbing to top safe zone via Standable Terrain is now Beginner (from Intermediate).

-   Central Mining Station, Scan Dash to upper level from Central Station Access is now Expert (from Advanced).

-   Command Center Access, exiting tunnel without Space Jump is now Beginner (from Intermediate).

-   Doomed Entry, Slope Jump to reach the upper level from the portal is now Beginner (from Intermediate).

-   Double Path, crossing lower path without Space Jump is now Beginner (from Intermediate).

-   Feeding Pit, method to climb to Watering Hole with just Screw Attack is now Beginner (from Intermediate).

-   Mining Plaza, climbing the room with Screw Attack is now Beginner (from Intermediate).

-   Mining Station A, reaching Front of Lore Scan from Room Center with a Bomb Jump is now Intermediate (from Advanced).

-   Mining Station B:
    - Reaching Transit Station door from room center with Screw Attack after opening the portal is now Intermediate (from Hypermode).
    - Reaching the bomb slot to open the portal with Standable Terrain and Screw Attack is now Intermediate (from Advanced).
    - Reaching the bomb slot to open the portal with Slope Jump and Space Jump is now Advanced (from Expert).

-   Portal Access, returning from Judgment Pit without Space Jump is now Beginner (from Intermediate).

-   Trial Grounds, Standable Terrain to reach the door from the portal is now Beginner (from Intermediate).

-   Catacombs, reaching the portal with Morph Ball and Reverse Air Underwater is now Advanced (from Expert).

-   Crypt, Bomb Jump to Laser Platfrom from bottom Safe Zone is now Beginner (from Intermediate).

-   Forgotten Bridge, reaching Bridge Center with Bombs and Screw Attack is now Intermediate (from Advanced).

-   Gathering Hall:
    - Reaching Transit Tunnel South/West Doors from top door with Morph Ball and Roll Jump is now Expert (from Advanced).
    - Reaching Transit Tunnel East with Spider Ball and Boost Ball is now Beginner (from Intermediate).

-   Great Bridge:
    - Slope Jumps to reach Map Station from Bottom Level and from Map Station to Upper Level are now Beginner and Intermediate (from Intermediate and Advanced, respectively).
    - Bomb Space Jump with Space Jump to reach the Translator Gate is now Advanced (from Expert).

-   Poisoned Bog, reaching Portal Chamber door with just Screw Attack is now Advanced (from Intermediate).

-   Torvus Lagoon, reaching Portal Chamber from Temple Transport Access is now Intermediate (from Advanced).

-   Training Chamber, Standable Terrain to reach Fortress Transport Access from Top of Statue and back is now Beginner (from Intermediate).

-   Venomous Pond, reaching the key from the Save Station with Screw Attack is now Beginner (from Intermediate).

-   Aerial Training Site, Screw Attack at Z-Axis from Central Hive Area West door to the portal or Temple Security Access door is now Intermediate (from Advanced).

-   Dynamo Access, crossing over the Spider Track with a Slope Jump is now Beginner (from Intermediate).

-   Hall of Combat Mastery, Instant Morph tricks to the item and Central Area Transport East and back are now Advanced (from Intermediate).

-   Hive Dynamo Access, opening Echo Gate from behind is now Beginner (from Intermediate).

-   Hive Dynamo Works:
    - Reaching the Seeker Lock Safe Zone from Hive Dynamo Access door with Terminal Fall Abuse is now Beginner (from Intermediate).
    - Reaching the Flying Ing Cache from the tunnel with Screw Attack is now Beginner (from Intermediate).
    - Reaching the Flying Ing Cache from the tunnel and back with Standable Terrain is now Intermediate (from Advanced).
    - Opening the Seeker Lock from behind is now Beginner (from Intermediate).

-   Hive Summit, Standable Terrain to reach portal inside glass area is now Beginner (from Intermediate).

-   Hive/Temple Access, reaching the upper door with Screw Attack at Z-Axis is now Beginenr (from Intermediate).

-   Transit Station, reaching the top portal with Screw Attack is now Beginner (from Intermediate).

-   Vault:
    - Terminal Fall abuse to reach Grand Abyss door from bridge portal with Space Jump is now Beginner (from Intermediate).
    - Reaching the Bomb Slot with Screw Attack from the bridge portal is now Beginner (from Intermediate).

-   Watch Station, Screw Attack at Z-Axis from Watch Station door to Sentinel's Path door is now Beginner (from Intermediate).

-   Watch Station Access, reaching the Watch Station door from the pickup with just Screw Attack is now Beginner (from Intermediate).

## [1.2.2] - 2020-06-06

-   Changed: Re-organized the tabs in the preset customization window

-   Changed: The reset map tracker menu action is now visible on non-windows platforms.

-   Fixed: Exporting ISOs with Menu Mod should now work on macOS.

## [1.2.1] - 2020-05-30

-   Added: Randovania releases now includes a packages for macOS.

## [1.2.0] - 2020-05-25

-   *Major* - Added: The text of the scan that unlocks an elevator now includes the
    elevators destination.

-   *Major* - Added: Translator gates can be configured as Unlocked: the hologram will be invisible and can be scanned
    without any translator.

-   *Major* - Added: The default in-game options can now be configured from Randovania.

-   *Major* - Added: How much ammo each beam uses to shoot uncharged, charged and charge combos is now configurable,
    along with the ammo it uses.

-   *Major* - Changed: The database now uses a new format which allows for any combination of "Or"/"And" statements.
    The Data Visualizer and Editor were both updated to take advantage of this.

-   Added: An option to connect Sky Temple Gateway directly to the credits, skipping the final bosses.

-   Added: How much energy you get for each Energy Tank is now configurable.

-   Added: The in-game Hint System has been removed. The option for it remains, but does nothing.

-   Changed: The spoiler log now lists the order in which items where placed, with their location and hints,
    instead of a detailed playthrough for completion.

-   Changed: The logbook entries that contains hints are now named after the room they're in, with the categories
    being about which kind of hint they are.
    KNOWN ISSUE: While scanning something, the categories that show up are incorrect.

-   Added: Open -> Trick Details menu entry, similar to what's available in the
    Trick Level tab when customizing a preset.

-   Added: Play -> Import game file, to load spoiler logs.

-   Added: The "Heals?" checkbox in the database editor now works.

-   Added: The permalink import dialog now shows an error message for invalid permalinks.

-   Changed: One-way elevators now have a chance of warping to credits.

-   Changed: Clarified that the item from Space Jump Guardian and Power Bomb Guardian
    must be collected for the appropriate events to be triggered.

-   Changed: In Menu Mod, the list of rooms to warp to is now sorted.

-   Changed: The export-areas command line option now outputs details about requirements for each area.

-   Internal: A human-readable copy of the database is now kept next to the database file, for easier diffs.

-   Fixed: Debug logs can no longer be enabled for non-spoiler permalinks.

-   Added: Missile Expansions have a 1/8192 chance of using Dark Missile Trooper model.

-   Fixed: Progress bar no longer goes to an indefinite status when generation fails.

-   Added: Checkbox for automatically exporting a spoiler log next to the ISO.

-   Fixed: Only the last digit of the game id is changed, instead of the full game id.

### Logic Database changes

-   Fixed: Staging Area is now correctly considered a dark world room.

-   Fixed: The Ing Cache in Dark Oasis now requires Power Bombs.

-   Fixed: Bioenergy Production correctly requires Scan Visor for connections using the racks.

-   Added: In Bioenergy Production, method of reaching the Storage C door with Space Jump and Screw Attack (Easy and above)

-   Added: In Bioenergy Production, method of reaching the Storage C door using a roll jump (Normal and above).

-   Added: In Bioenergy Production, method of reaching the Ventilation Area B door using Screw Attack without Space Jump (Normal and above).

-   Added: In Bioenergy Production, additional upper level connections using Space Jump and Screw Attack.

-   Added: In Sandcanyon, method of reaching the center platform using a roll jump and boost ball (Hard and above).

-   Changed: In Command Center Access, the wall boosts to reach the lower Central Mining Station and Command Center doors from the morph ball tunnel are now Normal difficulty (from Hard).

-   Changed: In Portal Chamber (both light and dark Torvus) , all wall boosts are now Normal difficulty (from Hard).

-   Changed: In Undertransit Two, all wall boosts are now Easy difficulty (from Hard).

-   Changed: In Temple Security Access, all wall boosts are now Normal difficulty (from Hard).

-   Changed: In Watch Station, all wall boosts are now Normal difficulty (from Hard).

-   Added: In Watch Station, a wall boost method of reaching the Watch Station Access door from the Sentinel's Path door using Spider Ball and Boost Ball (Normal and above).

-   Changed: In Service Access, methods using a wall boost to reach the Meeting Grounds door from the upper Morph Ball tunnel are now Normal difficulty (from Hard).

-   Changed: In Great Bridge, the wall boost to reach the lower Temple Access Door from the Path of Roots door is now Easy difficulty (from Hard).

-   Changed: In Transit Tunnel East, the wall boost to reach the Training Chamber door from the Catacombs door is now Easy dififculty (from Hard).

-   Changed: In Transit Tunnel South, all wall boosts are now Easy difficulty (from Hard).

-   Added: In Hall of Honored Dead, a method of obtaining the item with Power Bombs (Trivial and above).

-   Added: Many Light Ammo/Dark Ammo/Morph Ball/Charge Beam requirements.

-   Added: In Bioenergy Production, methods of reaching the item and the door to Ventilation Area B using a Bomb Space Jump and Screw Attack without Space Jump (Hypermode).

-   Fixed: Biostorage Station now requires Space Jump or Scan Visor to reach the upper level (No Tricks and above).

-   Changed: In Sand Processing, the method of reaching the item without Boost Ball requires the Bomb Space Jump trick, and no longer requires Screw Attack.

-   Added: In GFMC Compound, a method of reaching the ship item with Screw Attack (Normal and above).

-   Added: In Main Gyro Chamber, a method of reaching the bottom of the gyro area from the middle of the room with Screw Attack (Easy and above).

-   Changed: In Workers Path, Morph Ball Bomb is no longer required.

-   Changed: In Main Reactor, unlocking the gate no longer requires Space Jump, and is now Trivial difficulty (from Easy).

-   Added: In Landing Site, a method of reaching the door to Service Access using Morph Ball Bomb and a Slope Jump (Normal and above).

-   Added: Methods of climbing Central Station Access and Warrior's Walk using Screw Attack (Hard and above) and a wall boost (Hypermode).

-   Added: A method of opening the echo gate in Hive Dynamo Access from the Hive Gyro chamber side using Sonic Boom or Darkburst (Easy and above).

-   Changed: In Reliquary Grounds, the method of reaching the door to Ing Reliquary using Screw Attack is now Normal difficulty (from Hard).

-   Added: In Reliquary Grounds, a method of reaching the door to Ing Reliquary using Morph Ball Bomb and Screw Attack without Space Jump (Easy and above).

-   Added: In Phazon Pit, a method of reaching the door to Phazon Grounds using a roll jump and boost ball (Hard and above).

-   Changed: Climbing Hall of Stairs with Space Jump is now Trivial difficulty (from Easy).

-   Added: In Transport Center, a method of reaching the elevator door from the portal using Screw Attack without Space Jump (Trivial and above).

-   Added: In Mining Station A, a method to reach the Temple Access door using Screw Attack (Trivial and above).

-   Added: In Gathering Hall, a method to reach the Transit Tunnel South from the Gathering Access door using Space Jump (Easy and above).

-   Added: In Industrial Site, a method of opening the Industrial Site gate from the wrong side using a missile (Trivial and above).

-   Fixed: Removing the Aerial Training Site barrier requires Scan Visor.



## [1.1.1] - 2020-03-11

-   Added: The preset summary now includes if menu mod is enabled.

-   Fixed: The cursor no longer snaps to the end on all changes, in the permalink
    input field.

-   Fixed: "Starting Items" is now properly implemented in the preset summary.

-   Changed: "Custom Items" is now "Item Pool" in the preset summary, and lists all
    deviations from the standard item pool.

## [1.1.0] - 2020-03-10

-   Added: The pickup notice for a locked expansion is more clear of what's going on.

-   Added: The "Save ISO" dialog now remembers the last output directory used.

-   Added: A copy of the game file is automatically saved to
    `%LOCALAPPDATA%\Randovania\game_history` whenever a game is generated. There's no
    interface in Randovania to view this history.

-   Changed: The "Save Spoiler" button now provides a default name for the game file.

-   Changed: Shortened permalinks with customized starting locations.

-   Changed: Preset are now exported to `.rdvpreset` files, to avoid Discord truncating the
    file names.

-   Fixed: When changing a preset name, the cursor no longer moves to end after any change.

### Logic Database changes

-   Fixed: The pickup in Undertransit One now requires Power Bombs, to avoid soft locks.

-   Fixed: The second Portal Chamber is now correctly considered a Dark Torvus Bog room.

## [1.0.0] - 2020-02-09

-   *Major* - Added: Support for multiple presets of options, as well as saving your own presets.

-   *Major* - Changed: The user experience for creating a new game has been changed completely.

-   Added: Three new methods of shuffling elevators: *Two-way, unchecked*, *One-way, elevator room*
    and *One-way, anywhere*. The elevators tab has more details of how these work.

-   Added: Add a setting for how strict the damage requirements are.

-   Added: It's now possible to exclude locations from having any progression on them.

-   Added: You can choose an arbitrary number of locations to choose randomly from for starting location.

-   Changed: A Luminoth Lore scan is less likely to have hints for what was already accessible
    when that scan was found.

-   Changed: Power Bombs and Progressive Grapple are now slightly more likely to appear earlier.

-   Changed: The hints randomly assigned at the end of generation are less likely to be repeats.

-   Changed: Loading a new game will automatically clear any existing one.

-   Changed: Minimal Checking now also checks of Dark Agon Temple Keys and Dark Torvus Temple Keys.

-   Removed: The Progressive Launcher has been removed.

-   Removed: The settings for fixing the translator gates have been removed for now, to be re-added
    on a future "Advanced" tab.

-   Removed: The create-permalink command line argument has been removed.

### Logic Database changes

-   Fixed: Spider Guardian fight now requires Dynamo Works Quads Gone to be triggered.

-   Fixed: Boost Guardian now properly requires Bombs.

-   Added: Escaping Dark Torvus Arena with a BSJ, for Normal. (See #581).

-   Added: Activating the Industrial Site gate backwards, using charged Annihilator Beam, for Trivial. (See #582).

## [0.29.1] - 2019-10-01

-   Fixed: Fix AttributeError preventing major/minor randomization from working.

-   Fixed: Seeds where no progression is needed to finish should no longer fail to generate.

## [0.29.0] - 2019-10-01

-   *Major* - There is now an option for a major/minor split randomization mode, in which expansions and
    non-expansion items are shuffled separately.

-   *Major* - Changed: Item hints and Sky Temple Key hints now distinguish between the light and dark worlds.
    For example, the room in which Quadraxis resides will be shown as "Ing Hive - Hive Temple" rather than
    "Sanctuary Fortress - Hive Temple".

-   *Major* - Added: the "Invisible Objects" trick in places where a visor would otherwise be used to be able to see
    something (such as an invisible platform).

-   *Major* - Added: Title screen now shows a three-word representation of the seed hash.

-   Added: As an experimental feature, it is now possible to shuffle Power Beam, Charge Beam, Scan Visor and Morph Ball.
    These items use Energy Transfer Module model in game.

-   Added: You can now place a pickup that temporarily gives Cannon Ball when collected. It uses Boost Ball's model.

-   Changed: Some item categories were given clearer names:
    - Dark Agon Keys, Dark Torvus Keys, and Ing Hive Keys are now referred to as "red Temple Keys" instead of
    "Temple Keys".
    - Items that aren't keys or expansions are collectively referred to as "major upgrades" instead of "major items".
    - Red Temple Keys and Sky Temple Keys are now collectively referred to as "Dark Temple Keys" instead of "keys".

-   Fixed: "Beam combos" are now called "charge combos".

-   Changed: The hints acquired from keybearer corpses now clarify that the item is the one contained in a Flying
    Ing Cache.

-   Changed: Each hint for the items guarded by Amorbis, Chykka, and Quadraxis now contains the corresponding
    Guardian's name.

-   Changed: The hint for the vanilla Light Suit location now has special text.

-   Changed: Item names in hints are now colored orange instead of red.

-   Changed: Some hints were added, some removed, and some modified.

-   Changed: Item scans were slightly edited.

-   Changed: The Sky Temple Key hints no longer use ordinal numbers.

-   Added: The seed hash is shown in Randovania's GUI after patching is done.

-   Changed: Generation will now be retried more times before giving up.

-   Changed: Joke hints are now used at most once each when placing hints.

-   Changed: The generator is now more likely to fill the worlds evenly.

-   Fixed: Added proper default nodes for rooms that were missing one, allowing those rooms to be selected as the
    starting room.

-   Fixed: Minimal Checking now correctly handles progressive suit and grapple.

-   Fixed: Config files with invalid JSON are now correctly dealt with.

-   Changed: Improved the performance of the resolver considerably.

-   Added: In the data visualizer, the damage requirements now have more descriptive names.

-   Added: In the data visualizer, requirements are now described with simpler to understand terms.

-   Changed: Windows releases are now created with PyInstaller 3.5.

-   Changed: The generator is now more likely to fill the worlds evenly.

### Logic Database changes

-   Changed: All NTSC-specific tricks are now in logic. These are always in logic, since the fixes from other versions
    are patched out.

-   Changed: Screw Attacking without Space Jump Boots in Hive Temple is no longer required on No Tricks.

-   Changed: In Hive Temple, scan dashing to the door to Temple Security Access is now Hypermode difficulty,
    from Hard and above.

-   Changed: The method to get the Main Research item with only Spider Ball was removed.

-   Fixed: Using charged Light Beam shots to get the item in Hazing Cliff now requires 5 or more Light Ammo.

-   Added: Method to open the gate in Main Reactor with Space Jump Boots and Screw Attack.

-   Changed: Opening the barrier in Crypt with Screw Attack is now always Easy and above.

-   Added: Method to climb to the door to Crypt Tunnel in Crypt via a Bomb Space Jump (Normal and above).

-   Added: Method to open Seeker Launcher blast shields with four missiles, Seeker Launcher, and Screw Attack (Easy
    and above). Underwater, the trick Air Underwater is also required, and the difficulty is Normal and above.

-   Fixed: Dark world damage during the Quadraxis fight is now correctly calculated.

-   Fixed: Requirements for crossing Sacred Path were added.

-   Added: Method to cross gap in the upper level of Command Center using Screw Attack without Space Jump Boots
    (Trivial and above).

-   Added: In Central Mining Station, a method to get to upper door to Command Center Access using a
    Bomb Space Jump (Easy and above) and another using Space Jump Boots and Screw Attack (Easy and above).

-   Added: Methods to climb Mining Plaza using the Morph Ball Bomb (Trivial and above) and using Screw Attack
    without Space Jump Boots (Easy and above).

-   Changed: In Forgotten Bridge, the difficulty of scan dashing to the door to Abandoned Worksite or the portal to
    Dark Forgotten Bridge was lowered to Easy, from Normal.

-   Added: In Forgotten Bridge, a method to get to the door to Grove Access from the portal to Dark Forgotten Bridge
    using only Screw Attack (Easy and above).

-   Added: In Forgotten Bridge, a method to get to the door to Abandoned Worksite via a roll jump (Easy and above).

-   Added: In Forgotten Bridge, a method to get to the bridge center from the door to Grove Access via a scan dash
    (Easy and above).

-   Added: In Hydrodynamo Station, a method to get from the room's top to the door to Save Station B with Screw Attack
    without Space Jump Boots (Trivial and above).

-   Changed: Climbing Hydrodynamo Station with only Gravity Boost and before all three locks are unlocked is now
    Trivial difficulty (from No Tricks).

-   Changed: Getting to the three doors in the middle section of Hydrodynamo Station using Air Underwater is now
    Normal difficulty (from Hard).

-   Fixed: A method to get the item in the Sunburst location by abusing terminal fall now has a damage requirement.

-   Added: A method to get to the turret in Sanctuary Entrance with only Space Jump Boots and Screw Attack, even
    after the bridge is destroyed.

-   Fixed: Lowering the portal barrier in Hive Dynamo Works now requires five missiles.

-   Added: Methods to cross Hive Dynamo Works using a roll jump (Easy and above) and using Space Jump Boots and
    Screw Attack (No Tricks).

-   Added: In Hive Dynamo Works, a method to cross the gap from the door to Hive Dynamo Access by abusing terminal
    fall (Easy and above).

-   Changed: In Hive Dynamo Works, returning from the Flying Ing Cache location using Space Jump Boots and
    Screw Attack is now Trivial difficulty (from Easy).

-   Added: Method to cross Watch Station Access from the door to Main Gyro Chamber using a Bomb Space Jump and
    Screw Attack without Space Jump Boots (Normal and above).

-   Added: In Watch Station Access, method to get from the scan post to the door to Watch Station by bomb jumping
    (Trivial and above) and by using Screw Attack without Space Jump Boots (Easy and above).

-   Fixed: The instant morph into the Morph Ball tunnel in Hall of Honored Dead now lists the Instant Morph trick.

-   Added: Method to get into the Morph Ball tunnel in Hall of Honored Dead using Space Jump Boots and Screw Attack
    (Easy and above).

-   Added: In Phazon Site, methods to get to the door to Bitter Well and to remove the barrier using Screw Attack
    without Space Jump Boots (both Easy difficulty).

-   Changed: The method to go over the Training Chamber statue from the back using Boost Ball and Spider Ball is
    now Normal difficulty (from Hard).

-   Added: In Phazon Site, a method to get to the door to Bitter Well by bomb jumping (Trivial and above).

-   Added: Many connections in Sacrificial Chamber.

-   Added: A method to get to the door to Fortress Transport Access from the top of the statue in Training Chamber
    using only Space Jump Boots (Easy and above). Morph Ball is also required if the statue hasn't been moved.

-   Added: A method to get to the doors to Transit Tunnel West/East in Training Chamber using Air Underwater (Normal
    and above).

-   Fixed: The method to get to the top of the Training Chamber statue using Gravity Boost and Spider Ball now lists
    the Instant Morph trick.

-   Added: In Training Chamber, a method of getting to the top of the statue from the door to Fortress Transport Access
    using just Space Jump Boots (Easy and above).

-   Added: Many connections in Windchamber Gateway.

-   Added: Method to get from the Kinetic Orb Cannon to the door to Transit Tunnel West via Grapple Beam in
    Gathering Hall.

-   Fixed: The slope jump in Abandoned Base now has a damage requirement.

-   Added: Method of getting the Temple Assembly Site item with Screw Attack and without Space Jump Boots.

-   Changed: The slope jump to get to the item in Temple Assembly Site is now Normal difficulty (from Hard).

-   Fixed: Requirements for crossing Dynamo Access were added.

-   Added: In Landing Site, method of reaching the door to Service Access from the Save Station using Space Jump and
    Screw Attack (No Tricks and above).

-   Fixed: The Culling Chamber item now has a damage requirement.

-   Changed: The trick to shoot the Seeker targets in Hive Dynamo Works from the wrong side is now Easy (from Trivial).

-   Fixed: The Watch Station Access roll jump now has a damage requirement.

-   Changed: The Watch Station Access roll jump is now Normal (from Easy).

-   Fixed: Added missing Space Jump Boots requirement for a Bomb Space Jump in Mining Station B.

-   Added: Method to unblock the portal in Mining Station B without Scan Visor (Normal and above).

-   Added: Method to get to the Darkburst location in Mining Station B with just Space Jump Boots and Screw Attack,
    and without using slope jumps or bomb space jumps (Hypermode difficulty).

-   Added: Method to manipulate Power Bomb Guardian into opening the Power Bomb Blast Shield on the door to
    Undertemple Access, using Boost Ball (Normal and above).

-   Fixed: The method to open the Hydrodynamo Station Seeker door using Screw Attack without Seeker Launcher now
    requires Gravity Boost to not have been collected.

-   Added: Method to get to the portal in Mining Station B with Space Jump Boots and Screw Attack (Trivial and above).

-   Fixed: Transport A Access, Collapsed Tunnel, Dynamo Chamber, Trooper Security Station, Mining Station Access, and
    Portal Access A now correctly require Morph Ball.

-   Fixed: Elevator rooms with missing Scan Visor requirements now have them.

-   Fixed: Removed erroneously added method to cross Sanctuary Entrance with Screw Attack without Space Jump Boots.

-   Fixed: Going through Sacred Bridge on No Tricks now requires Scan Visor and Morph Ball when coming from GFMC
    Compound.

-   Added: Method to skip Scan Visor and Morph Ball using Space Jump Boots in Sacred Bridge, when coming from GFMC
    Compound (Easy and above).

-   Fixed: Added Scan Visor requirement in Temple Transport Access (Sanctuary).

-   Changed: Connections in Venomous Pond were redone.

-   Changed: Getting to the door to Dark Transit Station in Trial Grounds with no items is now Hard difficulty, from
    Easy.

-   Added: Methods to get to the door to Dark Transit Station in Trial Grounds with Screw Attack without Space Jump
    Boots (Easy and above) and with a Bomb Space Jump (Normal and above).

-   Fixed: Added missing requirements for the Dark Samus 3 and 4 fight.

-   Changed: Fighting Dark Samus 2 with only Echo Visor is now Trivial difficulty, from Easy.

-   Fixed: Power Bomb doors now require Morph Ball, and Super Missile doors now require Power Beam and Charge Beam.

-   Added: Method to destroy the second web in Hive Tunnel when going through the room backwards using Sonic Boom
    (Easy and above).

## [0.28.1] - 2019-06-14

-   Fixed: Resetting settings would leave the launchers' configuration in an invalid state.

## [0.28.0] - 2019-06-12

-   *Major* - Changed: The resolver now keeps track of current energy during resolution.
    This ensures you'll always have enough Energy Tanks for trips to Dark Aether.

-   *Major* - Added: Scanning a keybearer corpse provides a hint of what is in the matching Flying
    Ing Cache.

-   Added: The tracker now persists the current state.

-   Added: Some generation failures are now automatically retried, using the same permalink.

-   Added: Buttons to see what a difficulty unlocks that doesn't involve tricks at all.

-   Changed: Increased Hint Scan value for logic to the intended value from the previous
    change.

-   Changed: There's no more hints with joke locations.

-   Changed: The lore hint in Mining Station A is now able to be scanned from the room center.

-   Added: A warning is now displayed when trying to disable validation.

-   Fixed: Seeker Missile's included missiles now respect the "needs Missile Launcher"
    option.

-   Changed: Progressive Launcher is now disabled by default.

-   Fixed: Clicking the connection's link in the Data Visualizer should now always work.

-   Changed: Hint Locations page now has a more usable UI.

-   Changed: On No Tricks, the logic will ensure that you can get Missiles, Seeker Launcher, and either
    Grapple Beam or both Space Jump Boots and Screw Attack before fighting Chykka.

-   Added: Methods to cross Workers Path with Screw Attack.

## [0.27.1] - 2019-05-30

-   Fixed: Specific trick levels are now persisted correctly across multiple sessions.

## [0.27.0] - 2019-05-28

-   *Major* - Changed: Optimized the seed generation step. It should now take roughly
    half as long or even faster.

-   *Major* - Added: It's now possible to configure the difficulty on a per-trick basis.

-   *Major* - Added: It's now possible to check where a certain trick is used on each
    difficulty.

-   Added: Hint Scans are valued more by the logic, making Translators more likely.

-   Changed: Joke item and locations now have a `(?)` added to make then slightly more
    obvious they're not serious.

-   Changed: Average ammo provided per expansion is now shown with more precision.

-   Added: `randovania echoes database list-dangerous-usage` command to list all
    paths that require a resource to not be collected.

-   Added: Methods to get to Sunburst location by reaching the platform with the cannon
    with a scan dash (Normal and above) or with just Space Jump Boots (Easy and above).

-   Added: Method to leave and enter the arena in Agon Temple with only Space Jump Boots
    (Trivial and above to enter; Easy and above to leave).

-   Added: Method to get to Darkburst location in Mining Station B via a Bomb Space Jump
    and without Screw Attack (Easy and above).

-   Fixed: In Hydrodynamo Station, going from the door to Hydrodynamo Shaft to the door to
    Save Station B now always requires all three locks in Hydrodynamo Station to be unlocked.

-   Added: Method to cross Phazon Pit using a Bomb Space Jump (Easy and above).

-   Added: Method to open the Seeker door in Hydrodynamo Station without the Seeker Launcher,
    using Screw Attack and one missile (Hard and Above).

-   Changed: The Ing Windchamber puzzle now only requires four missiles instead of five.

-   Changed: The cannon in Sanctuary Temple Access now only requires four missiles to
    activate instead of five.

-   Changed: Sanctuary Temple Access now requires a way to defeat the Quad to get through.

-   Added: Support for damage requirements without exactly one damage reduction item.

-   Changed: Seed validation should run faster and with fewer errors now.

-   Added: Another joke hint.

-   Changed: Updated credits.

-   Fixed: Crossing Sanctuary Entrance via the Spider Ball Track now requires Boost Ball.

-   Added: Method to cross Sanctuary Entrance with Screw Attack and without Space Jump Boots
    (Trivial and above).

-   Added: Method to cross Sanctuary Entrance, from the door to Power Junction to the door to
    Temple Transport Access, with Spider Ball and Power Bombs (Easy and above).

-   Fixed: The method to get the Sanctuary Entrance item without Spider Ball now requires
    Spider Guardian to not have been defeated.

-   Added: Method to get to and use the Vigilance Class Turret in Sanctuary Entrance using
    Space Jump Boots, Screw Attack, and Spider Ball. Spider Ball isn't required if Spider
    Guardian hasn't been defeated.

-   Fixed: In Sanctuary Entrance, going up the Spider Ball Track near the lore scan via the
    intended method now requires Boost Ball and the Morph Ball Bomb.

-   Added: Methods to go up the Spider Ball Track near the lore scan in Sanctuary Entrance
    with Spider Ball and only one of the following items:
    - Morph Ball Bomb (Trivial and above);
    - Boost Ball (Trivial and above);
    - Space Jump Boots (Easy and above).

-   Changed: In Sanctuary Temple, getting to the door to Controller Access via scan dashing
    is now Hard and above, from Normal and above.

-   Added: A tab with all change logs.

## [0.26.3] - 2019-05-10

-   Changed: Tracker now raises an error if the current configuration is unsupported.

-   Fixed: Tracker no longer shows an error when opening.

## [0.26.2] - 2019-05-07

-   Fixed: An empty box no longer shows up when starting a game with no
    extra starting items.

-   Fixed: A potential crash involving HUD Memos when a game is randomized
    multiple times.


## [0.26.1] - 2019-05-05

-   Fixed: The in-app changelog and new version checker now works again.

-   Fixed: Patching with HUD text on and using expansions locked by major item now works.

-   Changed: Missile target default is now 175, since Seeker Launcher now defaults to
    giving 5 missiles.


## [0.26.0] - 2019-05-05

-   **MAJOR** - Added: Option to require Missile Launcher and main Power Bombs for the
    respective expansions to work.

-   **MAJOR** - Added: Option to change which translator each translator gate in the
    game needs, including choosing a random one.

-   **MAJOR** - Added: Luminoth Lore scans now includes hints for where major items
    are located, as well as what the Temple Guardians bosses drop and vanilla Light Suit.

-   Added: Welcome tab, with instructions on how to use Randovania.

-   Added: Option to specify how many items Randovania will randomly place on your
    starting inventory.

-   Added: Option to change how much damage you take from Dark Aether when using
    Varia Suit and Dark Suit.

-   Added: Progressive Launcher: a progression between Missile Launcher and Seeker Launcher.

-   Changed: Logic considers the Translator Gates in GFMC Compound and Torvus Temple
    to be up from the start, preventing potential softlocks.

-   Changed: Escaping Main Hydrochamber after the Alpha Blogg with a Roll Jump is
    now Hard and above, from Easy and above.

-   Changed: The no-Boost return method in Dark Arena Tunnel is now Normal and above only.

-   Changed: The Slope Jump method in Great Bridge for Abandoned Worksite is now Hard
    and above, from Normal.

-   Changed: Crossing the statue in Training Chamber before it's moved with Boost and
    Spider is now Hard and above, from Hypermode.

-   Added: Option to disable the Sky Temple Key hints or to hide the Area name.

-   Changed: The location in the Sky Temple Key hint is now colored.

-   Changed: There can now be a total of 99 of any single Major Item, up from 9.

-   Changed: Improved elevator room names. There's now a short and clear name for all
    elevators.

-   Changed: The changed room names now apply for when elevators are vanilla as well.

-   Fixed: Going from randomized elevators to vanilla elevators no longer requires a
    clean unpack.

-   Added: `randovania echoes database list-resource-usage` now supports all types of
    resources.

-   Added: `list-resource-usage` and `list-difficulty-usage` now has the `--print-only-area`
    argument.

-   Changed: Areas with names starting with !! are now hidden in the Data Visualizer.

-   Added: Docks and Elevators now have usable links in the Data Visualizer. These links
    brings you to the matching node.

-   Added: The message when collecting the item in Mining Station B now displays when in
    the wrong layer.

-   Added: A warning now shows when going on top of the ship in GFMC Compound before
    beating Jump Guardian.

## [0.25.0] - 2019-03-24

-   Changed: Reworked requirements for getting the Missile in Crossroads from the doors. You can:
    - On Normal and above, with Boost, Bombs, Space Jump and Screw Attack
    - On Hard and above, with Bombs, Space Jump and Screw Attack
    - On Hypermode, with Bombs and Space Jump

-   Changed: Logic requirements for Dark Samus 2 fight are now the following:
    - On all trick levels, Dark Visor
    - On Easy and above, Echo Visor
    - On Normal and above, no items

-   Changed: The Slope Jump in Temple Assembly Site is now Hard and above, from Normal and above.

-   Changed: All occurrences of Wall Boost are now locked behind Hard or above.

-   Added: Added method to get the Power Bomb in Sanctuary Entrance with just Space Jump
    and Screw Attack. (See [#29](https://github.com/randovania/randovania/issues/29))

-   Added: Added method to cross Dark Arena Tunnel in the other direction without Boost.
    (See [#47](https://github.com/randovania/randovania/issues/47))

-   Added: Basic support for running Randovania on non-Windows platforms.

-   Added: You can now create Generic Nodes in the Data Editor.

-   Changed: Drop down selection of resources are now sorted in the Data Editor.

-   Changed: Shareable hash is now based only on the game modifications part of the seed log.

-   Fixed: Python wheel wasn't including required files due to mising \_\_init__.py

-   Fixed: error when shuffling more than 2 copies of any Major Item

-   Fixed: permalinks were using the the ammo id instead of the configured

## [0.24.1] - 2019-03-22

-    **MAJOR**: New configuration GUI for Major Items:
     - For each item, you can now choose between:
        - You start with it
        - It's in the vanilla location
        - It's shuffled and how many copies there are
        - It's missing
     - Configure how much beam ammo Light Beam, Dark Beam and Annihilator Beam gives when picked.
        - The same for Seeker Launcher and missiles.

-    **MAJOR**: New configuration GUI for Ammo:
     - For each ammo type, you choose a target total count and how many pickups there will be.

        Randovania will ensure if you collect every single pickup and every major item that gives
        that ammo, you'll have the target total count.

-    **MAJOR**: Added progressive items. These items gives different items when you collect then,
        based on how many you've already collected. There are two:
     - Progressive Suit: Gives Dark Suit and then Light Suit.
     - Progressive Grapple: Gives Grapple Beam and then Screw Attack.

-    **MAJOR**: Add option to split the Beam Ammo Expansion into a Dark Ammo Expansion and
        Light Ammo Expansion.

        By default there's 10 of each, with less missiles instead.


-    **MAJOR**: Improvements for accessibility:
     - All translator gates are now colored with the correct translator gate color they need.
     - Translators you have now show up under "Visors" in the inventory menu.
     - An option to start the game with all maps open, as if you used all map stations.
     - An option to add pickup markers on the map, that identifies where items are and if
        you've collected them already.
     - When elevators are randomized, the room name in the map now says where that elevator goes.
     - Changed the model for the Translator pickups: now the translator color is very prominent and easy to identify.

-    Added: Option to choose where you start the game

-    Added: Option to hide what items are, going from just changing the model, to including the
    scan and even the pickup text.

     You can choose to replace the model with ETM or with a random other item, for even more troll.

-    Added: Configure how many count of how many Sky Temple Keys you need to finish the game

-    Changed: Choosing "All Guardians" only 3 keys now

-    Changed: Timeout for generating a seed is now 5 minutes, up from 2.

0.24.0 was a beta only version.

## [0.23.0] - 2019-02-10

-   Added: New option to enable the "Warp to Start" feature.
-   Added: A "What's new" popup is displayed when launching a new version for the first time.
-   Fixed: changed text in Logic Settings to mention there _are_ hints for Sky Temple Keys.
-   Changed: Updated Claris' Randomizer, for the following fixes:
    -   Added the ability to warp to the starting room from save stations (-t).
    -   Major bug fix: The game will no longer immediately crash when not playing with Menu Mod.

## [0.22.0] - 2019-02-06

-   Changed: "Faster credits" and "Skip item acquisitions popups" are no longer included in permalinks.
-   Changed: Updated Claris' Randomizer, for the following fixes:
    -   Fixed an issue with two of the Sky Temple Key hints being accidentally switched.
    -   FrontEnd editing now works properly for PAL and Japanese versions.
    -   Attract video removal is now integrated directly into the Randomizer.
    -   Getting the Torvus Energy Controller item will no longer block you from getting the Torvus Temple item.

## [0.21.0] - 2019-01-31

-   **Major**: now using Claris' Randomizer version 4.0. See [Changelog](https://pastebin.com/HdK9jdps).

-   Added: Randovania now changes the game id to G2ME0R, ensuring it has different saves.
-   Added: Game name is now changed to 'Metroid Prime 2: Randomizer - SEEDHASH'. Seed hash is a 8 letter/number
      combination that identifies the seed being played.
-   Changed: the ISO name now uses the seed hash instead of the permalink. This avoids issues with the permalink containing /
-   Changed: Removed Agon Temple door lock after fighting Bomb Guardian, since this has been fixed in the Randomizer.
-   Fixed: Selecting an non-existent directory for Output Directory had inconsistent results

## [0.20.2] - 2019-01-26

-   Fixed: changed release zip to not use BZIP2. This fixes the native windows zip client being unable to extract.

0.20.1 was skipped due to technical issues.

## [0.20.0] - 2019-01-13

-   Added: an icon! Thanks to Dyceron for the icon.
-   Added: a simple Tracker to allow knowing where you can go with a given item state
-   Changed: Don't consider that Seeker Launcher give missiles for logic, so it's never
      considered a missile source.

## [0.19.1] - 2019-01-06

-   Fixed: Hydrodynamo Station's Door to Training Access now correctly needs Seekers
-   Added: New alternatives with tricks to get the pickup in Mining Plaza A.
-   Added: Trick to cross the Mining Plaza A backwards while it's closed.
-   Changed: Added a chance for Temple Keys not being always placed last.
-   Changed: Light Suit now has a decreased chance of being placed early.

0.19.0 was skipped due to technical issues.

## [0.18.0] - 2019-01-02

-   Added: Editor for Randovania's database. This allows for modifications and contributions to be made easily.
      There's currently no way to use the modified database directly.
-   Added: Options to place the Sky Temple Keys on Guardians + Sub-Guardians or just on Guardians.
-   Changed: Removed Space Jump method from Training Chamber.
-   Changed: Added Power Bomb as option for pickup in Hive Chamber B.
-   Changed: Shortened Permalinks when pickup quantities aren't customized.
-   Added: Permalinks now include the database version they were created for.
-   Fixed: Logic mistake in item distribution that made some impossible seeds.
-   Changed: For now, don't consider Chykka a "can only do once" event, since Floaty is not used.
-   Fixed: Permalinks now properly ignore the Energy Transfer Module.

## [0.17.2] - 2018-12-27

-   Fixed: 'Clear loaded game' now properly does its job.
-   Changed: Add an error message to capture potential Randomizer failures.
-   Changed: Improved README.

## [0.17.1] - 2018-12-24

-   Fixed: stray tooltips in GUI elements were removed.
-   Fixed: multiple typos in GUI elements.

## [0.17.0] - 2018-12-23

-   New: Reorganized GUI!
    -   Seed Details and Data Visualizer are now different windows opened via the menu bar.
    -   There are now three tabs: ROM Settings, Logic Settings and Item Quantities.
-   New: Option to disable generating an spoiler.
-   New: All options can now be exported and imported via a permalink.
-   Changed: Renamed "Logic" to "Trick Level" and "No Glitches" to "No Tricks". Appropriate labels in the GUI and files
    changed to match.
-   Internal: no longer using the py.path and dataset libraries

## [0.16.2] - 2018-12-01

-   Fixed: adding multiples of an item now works properly.

## [0.16.1] - 2018-11-25

-   Fixed: pressing the Reset button in the Item Quantity works properly.
-   Fixed: hiding help in Layout Generation will no longer hide the item names in Item Quantity.

## [0.16.0] - 2018-11-20

-   Updated item distribution: seeds are now less likely to have all items in the beginning, and some items less likely to appear in vanilla locations.
-   Item Mode (Standard/Major Items) removed for now.

## [0.15.0] - 2018-10-27

-   Added a timeout of 2 minutes to seed generation.
-   Added two new difficulties:
    -   Trivial: An expansion of No Glitches, where no tricks are used but some clever abuse of room layouts are used.
    -   Hypermode: The highest difficulty tricks, mostly including ways to skip Space Jump, are now exclusive to this difficulty.
-   Removed Controller Reset tricks. This trick doesn't work with Nintendont. This will return later as an additional configuration.

## [0.14.0] - 2018-10-07

-   **Major**: Added support for randomizing elevators.
-   Fixed spin boxes for item quantities changing while user scrolled the window.
    It is now needed to click on them before using the mouse wheel to change their values.
-   Fixed some texts being truncated in the Layout Generation window.
-   Fixed generation failing when adding multiple of some items.
-   Added links to where to find the Menu Mod.
-   Changed the order of some fields in the Seed Log.

## [0.13.2] - 2018-06-28

-   Fixed logic missing Amber Translator being required to pass by Path of Eyes.

## [0.13.1] - 2018-06-27

-   Fixed logic errors due to inability to reload Main Reactor after defeating Dark Samus 1.
-   Added prefix when loading resources based on type, improving logs and Data Visualizer.

## [0.13.0] - 2018-06-26

-   Added new logic: "Minimal Validation". This logic only checks if Dark Visor, Light Suit and Screw Attack won't lock each other.
-   Added option to include the Claris' Menu Mod to the ISO.
-   Added option to control how many of each item is added to the game.

## [0.12.0] - 2018-09-23

-   Improved GUI usability
-   Fixed Workers Path not requiring Cobalt Translator to enter

## [0.11.0] - 2018-07-30

-   Randovania should no longe create invalid ISOs when the game files are bigger than the maximum ISO size: an error is properly reported in that case.
-   When exporting a Metroid Prime 2: Echoes ISO if the maximum size is reached there's is now an automatic attempt to fix the issue by running Claris' "Disable Echoes Attract Videos" tool from the Menu Mod.
-   The layout log is automatically added to the game's files when randomizing.
-   Simplified ISO patching: by default, Randovania now asks for an input ISO and an output path and does everything else automatically.

## [0.10.0] - 2018-07-15

-   This release includes the capability to generate layouts from scratch and these to the game, skipping the entire searching step!

## [0.9.2] - 2018-07-10

-   Added: After killing Bomb Guardian, collecting the pickup from Agon Energy Controller is necessary to unlock the Agon Temple door to Temple Access.
-   Added a version check. Once a day, the application will check GitHub if there's a new version.
-   Preview feature: option to create item layouts, instead of searching for seeds. This is much more CPU friendly and faster than searching for seeds, but is currently experimental: generation is prone to errors and items concentrated in early locations. To use, open with randovania.exe gui --preview from a terminal. Even though there are many configuration options, only the Item Loss makes any difference.

## [0.9.1] - 2018-07-21

-   Fixed the Ing Cache in Accursed Lake didn't need Dark Visor.

## [0.9.0] - 2018-05-31

-   Added a fully featured GUI.

## [0.8.2] - 2017-10-19

-   Stupid mistake.

## [0.8.1] - 2017-10-19

-   Fix previous release.

## [0.8.0] - 2017-10-19

-   Save preferences.
-   Added Claris Randomizer to the binary release.

## [0.7.1] - 2017-10-17

-   Fixed the interactive .bat

## [0.7.0] - 2017-10-14

-   Added an interactive shell.
-   Releases now include the README.

## [0.5.0] - 2017-10-10

-   Releases now include standalone windows binaries<|MERGE_RESOLUTION|>--- conflicted
+++ resolved
@@ -69,12 +69,9 @@
 
 ### Metroid Dread
 
-<<<<<<< HEAD
 - Changed: The Morph Launcher leading to Experiment Z-57 will no longer cause Thermal Doors to temporarily be closed.
-=======
 - Changed: The exporting dialog now links to a guide that explains how to dump the RomFS.
 - Fixed: Typo on the exporting dialog.
->>>>>>> d7940a26
 - Removed: The `Ryujinx (Legacy)` option for exporting has been removed. The `Ryujinx` option should be used instead.
 
 #### Logic database
