# Change Log

All notable changes to this project will be documented in this file.

The format is based on [Keep a Changelog](https://keepachangelog.com/en/1.0.0/)
and this project adheres to [Semantic Versioning](https://semver.org/spec/v2.0.0.html).

## [10.1.0] - 2025-09-0?

### Metroid Dread

#### Logic Database

##### Artaria

- Fixed: It is now logical to get back to the lower door in Grapple Beam Room without Grapple Beam, making it logical to escape without Grapple Beam when doors are randomized.

<<<<<<< HEAD
##### Burenia

- Added: The pseudo to break the blob in the Hub to Darion now has a video.

## [10.0.0] - 2025-08-0?
=======
##### Ghavoran

- Changed: Flipper Room: The Morph Ball Launcher now connects to the door to Navigation Station and is trivial, instead ot connecting to the door to Elun Transport Access and requiring that the Flipper has been rotated.
- Changed: Flipper Room: Spinning the Flipper with the ledge warp from below now connects from the door to Elun Transport Access instead of from the Tunnel to Spider Magnet Elevator. It is now also logical to perform the ledge warp from below when Transport Randomizer is disabled.

### Metroid Fusion

#### Logic Database

##### Sector 4 (AQA)

- Fixed: Security Access - Fixed a trick video appearing incorrectly on the website.

### Metroid Prime

#### Logic Database

##### Tallon Overworld

- Changed: Climbing Reactor Core with Bomb Jumps is now classified as Complex Bomb Jump(s) (Ludicrous).

## [10.0.1] - 2025-08-03

### Generator

- Fixed: Random transports in mode "One-way, anywhere", only supported in Metroid Prime and Metroid Prime 2 Echoes, being unable to generate.

## [10.0.0] - 2025-08-01
>>>>>>> 493c9c31

- **Major** - Added: Metroid Fusion has been added with full single player support. Includes random starting locations, some toggleable patches, and more.
- Added: 10 more joke hints.
- Changed: In the Multiworld Session window, renamed "Generate without spoiler" to "Generate for Race".
- Fixed: An error when the computer shuts down unexpectedly or crashes during a multiworld that corrupts some files and prevents Randovania from starting.

### Generator
- Added: The generator will now check for the count of major pickups when major/minor split is enabled.

### Metroid Dread
- Fixed: A crash when attempting to fire Proto EMMI's Omega Blaster while having 0 maximum missiles.

### Metroid: Samus Returns

- Added: 10 more joke hints.
- Fixed: Starting with extra Metroid DNA now counts toward the goal.
- Fixed: Exported games will now take up to 80% less storage space when music shuffle is enabled.
- Fixed: Shuffled music tracks now play at the correct volume in game.

## [9.3.1] - 2025-07-05

### AM2R

- Fixed: Exporting games now work.

## [9.3.0] - 2025-07-02

### Generator

- Fixed: Some cases where weights from certain actions would not be calculated correctly.
- Fixed: Pre placed pickups now avoid using locations configured as non-progression.

### Metroid Dread

#### Logic Database

##### Ghavoran

- Fixed: The door between EMMI Zone Exit Southeast and Blue EMMI Introduction is now considered as a Plasma Beam Door on both sides.

### Metroid Prime

- Added: Experimental option to pre-place Artifacts and/or Phazon Suit before generation.

### Metroid Prime 2: Echoes

- Added: "Captain" is now included as a possible word for the seed hash.

#### Logic Database

##### Agon Wastes

- Added: In Transport Center, added an Instant Morph + Bomb Space Jump (Advanced) method of climbing the half-pipe.

## [9.2.0] - 2025-06-02

- Added: 1 more Joke hint.
- Fixed: A rare division-by-zero error during generation when placing hints.
- Fixed: An error where turning off specific location hints would still consume that locations pickup as a viable hint target for regular hints.
- Fixed: The experimental option called Logical Pickup Placement is now respected by the resolver. It also now checks for items configured to be placed in their vanilla location.
- Added: The preset summary now displays a count of excluded locations, if there are any.

### Resolver

- Fixed: Bug that could lead to timeouts or longer resolving time in some cases.

### Metroid Dread

- Added: A 4 line non-progressive tracker layout.

#### Logic Database

- Changed: All instances of the Cross Bomb Skip trick that were previously rated as Beginner or Intermediate are now rated one level higher.
- Changed: All instances of the Single Wall Jump trick are now rated one level higher.

##### Artaria

- Changed: A small adjustment that should decrease the frequency of placing Morph Ball in the first accessible location in standard presets.

### Metroid Prime

- Added: Blast Shield Lock-On preset option.
- Added: Patch to fix Kerry Ann Odem's name in the credits on game version(s) where it is incorrectly spelled.
- Fixed: Main Plaza vault ledge door is now affected by door lock rando.
- Fixed: Elite Research Phazon Elite getting stuck on frame perfect cutscene skip.
- Fixed: Minor music transition fixes.
- Fixed: Chaos option export error when submerging rooms.
- Changed: [PAL] Remove extra door lock in Central Dynamo.
- Changed: [PAL] Load Hunter Metroid in Frost Cave.

### Metroid Prime 2: Echoes

- Changed: "Cheater's delight" pickups are now less likely to be hinted.

#### Logic Database

##### Sky Temple Grounds

- Added: Half pipe hint feature on War Ritual Grounds.

### Metroid: Samus Returns

- Changed: Display the number of remaining DNA in the DNA message before entering the final boss.
- Fixed: If Metroid Queen is the final boss and you don't have all DNA, the DNA message now appears.
- Fixed: For tanks with non required main option, the jingle of the tank item is played instead of the jingle of the main object.

## [9.1.1] - 2025-05-03

- Fixed: Duplicating a session now also duplicates the admin settings for Co-op and "Everyone can claim worlds".

### Cave Story

- Fixed: A regression introduced in 9.1.0 that made all received pickups in multiworld behave as Nothings.

## [9.1.0] - 2025-05-01

- Added: After clicking the "Login with Discord" button, a link and a QR Code are displayed instead of opening the default browser directly.
- Changed: The relative time to start/finish in Async Race rooms now update as time passes, and the window reacts appropriately when the race starts and finishes.
- Changed: The default and minimum size for the area view in the data visualizer has been increased.
- Fixed: A server issue that caused async race exporting of AM2R and MSR to let you easily view the spoiler.
- Fixed: When submitting proof for an async race, it is now clearer that it's only providing a proof URL is not required if submission notes were given.
- Fixed: Clicking links to the Data Visualizer should now open all links succesfully.
- Removed: The initial Randovania screen no longer contains the list of supported games.

### Generator

- Fixed: Bugs where the generator would collect dangerous resources too early, leading to generation failure in some cases.
- Fixed: Bug where the requirements that apply beyond a point of no return weren't considered correctly.
- Improved: Try a little harder to check if seemingly unsafe options are actually safe.

### AM2R

- Fixed: Long Beam, Infinite Bomb Propulsion and Walljump Boots now show up in the credits spoiler log.

### Cave Story

- Changed: Outer Wall is now a separate region.

### Factorio

- Fixed: Random recipes can no longer have multiples of Modular Armor, Power Armor and Power Armor Mk2 as ingredients, as the game doesn't allow these to stack even on the assembler input.

### Metroid Dread

- Changed: The maximum number of Speed Booster Upgrade items that will have an effect is now 4 instead of 5 (any further upgrades have no effect). This is to prevent a quirk with inconsistent Speed Booster activation with very short charge times.
- Fixed: The patching data being exported on race seeds.
- Fixed: Speed Booster Upgrade items will no longer be hinted or included in the credits.

#### Logic Database

##### Artaria

- Added: In EMMI Zone Hub, it's now logical to climb to the Dock to EMMI Zone Exit South by using Flash Shift.

### Metroid Prime

#### Logic Database

- Fixed: Fix the Door Lock Rando misc resource being called Dock Rando.

##### Phendrana Drifts

- Fixed: Observatory: Logic will now properly reflect the fact that you can activate the Observatory even after collecting the item in Research Core.

### Metroid Prime 2: Echoes

- Changed: The Light and Dark regions are now properly different regions for Randovania.
- Fixed: Booting the game using the included Nintendont should no longer hang with a black screen.

### Metroid: Samus Returns

- Fixed: The patching data being exported on race seeds.

## [9.0.0] - 2025-04-01

- **Major** - Added: Factorio has been added. Shuffle the tech tree, recipes for science packs. The native multiplayer is fully supported, while Multiworld isnt'.
- **Major** - Added: Featural Hints. Echoes and Cave Story now use a brand new hint system, where hints may refer to various Features of a pickup or of a location. Read the Hints section for more details.
- **Major** - Added: Co-op as an additional Multiworld Mode. In Co-op, multiple people can share Worlds together, which means that they will share their inventory. This works for all games that support Multiworld.
- **Major** - Changed: The trick level "Hypermode" has been renamed to "Ludicrous". This new name is game agnostic and more properly describes the difficulty of this category.
- Added: Async Races can now be hosted and joined directly from Randovania.
- Changed: Updated included Nintendont to a newer version that includes the latest changes from the official Nintendont. This also means that the Nintendont configuration was reset to what it is by default.
- Changed: The "Spoiler: Playthrough" tab is significantly easier to read and follow along with.
- Fixed: The "Spoiler: Playthrough" tab is much faster when calculating the playthrough.
- Fixed: Typo in dialog about generated game hash being different from expected.
- Fixed: The map tracker now correctly accounts for door locks that have been modified statically by settings such as unlocked Save Station doors.

### Door Lock Randomizer

- Added: Hint placement for seeds with individual door lock randomization now uses the resolver to help determine what to hint. This should result in significantly more useful hints in these seeds.
- Changed: When checking doors that are completely unreachable (such as uncrashed Frigate in most Metroid Prime presets), the resolver is no longer run. This should improve generation time slightly.
- Changed: The lists of weaknesses in the Door Locks preset settings tab are now sorted more naturally, and aligned with each other.
- Fixed: Bug in the revised door solver that would result in permanently locked doors being placed when they shouldn't.
- Fixed: Minor edge case where damage wasn't considered when placing permanently locked doors.

### Generator

- Added: Experimental option under Generation -> Logic Settings that improves the results of generation but increases generation time.
- Fixed: Generator action weights were being incorrectly calculated.
- Fixed: When calculating reach with unsafe resources, the generator no longer ignores some valid options.

### Hints

- **Major** - Changed: Hints are now placed after pickup placement, rather than during. This should result in more interesting hints in all games.
- Added: Games with hints now share a unified Hints tab in the preset editor window. New settings have been added to disable various kinds of hints.
- Added: Every game now has a "Pickup Hint Features" tab where you can view which Features apply to which pickups.
- Added: Cave Story and Echoes now have a "Pickup Location Features" tab where you can view which Features apply to which locations.
- Added: Location Features can be viewed in the Database Viewer.
- Added: 3 more generic joke hints.
- Added: The Hints Spoiler tab now indicates which location a hint is pointing to.
- Changed: The Hints Spoiler tab sorts its entries in a more helpful manner.
- Changed: Some joke hints are now shared between all games that use them.
- Changed: Hints now prioritize non-progression major items rather than progression minor items.
- Fixed: It is now properly impossible for multiple hints to point to the same location.

### Resolver

- Fixed: Some seeds being considered impossible when finding a progressive item in an area where a later item in the progressive chain is required to leave.
- Fixed: Minor edge case where a seed might be considered impossible due to missing consideration of damage.
- Fixed: Some seeds being considered impossible in cases where damage requirements are spread between multiple connections.
- Fixed: A recent regression in the resolver that made it significantly slower has been fixed.

### Metroid Dread

- Fixed: GUI formatting on the game page.
- Fixed: Starter Preset now has a proper description.

#### Logic Database

- Changed: The Silver Robot fight now have higher health requirements when doing the fights without Power Bomb or Screw Attack
  - This list replaces `Flash Shift or Combat (Beginner)` from the previous set of requirements
  - Without Combat tricks: Requires Flash Shift or Spin Boost, and 499HP
  - On Combat Beginner: Either Flash Shift or Spin Boost, and 399HP; Or 299HP
  - On Combat Intermediate: 199HP
  - Or simply Combat Advanced
- Changed: The Gold Robot fight have the same upgrade to the requirements as the Silver version, except all HP requirements are 100 higher.
- Changed: The Twin Robot fights have the same upgrade to the requirements as the Gold version, except all HP requirements are 100 higher again.

##### Artaria

- Added: Accessing the top pickup in Screw Attack Room with a Shinespark by going down through the water basin. Requires either Screw Attack or Morph Ball and Gravity Suit.
- Added: Logically flipping the Screw Attack Room Spinner and using Shinespark to immediately reach the left side platform. Requires Highly Dangerous Logic or Screw Attack.
- Added: Accessing Start Point 2 in Screw Attack Room using a Shinespark. Requires either Screw Attack or Morph Ball and Slide.
- Added: Damage Boost with Spin Boost to get Missile Tank 1 in Melee Tutorial Room, before X are released, using Highly Dangerous Logic.
- Changed: Flipping the spinner in Screw Attack Room when by going from the door to the transport is now logically possible also after having flipped the spinner, unless Highly Dangerous Logic is enabled.
- Changed: All other connections in Screw Attack Room that are only open before flipping the spinner are now only logical when Highly Dangerous Logic is enabled.
- Changed: The conditions that depends on not having blown up the blob in Screw Attack Room are now only logical when Highly Dangerous Logic is enabled.
- Changed: In White EMMI Arena: Reaching Door to EMMI Zone Spinner (Middle) from Door to Central Unit Access (Charge) with Spin Boost now requires Wall Jump (Beginner).
- Changed: In EMMI First Chase End: Reaching Door to Teleport to Dairon (Top) with Spin Boost now requires Wall Jump (Beginner).
- Changed: In Screw Attack Room: Reaching Next to Upper Tank from Total Recharge with Spin Boost no longer requires a Wall Jump trick.
- Changed: It is now logical to access the Chain Reaction Device after ending the Chain Reaction sequence. This also means climbing the Chain Reaction Room later has slightly fewer requirements.
- Changed: Using the Stand On Frozen Enemies trick to get Missile Tank 1 in Melee Tutorial Room now requires Highly Dangerous Logic.
- Changed: Fighting Corpius without tricks now requires 198 damage, down from 199. This makes the fight logical on Strict Damage strictness with 1 Energy Tank.
- Changed: The connection in Arbitrary Enky Room directly from Start Point to Dock to Teleport to Dairon is now always logical when having Morph Ball.
- Changed: The two Blobs in Arbitrary Enky Room now use the same event for logical purposes.
- Fixed: Using Speed Booster to Shinespark to the top pickup in Screw Attack Room now requires Door Lock Rando to be Disabled.

##### Burenia

- Added: In Main Hub Tower Bottom: Reach from Alcove Across Grapple Block to Ledge above Grapple Block using Spin Boost.
- Added: In Main Hub Tower Bottom: Reach from Water Space Jump Platform to Door to Save Station South Access (Lower) using Gravity Suit, Spin Boost and Movement (Beginner).
- Changed: In Main Hub Tower Bottom: Reaching Door to Save Station South Access (Lower) from Above Screw Attack Blocks with Spin Boost now requires Wall Jump (Beginner).
- Changed: In Main Hub Tower Bottom: Reaching Ledge above Grapple Block from Water Space Jump Platform using Spin Boost now requires either the Grapple Block Event or Wall Jump (Beginner).

##### Cataris

- Added: The pillar in Moving Magnet Walls (Small) can now be crossed with Spin Boost and Wall Jump (Intermediate).
- Changed: The Energy Part pickup in Thermal Device Room North no longer requires the Varia Suit if the "Cataris - Lower Lava Button" event has been triggered.
- Changed: The blob in Z-57 Heat Room West (Right) now requires the Varia Suit to be destroyed.
- Changed: Using Spin Boost in conjunction with the Slide Jump to reach the upper part of the Experiment-Z57 room now requires Wall Jump (Intermediate).
- Changed: Using Spin Boost to do the First Blob event in Z-57 Heat Room West (Left) now requires Movement (Beginner).

##### Dairon

- Changed: Reaching the tunnel at the top of Central Unit Access with Spin Boost now requires Movement (Beginner), but remains trickless with Space Jump.

##### Elun

- Changed: Using Cross Bombs to get past the Fan in Fan Room left to right has been increased from Movement Beginner to Intermediate, and a video has been added to the database.

##### Ferenia

- Changed: Using Cross Bombs to get past the Fan in Fan Room right to left has been increased from Movement Beginner to Intermediate, and a video has been added to the database.

##### Ghavoran

- Fixed: The connections to fight the Golden Robot no longer require the X to not be released when doing the fight normally. This doesn't change what is logical, but makes it easier for the generator and resolver to release the X.

### Metroid Prime

- Fixed: A very precise situation that could lead to pickups not being sent properly.

#### Logic Database

##### Phazon Mines

- Fixed: Metroid Quarantine A: Getting the Missile Expansion via using the Spider Ball Track now requires Morph Ball.
- Fixed: Ore Processing: Getting from Door to Elevator Access A to Door to Storage Depot B via Power Bombs, Space Jump and L-Jumps now requires Morph Ball.

### Metroid Prime 2: Echoes

- Removed: Relative hints will no longer be placed.
- Changed: Legacy multiworld sessions where an Echoes hint points to a Cave Story item may have very slightly altered wording.
- Changed: A legacy relative hint pointing to a Nothing will now always refer to it by name.
- Changed: Keybearer hints may refer to pickups using different categories than before.
- Fixed: Seeds with individual Door Lock Randomizer enabled should see more door variety in the lategame.
- Fixed: When using the new experimental generator setting to consider possible unsafe resources, the Starter Preset can once again see Missile Launcher placed in the GFMC Compound crate.
- Fixed: Translators will no longer be hinted by hints of their own color.
- Fixed: Cannon Ball and the multiplayer pickups can no longer be selected as starting pickups, since they did not work in-game when doing so.
- Fixed: A very precise situation that could lead to pickups not being sent properly.

#### Logic Database

##### Agon Wastes

- Changed: Mining Plaza: Climbing the room with Screw Attack and no Space Jump bumped up to intermediate movement.
- Changed: Trial Grounds: Climbing the room with Screw Attack and no Space Jump bumped up to intermediate movement.

##### Temple Grounds

- Changed: Temple Assembly Site: Reaching the pickup location with Screw Attack and no Space Jump lowered to beginner movement.

### Metroid: Samus Returns

- Fixed: One Area 8 theme from not being included in music shuffle.
- Removed: Enabling the automatic item tracker is no longer a cosmetic option, as it is now forced to always be enabled.

#### Logic Database

#### Area 4 Central Caves

- Fixed: Starting in Spazer Beam Chamber now places Samus in the correct room.

#### Area 4 Crystal Mines

- Fixed: Renamed the room "Gamma Arena" to "Gamma+ Arena".
- Fixed: The Gamma+ Metroid being classified as a Gamma Metroid, thus having the wrong requirements.

#### Area 5 Tower Exterior

- Fixed: Starting in Screw Attack Chamber or Zeta Arena Access now places Samus in the correct room.

##### Area 5 Tower Interior

- Fixed: Grapple Shuffler - Coming back up from the pickup if it was reached via a Melee Clip.

## [8.9.0] - 2025-02-02

- Added: It is now possible to focus the game images in the "Games" tab via a Keyboard.
- Added: Experimental option under Generation -> Logic Settings that makes an early check if the game is unbeatable due to options such as starting location, transports etc.
- Changed: Wording on the Door Locks preset tab to be clearer.
- Changed: The main Randovania window now doesn't have an unnecessary border.
- Changed: The highlighted button in the cosmetic options is now `Accept` instead of `Reset to Defaults`.
- Changed: Node details in the Data Visualizer now have word wrap.

### AM2R

#### Logic Database

##### Main Caves

- Added: Mining Facility Alpha Nest Access now has a Spider Ball method of crossing the room from either side.
- Added: Mining Facility Gamma Nest Access now has a Spider Ball method of crossing the room from either side.

### Metroid Dread

- Added: There is now a preset option for each region that will remove all of its light sources when enabled, making the game very dark.

#### Logic Database

- Fixed: A typo in the event name Artaria - Prepare Speedboost in Map Station has been changed from Prepare Speeboost in Map Station.
- Changed: Various locations listed below are altered in ways that improve the quality of generation and resolution. What is and isn't in logic should remain unchanged.

##### Artaria

- Added: In White EMMI Introduction: Climb from  Door to Teleport to Dairon (Lower) to Door to Teleport to Dairon (Thermal) by grapple-jumping on the falling magnet platform.
- Added: It is now logical to blow up the Proto EMMI blob in Melee tutorial from the right, with Wave Beam, Diffusion beam or a Pseudo Wave Beam (Intermediate) using Morph Ball, Wide Beam and Charge Beam.
- Changed: The logic surrounding the Single Use Slide in EMMI Zone Dome now makes it so that the event nodes remain logically accessible after collecting the event.
- Changed: It is now logical to go back to the event node for blowing up the Proto EMMI Blob from the right.

##### Cataris

- Changed: It is now considered logical to go back into Kraid's area using the normal entrance after defeating Kraid, if all the blobs necessary to go around have been blown up.

##### Dairon

- Changed: The logic in the Freezer is changed so that traversing the right part of the room ignores the dangerousness of turning on the Freezer generator. Meanwhile, all connections in the left part of the room that can be used before turning on the generator now require Highly Dangerous Logic.

##### Ghavoran

- Changed: It is now logical to go back to the event node for flipping the Super Missile Rotatable from the tunnel under it.
- Changed: It is now logical to go back to the event node for lowering the Super Missile Spider Magnet from the tunnel under it.

### Metroid Prime 2: Echoes

- Changed: Double Damage is now classified as a Beam instead of a Suit.
- Fixed: Typo in the Differences tab.
- Added: FAQ entry for light beam transport requirements.

#### Logic Database

##### Agon Wastes

- Added: Mining Station B: Hypermode method to open the portal without Space Jump Boots or Morph Ball Bombs.

##### Torvus Bog

- Added: Torvus Grove: Two expert difficulty methods to cross the upper part of this room without Space Jump Boots.
- Added: Torvus Plaza: Using Boost Ball and standables to reach the pickup without Spider or Screw Attack.

##### Sanctuary Fortress

- Added: Worker's Path: Advanced bomb jumps to get to the cannon platforms NSJ.
- Added: Grand Abyss: Expert extended dashes and standables to cross from the Vault side to the Watch Station side.

##### Ing Hive

- Added: Hive Dynamo Works: Advanced/Expert NSJ Extended Dashes to go across the gap with the grapple point.
- Added: Hive Entrance: Expert inbounds method to get to the item without Light Suit.
- Changed: Temple Security Access: Crossing the room after the gates have been triggered with only Screw Attack no longer requires Screw Attack at Z-Axis.

### Metroid: Samus Returns

- **Major** - Added: Split beams and suits. When playing with non-progressive beams or suits, each individual upgrade provides a unique effect instead of providing the effects of all previous upgrades. For suits, protection against lava requires having both suits, whereas Gravity on its own just provides reduced damage and free movement.
- Changed: The hinted item after collecting the last required DNA is now dependent on the final boss. The Baby Metroid is hinted for Proteus Ridley, the Ice Beam for Metroid Queen and the Bomb for Diggernaut.
- Fixed: Prevented the block with a hidden item in Area 4 Central Caves - Transit Tunnel from being destroyed from another area, causing the item disappear.
- Fixed: Incorrect rotation of a progressive item if the previous stage of the progressive item was received without leaving the area.
- Fixed: Once you have collected all Metroid DNA, when traveling from Surface West to Surface East, a message will always appear asking if you want to fight Proteus Ridley or not. Canceling the message will load Surface East like normal. This is to prevent Surface East from being potentially inaccessible if the only entry point is from Surface West.
- Fixed: Issue where reloading an area would retain the disconnected status regardless if the disconnect message was displayed or not.

#### Logic Database

##### Area 4 Central Caverns

- Added: Transport to Area 3 and Crystal Mines: A beginner Spider Ball Clip to reach the elevator to Crystal Mines from the bottom Chozo Seal with Space Jump.

##### Area 5 Tower Exterior

- Added: Tower Exterior Spider Ball Clip added to traverse from Next to Teleporter to Pickup (Super Missile Tank Bottom).

## [8.8.0] - 2025-01-02

- Added: Experimental preset option to place all majors or pickups logically. This makes sure pickups that are not required can be collected.
- Fixed: The map tracker no longer opens if the starting location prompt was cancelled.

### Metroid Prime

- Changed: The refill pickups don't show the irrelevant explanation about how much underlying ammo will be provided.

#### Logic Database

##### Tallon Overworld

- Fixed: Artifact Temple - Using the Artifact Temple Transport now expects Ridley to be defeated first.

### Metroid Prime 2: Echoes

- Fixed: Error when splitting or unsplitting Beam Ammo Expansions when there are a total 0 Beam Ammo expansions.

### Metroid: Samus Returns

#### Logic Database

##### Area 2 Dam Exterior

- Added: Spike Ravine - Collecting the pickup from below with High Jump Boots, Super Jump (Expert), and Unmorph Extend (Advanced).

##### Area 5 Tower Exterior

- Fixed: Starting in Screw Attack Chamber now places Samus in the correct room.

## [8.7.1] - 2024-12-05

### Cave Story

- Fixed: Curly's item in Plantation is now always sent in multiworld
- Changed: Loading a save in Jail no. 1 will now remove the block if the chest has been opened
- Changed: The helper block in Grasstown to return from east to west has been lowered by one block to make the jump easier
- Fixed: The helper block in Grasstown always spawns when it is supposed to
- Fixed: Freeware no longer crashes when alt-tabbing in fullscreen mode
- Fixed: Teleporter icons in Arthur's House now always appear in the correct order
- Fixed: Music randomization in Outer Wall now works regardless of which way you entered the room
- Added: Ikuyo and kl3cks7r have been added to the ingame credits

## [8.7.0] - 2024-12-02

- Added: When exporting a game fails, for certain cases Randovania will now verify your input files for bad files. This is supported by Metroid Prime and Metroid Prime 2: Echoes.
- Added: Drag and dropping a preset file into the main window now imports it.
- Added: Options to alert the user via flashing the taskbar/playing a sound when generation completes in the Preferences menu.
- Added: Show confirmation dialog when deleting a world in Multiworld.
- Added: Show confirmation dialog when closing the main window or multiplayer session window while generation is in progress.
- Fixed: When editing the preset description after another change in a preset, the cursor position is now retained.
- Fixed: Closing the multiplayer session window while generation is in progress will now abort the generation.

### Door Lock Randomizer

- Added: Experimental option that changes Door Lock Rando so that when determining which types a door can be randomized into, the algorithm searches for either side of the door using the resolver. This means some doors are more likely to have locks on them. Generation will also be faster.

### AM2R

- Changed: DNA hints are now sorted. If the DNA is for your own world, it is sorted based on the region, otherwise alphabetically based on the World name.

### Metroid Dread

#### Logic Database

##### Burenia

- Added: In Main Hub Tower Bottom: Get from Water Space Jump Platform to Alcove Across Grapple Block with just Gravity Suit and Movement (Beginner).
- Added: In Main Hub Tower Bottom: Get from Alcove Across Grapple Block to Door to Energy Recharge South with Gravity Suit, Morph Ball and Single-wall Wall Jump (Intermediate).

##### Dairon

- Changed: In Early Grapple Room: The second Slide Jump has been upgraded from Beginner to Advanced.
- Changed: In Early Grapple Room: Using Cross Bomb to cross the right gap is now under Movement (Beginner).
- Changed: In Early Grapple Room: It is now logical to get from the Door to Transport to Artaria to Door to Early Grapple Access by using just Movement (Beginner) to jump off the slope and into the tunnel, then jump into the tunnel at the end.

##### Ferenia

- Added: Wall Jump (Beginner) to get from Cold Room (Storm Missile Gate) to Wave Beam Tutorial.
- Changed: Opening the Storm Missile Gate in Cold Room now requires Screw Attack.
- Changed: Getting back to the door to Energy Recharge Station after opening the Storm missile Gate now accounts for needing two units of Power Bomb ammo.

### Metroid Prime

- Added: A feature that removes the Boost Ball bars obstacle in Tallon Overworld's Great Tree Hall, allowing free movement between the lower and upper levels of the room.
- Changed: Damage Reduction for Starter Preset and Moderate Challenge is now set to Additive.
- Changed: Missile Blast Shields have received some Quality of Life changes: they now automatically open the door when broken, even from behind, as well as being two-way if the opposite side was a normal door.
- Fixed: Setting Screen Brightness in the cosmetic settings mismatching with what appears in-game.

#### Logic Database

- Changed: The Varia-only heat reduction is now done via a miscellaneous resource rather than being patched at runtime.
- Changed: Going through Morph Ball Doors doesn't require the ability to shoot a beam anymore.

##### Tallon Overworld

- Added: Reverse Frigate now requires Knowledge (Beginner) in every room where the door usually requires activating Thermal Conduits from the other side.

### Metroid Prime 2: Echoes

- Removed: The "Fewest Changes" preset was removed.

#### Logic Database

- Fixed: All Seeker Doors without Seekers tricks have been moved into the dock override section thus allowing the corresponding doors to get shuffled in door type rando. To find the requirements of a seeker skip, look in the description of the corresponding dock node in the data visualiser.

### Metroid: Samus Returns

- Fixed: When Arachnus is configured to be the final boss, logic now requires collecting all DNA.

## [8.6.1] - 2024-11-03

- Fixed: Exporting Metroid Prime 2: Echoes games when the "Coin Chest" model is used now works.

## [8.6.0] - 2024-11-01

- Changed: The "Customize Preset" window has been given a visual overhaul.
- Changed: Filtering in the Generation Order tab is now case-insensitive.
- Changed: The Area View of the Data Visualizer now always has a dark gray background to help with readability.
- Changed: The progress bar in the Main Window and Game Details window is now in a status bar and only displayed when relevant.
- Fixed: When an error during exporting occurs, the progress bar will now reset.

### Resolver

- Fixed: Some seeds being considered impossible when finding a progressive item in an area where a later item in the progressive chain is required to leave.

### AM2R

- Changed: Adjusted the spacing of the Hints and Goal entries to be more consistent with other entries.
- Fixed: An error appearing when going to the Pipe rando preset page with the Depths pipes disabled.

#### Logic Database

- Fixed: The Hideout<->Bubble lair Depths pipes being on the wrong layer.

##### Golden Temple

- Fixed: Guardian Arena: IBJing up to Guardian Storage now requires Morph Ball.

##### Hydro Station

- Fixed: Breeding Grounds Entrance: Using Mid Air Morph to get to the upper part now requires Morph Ball.

##### Industrial Complex

- Fixed: Senjoo Settlement: Using Morph Glides to go from the Gamma Nest to the exterior now requires Morph Ball.

##### The Tower

- Fixed: Tower Exterior South East: Getting to the upper Gamma Nest ledge with Shinesparking and Morph Ball now requires a Beginner Morph Glide instead of an Intermediate Mid Air Morph and also requires Morph Ball.
- Fixed: Tower Exterior North East: Getting to the Plasma Beam Chamber Access door from below with Morph is now correctly classified as a Morph Glide instead of a Mid Air Morph and also requires Morph Ball.
- Fixed: Tower Exterior North East: Getting to the Save Station from the Zeta tunnel with Morph is now correctly classified as a Morph Glide instead of a Mid Air Morph and also requires Morph Ball.
- Fixed: Exterior Zeta Nest East Access: IBJing to the ceiling to get across from the Zeta Nest to the Exterior requires Infinite Bomb Propulsion.

##### Distribution Center

- Fixed: Distribution Center Exterior East: Climbing the room with High Jump and Morph Gliding now requires Morph Ball.
- Fixed: Distribution Facility Tower East: Morph Gliding over the little gap at the top now requires Morph Ball.
- Fixed: Distribution Facility Tower East: Walljumping and Morph Gliding from the bottom pipe to the middle pipe now requires Morph Ball.
- Fixed: Ice Beam Chamber Access: Mid Air Morphing into the pipe now requires Morph Ball.

##### The Depths

- Fixed: Bubble Lair Shinespark Cave: Climbing the upper part of the room with Walljumps and Morph Glides now requires Morph Ball.

##### Genetics Laboratory

- Fixed: Laboratory Entrance: Climbing the room with Walljumps and Morph Glides now requires Morph Ball.
- Fixed: Laboratory Spiked Hall: Morph Gliding across the room now requires Morph Ball.

### Cave Story

- Changed: The Objective preset entry doesn't enforce a minimum size anymore.
- Changed: Adjust spacing on the HP preset entry.

### Metroid Dread

- Fixed: Common case where an invalid input RomFS was considered valid.

### Metroid Dread

#### Logic Database

##### Ferenia

- Changed: The trick to pull the Grapple Block in Energy Recharge Station (Gate) using only Power Bombs to break the Bomb Blocks has been upgraded to Movement (Intermediate).
- Changed: The trick to pull the Grapple Block in Energy Recharge Station (Gate) using only Normal Bombs to break the Bomb Blocks has been upgraded to Movement (Advanced).

### Metroid Prime
- Added: The Data Visualizer now shows an Area View.
- Changed: Artifact, Phazon Suit, and Missile Expansion generation weights adjusted resulting in more even item-location probability distribution.

#### Logic Database

- Added: 3 Videos added to the logic database.

##### Chozo Ruins

- Added: In Furnace: Add comments that the standable climb up the spider track does not work on PAL.
- Added: In Furnace: Add Bomb Space Jump method for climbing the spider track on the West Furnace side.

##### Impact Crater

- Added: In Metroid Prime Lair: Require Combat Visor for Essence fight unless Invisible Objects is set to Advanced.

##### Tallon Overworld

- Added: In Tallon Canyon: Climb to the top of the half-pipe via one of the following: Intermediate Standable, Beginner BSJ, Intermediate Dash, or Intermediate Slope Jump.
- Added: In Tallon Canyon: Beginner Knowledge to break blocks with Power Bombs.
- Added: In Tallon Canyon: Advanced Wall Boost to climb the room from Gully.
- Added: In Gully: Beginner Standables to climb the room.

### Metroid Prime 2: Echoes

- Added: Colorblind-friendly textures for Main Gyro Chamber.
- Changed: Updated tournament winners scan text for Echoes 2024.

### Metroid: Samus Returns

- Added: Multiworld and item tracker support for console.
- Fixed: Rare case of the connector not being able to reconnect until Randovania is restarted.
- Fixed: Speed Booster offworld not displaying correctly for Metroid Dread.
- Fixed: Map tracker could not be opened if the final boss is Ridley.
- Changed: The preset entry for Aeion and Energy are now combined into one.
- Changed: The preset entries for the Goal and Hints don't enforce a minimum size anymore.
- Changed: Adjust spacing on the Elevator preset entry.
- Changed: Instead of a path to the RomFS, you now need to provide a decrypted 3ds, cia, cxi or app rom file.
- Removed: Requirement to provide the ExHeader for multiworld.
- Removed: Selection of PAL or NTSC region. This is automatically determined by the provided rom file.

## [8.5.0] - 2024-10-01

- Fixed: Improved server performance when importing/generating games with a huge number of worlds.

### AM2R

- Added: 1 more joke hint
- Fixed: A joke hint showing as two joke hints.

### Metroid Dread

#### Logic Database

##### Artaria

- Added: Various individual means of using Speed Booster to climb EMMI Zone Spinner from the Tunnel to White EMMI Area, using Speed Booster Conservation, and a choice between Normal Bombs, Cross Bombs and Spin Boost.
- Fixed: Logic now accounts for the need to escape through the doors after pulling open the EMMI Zone Spinner with Grapple Beam.
- Removed: Using Speed Booster to climb the EMMI Zone Spinner Room from the Door to White EMMI Arena (Power).

##### Ghavoran

- Added: In Super Missile Room: Intermediate Single-wall Wall Jump to reach Tunnel to Super Missile Room Access.

### Metroid: Samus Returns

- Added: Option to change the final boss to be Arachnus, Diggernaut, Metroid Queen, or Proteus Ridley (default).
- Changed: The DNA counter on the HUD now counts down to 0 from the amount DNA that is required to access the final boss instead of counting up to 39.
- Changed: The automatic item tracker now shows the collected DNA out of the required DNA.

## [8.4.0] - 2024-09-04

- Changed: When replacing a preset in a multiworld session, the user playing the world will now be unmarked from being ready.
- Fixed: The "Last Activity" text on the Multiplayer Session window is not aligned properly.

### AM2R

- Changed: The preset settings have been reordered to be more sensible.
- Changed: Flipping the game horizontally/vertically is not an unsupported option anymore.
- Fixed: Damage Reduction now functions correctly when more than 1 copy of a suit or more than 2 progressive suits are shuffled in the pool.
- Fixed: The seed hash on the ending screen will not clip anymore

### Cave Story

- Fixed: The explanation text in the objective tab no longer refers to a 100% objective that does not exist.

### Metroid Dread

- Added: Freesink can be enabled in a preset's Game Modifications -> Other tab. A more detailed description of this change can be found in the description. This option is **not** accounted for in logic.

#### Logic Database

##### Artaria

- Changed: The door that is locked by both Super Missile and Charge Beam is now using lock overrides. This ensures that the requirements of these locks are both respected by logic when randomizing Doors and this door is unchanged.

##### Cataris

- Added: Pseudo Wave Beam (Intermediate) to break the Blob above Blue Teleportal with Diffusion Beam.
- Added: Breaking the Blob above Blue Teleportal from the bottom of the lava, Knowledge (Beginner)
- Fixed: The Power Bomb requirement to reach the Blue Teleportal from above was circumvented when breaking the Blob from the left side of the wall.

##### Ferenia

- Removed: Getting the Missile Tank Pickup in Space Jump Room using Normal Bombs and Speed Booster.

### Metroid Prime

- Fixed: Underwater screen effect persisting after traversing backwards through Biotech Research Area 1
- Fixed: [JP/PAL] Reverse Lower Mines setting impassible at Metroid Quarantine B
- Fixed: [Experimental] Item Position Rando fixes: Scan visibility through walls and Artifact Temple/Burn Dome positions
- Changed: Cosmetic improvements to Impact Crater's dead bosses 2nd pass layer

### Metroid: Samus Returns

- Added: Changing the volume of the music and background ambience is now possible via cosmetic options.
- Added: Option to have more Metroid DNA placed than required.
- Changed: Area 6 - The Door to Chozo Seal West Intersection Terminal from Crumbling Stairwell is excluded from Door Lock Rando.
- Changed: The Gullugg next to the DNA Chozo Seal in Area 6 - Crumbling Stairwell has been removed.
- Fixed: The spawn point in Area 1 - Spider Ball chamber not working correctly.

#### Area 3 Metroid Caverns

- Fixed: The Grapple block between Letum Shrine and Gravitt Garden can now be removed from both sides.

## [8.3.0] - 2024-08-02

- Changed: Reduced some visual noise in the main window and customize preset window.
- Changed: Don't show unnecessary lines on Door Lock and Teleporter rando customization tabs.
- Changed: Clarified the description for the "Two way, between regions" transporter mode.
- Fixed: In multiworld sessions, creating a new world with a preset with unsupported features is now properly rejected.
- Fixed: The "Users and Worlds" tab on the Multiworld Session window is now easier to select.

### AM2R

- Added: 10 more joke hints have been added.
- Added: Progressive pickups can now be configured to be placed vanilla.
- Added: The first log entry in the game now displays a history of the collected items.
- Added: Multiworld generation now warns when chaos settings are enabled.
- Added: Cosmetic option to randomly color shift tilesets or backgrounds.
- Added: Configurable Damage Reduction for suits.
- Added: The seed hash will be displayed on the clear screen as well.
- Added: Options for flipping the gameplay vertically and horizontally.
- Added: The following offworld sprites have been added: Charge Beam, Energy Tank and Missile Expansion for Prime 1, Missile Launcher for Samus Returns.
- Changed: The offworld sprite for Prime 1 Bombs has been changed to better fit with the existing artstyle.
- Changed: When "Skip Gameplay cutscenes" is on, the Tower activation cutscene will also be skipped.
- Changed: On the Starter Preset, Screw Attack's priority has been changed to be `Low`.
- Changed: The Septogg in Breeding Grounds 3 South Gamma will now spawn instantly after defeating the Gamma.
- Changed: A warning will be shown when having Queen Metroid-Locked Doors as a target in Multiworlds.
- Changed: In a generated game, every joke hint will now be unique.
- Changed: When the DNA hint setting is set to `No hints`, joke hints will now also be shown, instead of the same generic text.
- Fixed: The Tower - Dark Maze now has the correct light level.
- Fixed: Industrial Complex - Breeding Grounds Fly Stadium Access now has the correct light level.
- Fixed: Exporting a game after a Music Rando game now properly deletes all randomized songs.
- Fixed: The Baby now requires all DNA in order to be collected again.
- Fixed: When using Door Lock rando, doors in boss rooms will not close instantly when stepping into the room, but instead stay open until the proper event starts.
- Fixed: Doors in boss rooms will not lock again when reentering the boss room after the boss was defeated.
- Fixed: In Door Lock Rando, when doors unlock in Genetic Laboratory rooms, they will now properly switch to ammo doors rather than switching to blue doors.
- Fixed: The softlock prevention in Super Missile Chamber now doesn't have a shot block overlapping with a crumble block.
- Fixed: In Door Lock Rando, if another Water Turbine has been destroyed, it will now not cause the original Water Turbine in Hydro Station to get destroyed.

#### Logic Database

##### The Tower

- Added: Ext. Zeta Nest East Access now has an IBJ (intermediate) + Knowledge (Beginner) + Spider method of crossing the room from the right.
- Added: Gamma Nest West Access now has an IBJ (intermediate) + Knowledge (Beginner) + Spider method of crossing the room from center to right.
- Fixed: Ext. Zeta Nest East Access now has corrected Morph Ball requirements and trick types.
- Fixed: Ext. Zeta Nest West Access now has corrected Morph Ball requirements and trick types.
- Fixed: Ext. Gamma Nest NE Access now has corrected Morph Ball requirements and trick types.
- Fixed: Ext. Zeta Nest West Access now has corrected Morph Ball requirements and trick types.

### Metroid Dread

- Fixed: The option to hide scans with Nothing data now behaves as expected.
- Fixed: Seeds with more than 3 starting Energy Parts can be exported and played.
- Fixed: The "start the game with the X released" option now also mentions Experiment Z-57.

#### Logic Database

##### Burenia

- Added: Use Pseudo Wave Beam (Intermediate) with Diffusion Beam to break the Early Gravity Blob through the wall.
- Fixed: The Early Gravity Speed Booster puzzle now correctly requires Speed Booster Conservation set to Beginner.
- Removed: Using Water Bomb Jumps to reach the Blob Alcove in Gravity Suit Tower.

##### Cataris

- Changed: The fight with Experiment Z-57 now requires more resources
  - Charge Beam changes
    - Using just Charge Beam has been upgraded to Combat (Intermediate)
    - Using Charge Beam with beams dealing at least 75 damage satisfies Combat (Beginner)
    - Using Charge Beams with beams dealing at least 120 damage is in logic with no tricks.
  - Health changes
    - When dodging the later attack without Flash Shift or a Spin Jump, 250 Energy is required
    - The fan phase requires a Spin Jump or Combat (Intermediate) with 300 Energy.

### Metroid Prime

- Changed: Updated tournament winners scan text
- Fixed: Crash in Central Dynamo/Quarantine Access A due to the memory from extra blast shields
- Fixed: Crash in Deck Beta Security Hall due to the memory from extra blast shields and auto-loads
- Fixed: Non-NTSC 0-00 Ruined Courtyard thermal conduit patch exploit where Super Missiles could be skipped
- Fixed: Upper Research Core door forcefield having the wrong color/vulnerability when a custom blast shield is placed
- Fixed: Upper Research Core door opening if a custom blast shield is destroyed while the door is unpowered
- Fixed: Export error when using (deprecated) Major cutscene skips
- Fixed: Shorelines lighthouse cutscene skip not working if the player had visited the save station
- Fixed: Missing black bars in the Elite Research bottom platform activation cutscene
- Fixed: Black bars sometimes disappearing prematurely in the Chozo Ice Temple cutscene
- Fixed: Missing screen fade-in from Arrival cutscenes in Transport to Chozo Ruins East and Transport to Tallon Overworld South when skipped
- Fixed: Ghost music in Furnace not playing when coming from Energy Core

#### Logic Database

- Fixed: When elevators are shuffled one-way (cycles/replacement/anywhere), and an elevator leads into the Ship on uncrashed Frigate Orpheon, coming back now properly needs Parasite Queen defeated.

##### Chozo Ruins

- Added: Ruined Shrine NSJ climb now has both NTSC and non-NTSC versions documented.

##### Phazon Mines

- Fixed: Added back the item requirements to Mines Security Station Barrier after they were accidentally removed.

### Metroid Prime 2: Echoes

- Added: FAQ for Sanctuary Entrance Kinetic Orb Cannon.

#### Logic Database

##### Temple Grounds

- Added: Great Wind Chamber terminal fall to the morph cannon now has standable terrain (beginner) and is documented.

##### Torvus Bog

- Fixed: Transit Tunnel East: Getting from Door to Training Chamber to Door to Catacombs without Gravity Boost now requires Morph Ball.

### Metroid: Samus Returns

- Added: Cosmetic option to shuffle music either by song type or full shuffle.
- Added: More starting locations have been added for all areas.
- Added: Progressive pickups can now be configured to be placed vanilla.
- Added: New generic offworld items for Missiles, Beams, and Suits in multiworld.
- Added: A unique icon for major items on the map.
- Changed: Room Names on the HUD are now enabled by default.
- Changed: Power Bomb drop rates have been bumped to 20% from 10-15% for nearly all enemies.
- Changed: The music in Surface West now plays the Surface East - Landing Site theme if you do not have the Baby and all DNA collected.
- Changed: The Aeion orbs after collecting major upgrades has been restored.
- Changed: Beams have been rebalanced against Diggernaut.
- Fixed: The hidden area in Area 7 - Spider Boost Tunnel South not being removed fully.
- Fixed: Negative Metroid count if defeating the Larva Metroids in reverse.
- Fixed: Visual bug where Samus would display incorrectly after reloading to checkpoint from a boss fight.
- Fixed: The pickup from Arachnus no longer faces the screen when it spawns.

#### Logic Database

##### Area 1

- Added: Destroyed Armory - Reach the pickup by doing a Damage Boost (Advanced) off the Gullugg, along with Precise Aiming (Beginner), Single-Wall Wall Jump (Intermediate), and Unmorph Extend (Advanced).
- Added: Temple Exterior
    - Video for the Melee Clip to access Exterior Alpha Arena from the tunnel.
    - Methods to climb the right side of the room to the door and to the top:
        - High Jump Boots, Damage Boost (Advanced), Super Jump (Hypermode).
        - High Jump Boots, Super Jump (Expert), Unmorph Extend (Advanced).
        - Single-Wall Wall Jump/Wall Jump (Intermediate) and either High Jump Boots, Ice Beam (Intermediate), or Damage Boosts (Advanced).
- Fixed: Inner Temple West Hall - Reaching Door to Inner Temple Save Station properly requires Morph Ball on the Unmorph Extend paths.

##### Area 4 Central Caves

- Added: Amethyst Altars - Reach the pickup with Spider Ball, Single-Wall Wall Jumps (Expert), and Movement (Advanced).

##### Area 5 Tower Exterior

- Added: Tower Exterior
    - Reach the door to Zeta Arena Access with High Jump Boots, Single-Wall Wall Jumps (Beginner) and either Super Jump (Intermediate) or Unmorph Extend (Intermediate).
    - Reach the center top of the tower with High Jump Boots, Single-Wall Wall Jump (Intermediate), Super Jump (Advanced), Unmorph Extend (Advanced), and Movement (Advanced).
    - Reach the top ledge to Gamma+ Arena Access with High Jump Boots and Ice Beam, and either Charge Beam (Intermediate), Phase Drift (Advanced), or nothing extra (Expert).

##### Area 7

- Added: Omega Arena South Access
    - Reach the pickup with Bombs and a Bomb Launch (Diagonal Bomb Jump (Advanced)).
    - Reach the door to Omega Arena South by freezing the Gullugg and using High Jump Boots or Super Jump (Advanced).

## [8.2.1] - 2024-07-05

### AM2R

- Fixed: The Tower is now properly unlit when it hasn't been activated, and lit when it has been activated.

### Metroid Dread

- Fixed: Added missing dependency for Storm Missile Doors, which could crash the game when visiting a region where there was no other door that used the Super Missile Door as a base.

### Metroid: Samus Returns

- Changed: The hidden area obstruction before Diggernaut in Area 6 has been removed.
- Fixed: Hidden area obstructions not being properly removed.
- Fixed: An issue where items collected in Surface West weren't being sent in Multiworld.

## [8.2.0] - 2024-07-03

- Added: When generating for a multiworld, certain error messages now mention the names of relevant worlds.
- Added: When generating for a multiworld, all mentions of a world now use the world's name.
- Added: "Export all presets" option under multiworld session Advanced Options.
- Added: Credits spoiler log now mention if one of the items was randomly placed as a starting item.
- Added: Warn when generating a game with Door Lock Randomizer in Types Mode and Permanently Locked doors are set as a valid option.
- Added: Rdvgame files now contain a checksum, in order to detect if invalid files were user-modified.
- Added: Metroid Samus Returns racetime.gg rooms are now viewable in the racetime.gg browser.
- Changed: Significantly improved the performance of uploading a game to multiworld session, as well as downloading the spoiler.
- Changed: The Receiver/Provider world selector in the History tab is now sorted.
- Changed: The dropdown to select a connector is now sorted alphabetically.
- Fixed: When opening the window to select a preset for Multiworld sessions, it will not show placeholder text anymore.

### AM2R

- Added: Chaos Options to randomly make a room dark, submerged in water or submerged in lava.
- Added: 10 Videos added to the logic database.
- Fixed: Dread's Wide Beam will now show as a Wide Beam sprite instead of a Spazer Beam sprite.
- Fixed: A crash when in Door Lock Rando, a Research Site Hatch was shuffled to become a Research Site Hatch.

#### Logic Database

##### Distribution Center

- Added: Facility Storage Spiked Path: It is now possible to cross the rooms with Wall Jumps and Intermediate Zips.
- Fixed: Pipe Hub Access: Solving the EMP Puzzle is not possible to do with Power Bombs anymore.
- Fixed: Zipping across in Serris Arena now requires Morph Ball.

##### Hydro Station

- Changed: Breeding Grounds Entrance: The Walljump that's used to get to Breeding Grounds Save Station with a Damage Boost is now Intermediate instead of Expert.

##### Industrial Complex

- Fixed: Spiky Shaft: It is now not trivial anymore to go between the top left door and the top right door.

##### The Depths

- Added: Bubble Lair Shinespark Cave: Expert Walljump and Intermediate Morph Glide option to climb the room as well as a video demonstration.
- Changed: Hideout Omega Nest: Getting past the Omega is now Movement Intermediate with Space Jump, and Movement Advanced with Spider Ball.

### Metroid Dread

- Added: Progressive pickups can now be configured to be placed vanilla.
- Changed: The water in Early Cloak Room in Artaria will disappear after the blob is broken, instead of flooding the lower section with the tunnel.
- Changed: Water will no longer appear in First Tutorial after using the water device in EMMI Zone Hub in Artaria.
- Changed: Prime 1's Missile Launcher now shows up as a Missile Tank.
- Fixed: Entering Intro Room in Artaria will no longer cause long loads or crash the game.
- Fixed: The Navigation Station in Itorash now has a map icon.
- Fixed: The Thermal Gate blocking the Morph Launcher to Experiment Z-57 now has a map icon.
- Fixed: The transport in Ghavoran - Flipper now shows the destination on the minimap icon.

#### Logic Database

##### Cataris

- Fixed: Moving Magnet Walls (Tall) now uses the correct lava button event for the magnet surfaces.

##### Hanubia

- Changed: The Door to Orange EMMI Introduction is excluded from Door Lock Rando.

### Metroid Prime

- Fixed: Typo on the Quality of Life preset tab.
- Changed: Open Map can be used with Elevator Randomization (Unvisited rooms do not reveal their name. Unvisited Elevators do not reveal their destination.)

#### Logic Database

##### Chozo Ruins

- Fixed: Removed redundant connection to Hive Totem.

##### Tallon Overworld

- Fixed: Overgrown Cavern now has the correct node marked as player spawn.

### Metroid Prime 2: Echoes

- Added: Progressive pickups can now be configured to be placed vanilla.

### Metroid: Samus Returns

- **Major** - Added: Multiworld and automatic item tracker support for Citra.
- Added: New door types: `Access Open` and `Lightning Armor`. Access Open adds new doors to most 3-Tile high open transitions, which can then be shuffled. Lightning Armor doors can be opened with a Melee while having Lightning Armor enabled.
- Added: Option to configure if heated rooms or lava deals constant instead of scaled damage.
- Added: If you don't have the Baby Metroid, a configurable hint is now displayed in the textbox after collecting all DNA.
- Changed: The popup when collecting an item has been removed, and has been replaced with a message that does not interrupt gameplay.
- Changed: Item icons on the map will now show the icon of the pickup instead of the open circles. Powerups and Nothings currently share the same icon. Hidden Pickups will still show up as open circles.
- Changed: When collecting a Reserve Tank, the HUD will now properly update instead of disabling the bottom screen.
- Changed: Some "hidden area" obstructions have been removed in the following areas to improve visibility in certain sections: Area 1, Area 3 Factory Exterior, Area 4 Central Caves, Area 7.
- Changed: Area 1 - Inner Temple East Hall: The top crumble block no longer respawns to help prevent a possible softlock in Door Lock Rando.
- Changed: Area 4 Crystal Mines: The upper door in Mines Entrance can now be shuffled in Door Lock Rando.
- Changed: The description for the `Missile Reserve Tank` is now more explicit about when it can be used.
- Fixed: When exporting a new seed, any leftover data from previous seeds will be deleted.
- Fixed: If progressives are enabled, the models for Wave Beam and High Jump Boots now face right to be more recognizable.
- Fixed: Beam Doors are no longer mismatched with the door they are attached to, which would prevent certain doors from being opened.
- Fixed: Crash when defeating the Larva Metroids in reverse.
- Fixed: Typos in `Patches` tab regarding area names.

#### Logic Database

##### Area 5 Tower Exterior

- Fixed: Picking up `Missile Tank (Top)` from the top of the room now requires Bombs.

## [8.1.1] - 2024-06-08

### Metroid Prime

- Fixed: Arboretum - Gate not staying open on room reload if the gate cutscene was skipped
- Fixed: Sunchamber - Artifact unveil cutscene black bars not going away

## [8.1.0] - 2024-06-04

- Changed: In Item Pool tab, improved the presentation for configuring ammo.
- Changed: Error messages have been made more detailed if Randovania is unable to connect to Dolphin.
- Fixed: Events followed by pickups are now better weighted during generation.
- Fixed: During generation, the starting health is now properly accounted for when deciding how many Energy Tanks (and similar) are needed for a requirement.
- Fixed: Text in the Customize Preset window's Randomizer Logic > Generation tab is now game-neutral.
- Fixed: Items placed before standard generation now respect vanilla item placement settings to not assign two items to one location.
- Fixed: The Spoiler Playthrough tab is now hidden when creating a game with minimal logic, as it's not a reliable source on determining whether a seed is beatable.
- Fixed: Locked/Disabled Doors will, in addition to checking if you can reach the backside of the door, also check if you can leave from there.
- Fixed: Games that support randomisation of any type of transport with the "Two-way, between regions" mode now ensure that all regions are reachable.

### AM2R

- **Major** - Added: Transport Pipe randomizer. If enabled, it will change where Transport Pipes lead to.
- **Major** - Added: Long Beam, Walljump Boots and Infinite Bomb Propulsion have been added as items.
- Added: It is now possible to have a seperate shuffled amount and required amount of DNA.
- Added: Exposed Metroid Queen-Locked doors for Door Lock Rando.
- Added: Exposed Open Transitions for Door Lock Rando. Shuffling these in, will place Doors on all 4-Tile high transitions.
- Added: All Bosses now drop Power Bombs.
- Added: The following sprites have been added: Spider Ball for Prime 1, Missile Launcher, Speed Booster Upgrades and Super Missile Launcher for Dread.
- Changed: The following sprites were changed in order to fit more with AM2R's art style: Ice Missiles and Storm Missiles for Dread, Annihilator Beam, Dark Suit, Dark Visor, Echo Visor, Light Suit and Progressive Suit for Echoes, Gravity Suit, Phazon Suit and Varia Suit for Prime 1.
- Changed: The hints are now in color.
- Changed: The sprites for the EMP doors have been changed to be more distinct.
- Changed: When Doors are shuffled over Research Site Hatches, they are now not obscured by the rock background.
- Changed: The Starter Preset now has `Unlock Genetics Laboratory Doors` enabled.
- Changed: The Starter Preset now has Progressive Jumps and Progressive Suits enabled.
- Fixed: When Research Site Hatches are shuffled to Ammo doors (Missile, Super Missile, Power Bomb), they will now get unlocked automatically when going through them.

#### Logic Database

##### Distribution Center

- Changed: Dual Gammas: Fighting them without Gravity Suit now requires intermediate combat instead of beginner.
- Changed: Dual Gammas: Fighting them with Charge Beam now requires you to be able to climb the platforms in the room.
- Fixed: Gravity Area Trapdoor: Shinesparking up is now impossible on Door Lock Rando.
- Fixed: Gravity Area Shaft: Shinesparking up is now impossible on Door Lock Rando and also properly accounts for Missiles.

##### Genetics Laboratory

- Added: Waterfalls Exterior: Hypermode option of climbing the room with Walljumps and Morph Glides.
- Fixed: Hatchling Room Underside: Shinesparking up is now impossible on Door Lock Rando.

##### Industrial Complex

- Changed: Upper Factory Gamma Nest: Leaving to the top with Spider Ball or IBJ now requires the Gamma to be dead first.
- Changed: Upper Factory Gamma Nest: Leaving to the top with only Walljump is now an Expert Walljump instead of Advanced.
- Changed: Upper Factory Gamma Nest: Leaving to the top with Walljumps and the Septoggs is now an Intermediate Walljump instead of Beginner.
- Changed: Fighting Torizo without any Beam Upgrades is now Advanced Combat.

##### GFS Thoth

- Changed: Fighting Genesis without any Beam Upgrades is now Expert Combat.

##### Golden Temple

- Added: Golden Temple Exterior: A video for the Walljump to Exterior Alpha Nest.

##### The Tower

- Changed: Tower Exterior South East: Shinesparking up to the cliff near the Gamma Nest has been changed from a beginner shinespark to an intermediate one.

### Cave Story

- Added: 60fps can be enabled for Freeware by setting the appropriate value in the `settings.ini` file next to the executable after an export.
- Changed: When playing a Multiworld, Windows will not show a Firewall prompt anymore to allow the game.
- Fixed: Cave Story Tweaked now runs on the Steam Deck.

### Discord Bot

- Changed: The website command now points to `https://randovania.org` rather than `https://randovania.github.io`.

### Metroid Dread

- Changed: The Morph Launcher leading to Experiment Z-57 will no longer cause Thermal Doors to temporarily be closed.
- Changed: The exporting dialog now links to a guide that explains how to dump the RomFS.
- Changed: In the preset energy tab, the explanation of environmental damage being non-logical is now less misleading.
- Changed: When transports are randomized, the room names will now always be displayed on the HUD for rooms containing transports, regardless of cosmetic settings.
- Fixed: Typo on the exporting dialog.
- Removed: The `Ryujinx (Legacy)` option for exporting has been removed. The `Ryujinx` option should be used instead.

#### Logic database

- Added: New trick: Climb Sloped Surfaces.

#### Artaria

- Added: Wall Jump (Beginner) is now an option for reaching the bottom part of the slope in EMMI Zone Spinner.
- Added: In Waterfall: Getting from Tower Middle to Door to Behind Waterfall with Phantom Cloak and Climb Sloped Surfaces (Advanced).
- Changed: Climbing the slope in EMMI Zone Spinner with Spin Boost has been reclassified from Movement to Climb Sloped Surfaces.
- Changed: Using Speed Booster to climb the slope in EMMI Zone Spinner has been reclassified to Speed Booster Conservation.
- Changed: In Waterfall: Getting from Tower Middle to Door to Behind Waterfall with no items has been reclassified from Movement (Advanced) to Climb Sloped Surfaces (Expert).
- Changed: In Waterfall: Getting from Right of Rotatable to Tower Middle  with Spin Boost now requires Climb Sloped Surfaces (Beginner).

#### Burenia

- Changed: Using Flash Shift to get the Missile Tank Pickup in Main Hub Tower Top now requires tricks, either Movement (Beginner) with 3 Flash charges, Climb Sloped Surfaces (Intermediate) with 2 Flash chargers, or Wall Jump (Beginner) and Climb Sloped Surfaces (Beginner) with 1 Flash Charge.

##### Dairon

- Added: Door Types for the two Dairon Power Events for future-proofing (not the Missile or Wide doors) and updated the relevant connections.
- Added: Using Stand on Frozen Enemies trick to get the item in Big Hub, using either Flash Shift or Spin Boost.

##### Ferenia

- Added: Climb Sloped Surfaces (Intermediate) with Flash Shift to reach the pickup in Pitfall Puzzle Room, with 2 Flash Charges.
- Added: Climb Sloped Surfaces (Beginner) with Flash Shift to climb the slope at the bottom of Speedboost Slopes Maze, with 1 Flach Charge.

##### Ghavoran

- Changed: Climbing to the pickup at the top of Spin Boost Tower using Flash Shift has been reclassified from Climb Sloped Tunnels to Climb Sloped Surfaces.
- Changed: Climbing to the pickup at the top of Spin Boost Tower Using Flash Shit, the Wall Jump has been reduced from Advanced to Intermediate.

### Metroid Prime

- Fixed: The artifact totems now break during the Meta-Ridley fight if less artifacts were required than shuffled
- Fixed: Crashes in several rooms when pressing start to skip cutscene exactly 1 second from the end of cutscene
- Fixed: Crash in certain elevator rooms when warping the moment connecting room(s) finish loading
- Fixed: Incorrect shield texture for vertical **Power Beam Only** doors
- Fixed: Elite Research - Stuttering when loading the room
- Fixed: Mine Security Station - Wave Pirates not dropping down if the player didn't skip the cutscene immediately
- Fixed: Reactor Core - Escape music restarting when leaving the room after Parasite Queen has been killed
- Fixed: Furnace - Ghost elements re-appearing when re-entering the room from East Furnace Access
- Fixed: Main Plaza - Door background texture not rendering on the correct side
- Fixed: Hive Totem - Skipping the cutscene now behaves more accurately as if the cutscene wasn't skipped
- Fixed: Ruined Courtyard - Skipping the cutscene now behaves more accurately as if the cutscene wasn't skipped
- Fixed: Phendrana Shorelines - The item behind the ice can now be collected again with Infinite Speed
- Fixed: Control Tower - Flying Pirates incorrectly flying away from the player when skipping the cutscene
- Fixed: Research Core - Combat Visor being forced after grabbing the pickup on Competitive Cutscene mode
- Fixed: Research Entrance - Softlock if the player kills the pirates before touching the cutscene trigger
- Fixed: Research Entrance - Fog disappearing after clearing the 1st Pass Pirates and before the 2nd Pass Shadow Pirates
- Fixed: Energy Core - Underwater sound incorrectly playing when the player was not underwater
- Fixed: Energy Core - Puzzle music not playing again if the player re-enters the room during the countdown
- Fixed: Ruined Shrine - Beetle music incorrectly continues playing after leaving towards Main Plaza
- Fixed: Save Station B - Incorrectly playing save station music instead of Phendrana music if the player leaves too quickly
- Fixed: Observatory - Projector activation cutscene skip activating the projector twice if the cutscene was skipped late
- Fixed: Observatory - Fixed incorrect music playing when the projector is active
- Fixed: Observatory - Panel activation cutscene incorrectly playing on 2nd Pass when the projector is already active
- Added: New option for suit damage reduction: "Additive", where each suit provides a specific amount of damage reduction
- Changed: The map tracker uses the same names for elevators as when editing a preset
- Changed: Updated tournament winners scan
- Changed: Ventilation Shaft: Cutscene skip no longer waits for nearby rooms to load
- Changed: Mine Security Station: The Wave Pirates now get activated with the same timing, regardless of what death animation the Shadow Pirates play
- Changed: Mine Security Station: Adjusted cutscene trigger so it can't be accidentally skipped
- Changed: Ruined Shrine - Adjusted position of the cutscene skip lock-on point
- Changed: Control Tower - "Doors Unlocked" HUD Memo now shows in Control Tower once the fight is done on Competitive Cutscene mode
- Changed: Ruined Fountain - Morph Ball can no longer get stuck at the bend on the Spider Track
- Changed: Energy Core - Increased the size of the Load Trigger to Furnace Access
- Changed: Hive Totem - Adjusted the Hive Totem scan position to match how it is on PAL
- Changed: Sun Tower Elevator - Cutscene now shows Samus facing the correct direction
- Changed: Observatory - Restored an unused particle effect for the projector
- Changed: Observatory - The projector is now activated on room load, instead of activating immediately after the room loaded
- Changed: Research Entrance - 2nd Pass Shadow Pirates can longer interrupt 1st Pass fight music if they die too slowly
- Changed: Omega Research - Ambient music now resumes when the pirates die instead of when they fully despawn
- Changed: Geothermal Core - The previously invisible ledge connected to Plasma Processing is now always visible

#### Logic Database

##### Magmoor Caverns

- Fixed: Geothermal Core: Various Puddle Spore requirements now require Before Storage Depot B instead of After.

##### Phazon Mines

- Changed: Central Dynamo: Infinite Speed trick no longer requires Knowledge (Advanced)
- Changed: Fungal Hall Access now appropriately requires Plasma
- Added: Mine Security Station: Combat logic for getting Storage Depot A
- Changed: Mine Security Station: Adjusted combat logic to have stricter requirements

##### Phendrana Drifts

- Changed: Temple Entryway: Breaking ice properly requires Plasma/Wave/Power

##### Tallon Overworld

- Changed: Root Cave: NSJ climb connects to a skybox which connects to the item and Arbor Chamber
- Changed: Root Cave: NSJ climb to item no longer needs Standable Terrain and Invisible Objects has been nerfed to Beginner for the item
- Changed: Root Cave: NSJ climb now appropriately requires Door Lock Rando to be off
- Changed: Root Cave: Combat Dash from Arbor Chamber to item no longer requires X-Ray/Invisible Objects
- Added: Root Cave: NSJ climb now has comments to explain methodology
- Added: Root Cave: Advanced Combat Dash to Arbor Chamber from item that does not need X-Ray/Invisible Objects

### Metroid Prime 2: Echoes

- Fixed: A small typo with "immune" in the energy preset tab.
- Fixed: Seeker Locks without Seeker now properly show all usages when asked for.

### Metroid: Samus Returns

- **Major** - Added: Door Lock randomizer has been added, along with new door types.
- **Major** - Added: Elevator randomizer has been added.
- Changed: DNA hints now just say "DNA" instead of "Metroid DNA".
- Fixed: If no seed was exported at a previous start of Randovania, the export window now shows the correct title ID in the output path for NTSC without having to switch to PAL and back to NTSC.
- Fixed: Removed an incorrect start location from Area 4 Central Caves, which failed when exporting the game.
- Fixed: Typo on the exporting dialog.
- Fixed: Common case where a modified input RomFS was considered being unmodified.
- Fixed: Starting at Area 3 Factory Exterior - Beam Burst Chamber & Tsumuri Station no longer spawns Samus out of bounds.
- Fixed: The Laser Aim cosmetic options UI no longer exports the wrong colors and has been simplified.
- Fixed: The item in Area 7 - Omega Arena South Access no longer disappears after defeating the Omega in Area 7 - Omega Arena South.
- Fixed: Case where Power Bombs would not be disabled when fighting Diggernaut.

#### Logic Database

##### Area 1

- Fixed: Metroid Caverns Hub: Dock to Metroid Caverns Save Station -> Tunnel to Metroid Caverns Save Station now has the correct grouping for the logical paths.

##### Area 3 Metroid Caverns

- Added: Caverns Teleporter East - Reaching the pickup now has correct requirements with High Jump Boots, requiring either a Super Jump (Advanced), Unmorph Extend (Intermediate), or Freezing the Moheek (Intermediate).

## [8.0.0] - 2024-05-01

- **Major** - Added: Metroid Samus Returns has been added with full single player support. Includes random starting locations, some toggleable patches, and more.
- Added: Highlighting nodes in the Map view of the Map tracker will now update the current location.
- Changed: The output after verifying the installation has been made less misleading.
- Changed: Show better errors on Linux and macOS when something goes wrong while trying to open a directory.
- Changed: Improve error handling when exporting presets.
- Fixed: The Map view on the Map tracker will not show doors and generic nodes as being inaccessible if only resources were shown on the Text Map view.

### Resolver

- Fixed: Some cases of seeds being wrongly considered as impossible.

### Discord Bot

- Added: The Discord bot now mentions the game when describing a preset.
- Changed: Experimental games are now only available in the development bot.

### AM2R

- Added: 1 joke hint.
- Changed: All ammo tanks are now consistently being referred to as "Tanks" rather than "Expansions".

#### Logic Database

- Changed: Zipping from destroyable objects with Missiles is now rated as Expert.

##### Hydro Station

- Fixed: Varia Chamber Access: Logic will not expect you to Infinite Bomb Jump with only Power Bombs to get to the item anymore.
- Fixed: Inner Alpha Nest South: It's not logical anymore to get the Missile tank with only Walljumps and Mid-Air Morphs.
- Added: Inner Alpha Nest South: A video link to get the Missile Tank with a Morph Glide.

### Cave Story

- Fixed: If the objective has been set to the bad ending, then the Explosive will be in its vanilla location, rather than not being shuffled at all.
- Fixed: King does not have a third ear anymore when using him as a player sprite.

##### Sand Zone

- Fixed: Sand Zone: Breaking the blocks now properly accounts for having either Missile Launcher or Super Missile Launcher.
- Fixed: Sand Zone: Breaking the blocks to go from the Sunstones to before the omega fight now properly accounts for killing enemies to farm Missiles.
- Fixed: Sand Zone: Reaching the Storehouse now expects you to have a weapon on trickless instead of the ability to fly.
- Added: Sand Zone: Breaking the blocks near the Storehouse is now accounted for with Missiles/Bubbler.
- Added: Sand Zone: Collecting the running puppy now expects you to either kill the Armadillos, or avoid them via intermediate Pacifist strats.

### Metroid Dread

- Added: Linux and macOS now have the Ryujinx exporting option available.
- Changed: The Missile Tank pickup in Invisible Corpius Room in Artaria has been moved to the left so that it won't overlap with the door in Door Lock Rando.
- Changed: There is now a thermal gate preventing players from entering the Experiment Z-57 fight without activating the nearby thermal first.
- Fixed: The `Hints Location` tab no longer refers to Prime 2 when describing where the hints are placed.
- Fixed: Customizing a preset where EMMI and Bosses were turned off for DNA placement won't have the DNA slider be initially enabled.
- Fixed: A `drive letter` typo in the exporting window.
- Removed: The FAQ entry stating that only the English language is supported has been removed, as all languages are patched since version 7.4.0.

#### Logic database

##### Cataris

- Added: Pseudo Wave Beam (Beginner) to break the blob above Blue Teleportal to Artaria, from the left side of the wall.

### Metroid Prime

- Added: FAQ Entry about non-Superheated rooms
- Added: Exposed "Power Beam Only"-Doors for Door Lock Rando.

#### Logic Database

##### Chozo Ruins

- Changed: Main Plaza: The R-Jump and L-Jump to reach the Grapple Ledge Missile Expansion have been lowered to beginner.

##### Frigate Orpheon

- Added: Biotech Research Area 2 can now be crossed with a Hypermode Wall Boost

##### Magmoor Caverns

- Added: The Sloped R-Jump in Geothermal Core to get to the door to Plasma Processing (commonly referred to as Eagle Jump) is now in logic.

##### Phendrana Drifts

- Added: The jump to the upper pickup in Gravity Chamber now requires an intermediate R-Jump or an Advanced L-Jump alongside the Advanced Slope Jump requirement.

### Metroid Prime 2: Echoes

#### Logic Database

- Fixed: Normal Doors now account for having a beam or Morph Ball Bombs to open.

##### Agon Wastes

- Added: Movement (Intermediate) to get from the center platforms in Central Mining Station to the cannons using Space Jump Boots.
- Added: Screw Attack from the cannons to get the item in Central Mining Station before the Pirate fight.
- Added: Mining Station B - Room Center to Transit Station with Boost Ball, Bombs, BSJ (Intermediate), and Standable Terrain (Intermediate).
- Fixed: The video link for the Expert Slope Jump in Central Mining Station now links to a working video.
- Fixed: Mining Station B - Room Center to Transit Station now properly requires Boost Ball and Standable Terrain (Intermediate) for the No Space Jump Post-Puzzle path.

## [7.5.0] - 2024-04-01

- Added: Command line arguments for exporting games. These commands are intended for advanced uses only.
- Fixed: During generation, actions that involves multiple progressive pickups are now properly considered.

### AM2R

- Fixed: Hitting Zetas with Charge Beam works again.

#### Logic Database

##### Distribution Center

- Added: Gravity Area Corridor: Getting the item is now logical via a Charge Bomb Spread. This requires Knowledge Beginner and Movement Intermediate.
- Fixed: Gravity Chamber Access: Going from right to left is now logical with Gravity and Bombs.
- Fixed: Gravity Chamber Access: Going from right to left is not logical anymore with walljumping.

##### Hydro Station

- Changed: Shinesparking from Breeding Grounds Alpha Nest West to Breeding Grounds Overgrown Alley now requires an intermediate Shinespark.
- Fixed: Hydro Station Exterior: It's now impossible for the Water Turbine to shuffle to a Spider Ball door or a Screw Attack door.

##### Industrial Complex

- Added: Industrial Complex Exterior: It is now possible to get from the right building to the left building. It's an Intermediate Morph Glide with High Jump, and an Advanced without.

##### Main Caves

- Fixed: Drill Excavation: Logic does not expect you to need bombs anymore to break the crystal if Cutscene Skips are enabled.

##### The Tower

- Fixed: Plasma Chamber: It is now logical to escape the room through the left tunnel if the Softlock Prevention option is enabled.

### Cave Story

- Fixed: Cave Story exports with CS:Tweaked now prioritize the mod-specific files over Freeware's. This solves several issues with missing graphics when exporting over a Freeeware game.
- Fixed: Missing graphical assets for rando-exclusive inventory entries in Cave Story: Tweaked exports

#### Logic Database

##### Ruined Egg Corridor

- Added: Health requirements to the Sisters.
- Fixed: Breaking the blocks in `Cthulhu's Abode?` now properly accounts for Super Missile Launcher

### Metroid Dread

- Fixed: DNA placement respects vanilla item placement settings to not assign two items to one location

#### Logic Database

- Added: New trick, Cross Bomb Launch.
- Changed: The Shinesink Clip and Aim Down Clip tricks are now a single Floor Clip trick.

##### Artaria

- Added: Video: Ballsparking into Speed Hallway from the right, charging speed from Energy Recharge Station South.

##### Burenia

- Added: Crossing the gap in Underneath Drogyga with Cross Bomb Launch; Intermediate with Spin Boost, Advanced without.
- Added: Reaching the Missile Tank Pickup in Main Hub Tower Top using Cross Bomb Launch (Advanced).
- Added: Video: Morph Ball Movement Jump in Main Hub Tower Middle.

##### Cataris

- Added: Reaching the Pickup in EMMI Zone Item Tunnel using Cross Bomb Launch (Advanced).
- Changed: The Cross Bomb Skip to reach the Pickup in EMMI Zone Item Tunnel has been reduced from HyperMode to Expert.

##### Dairon

- Added: Getting across the right gap in Early Grapple Room with Cross Bomb.

##### Elun

- Changed: Releasing the X without Bombs or Cross Bombs now requires Knowledge (Beginner).

##### Ferenia

- Changed: Getting across the water in EMMI Zone Exit East with Cross Bombs now additionally requires Cross Bomb Launch (Advanced).
- Changed: Path to Escue: Getting from Door to Save Station Southeast to Dock to EMMI Zone Exit East is now trivial.

##### Ghavoran

- Added: Cross Bomb Launch (Advanced) to get to the Save Station Door in Golzuna Tower from the Missile Tank Pickup.
- Added: Cross Bomb Launch (Beginner) to get the Missile Tank Pickup in Golzuna Tower.
- Added: Video showing the Climb Sloped Tunnels trick to get from the Missile Tank Pickup to the Save Station Door in Golzuna Tower.
- Added: Wall Jump using Spin Boost in Left Entrance.
- Added: Water Space Jump (Intermediate) in Energy Recharge Station, getting up through the Screw Attack Blocks.
- Changed: Using Cross Bomb to get the Missile Tank Pickup in Golzuna Tower now requires Movement (Beginner).
- Changed: The Floor Clip into Golzuna Arena has been reduced from Expert to Intermediate.
- Changed: The Cross Bomb Skip to get across the Pitfall blocks in Cross Bomb Tutorial has been reduced from Expert to Advanced.

### Metroid Prime

#### Logic Database

##### Phendrana Drifts

- Added: Ruined Courtyard: Scan/X-Ray Beginner dash to and from Specimen Storage

##### Tallon Overworld

- Changed: Frigate Crash Site: Overgrown Cavern Climb L-Jump adjusted to Beginner

### Metroid Prime 2: Echoes

- Added: Updated A-Kul's scan with the 2023 CGC Tournament winners.

#### Logic Database

##### Torvus Bog

- Added: The reverse air underwater in Training Chamber now has a method with and without Space Jump (Advanced and Expert respectively). This can be used to get to the bomb slot as well as the door to Fortress Transport Access.

## [7.4.2] - 2024-03-13

This release is identical to 7.4.0 and was released to revert 7.4.1.

## [7.4.1] - 2024-03-13

### AM2R
- Fixed: Hitting Zetas with Charge Beam works again.

### Cave Story
- Fixed: Cave Story exports with CS:Tweaked now prioritize the mod-specific files over Freeware's. This solves several issues with missing graphics when exporting over a Freeeware game.
- Fixed: Missing graphical assets for rando-exclusive inventory entries in Cave Story: Tweaked exports


## [7.4.0] - 2024-03-08

- Added: A warning will be shown when trying to generate a game where more items are in the pool than the maximum amount of items.
- Added: When a game is exported via ftp, a message is displayed indicating that an attempt is being made to connect to the ftp server instead of the patcher's misleading "Done" message.
- Changed: Improved how requirement templates are simplified, improving generation and resolver performance.
- Fixed: Generating a game after customizing a preset will not completely freeze Randovania anymore.
- Fixed: The collection text displayed when mixing Hide All model style with Random models and a cross-game multiworld is now always a generic message when your own pickup is disguised as a pickup of another game.
- Fixed: In the Item Pool tab, selecting Shuffled now works properly for non-progressive entries with multiple copies and certain other items.
- Fixed: Changelog window properly displays images.
- Fixed: Cancelling connecting to the server is better handled now.

### Resolver

- Fixed: Some cases of resolver timeout.

### AM2R
- Added: A popup helping the player to inform how Missile-less Metroid combat works
- Added: The following sprites were added for Dread Multiworld: Energy Tanks, Missile Tanks, Missile Tank+, Power Bomb Launcher, Power Bomb Tank, Varia Suit
- Changed: The following Multiworld sprites were changed in order to fit more with AM2R's art style: Dread's Energy Part, Dread's Wide Beam, Echoes' Amber Translator, Echoes' Cobalt Translator, Echoes' Dark Agon Key, Echoes' Darkburst, Echoes' Dark Torvus Key, Echoes' Emerald Translator, Echoes' Ing Hive Key, Echoes' Sky Temple Key, Echoes' Super Missiles, Echoes' Violet Translator
- Fixed: Rare crash when receiving a flashlight/blindfold in a Multiworld session.
- Fixed: AM2R Speed Booster Upgrades now show properly instead of using the default offworld model.

### Cave Story
- **Major** - Cave Story: Tweaked is now supported as an export platform and included with Randovania.

#### Logic Database

##### Egg Corridor

- Added: Health requirements for the Igor boss fight.

##### Grasstown

- Fixed: Grasstown: Accessing the Jellyfish field from the east side of Chaco's House now properly accounts for weapons/pacifist strats instead of being trivial.
- Added: Health requirements for the Balrog 2 boss fight.
- Added: Health requirements for the Balfrog boss fight.
- Changed: Shelter: Accessing the Save Point and Refill is now logically possible when entering from the teleporter.

##### Mimiga Village

- Added: Health requirements for the Balrog 1 boss fight.

### Metroid Dread

- Added: "Access Permanently Closed" doors can be used in Door Lock Randomizer. This includes new default and alternate textures in cosmetic options.
- Added: New Missile Launcher model for Prime, Echoes, and AM2R multiworld pickups.
- Added: New Super Missile Expansion model for AM2R multiworld pickups.
- Fixed: Wide Beam shields now require the Wide Beam to break, and cannot be cheesed with Wave or Plasma beam.
- Fixed: Saves from a different world in the same multiworld session are correctly handled as incompatible.
- Fixed: Text is patched in all languages, not just English.

#### Logic Database

##### Ghavoran

- Added: In Spin Boost Tower: Expert Speed Booster Conservation from Ledge Below PB Tank to Pickup (PB Tank), as well as a video for this trick.

### Metroid Prime

#### Logic Database

- Added: 35 new Videos to the Database

##### Chozo Ruins

- Changed: Vault: NSJ Bombless Wall Boost lowered to Expert
- Changed: Ruined Nursery: bombless Standable Terrain NSJ lowered to Advanced and w/ SJ lowered to Intermediate
- Changed: Hive Mecha: Fight skip via walkway lowered to Intermediate Movement
- Added: Hive Mecha: Fight skip NSJ Advanced Movement bunny hop
- Added: Furnace: Spider track climb trick description
- Added: Furnace: Bombless Intermediate Movement to West Furnace Access
- Added: Burn Dome Access: Advanced Movement and Wallboost bombless escape
- Added: Hall of the Elders: Advanced Complex Bomb Jump wave slot skip

##### Phazon Mines

- Added: Elite Research: Advanced IUJ scanless climb
- Added: Main Quarry: Advanced BSJ to Waste Disposal
- Added: Metroid Quarantine B: Hypermode Single Room OOB NSJ bombless
- Added: Elevator Access A: Hypermode bombless spiderless climb from Elevator A
- Added: Elevator Access A: Expert Movement logic for climbing without Wave Beam
- Changed: Phazon Processing Center: Item to Maintenance Tunnel L-Jump now has proper X-Ray logic
- Changed: Phazon Processing Center: Item to Maintenance Tunnel Complex Bomb Jump has been properly replaced with Bomb Jump

##### Phendrana Drifts

- Added: Frozen Pike NSJ Bombless Climb from Frost Cave Access now has proper Charge Beam, Scan Visor, and Combat logic
- Added: Hypermode Frozen Pike NSJ Bombless Climb from bottom to top
- Added: Frozen Pike Hypermode BSJ to Transport Access
- Added: Frozen Pike NSJ Hunter Cave to Frost Cave Intermediate Slope Jump
- Changed: Transport Access Single Room OOB lowered to expert and advanced tricks
- Added: Ice Ruins West Courtyard Entryway to middle platform NSJ Hypermode BSJ and NSJ damage boost
- Added: Ice Ruins East Expert Single Room OOB ice item heist
- Added: Ice Ruins East Advanced Single Room OOB and Hypermode Movement spiderless bombless spider track item
- Added: Ruined Courtyard Advanced Movement bunny hop to Save Station A
- Added: New hash words

## [7.3.2] - 2024-02-??

- TODO: fill out or remove.

## [7.3.1] - 2024-02-07

### AM2R

- Fixed: Receiving a suit in a Multiworld session will not place you in the most upper-left position of a room anymore.

## [7.3.0] - 2024-02-07

- Added: Ability to turn off changing "to" Normal Doors in Door Type dock rando.
- Fixed: For Linux and macOS, the auto tracker tooltip will not show black text on black background anymore.
- Fixed: Searching for your own pickup in multiworld sessions will now show only pickups which match *exactly* the name, instead of showing pickups which start with that name.
- Fixed: The import in a multiworld session is blocked if it contains an unsupported game.
- Fixed: Opening the webbrowser for Discord Login doesn't fail on Linux anymore.
- Changed: Scanning ammo in the Prime games will now show nicer text for items that provide negative ammo or multiple positive ammo.
- Fixed: For Windows, the game select tooltip will not render as grey text on grey background in dark mode.
- Added: Games display a banner if they are multiworld compatible.

### Resolver

- Fixed: Some cases of resolver timeout.

### AM2R

- **Major** - Added: Multiworld support for AM2R.
- Added: Auto-Tracker functionality.
- Added: A "Hints"-tab, which describes the hint system used in AM2R in detail.
- Added: A "Hint Item Names"-tab, which describes which names are used to describe the items in offworld hints.
- Changed: Minimal Logic has been adjusted. It now also checks for Morph Ball, Missile Launcher, the DNA and the Baby collection.
- Changed: The Baby now checks for all DNA being collected and will display a message if not.
- Changed: Progressive Suits and Progressive Jumps now display custom sprites instead of Space Jump / Gravity Suit sprites in order to make them more distinct.
- Changed: The yams.json file will not be present anymore for race seeds.
- Fixed: The shell script after exporting works now on Flatpak environments.
- Fixed: Typos in FAQ.

#### Logic Database

- Added: 20 Videos to the Logic Database.

##### Main Caves

- Fixed: In Surface Hi-Jump Challenge: Now correctly uses normal damage instead of lava damage for damage boost.
- Fixed: In Drivel Drive: Intended Ballspark now requires Gravity.
- Changed: In Drivel Drive: Bumped mockball method to Expert.
- Changed: In Western Cave Shaft: Bumped health requirement for the descent to require an Energy Tank in trickless.

##### Golden Temple

- Added: In Guardian Arena: Now accounts for Speed Booster quick kill with Intermediate Knowledge.

##### Hydro Station

- Fixed: In Breeding Grounds Entrance: Activating the EMP Slot now properly accounts for Missiles.

##### Industrial Complex

- Fixed: Renamed the room `Spazer Beam` to `Spazer Beam Chamber`.
- Changed: Upper Factory Gamma Nest: Shinesparking from the room below to get the top item is now an intermediate shinesparking trick.

##### The Tower

- Changed: In Tester Arena, the fight requirements have been restructured with more thorough combat and health requirements.

##### Distribution Center

- Changed: In Dual Gamma Nest, the fight now requires Gravity suit on Trickless Combat. Health requirements adjusted around this change.
- Changed: Distribution Center Exterior West: Shinesparking to get the top Missile Tank is now an intermediate shinesparking trick.
- Changed: Bullet Hell Room Access: Shinesparking to get from `Door to Bullet Hell Room` to `Door to Distribution Facility Intersection` now requires an intermediate shinesparking trick.

### Cave Story

- Fixed: The name for Puppy locations and Labyrinth Shop locations will now be shown correctly on the Location Pool tab.

### Metroid Dread

- Added: Changing the volume of the music, SFX and background ambience is now possible via cosmetic options.
- Changed: Speed Booster Upgrades and Flash Shift Upgrades are now considered minor items instead of major.

#### Logic Database

- Removed: It's no longer logical to push Wide Beam Blocks with Wave Beam without Wide Beam.
- Fixed: All usages of Missiles now require the Missile Launcher.
  - Affects:
    - Fighting Corpius with Normal Missiles.
    - The part of the Z57 fight where you use Storm Missiles to stop the healing.
    - Breaking the Missile Blocks in Dairon - Transport to Artaria.
    - Fighting Escue with Normal Missiles.
    - Fighting Golzuna with Storm Missiles and Normal Missiles.
    - Fighting Central Units.

##### Artaria

- Added: Single Wall Jump (Beginner) to cross the pillar left to right in White EMMI Introduction.
- Added: Using Speed Booster in White EMMI Introduction to get over the pillar left to right, from the BallSpark Hallway Room, also available in Door Lock Rando.
- Fixed: Using Speed Booster in White EMMI Introduction to get over the pillar left to right, from the Teleport to Dairon Room now requires Door Lock Rando to be disabled.

##### Cataris

- Added: The Wide Beam Block in Dairon Transport Access can now be traversed with a Diffusion Abuse trick from below.

##### Ferenia

- Changed: Using Speed Booster to reach the item at the top of Purple EMMI Introduction now requires Speed Booster Conservation (Intermediate).
- Fixed: Energy Recharge Station (Gate): Clearing the Grapple Block from the Upper Bomb Ledge now additionally requires the Main Power Bomb instead of only Power Bomb Ammo.
  - All the other usages of Power Bombs in this area also now require the Main Power Bomb.

##### Ghavoran

- Added: Bomb Jump in Right Entrance, out of the water to the Grapple Block Alcove. Requires Diagonal Bomb Jump and either Out of Water Bomb Jump or Gravity Suit.
- Added: Video showing the Grapple Movement trick in Right Entrance.

### Metroid Prime

- Added: It is now possible to have a seperate total amount and required amount of Artifacts.
- Changed: Minimal Logic now also checks for the Ridley event.
- Fixed: Rare softlock/glitches regarding Central Dynamo maze

### Metroid Prime 2: Echoes

- Added: Having Double Damage no longer causes the morph ball to glow.
- Added: 7 more joke hints.
- Changed: Minimal Logic now also checks for the Emperor Ing event.

#### Logic Database

- Added: 12 videos to the database

##### Torvus Bog

- Added: In Great Bridge: Rolljump method to reach Abandoned Worksite from Temple Access (Top)

## [7.2.0] - 2024-01-05

- **Major** - Added: Rebranded Randovania icons.
- Fixed: Bug where tooltips did not show uncollected item names in the autotracker.
- Changed: Update to the Database Video Directory site to eliminate lag and add modern styling.
- Changed: Autotracker tooltips now display text in black instead of gray.

### Metroid Dread

#### Logic Database

##### Artaria

- Added: In Screw Attack Room: Break the blob with Slide Turnaround Pseudo Wave Beam, requires Gravity Suit. Beginner from the left and Intermediate from the right.
- Fixed: The Advanced Pseudo Wave Beam to break the Blob in Screw Attack Room from the right now handles it not working with Gravity Suit.
- Fixed: Add Slide as a requirement for the Pseudo Wave Beam usages in Melee Tutorial Room and Early Cloak Room.

##### Burenia

- Added: Pseudo Wave Beam to break the bottom right blob in Burenia Hub to Dairon. Requires Slide and Gravity Suit or Diffusion Beam.
- Fixed: When using Power Bomb to break the bottom right blob in Burenia Hub to Dairon, also require the ability to shoot a beam.
- Fixed: Burenia Hub to Dairon: Getting the item in the fan with only Flash Shift now requires at least one Flash Shift Upgrade as well, and also only requires Intermediate movement (instead of Advanced).
- Changed: Main Hub Tower Middle: Climbing out of the water from Left of Central Grapple Block without any items now requires Advanced Movement, up from Intermediate.

##### Ferenia

- Added: In Space Jump Room: Use Grapple Beam to jump out of water above Underwater Ledge Left, and use Single Wall Jump, Spin Boost or Flash Shift to reach Dock to Transport to Ghavoran. Video included.
- Changed: In Space Jump Room: Can traverse from Underwater Ledge Left to Dock to Transport to Ghavoran using Spider Magnet, with either Flash Shift and Wall Jump or Morph Ball and Single Wall Jump.
- Changed: In Space Jump Room: Added a video for reaching the Missile Tank with only Morph Ball and Bombs
- Changed: In Space Jump Room: Added a video traversing from Underwater Bottom to Underwater Ledge Left with only Grapple Beam.

##### Ghavoran

- Fixed: Getting the Energy Part Pickup in Golzuna Tower using Spin Boost and Shinespark Conservation Beginner now correctly requires Morph Ball.
- Changed: Opening the door to Orange Teleportal directly from below, in Golzuna Tower, requires Diffusion Beam.
- Added: The door to Orange Teleportal can be opened from inside the tunnel left after breaking the Speed Booster Blocks, in Golzuna Tower. This requires Charge Beam and either Wave Beam or Pseudo Wave Beam Beginner.

### AM2R

- Added: Research Site Open Hatches as available doors for Door Lock Rando.
- Added: New option to place DNA anywhere.
- Added: New option to force Save Station doors to be normal doors.
- Added: New option to force doors in Genetics Laboratory to be normal doors.
- Added: If the user starts with random items, then an item collection screen will now be shown, telling the player which items they start with.
- Added: Clearer GUI symbols, when expansions have been collected, but not their corresponding launcher.
- Added: When softlock prevention is active, then the first two crumble blocks in Super Missile Chamber will be shoot blocks instead.
- Changed: "Distribution Center - Energy Distribution Emergency Exit" has updated behavior when 'Softlock Prevention' is enabled. Before, only the bottom row of Speed Booster blocks were removed. Now, all of them have been removed, except for the leftmost pillar.
- Fixed: When spinjumping into a progressive Space Jump, the spinjump SFX is not being infinitely looped anymore.
- Fixed: Entering "Hatchling Room Underside" will now show the Metroid scan notification only once.

#### Logic Database

- Added: 15 Videos to the Logic Database.

##### Main Caves

- Added: In Surface Hi-Jump Challenge: Shinespark conservation method to reach item.

##### Hydro Station

- Added: In Inner Alpha Nest South: IBJ method to reach item.
- Changed: In Arachnus Arena: New health and dodging requirements for fighting Arachnus.

##### Industrial Complex

- Added: In Lower Factory Intersection: Can now climb the room by shinesparking after a short charge.
- Added: In Treadmill Room: Going from right to left is now possible via a beginner Shinespark or an intermediate Morph Glide.
- Fixed: In Lower Factory Intersection: Climbing the room now correctly needs a damage boost for wall jumps.
- Fixed: In Shirk Prisons: Going from right to left, now requires Morph Ball, or 4 (Super) Missiles.
- Fixed: In Treadmill Room: Going from right to left via Movement is now impossible.
- Changed: In Torizo Arena: New weapon, health, and dodging requirements for fighting Torizo.

##### Genetics Labratory

- Changed: In Queen Arena: Additional Beam requirements and dodging requirements for fighting Queen trickless.

### Metroid Prime 2: Echoes

#### Logic Database

##### Dark Agon Wastes

- Added: Requirements to trigger the Amorbis fight from below: Spacejump, NSJ Z-Axis Screw Attack or BSJ, and bomb jumps or standable terrain with the energy taken.
- Added: Advanced combat to fight Amorbis after the energy has been taken.
- Changed: Revised Amorbis combat requirements (trickless requires a good weapon + 2 E, beginner requires a weapon and 1 E, intermediate neither)
- Changed: Skipping the Amorbis trigger, or touching it to trigger the fight from below, requires Knowledge set to Intermediate.

### Metroid Prime

#### Logic Database

##### Tallon Overworld

- Added: Advanced Single Room OoB to reach Landing Site item without Morph Ball

## [7.1.1] - 2023-12-26

### Metroid Prime

- Added: A more stream-friendly autotracker layout
- Fixed: Reverted Warrior Shrine -> Monitor Station loading improvement which could sometimes cause crashes
- Fixed: Export compatibility with legacy cutscene skip options
- Fixed: Music issues in Frigate Orpheon, Artifact Temple, Arboretum, Sunchamber Lobby, Burn Dome and Lava Lake
- Fixed: [PAL] Issue with the Artifact Temple teleporter arrival cutscene
- Fixed: Non-NTSC text issues
  - Seed hash not showing on main menu
  - Credits not showing seed spoiler
  - [JP] Font size
- Added: `qolGeneral` improvements
  - Ice wall in Phendrana Shorelines now shatters instead of melting when shot
  - Better Save Station load trigger in Phendrana Shorelines
  - Better door open triggers in Arboretum
- Changed: Back-to-back cutscenes in Artifact Temple now skip as one

### Metroid Prime 2: Echoes

- Added: A more stream-friendly autotracker layout

## [7.1.0] - 2023-12-01

- Fixed: Bug with progressive suits in the autotracker always highlighting first suit
- Changed: "Remove redundant pickup alternatives" and "Stagger placement of pickups" are no longer experimental options and will be included in all presets moving forwards.

### AM2R

- Added: Shell script to make launching randomized games easier on Flatpak.
- Added: Plasma Beam Chamber's crumble blocks will be gone when the softlock prevention setting is turned on.
- Fixed: Visual time of day discrepancy with Septoggs and the tileset if started at GFS Thoth.
- Fixed: A flipped water turbine if the vanilla water turbine was set to be changed to one.
- Fixed: Crash when starting the game and loading a save room which contains a destroyed water turbine.
- Fixed: "Cancel" button not working properly on "Toggle" Missile-Mode.

#### Logic Database

- Changed: Zeta and Omegas combat rebalanced for lower difficulties.

### Metroid Dread

- Added: Power Bomb Limitations now shows up on the Preset Summary when enabled.

#### Logic Database

##### Artaria

- Added: In Screw Attack Room: Get from Door to Freezer(Power) to Start Point 2 by sliding.
- Added: In Screw Attack Room: Get from Start Point 2 to Early SA Platform with Space Jump.
- Added: In Screw Attack Room: Get from Door to Freezer(Power) to Screw Attack Pickup by using Shinespark. Requires Speed Booster Conservation Beginner and Disabled Door Lock Randomizer.
- Added: In EMMI Zone Hub: Get to the item pickup and the top left door from Door to Ballspark Hallway, using Shinespark, Speed Booster Conservation Beginner.
- Added: In EMMI Zone Hub: Get to the item pickup from Door to Ballspark Hallway using Speed Booster and Spider Magnet.
- Fixed: In EMMI Zone Hub: Getting to the item pickup from Door to Ballspark Hallway using Flash Shift and Single Wall Jump is now separated from the Grapple Movement alternative.
- Fixed: In EMMI Zone Hub: Getting to the item pickup from Door to Ballspark Hallway using Flash Shift and Single Wall Jump now requires a Flash Shift Upgrade.
- Fixed: In EMMI Zone Hub: Getting to the item pickup from the lower door to Wide Beam Block Room using a Shinespark now requires Door Lock Rando to be disabled.
- Removed: In EMMI Zone Hub: Redundant option: getting from the lower to the upper Door to EMMI Zone Exit Southwest using Speed Booster when Door Lock Rando is disabled.

##### Burenia

- Added: In Gravity Suit Tower: Getting from the Lower door to Ammo Station South to the Upper door to Gravity Suit Room is in logic with either Power Bombs or after breaking the floor.
- Changed: In Gravity Suit Tower: Getting from the Lower door to Ammo Station South to the Lower door to Gravity Suit Room is now locked behind Highly Dangerous Logic

##### Cataris
- Added: In Underlava Puzzle Room 2: Use Speed Booster with at least one upgrade to shinespark through the speed blocks from the right.

##### Ferenia

- Added: In EMMI Zone Exit Middle: Use Wave Beam and Charge Beam or Power Bombs to open the Upper Door to EMMI Zone Exit West, then traverse through that room to get to the upper door.
- Added: In Purple EMMI Arena: Use Water Space Jump (Intermediate) to jump out of the water to reach the door.
- Changed: In EMMI Zone Exit Middle: Going from the Dock to Map Station to the Door to EMMI ZONE Exit West (Lower) is now trivial.
- Changed: In Purple EMMI Arena: Jumping out of the Water to reach the door using Cross Bombs now requires Water Bomb Jump Beginner. Using Normal Bombs no longer requires Spin Boost.

##### Ghavoran

- Changed: Golzuna logic has been overhauled to include Storm Missiles, Bombs, or Cross Bombs to fight it and forcing Flash Shift, Spin Boost, or Space Jump to dodge its attacks if not using shinesparks to defeat it.
- Fixed: Missing check on PB limitations to get to Orange Teleportal by opening the door from the tunnels below.

### Metroid Prime

- Fixed: Some rooms not appearing on map when "Open map from start" export option is selected
- Fixed: Parasite Queen permadeath when skipping death cutscene
- Fixed: Black bar in Control Tower cutscene
- Fixed: Minor PAL issues regarding Skippable Cutscenes in Exterior Docking Hangar and Sunchamber
- Added: Preset option to force Normal or Hard difficulty in the Main Menu
- Added: More Base QoL
  - All rooms now automatically play music appropriate to the area, even if the original music trigger has not been touched
  - The bomb blocks in Lava Lake and Chapel Tunnel are gone forever once destroyed
  - Fix Arboretum rune scan not always appearing when vines are retracted
  - Fix broken load trigger in Aether Lab Entryway
  - Tweaked the size of some door open and loading triggers
  - Sun Tower Access Ghost can now be seen after performing Early Wild
  - Better music timing of Elite Pirate breakout
  - Fix Chapel of the Elder's item platform not rising up all the way
  - Removed more "flashbang" effects
- Changed: Research Core item acquisition cutscene removed in Competitive Skippable Cutscenes
- Changed: Reintroduce and improve loading trigger optimization in Warrior Shrine
- Changed: Update in-game text when refilling PBs at missile stations
- Changed: The Missile Launcher's broad category is now "missile system" instead of "missile-related upgrade".

#### Logic Database

- Added: Database logic for Hard Mode

##### Chozo Ruins

- Added: Vault NSJ with Wallboosts
- Changed: Decreased Difficulty of Tower of Light NSJ Slope Jump

##### Magmoor Caverns

- Added: Fiery Shores wallcrawl to reach Upper Item

##### Phazon Mines

- Added: Difficult HBJ in MQB Phazon Pit
- Added: Elite Research Single Room OOB to Item
- Added: Upper Elite Research Dash to Reach Item NSJ

##### Phendrana Drifts

- Changed: Thardus Thermaless with Bombs and w/o adjusted
- Added: Phendrana Canyon NSJ Scanless Damage Boost
- Added: Phendrana's Edge NSJ Grappleless BSJ
- Added: Ruined Courtyard NSJ Climb UBJ
- Added: Thardus Skip NSJ from North Quarantine Tunnel

##### Tallon Overworld

- Added: Great Tree Hall Lower NSJ Climb BSJ
- Added: Landing Site B Hop to Reach Gully NSJ

### Metroid Prime 2: Echoes

#### Logic Database

- Changed: Climbing Transport A Access using slope jump + NSJ SA no longer incorrectly requires SJ as well

## [7.0.1] - 2023-11-??

- To be decided if it will be necessary.

## [7.0.0] - 2023-11-03

- **Major** - Added: AM2R has been added with full single player support. Includes Door Lock Rando, some toggleable patches and more.
- Changed: The Changelog window has received a slight overhaul. The date of each release is shown, hyperlinks are fixed, and patch notes are now accessed through a drop-down box (previously used vertical tabs).
- Changed: Trick level sliders ignore mouse scroll inputs, preventing unintended preset changes.
- Changed: The Trick Details list in the menu bar no longer displays tricks that shouldn't be visible in the UI.
- Changed: For Multiworld, sending collected locations to the server can no longer fail if there's an error encoding the inventory.
- Changed: The directory layout has now changed, moving everything that isn't the executable to an `_internal` folder.
- Changed: When verifying the installation, missing files and modified files are listed in the console and log.
- Changed: An explicit error is now displayed when a preset has minimum random starting items higher than the maximum.
- Fixed: Map tracker selects the correct start location if the preset has only one start location that is not the default.
- Fixed: When verifying the installation, the title of the popup now properly says "Verifying installation".
- Fixed: Exporting with hidden item models in a multiworld now works properly.

### Resolver

- Fixed: Bug where damage constraints in chains were not understood correctly.
- Fixed: Damage reductions from multiple suits are no longer multiplied together.
- Improved: The output from the resolver now includes the node with the victory condition.
- Improved: When using verbosity level High or above, the energy is displayed in the output.
- Improved: Speed up resolving of hard seeds by allowing skipping of more kinds of unsatisfied requirements.

### Cave Story

- **Major** - Added: Multiworld support. Currently only supports the version of freeware provided by Randovania.
- Fixed: Exporting Cave Story no longer causes a runtime error.
- Fixed: Presets that start in Camp no longer error in generation.
- Changed: The bookshelf in Prefab House now returns you to Prefab Building, before the boss rush.
- Fixed: Alt-tabbing while in fullscreen no longer crashes the game.
- Fixed: You can no longer select a negative weapon slot from the inventory.
- Fixed: The teleporter menu no longer flickers.

### Metroid Dread

- Fixed: Custom shields now use the correct shader and texture effects and no longer a black background
- Fixed: Issues with negative amount for ammo items. The current amount was set to a wrong value and you had to use a ammo refill station. This also caused issues with the auto tracker and multiworld.

#### Logic Database

- Fixed: The "Power Bomb Limitations" setting is now respected for opening Charge Beam Doors.

##### Artaria

- Changed: Going to Transport to Dairon with Speed Booster now requires the Speed Booster Conservation trick set to Beginner.
- Changed: The item above Proto EMMI now requires Speed Booster Conservation set to Beginner when reaching it with Speed from the top.
- Changed: Using Speed Booster to reach the pickup in EMMI Zone First Entrance now requires either the EMMI defeated or Speed Booster Conservation set to Beginner.

##### Burenia

- Added: Use Spin Boost with Wall Jump to climb from left to right at the top of Gravity Suit Tower.
- Changed: The Early Gravity sequence now requires the Speed Booster Conservation trick set to Beginner.

##### Cataris

- Added: Ledge warp out of the Diffusion Beam Room to avoid being trapped by the one way door and the blob.
- Changed: The item in Dairon Transport Access now requires the Speed Booster Conservation trick set to Beginner.
- Changed: The speed blocks leading to Underlava Puzzle Room 2 now require the Speed Booster Conservation trick set to Beginner or Power Bombs.

##### Dairon

- Changed: The lower item in the Freezer now requires the Speed Booster Conservation trick set to Beginner.
- Changed: The item in Ghavoran Transport Access now requires the Speed Booster Conservation trick set to Beginner when using Space Jump.
- Changed: The item in Storm Missile Gate Room now requires the Speed Booster Conservation trick set to Beginner when coming from above.

##### Elun

- Added: Elun's Save Station is now a valid starting room.
- Changed: The item in Fan Room now requires the Speed Booster Conservation trick set to Beginner.

##### Ferenia

- Added: Emmi Zone West Exit now has a Damage Boost trick to move from the center platform to the west door.
- Changed: The item in Fan Room now requires the Speed Booster Conservation trick set to Beginner or Gravity Suit with door lock rando disabled.
- Changed: The item in Speedboost Slopes Maze now requires the Speed Booster Conservation trick set to Beginner.
- Changed: The Missile+ Tank in Space Jump Room now requires the Speed Booster Conservation trick set to Beginner.

##### Ghavoran

- Changed: Going up Right Entrance with Speed Booster now requires the Speed Booster Conservation trick set to Beginner.
- Changed: The upper item in Golzuna Tower now requires the Speed Booster Conservation trick set to Beginner when using Spin Boost from the top.

### Metroid Prime

- Changed: In the Auto-Tracker Pixel Theme, visors are now pilled, Boost Ball icon with a proper trail, improvements to Power Bomb icon.
- Fixed: Counting normal damage reductions from suits twice.
- Fixed: Item position randomizer not being random.
- Fixed: Foreign object in ruined shrine
- Fixed: Room rando + cutscene skip compatibility
- Fixed: Crash when exporting a seed with a blast shield in phazon infusion chamber and essence death teleporter
- Fixed: [PAL/JP] Restored Missile and Charge shot stun in one hit on Ridley
- Fixed: [PAL/JP] Restored Wavebuster cheese on Ridley
- Fixed: When customizing cosmetic options, the labels are now properly updated.

### Metroid Prime 2: Echoes

- Added: One new Joke Hint referring to Raven Beak added to the pool
- Changed: In the Auto-Tracker Pixel Theme, visors are now pilled, Boost Ball icon with a proper trail, Screw Attack icon now faces clockwise, dedicated Power Beam icon.
- Changed: Damage Requirements for Warrior's Walk Item Pickup has been lowered from 80 to 60 dmg in total (30 energy getting the item and 30 energy going back)

## [6.4.1] - 2023-10-12

### Metroid Dread

- Removed: The "Power Bomb Limitations" has been disabled due to issues. This will be re-added in the future.

## [6.4.0] - 2023-10-05

### Metroid Dread

- Fixed: The "Power Bomb Limitations" setting is now accounted for by logic.

### Metroid Prime:

- Fixed: When room rando is enabled, cutscenes are no longer skippable to avoid a bug with elevators. This will be properly fixed in the future.

## [6.3.0] - 2023-10-02

- Added: During generation, if no alternatives have a non-zero weight, try weighting by how many additional Nodes are reachable.
- Added: Data Visualizer now has a very visible checkbox to quickly toggle if the selected trick filters are enabled.
- Added: When trick filters are enabled, a line is added indicating how many requirements are being filtered.
- Changed: The generator will now consider placing Energy Tanks, if there's a damage requirement that's exactly high enough to kill the player.
- Fixed: The menu option for viewing all Randovania dependencies and their licenses has been restored.
- Fixed: The generator should now handle cases with negative requirements a little better.
- Fixed: Map tracker works again for Metroid Dread and Metroid Prime.

### Resolver

- Fixed: Bug where nested requirements were combined wrongly.
- Improved: Order of exploring certain dangerous events.

### Metroid Dread

- Added: Enky and Charge Beam Doors can be made immune to Power Bombs. This is enabled in the Starter Preset, and can be toggled in Preset -> Game Modifications -> Other -> Miscellaneous -> Power Bomb Limitations.
- Added: Warning in the FAQ about custom text not displaying if the game is played in languages other than English.
- Changed: Exporting games is now significantly faster.

#### Logic Database

- Added: 3 videos to the logic the database for a diagonal bomb jump in Ghavoran, a single-wall jump in Cataris, and a diffusion abuse trick in Artaria.

##### Artaria

- Changed: EMMI Zone Spinner: The connection to the pickup that is available before flipping the spinner now also requires door lock rando and Highly Dangerous Logic to be enabled.

##### Burenia

- Changed: Teleport to Ferenia: Using Speed Booster to get past the Shutter Gate now requires Speed Booster Conservation Beginner.

##### Cataris

- Changed: Thermal Device Room South: The connections to the thermal door that closes after using the thermal device now logically remains open when door lock rando is disabled and the "Can Slide" and "Shoot Beam" templates are satisfied. This is a handwave that makes the thermal device no longer a dangerous resource.
- Changed: Single-wall Jump trick in Cataris Teleport to Artaria (Blue) now requires a slide jump.
- Changed: Exclude Door above First Thermal Device from Door Randomization. Effectively making the First Thermal Device a safe action also when doors are randomized.

##### Dairon

- Changed: Yellow EMMI Introduction: Using Speed Booster to go through the Shutter Gate, right to left, no longer requires Flash Shift Skip.

##### Ferenia

- Changed: Purple EMMI Introduction: Using Speed Booster to get past the Shutter Gate now requires Speed Booster Conservation Intermediate instead of Flash Shift Skip Beginner.

##### Ghavoran

- Changed: The connection of EMMI Zone Exit Southeast and EMMI Zone Exit West is now a proper door. This enables it to now be shuffled in door lock rando.
- Changed: Going backwards through the Eyedoor now requires having first destroyed it, Flash Shift and Intermediate Movement, or being able to tank the damage.

### Metroid Prime

- Fixed: Door from Quarantine Access A to Central Dynamo being inoperable with Reverse Lower Mines enabled.
- Fixed: Minor issues with new skippable cutscenes option.
- Fixed: PAL export with skippable cutscenes
- Fixed: Flaahgra crash with skippable cutscenes (fingers crossed)
- Fixed: Warrior shrine loading behavior
- Changed: Remove white screen flash effect when crates explode.
- Changed: Skippable cutscene modes are no longer experimental. Skippable is the new default. Competitive cutscene mode has been updated appropriately.
- Changed: Update tournament winner scan in Artifact Temple
- Changed: Improve loading times when leaving MQB
- Changed: Parasite Queen no longer respawns on 2nd pass
- Changed: The post-Parasite Queen layer in Biotech Research Area 1 now prevents backtracking through Emergency Evacuation Area (1-way door)
- Removed: Major/Minor Cutscene Mode (Major hidden behind experimental options)

#### Logic Database

##### Impact Crater

- Added: The Metroid Prime Exoskeleton fight has full combat logic.

##### Chozo Ruins

- Added: Sun Tower Sessamoharu Complex Bomb Jump to Skip Super Missiles/Scan Visor

##### Phazon Mines

- Added: Phazon Processing Center between Pickup and Maintenance Tunnel Door
- Fixed: Traversing from the Spider Track Bridge to the Quarantine Access A door in Metroid Quarantine A now properly requires the barrier to be removed or `Backwards Lower Mines` to be enabled.

##### Phendrana Drifts

- Added: New Thardus Skip Method from Room Center
- Added: Quarantine Monitor to North Quarantine Tunnel Thardus Skip
- Added: Phendrana Shorelines Spider Track item without spider ball out of bounds trick

### Metroid Prime 2: Echoes

- Changed: When Progressive Grapple is enabled, it will now show `2 shuffled copies` rather than `Shuffled` for better consistency.
- Changed: A proper error message is displayed when mono is not found, when exporting a game on macOS and Linux.

#### Logic Database

- Added: 22 videos to the logic database. see the [Video Directory]
(https://randovania.github.io/Metroid%20Prime%202%20Echoes/) for the full collection
- Added: Comments to some Beginner Bomb Jump tricks
- Changed: The trick setting "Suitless Ingclaw/Ingstorm" got renamed to "Suitless Dark Aether" with the intention to cover more tight Dark Aether energy requirements outside of Ingclaw or Ingstorm related checks.

##### Sky Temple Grounds:

- Changed: War Ritual Grounds, Shrine Access, Lake Access, Accursed Lake, Phazon Pit and Phazon Grounds will now require a Suit on trickless settings

##### Agon Wastes:

- Added: Main Reactor: Scan Dash (Advanced) to reach the Luminoth Corpse which allows to reach the item through Slope Jumps and Standable Terrain (Advanced).
- Added: Main Reactor: It is now possible to get to the item with only Spider Ball, Morph Ball Bombs, Standable Terrain (Intermediate) and Bomb Space Jump (Expert) without Space Jump.

##### Dark Agon Wastes:

- Added: Hall of Stairs: Bomb Space Jump (Advanced) to reach Save Station 3 Door without Space Jump

##### Dark Torvus Bog:

- Added: Portal Chamber (Dark): It is now possible to reach the Portal with a Slope Jump (Intermediate) and Screw Attack without Space Jump.

##### Sanctuary Fortress:

- Added: Main Gyro Chamber: Instant Morph (Hypermode) into boost, to destroy the glass to Checkpoint Station
- Added: Reactor Core Item pickup now possible with just Spider Ball and Morph Ball Bombs via Standable Terrain (Intermediate) and Bomb Jump (Intermediate)
- Added: Vault: Extended Dash (Expert) and Boost Jump (Expert) Method to reach the Spinner Side
- Added: Accessing the portal in Watch Station with a Bomb Space Jump (Advanced) to reach the Spider Track, Standable Terrain (Advanced) to reach the Bomb Slot, and an Instant Morph (Advanced)

##### Ing Hive:

- Added: Hive Temple Access: Slope Jump (Expert) into Screw Attack to skip Hive Temple Key Gate
- Changed: Temple Security Access: Z-Axis Screw Attack Trick is changed into Screw Attack into Tunnels (Advanced)
- Changed: Culling Chamber and Hazing Cliff will now require a Suit on trickless settings

## [6.2.0] - 2023-09-02

- Added: "Help -> Verify Installation" menu option, to verify that your Randovania installation is correct. This is only present on Windows.
- Changed: Game generation is now up to 150% faster.
- Changed: The resolver now tries otherwise safe actions behind a point of no return before it tries actions that give dangerous resources. This makes the solve faster by avoiding some cases of backtracking.
- Changed: Comments no longer prevent And/Or requirements from being displayed as short form.
- Fixed: Auto Tracker icons that were supposed to be always visible no longer show as disabled.
- Fixed: Opening race rdvgame files from older Randovania versions now works properly.
- Fixed: Exporting games with hidden Nothing models don't crash during the exporting process anymore.
- Fixed: For macOS, exporting Metroid Prime 2: Echoes games does not require you to run Randovania from within a terminal anymore to see the Mono installation.

### Metroid Dread

- **Major** - Added: Elevator and Shuttle randomizer. The destination is shown on the elevator/shuttle's minimap icon and in the room name, if enabled. This will show different area names to the logic database for some items.
- **Major** - Added: Split beams and missiles. When playing with non-progressive beams or missiles, each individual upgrade provides a unique effect instead of providing the effects of all previous upgrades.
- Added: An in-game icon will appear if the player becomes disconnected from the multiworld server.
- Changed: The Starter Preset and April Fools 2023 preset now have non-progressive beams and missiles, instead of progressive.
- Changed: Bomb Shields are no longer vulnerable to Cross Bombs.
- Fixed: The door model for certain door types now uses the intended textures correctly.
- Fixed: The save file percentage counter and the per-region percentage counter are now all updated correctly.

#### Logic Database

- Added: Diagonal Bomb Jump in Ferenia - Speedboost Slopes Maze.
- Added: Diagonal Bomb Jump in Burenia - Main Hub Tower Top, to the Missile Tank, using either Gravity Suit or an out of water bomb jump.
- Added: In Dairon - West Transport to Ferenia, use Wave Beam to push the Wide Beam Block from above, without Wide Beam.
- Added: Logic to handle having Ice Missiles without Super Missile.
- Added: In Ghavoran - Teleport to Burenia, Cross Bomb Skip using just Morph Ball to get to and from the Pickup. Rated one level higher than the corresponding usage with Flash Shift or Spin Boost.
- Added: Ledge Warp usage to flip the spinner in Ghavoran next the Transport to Elun, and in Elun to release the X.
- Added: All Chozo-X encounters now have energy requirements.
- Changed: Added Wide Beam to missile farming during Kraid's fight.
- Changed: Fighting Kraid in Phase 2 without going up is moved from Beginner Combat to Intermediate.
- Changed: Fighting Kraid with no energy is now Intermediate Combat. Fighting with 1 Energy Tank is Beginner.
- Changed: Dodging in all Chozo-X fights now has Flash Shift as trivial, Spin Boost with Beginner Combat, and nothing with Intermediate.
- Changed: In Dairon - Teleport to Artaria, breaking the speed blocks is no longer "dangerous". This is done by removing the "Before Event" condition on breaking the blocks from above.
- Changed: In Artaria - Water Reservoir, breaking the blob is no longer "dangerous", as long as Slide is not randomized. This was previously dangerous because there's a connection in EMMI Zone Exit Southwest that makes use of Speed Booster, however, by simply adding a "Can Slide" option on the same condition, the logic now sees the blob as safe.
- Changed: In Burenia: Fighting Drogyga is now only "dangerous" if Highly Dangerous Logic is enabled. This is achieved by adding a Highly Dangerous Logic constraint on all instances where the logic uses "Before Drogyga" on connections in the Underneath Drogyga room.
- Changed: Move victory condition to after Raven Beak, and encode all requirements to finish the escape sequence to that connection. This avoids having a "dangerous" resource at the end of the game.
- Changed: In Burenia - Main Hub Tower Middle, lowering the Spider Magnet Wall is now "dangerous" only when Highly Dangerous Logic is enabled. The connection from the bottom of the room to the Pickup Platform that uses Grapple Movement requires the Spider Magnet Wall to not be lowered now requires Highly Dangerous Logic. The randomizer currently doesn't have the necessary options to make this connection mandatory in any seeds anyway.
- Changed: Most instances of pushing Wide Beam Blocks by using Wave Beam through walls now no longer need Wide Beam. Notable exception is Dairon - West Transport to Ferenia, from below.
- Changed: Boss fight logic using Ice Missile without Super Missile is no longer an option, and effectively requires as many missiles as with normal Missiles.
- Changed: Boss fight logic now understands how damage values work with Split Beams behavior.
  - Affected bosses: Robot Chozo fights, Chozo X fights and Raven Beak.
  - Having only Plasma Beam or only Wave Beam is only used to fight the Robot Chozos, at Combat Intermediate.
  - Having both Plasma Beam and Wave Beam is considered as the same bracket as only Wide Beam.
  - Having Wide Beam and Wave Beam is considered as the same bracket as Wide Beam and Plasma Beam.
- Changed: Exclude Ghavoran door between Flipper Room and Elun Transport Access from being shuffled as a Grapple Beam door in Door Lock rando. This is to enable a Ledge Warp to flip the Spinner from below.
- Changed: In Ghavoran - Flipper Room, rotating the flipper the normal way can now be in logic before having pulled the Grapple Block at Right Entrance or having turned on Power Switch 2 in Dairon, if Transport Randomizer is enabled.
- Changed: Revised logic for fighting Corpius
  - When using missiles without an ammo requirement, the X must not have been released.
  - Using Cross Bomb is moved to Combat Beginner
  - For Missiles, Super Missiles and Ice Missiles, the number of required missiles is reduced by 1, which matches the pre-existing comments. These alternatives remain Combat Intermediate.
  - For Missiles, Super Missiles and Ice Missiles, these can now also be used without combat tricks, but you need 1.5x as many units of Missiles ammo as the combat trick version.
  - Added Storm Missiles.
- Fixed: A typo in the room name Ferenia - East Transport to Dairon has been changed from East Transport to Darion.
- Fixed: In Burenia - Teleport to Ghavoran, to open the Plasma Beam door from below, add requirement to have Plasma Beam. This becomes relevant with Separate Beam Behavior.
- Fixed: In Artaria - Teleport to Dairon, to enter the teleport itself using Wave Beam, add requirements to have Wide Beam and Door Lock Rando being disabled. The former becomes relevant with Separate Beam Behavior.
- Fixed: In Cataris - Kraid Area, when using Wave Beam to fight Kraid from behind, you now also need the rest of the rest of the requirements to fight Kraid.

### Metroid Prime

- Fixed: One-way elevator mode not able to generate
- Fixed: Doors openable underneath blast shields
- Fixed: Doors and Blast shields hurting the player with reflected shots
- Fixed: Starting items getting  ignored when starting in Connection Elevator to Deck Alpha
- Fixed: Skipping the cutscene in Connection Elevator to Deck Alpha also skips item loss
- Fixed: Doors in Omega Research not locking
- Fixed: Elite Control entry Barrier activating again
- Fixed: Hall of the Elders "New Path Opened" HUD Memo not appearing
- Fixed: Some unskippable cutscenes
- Fixed: Removed HUD Memos in Emergency Evacuation Area
- Fixed: Timing of Metroids in Metroid Quarantine A
- Fixed: Stuck camera in control tower
- Fixed: Timing of flying pirates in control tower
- Fixed: Echoes Unlimited Missiles model now appears larger
- Added: More Quality of life improvements over vanilla
  - Colorblind friendlier flamethrower model
  - Power Bombs now have a heat signature
  - Power Conduits activate even if only 1 of 3 wave particles hit
  - Main Quarry power conduit no longer reflects charged wave
  - Added lock to top door during Phazon Elite fight
  - Doors unlock from picking up the artifact item instead of the Phazon Elite dying

#### Logic Database

##### Chozo Ruins

- Added: Reverse Flaahgra in Sun Tower is now logical
- Added: Furnace E Tank Wall Boost Escape
- Added: Transport Access North Wallboost to Hive Totem from Elevator
- Added: Trigger Ghosts from Sun Tower Access without Bombs or Spider

##### Phazon Mines

- Added: Fungal Hall A now has Energy and Combat Logic
- Added: Fungal Hall A SJ Scan Dash Grapple Skip
- Added: Fungal Hall Access NSJ Bombless Escape to Fungal Hall A

##### Phendrana Drifts

- Changed: Phendrana Canyon Pickup NSJ Bombless Triple Boost Adjustments
- Changed: Control Tower Plasma Skip is now Beginner
- Added: Hunter Cave Bunny Hop to reach Hunter Cave Access from Lower Edge Tunnel
- Added: Hunter Cave Slope Jump to reach Chamber Access from Lake Tunnel

##### Tallon Overworld

- Added: Root Cave Climb NSJ Boost Strat

### Metroid Prime 2: Echoes

- Added: New cosmetic suit options. Please note that these suits require the experimental patcher to be enabled.
- Added: The internal game copy is automatically deleted when exporting a game fails in certain situations.

#### Logic Database

- Added: 307 videos to the logic database. see the [Video Directory]
(https://randovania.github.io/Metroid%20Prime%202%20Echoes/) for the full collection.

##### Temple Grounds

- Added:  NSJ Extended Dash (Expert) to cross Grand Windchamber through the middle platform.

##### Sky Temple Ground

- Removed: Phazon Grounds NSJ, No SA -> Invisibil Objects (Hypermode) or Movement (Expert) and Dark Visor. Doesn't exist.

##### Agon Wastes

- Added: NSJ Extended Dash (Advanced) to reach Temple Access Door in Mining Station A.

##### Sanctuary Fortress

- Added: Extended Dash (Expert) to reach the Scan Post in Watch Station Access from Main Gyro Chamber Door.
- Added: Extended Dash (Expert) to reach Main Gyro Chamber Door in Watch Station Access from the Scan Post Side.
- Added: Workers Path - Screw Attack from Z-Axis (Intermediate) now requires Bomb Space Jump (Intermediate) from Dynamo Works
- Added: Workers Path - Bomb Jump (Advanced) method added to reach cannon NSJ from landing platform

## [6.1.1] - 2023-08-07


- Changed: Improve performance significantly when opening a Multiworld session with long history.
- Changed: Slightly improve performance when opening game details.
- Fixed: The correct error is displayed when the incorrect password is provided for Multiworld Sessions.

### Metroid Dread

- Fixed: The progress bar when exporting no longer reaches 100% earlier than intended in some situations.
- Added: Racetime seeds can now be directly imported into Randovania

## [6.1.0] - 2023-08-02

- **Major** - Removed: Starting sessions is no longer necessary and has been removed as an option. It's now always possible to clear a generated game.
- Added: Importing permalinks and rdvgames in a multiworld session now creates new worlds if missing.
- Added: The Generation Order spoiler now has a field to filter it.
- Added: An "Export Game" button has been added to "Session and Connectivity" tab as a shortcut to export any of your worlds.
- Added: It's now possible to filter the history tab in a Multiworld session.
- Added: Add Ready checkbox for Multiworld sessions.
- Added: A new tool was added to the Pickup tab of Game Details that lets you quickly find in which worlds your pickups are.
- Added: The time a world last had any activity is now displayed in the Multiworld session.
- Added: A toggle for allowing anyone to claim worlds in a Multiworld session.
- Added: Sending pickups to an offline world now updates the auto tracker.
- Added: Warnings now show up in Multiworld sessions if you're not connected to any of your worlds.
- Changed: The popup when replacing a preset for a Multiworld Session now has the same features as the solo game interface.
- Changed: Text prompts now default to accepting when pressing enter.
- Changed: Reorganized the top menu bar. The Advanced menu is now called Preferences, with an Advanced sub-menu. Opening the Login window is now in the Open menu.
- Changed: The handling for presets that can't be loaded have been improved.
- Changed: Finishing a session is now called hiding a session, and now can be undone.
- Fixed: Multiworld now properly respects major/minor configuration of each world.
- Fixed: The generation order for multiworld session now correctly handles any kind of names.
- Fixed: Any buttons for changing presets or deleting worlds are properly disabled when a game is being generated.
- Fixed: Import rdvgames for games that uses certain features, like Sky Temple Keys on Bosses or Metroid DNA in Dread, now works properly.
- Fixed: Session Browser now properly sorts by creation date and user count. It also now properly defaults to showing recent sessions first.
- Fixed: Tracking another user's inventory now properly keeps working after a connection loss.
- Fixed: Sorting the session history and audit log now works properly.
- Fixed: In Multiworld session, the Claim world button is now properly disabled when you don't have permissions.
- Fixed: Changing a preset no longer causes it to lose its position in the tree.
- Removed: Connecting to Dolphin on Linux executable builds is now hidden on known situations that it doesn't work properly.

### Metroid Dread

- **Major** - Added: Multiworld support for Dread.
- Changed: Ryujinx (Legacy) is disabled when auto-tracker support is on, or in a multiworld.
- Fixed: Dairon - Navigation Station North can no longer be assigned a hint, which would then be replaced with DNA Hints.
- Added: A new auto-tracker layout featuring progressive items.
- Added: Custom shields now have alternate and more accessible models, which can be toggled per-shield in Cosmetic Options.

#### Logic Database

- Added: 2 videos to the database
- Added: Slide from right to left in Cataris - Total Recharge Station South.
- Added: Grapple Movement to get from Lower Door to Wide Beam Block Room to Upper Door in Artaria - EMMI Zone Hub.
- Added: Crossing the water gap in Ferenia EMMI Zone Exit East with just Bombs (Hypermode IBJ and DBJ) or Cross Bombs and a Slide Bomb Boost (currently Movement Advanced).
- Added: Use Speed Booster and Gravity Suit to escape Cataris - Kraid Arena after fighting Kraid.
- Added: Using Wall Jump to get past the Flash Shift gate in Burenia - Teleport to Ferenia.
- Changed: Make it possible to get to the Diffusion Beam location without Morph Ball.
- Fixed: Entering Hanubia Orange EMMI Introduction from the right now requires having beaten the Red Chozo.
- Fixed: The Pseudo Wave Beam in Burenia - Burenia Hub to Dairon now correctly requires Wide Beam.
- Fixed: Logic issues surrounding ending the Chain Reaction sequence in Artaria, aka the Vanilla Varia Suit area.
- Removed: In Cataris - Green EMMI Introduction, the advanced Pseudo Wave Beam to break the blob from below is removed.
- Removed: In Ghavoran - Blue EMMI Introduction, the trickless Ballspark to climb the room has been removed.

### Metroid Prime

- Added: Experimental Option - `Skippable` Cutscene Mode. Keeps all cutscenes in the game but makes it so they can be skipped with the START button
- Added: Experimental Option - `Competitive (Experimental)` Cutscene Mode Removes some cutscenes from the game which hinder the flow of competitive play. All others are skippable. This will eventually replace the existing Competitive implementation.
- Added: Introduction of non-critical fixes and improvements to the base game such as fixed sound effects and removed tutorial popups. Those wanting an untainted experience of the vanilla game may still do so at their own risk by activating "Legacy Mode". For technical description of what's changed, see [qol.jsonc](https://github.com/toasterparty/randomprime/blob/randovania/generated/json_data/qol.jsonc)
- Added: Completely overhauled how custom Blast Shields and Doors look
- Added: Morph Ball Bomb and Charge Beam door locks now use Blast Shields so that they only need to be opened once with that weapon
- Added: New "Gamecube" pickup model which acts as a placeholder for all non-nothing items without a suitable model which can be displayed natively
- Added: The "Hints" page in the "Game" window now lists the location of the Phazon Suit hint.
- Changed: Non-NTSC enemies now have their health reset to match NTSC 0-00
- Changed: Blast Shields are much more visible in dark rooms
- Fixed: Random Elevators settings should no longer have mismatches between the UI and the preset regarding which elevators are excluded.
- Fixed: HoTE statue door can now handle a blast shield cover
- Fixed: Old scan points lingering in Door Lock Rando
- Fixed: Door Lock Rando shields now make explosion sounds

#### Logic Database

- Added: 52 videos to logic database, bringing the total available via the [Video Directory](https://randovania.github.io/Metroid%20Prime/) to 276

##### Chozo Ruins

- Added: The Hall of the Elders Ghost Skip from Reflecting Pool Access to reach Crossway Access South, using advanced level tricks.
- Added: Knowledge (Intermediate) for reaching Elder Chamber without fighting the Chozo Ghost.
- Added: Main Plaza - Tree item OoB logic.
- Added: Crossway - Easier boost only method for item.
- Changed: Tower of Light - Reduced gravityless SJ slope jump to tower chamber to Beginner.
- Fixed: Ice Beam has been removed from the connection to Elder Chamber in Hall of the Elders.
- Fixed: The Door in Tower of Light Access that leads to Ruined Shrine is now a normal Door instead of a Wave Beam Door.
- Changed: Ruined Nursery Bombless Standables Logic Adjustments
- Added: Ruined Nursery Bombless w/ Boost strat
- Added: Training Chamber Ghost Skip

##### Phendrana Drifts

- Changed: Quarantine Cave - Various cleanup with Thardus fight logic. Reworked visor requirements. Added Missile strategy (allows Ice Beam only fight logically).
- Added: Added Quarantine Cave NSJ Scan Dash to Q-Mon Tunnel
- Added: Dash to Q Mon from Room Center with SJ
- Added: Reverse Thardus Skip Logic (Scan and Scanless)
- Added: Thardus Hop
- Changed: Ice Ruins West Baby Sheegoth Jump Damage Requirements and Trick Adjustments
- Added: Gravity Chamber Pickup (Missile) NSJ w/o Grapple/Plasma Dash Method and Bombu Method

##### Phazon Mines

- Added: Metroid Hop to reach Missile from Quarantine Access A
- Changed: Various Metroid Quarantine A logic adjustments
- Fixed: NSJ Phazon Processing Center having too few requirements

### Metroid Prime 2: Echoes

- Added: Tracker layout "Debug Info", which also shows details useful for investigating errors.
- Added: The Coin Chest model from multiplayer is now used for offworld items instead of the ETM model.
- Changed: The Power Beam and the Morph Ball now use the Coin Chest model when shuffled, instead of the ETM model.
- Added: 4 new joke hints in the pool.
- Fixed: The gate in Command Center now opens correctly when using the new patcher.
- Fixed: Doors in Venomous Pond can no longer become blast shields.
- Fixed: The door from Sacrificial Chamber Tunnel to Sacrificial Chamber has been excluded from door lock rando.
- Fixed: Random Elevators settings should no longer have mismatches between the UI and the preset regarding which elevators are excluded.

#### Logic Database

- Added: 4 videos to logic database, see the [Video Directory](https://randovania.github.io/Metroid%20Prime%202%20Echoes/) for the full collection

## [6.0.1] - 2023-07-04

- Added: Option for disabling crash reporting and monitoring.
- Added: In multiworld sessions, you're prevented from selecting a preset that is incompatible with multiworld.
- Added: In multiworld sessions, world names must now be unique.
- Changed: The Privacy Policy has been updated to mention crash reporting and monitoring.
- Changed: Tweaked the error reporting for generating and exporting games.
- Fixed: Importing permalinks and spoilers in multiworld no longer fails.
- Fixed: Generation order is no longer hidden when Door Lock is enabled with Types mode.
- Fixed: Pickups providing negative resources can now be sent in multiworld games.
- Fixed: The prompt for a session name no longer deletes spaces at the end, making it easier to split words.
- Fixed: In multiworld sessions, the copy permalink button is properly disabled before a game is available.

## [6.0.0] - 2023-07-03

- **Major** - Multiworld support has been significantly changed! New features include:
  *  Sessions now have Worlds instead of rows with users, and users can be associated with any number of Worlds.
     * This means it's now possible to play a Multiworld entirely solo.
  *  You can connect to one Dolphin and any number of Nintendont at the same time.
  *  Multiple sessions can be opened at the same time.
  *  A session window is no longer required to be kept open. As long as Randovania is connected to a game, the server communication works.
- Added: It's now possible to drag presets directly into the root of the presets.
- Added: The order you place presets when drag and dropping is now saved.
- Added: New command line arguments `--local-data` and `--user-data` to allow configuring where Randovania saves its data.
- Added: New Door Lock rando mode - Types. In this mode, every single door of a type is swapped with another type. Generation times should be fast and be compatible with multiworld.
- Added: Interface to customize preset description.
- Added: It's now possible to save rdvgame files for race games. This is not available for multiworld.
- Added: When editing a Pickup Node, there's now a button to find an unused pickup index.
- Added: When viewing the spoiler log in a Multiworld session, it will now display the names for each world rather than "Player 1", "Player 2", etc.
- Changed: Discord login is now performed via your browser, instead of the Discord client.
- Changed: Door Lock mode Two-way is now named Doors. The functionality is unchanged.
- Changed: Improved preset descriptions, making them significantly simpler.
- Changed: Some preset options which are not ready for wide consumption have been hidden by default. To show all preset options, please select `Advanced > Show Experimental Settings`.
- Changed: In the Data Visualizer, requirements are now displayed using a tree widget, which allows for collapsing the and/or blocks.
- Changed: Optimized the solver by allowing more resources as additional resources, allowing more actions to be skipped until the necessary resources are found.
- Changed: For Multiworld, it's now preferred to have an additional pickups than placing it in another player's game, when there's no locations left in your game.
- Changed: Randovania now internally uses the term `Region` for what used to be called a `World`. This is mostly an internal change.
- Changed: Connecting to Dolphin is now hidden on macOS, as it never was supported.
- Changed: Door Lock rando generation is now up to 50% faster.
- Fixed: Issue where the resolver didn't find the paths that lead to taking the least damage.
- Fixed: The resolver no longer allows events as additional requirements. This fixes a problem that could lead to an event locking itself.
- Fixed: The `database render-region-graph` command now works properly.

### Cave Story

- Nothing.

### Metroid Dread

- **Major** - Added: Random Starting Locations is now supported. This enables all Save Stations, Navigation Stations, and Map Stations as possible starting options.
- Added: New cosmetic option to display Randovania's area names on the HUD, either always or after room transitions.
- Added: Door Lock Randomizer can randomize doors to be weak to Ice Missile, Storm Missile, Diffusion Beam, Bombs, Cross Bombs, Power Bombs.
- Added: New option under "Game Modifications" to choose how inconsistencies in Raven Beak's damage resistance are handled.
- Added: Auto tracker is now supported via a new game connection choice.
- Added: Exporting now checks if the RomFS folder has some required files.
- Changed: The doors in Itorash are now excluded from being shuffled in Door Lock Randomizer.

#### Patcher Changes

- Added: Belated April Fools 2023 preset. Enables door rando by default, as well as some surprise changes to the item pool. Make sure to see what advice ADAM has to give!
- Changed: Pickups can be configured to take away some of an item instead of giving more (e.g. missile tanks could take away missiles when collected).
- Fixed: Using Morph Ball in Proto Emmi sequence no longer crashes the game.

#### Logic Database

- Added: Grapple Movement (Beginner) for going up the left side of Burenia - Main Hub Tower Middle.
- Added: Movement (Intermediate) and Water Bomb Jump (Intermediate) for getting out of the water at the same spot.
- Added: Grapple Movement (Beginner) for the Grapple only method of reaching the Missile Tank in Main Hub Tower Top.
- Added: Use Speed Booster to skip breaking the blob submerged in water in Artaria Early Cloak room, requires Speed Booster Conservation (Beginner).
- Added: Use Flash Shift to go right after getting the pickup in Artaria EMMI Zone Spinner.
- Added: Use Flash Shift and Slide Jump to go from Artaria White EMMMI Arena to the top door to EMMI Zone Spinner.
- Added: A new way to reach the tunnel in EMMI Hub Zone with Spider Magnet, Flash Shift and Single-wall Wall Jump (Advanced).
- Added: Use a Shinespark to climb up from Above Screw Attack Blocks in Burenia Main Hub Tower Bottom with only Gravity Suit.
- Added: Use a Shinespark to climb up from Alcove Across Grapple Block in Burenia Main Hub Tower Bottom with only Speed Booster using Speed Booster Conservation Beginner.
- Added: Use a Shinespark with Gravity Suit to reach Ammo Recharge South at the bottom of Burenia Gravity Suit Tower before the Destroy Gravity Suit Floor event.
- Added: Use Spin Boost And Gravity Suit with different trick strategies to cross the big gap in Burenia Main Hub Tower Middle.
- Added: Use a Shinespark with Gravity Suit to reach the Spider Magnet wall in Burenia Main Hub Tower Middle from the bottom of the room.
- Added: Climb up to the Charge Beam Door in Burenia Main Hub Tower Middle using Gravity Suit and Flash Shift.
- Added: Climb up from the Charge Beam Door in Burenia Main Hub Tower Middle using Gravity Suit, a Slide Jump, Spin Boost and a Wall Jump.
- Added: Allow using Shinesparks in Gravity Suit Tower by storing speed in the upper part of Gravity Suit Room, also when Door Lock rando is enabled.
- Added: Pseudo-Wave Beam to break the blob in Ferenia Wave Beam Tutorial, from the right.
- Added: Use Spider Magnet with Grapple Beam in Ghavoran Spider Magnet Elevator.
- Added: Use Speed Booster to get past the pool of water in Dairon Freezer before turning on the power.
- Added: Various trick alternatives to get past the pool of water in Dairon Freezer with Bomb Jumps.
- Added: Water Bomb Jump in Burenia Underneath Drogyga to get up to the left ledge with Normal Bomb, rated as Intermediate.
- Changed: Wall Jump from Flash Shift for reaching the left Dock to Main Hub Tower Top in Main Hub Tower Middle has been removed; it is now trickless.
- Changed: Wall Jump from Flash Shift for reaching the left Dock to Main Hub Tower Top in Main Hub Tower Middle has been removed; it is now trickless.
- Changed: Avoid treating Gravity Suit as a dangerous resource, by removing the "No Gravity Suit" constraint from the "Perform WBJ" template.
- Changed: Going through Artaria Lower Path to Cataris using Damage Boost no longer requires Morph Ball.
- Changed: Reduced the difficulty of the Wall Jump in Dairon Teleporter to Artaria, to reach the pickup from the teleporter, from Advanced to Intermediate.
- Changed: Using Wall Jump Advanced to climb across Moving Magnet Walls (Small) in Cataris, aka Adam Skip, now correctly requires Spider Magnet.
- Changed: The Upper Tunnel from Burenia Teleport to Ghavoran to Main Hub Tower Middle has been converted from a Morph Ball Tunnel to a Slide Tunnel. In order to use this tunnel with Slide, Gravity Suit is also required.
- Changed: In Burenia Teleport to Ghavoran, using Power Bombs to get back up from Early Gravity Speedboost Room now requires 2 ammo units of Power Bomb. The purpose is to account for using one unit on the way down in the first place.
- Changed: Water Bomb Jump in Artaria First Tutorial, after adding the water has been changed to Infinite Bomb Jump.
- Changed: Infinite Bomb Jump in Artaria Screw Attack Room to jump out of the water under the Recharge Station has been changed to Water Bomb Jump.
- Changed: Water Bomb Jump in Burenia Underneath Drogyga to get the pickup is now Beginner with Cross Bombs.
- Changed: Water Bomb Jump in Burenia Underneath Drogyga to get up to the left ledge with Cross Bomb is now Beginner.
- Changed: Bomb Jumping to the upper part of Ghavoran Map Station Access now requires Water Bomb Jump Intermediate with Normal Bomb and Beginner with Cross Bomb. This was previously trivial with both of those.
- Changed: Bomb Jumping to the upper part of Ghavoran EMMI Zone Exit Southeast with Cross Bombs is changed from trivial to Water Bomb Jump Intermediate.
- Changed: Bomb Jumping to the upper part of Ghavoran EMMI Zone Exit Southeast with Normal Bombs is changed from Infinite Bomb Jump Intermediate to both Water Bomb Jump Intermediate and Diagonal Bomb Jump Intermediate.
- Fixed: Correctly require breaking the blob in Burenia Teleport to Ghavoran to be able to go from Main Hub Tower Middle to Teleport to Ghavoran through the upper Tunnel.
- Fixed: Burenia Hub to Dairon Transport Blob from Below giving the wrong event resource.
- Removed: Use Cross Bombs to skip the blob submerged in water in Artaria Early Cloak room. The point of this connection is to skip breaking the blob, which is no longer dangerous when you have the Morph Ball.

### Metroid Prime

- Changed: Divided the "Other" tab into "Quality of Life" and "Chaos".
- Changed: QoL Game Breaking, QoL Cosmetic, QoL pickup scans, Varia-only Heat Protection and Deterministic RNG settings are now always enabled. A new chaos option "Legacy Mode" has been added as a catch-all replacement, including the PB Refill from 5.8.0.
- Changed: Pickups can be configured to take away some of an item instead of giving more (e.g. missile tanks could take away missiles when collected).
- Removed: One-Way door lock randomizer has been removed. This has actually been the case since 5.3.0!
- Fixed: The "Unlock Save Station doors" option should now correctly unlock them.

#### Logic Database

##### Chozo Ruins

- Changed: Reorganized Morph Ball pickup in Ruined Shrine to better fit database good practices.

### Metroid Prime 2: Echoes

- **Major** - Added: Door Lock randomizer has been added. Note that this feature requires enabling the new patcher.
- Added: New random elevators mode: Shuffle Regions. In this mode, we keep the game world consistent by shuffling the regions around Temple Grounds, and then changing the elevators to match. See [this map](randovania/data/gui_assets/echoes_elevator_map.png) for reference.
- Added: When the new patcher is enabled, Security Station B starts in the post-Dark Samus appearance. This change is supported by logic.
- Changed: Pickups can be configured to take away some of an item instead of giving more (e.g. missile tanks could take away missiles when collected).
- Changed: When the new patcher is enabled, some cosmetic effects are removed from Torvus Temple in an attempt to make it crash less.
- Changed: For Multiworld ISOs, the game name now mentions the session name and world name.
- Removed: The elevator sound effect removal is no longer an option and is now automatically enabled in the appropriate circumstances.
- Fixed: The progress bar when exporting a seed is now much more accurate.

#### Logic Database

- Fixed: Re-Added Vanilla Method to access Storage C to logic.
- Changed: Movement trick level for reaching the door to Security Station B from Bioenergy Production with a NSJ Screw jump extension from Advanced to Beginner.
- Changed: Combat/Scan Dash trick level for reaching the door to Security Station B from Bioenergy Production with a Scan Dash from Expert to Intermediate.
- Added: 142 videos to the logic database
- Added: Method to climb Forgotten Bridge with Jump Off Enemy (Advanced)
- Added: Scan Dash to grab the half pipe item in Dark Torvus Arena with Combat/Scan Dash (Intermediate)
- Added: Method to collect the pickup in Reactor Core using the top Rezbit, Bombs, Bomb Space Jump (Advanced), Standable Terrain (Advanced), Movement (Advanced), and Jump Off Enemies (Expert).
- Added: Method to reach the top cannon in Sanctuary Entrance using Bombs, Space Jump Boots, Bomb Space Jump (Advanced), and Standable Terrain (Advanced).
- Added: Method to collect the pickup in Abandoned Worksite using just Screw Attack, and Screw Attack into Tunnels/Openings (Advanced).
- Added: Method to collect the pickup in Bioenergy Production using Boost Ball, Spider Ball, Screw Attack, and Movement (Advanced).

## [5.8.0] - 2023-06-05

- Added: It's now possible to save rdvgame files for race games. This is not available for multiworld.
- Changed: Use the user's new discord display name instead of their username, for users that migrated.
- Fixed: Batch generation now properly prevents Windows from going to sleep.

### Metroid Prime

- Fixed: Generator unable to pass through one-way permanently locked doors such as the ones in uncrashed Frigate
- Fixed: Exporting games with both Door Lock Rando and Room Rando will now preserve both modifications
- Added: Missile Stations refill Power Bomb. In this version, this is always enabled.

#### Logic Database

- Added: 55 videos to logic database, bringing the total available via the [Video Directory](https://randovania.github.io/Metroid%20Prime/) to 224

##### Tallon Overworld

- Added: Biotech Research Area 1 - Easier gravityless NSJ method from room center to Deck Beta Security Hall
- Added: Root Cave - L-Jump method to reach upper area

#### Magmoor Caverns

- Added: Twin Fires Tunnel - Transport to Talon -> Twin Fires, NSJ & SJ dashes now require standable terrain

##### Phendrana Drifts

- Added: Hunter Cave - Lower Edge Tunnel -> Hunter Cave Access, NSJ requires a slope jump or bomb jump after the grapple point to reach the platform with the doors.
- Added: Hunter Cave - Hunter Cave Access -> Lower Edge Tunnell, NSJ requires an L-Jump to reach the platforms across the water without falling in. Added Gravity logic if falling in (matches Lake Tunnel -> Lower Edge Tunnel).

##### Phazon Mines

- Fixed: Fungal Hall B - Scan dash method now requires scan visor
- Fixed: Ventillation Shaft - Combat dash to climb room now requires door lock rando to be off

## [5.7.0] - 2023-05-05

- Added: Skip usual Door Lock randomizer logic when the only valid lock option is unlocked doors.
- Added: When major/minor mode is enabled, the count of majors and minors is also displayed next to how many items are the in the pool.
- Fixed: Unsupported features are now disallowed from use in Multiworld sessions.

### Cave Story

- Fixed: Exporting on Linux no longer fails due to Rest Area in Plantation using "lounge" instead of "Lounge".

### Metroid Dread

- Fixed: All pickups in the pool are now correctly assigned major or minor.

#### Logic Database

- Fixed: Experiment Z-57's pickup is now a major item location in Major/Minor split.

### Metroid Prime

- Added: Selecting an ISO that isn't for Metroid Prime is now explicitly refused when exporting.
- Fixed: All pickups in the pool are now correctly assigned major or minor.
- Fixed: Room Rando no longer overrides the results of Door Lock Rando when exporting.

#### Logic Database

- Fixed: The Artifact of Truth pickup is now a major location for Major/Minor split.

### Metroid Prime 2: Echoes

- Added: Selecting an ISO that isn't for Metroid Prime 2 is now explicitly refused when exporting.
- Fixed: Energy Tanks are now considered major items in Major/Minor split.

## [5.6.1] - 2023-04-??

- Nothing.

## [5.6.0] - 2023-04-02

- Added: Trick Details popup now lists the usages in each area.
- Added: Opening the Data Visualizer from the Trick Details while customizing a preset now automatically configured the trick filters based on the preset being edited.
- Changed: Setting trick filters in the Data Visualizer based on a preset now sets all tricks, even those at disabled.
- Changed: Optimize Solver by choosing actions in a smarter order. Prefer actions of types that are likely to progress th. Postpone dangerous actions. This should make the solver able to validate seeds where it previously timed out. Solving should in general be faster in general.
- Fixed: Solver bug that made it unable to detect dangerous actions, which could result in some possible seeds being considered impossible.
- Fixed: Searching for Multiworld sessions by name is no longer case sensitive.

### Metroid Prime 2: Echoes

#### Logic Database

- Added: Proper combat requirements for the Amorbis fight.
- Removed: Incorrect and improper connections to and from the Amorbis fight.

### Metroid Prime

#### Logic Database

- Added: 48 videos to logic database, bringing the total available via the [Video Directory](https://randovania.github.io/Metroid%20Prime/) 216

### Metroid Dread

#### Logic Database

- Added: Use Flash Shift and Spin Boost with Wall Jump (Beginner) in Burenia Main Hub Tower Bottom to reach the tunnel.
- Changed: The logic for Spin Boost Room in Ghavoran now requires either the template to fight the Chozo X or Highly Dangerous logic to climb out of the room.
- Changed: Simplified various database connections.
- Changed: All three kinds of Chozo X fights now consider Use Spin Boost a valid means of dodging.
- Fixed: Missile ammo requirement when fighting Chozo X with Storm Missile. The numbers were previously too high and the numbers with and without the combat trick were swapped.
- Fixed: Resolve bug with fighting the Twin Robots fights, where to fight them using only missiles for damage always required both the expert level combat trick and the 153 missiles that are intended for trickless.
- Fixed: Add missing fight requirement to fight the Chozo X in Elun when entering the arena from the left.
- Fixed: Add missing requirement to release the X before leaving Elun.

## [5.5.1] - 2023-02-28

- Added: Game Details now contains a tab describing all door locks, when Door Lock rando is enabled.
- Changed: Certain spoiler tabs in Game Details now only show up when relevant, such as Elevators spoiler only when elevators are shuffled.
- Changed: Generation Order in Game Details is now hidden when there's incompatible settings, such as Door Lock rando.
- Changed: A nicer error message is now given when generating with a preset with configuration errors, such as no starting locations.
- Changed: A nicer error message is now given when an error occurs when loading a game layout file.
- Fixed: Customizing an included preset should properly place the resulting preset nested to that preset.
- Fixed: Customizing a preset should no longer reset where it's been placed at.
- Fixed: Generated games now keep track of extra starting pickups instead of starting items, fixing some cases you'd start with the middle of a progressive chain.
- Fixed: Changing trick filters in the Data Visualizer no longer resets the selected connection.
- Fixed: Using trick filters in the Data Visualizer no longer unnecessarily expands templates or remove comments.
- Fixed: Using trick filters in the Data Visualizer now properly removes extra requirements when tricks are removed.
- Fixed: Hiding the pickup collection message now correctly works for other player's pickups in a multiworld.

### Metroid Prime

#### Patcher Changes

- Fixed: Several soft-locks and janky cutscenes when shuffling the Essence elevator
- Fixed: Research Lab Aether wall not breaking when approached from behind (QoL Game Breaking)
- Fixed: Watery Hall lore scan being replaced with QoL Scan Point text
- Fixed: Escape sequence counting up instead of down
- Fixed: Small Samus spawning in ship instead of on top
- Added: Ridley shorelines, biotech research 2, and exterior docking hangar actors now scale with boss size

#### Logic Database

##### Tallon Overworld

- Fixed: Landing Site - PAL SJF is now only logical if Dock Rando is disabled
- Added: Life Grove - Alternate method to skip Bombs and SJ (Scan Dash Expert) to reach item *Found by Vertigo*
- Added: Life Grove - Trick to skip wallboosts when also skipping SJ and Bombs *Found by Vertigo*

##### Chozo Ruins

- Changed: Main Plaza - Lowered Half-Pipe roll-in to Expert ([See Video](https://youtu.be/ne8ap0xa_UE))
- Changed: Ruined Shrine - Wave door to half-pipe item is now L-Jump instead of R-Jump
- Added: Hive Totem - Fight Skip Intermediate Combat Dash
- Added: Hive Totem - Fight Skip "TAS Walk" Advanced Movement+Knowledge
- Added: Crossway Access West - Advanced Standable Terrain (Skips Morph) *Found by toasterparty*

##### Magmoor Caverns

- Fixed: Twin Fires Tunnel - Combat dash is now only logical if Dock Rando is disabled
- Added: Monitor Station - NSJ Heat Run Expert *Found by JustinDM*
- Added: Twin Fires Tunnel - NSJ Bunny Hop Expert Movement *Found by JustinDM*

##### Phendrana Drifts

- Changed: Quarantine Cave - More detailed Thardus Fight requirements (e.g. Plasma Beam, PBs, Boost)
- Changed: Labs - More detailed combat requirements
- Added: Chozo Ice Temple - Expert NSJ Bombless Climb *Found by MeriKatt*
- Added: Quarantine Cave - Thardus Skip Hypermode Slope Jump *Found by JustinDM*
- Added: Quarantine Cave - Expert R-Jumps to skip grapple *Found by toasterparty*
- Added: Control Tower - SJ/DBJ/BSJ/Wallboost tricks(s) to skip fight both ways
- Added: Transport to Magmoor Caverns South - Alternate NSJ Spider Skip BSJ Advanced *Found by Cyberpod*

##### Phazon Mines

- Fixed: Mine Security Station - Starting Room/Elevator doesn't account for doors locking
- Fixed: Mine Security Station - Entering from Storage Depot A doesn't check for lowered barrier
- Fixed: Metroid Quarantine A - Wallboost doesn't require Spider Ball
- Added: Main Quarry - Intermediate Wallboost to skip Bombs for item
- Added: Main Quarry - Intermediate Knowledge+Movement to skip Bombs for item *Found by toasterparty*
- Added: Metroid Quarantine A - Advanced Dashes to skip PBs
- Added: Metroid Quarantine A - Alternate R-Jump from item to door
- Added: Metroid Quarantine A - NSJ Expert Dashes from item to door
- Added: Fungal Hall Access - NSJ Advanced BSJs *Found by JustinDM*

### Metroid Prime 2: Echoes

- Added: Updated A-Kul's scan with the 2022 Echoes Randomizer tournament winner.
- Added: When the experimental patcher is enabled, Dynamo Chamber and Trooper Security Station now start in post-layer change state.

### Metroid Dread

- **Major** - Added: Door Lock randomizer has been added. In this mode, the weapons needed to open doors in the game are also changed, with full support of our logic database.
- Added: A new cosmetic option for adding an in-game death counter to the HUD.
- Added: Exporting with a custom path now checks for conflicts with the input path.
- Fixed: Ryujinx no longer hangs when stopping emulation.

## [5.5.0] - Skipped

## [5.4.1] - 2023-02-16

- Added: Linux releases are now also published to Flathub.
- Fixed: Canceling the prompt from "View previous versions" no longer causes an error.

## [5.4.0] - 2023-02-06

- Added: Experimental generation setting for staggering the placement of selected pickups.
- Added: Experimental generation setting for removing redundant possible actions.
- Added: Automatic reporting of exceptions for the client, and monitoring for requests to the server.
- Added: New pixel icons for Prime 1 & 2 autotracker
- Added: New 8x3 layouts for all Prime 1 & 2 autotracker styles
- Fixed: The minor/major split setting is obeyed much more accurately by the generator.
- Fixed: Starting with ammo no longer causes all requirements for that ammo to be ignored.
- Fixed: The generator no longer attempts placing pickups based on alternatives to satisfied requirements, such as Missile Expansions for Quadraxis while already having Light Beam.
- Fixed: Minor typos in the UI are fixed.
- Fixed: Canceling certain actions will no longer cause the UI to react as if it were an error.
- Changed: Unsupported features are now restricted to dev builds.
- Changed: Requirements where different amount of the same item, such as both Missile = 5 and Missile = 1, are expected are now properly simplified.

  This results in certain pickup combinations no longer being considered for placement in the generator, such as Sunburst for unlocking the Industrial Site from behind.

### Metroid Prime

- Changed: All included presets now have "Unlocked Save Station doors" enabled.
- Changed: "Unlocked Save Station doors" no longer remove the lock in Chozo Ruins - Save Station 3.

#### Patcher Changes

- Added: CGC Tournament Winners to Artifact Temple lore scan
- Fixed: Chapel IS giving the player lightshow on 2nd pass
- Fixed: Items in every room incompatibility with shuffled essence elevator
- Changed: Always apply Elite Quarters item softlock patch regardless of cutscene skip mode

#### Logic Database

- Fixed: Collecting the Missile Expansion in Burn Dome before the fight no longer causes the generation to fail.

### Metroid Prime 2: Echoes

- Changed: Inverted Aether is now an unsupported feature.

### Metroid Dread

- Fixed: Energy Parts are now considered minor items, and Missile+ Tanks are now considered major items.

#### Patcher Changes

- Changed: Main Power Bomb has a different color than Power Bomb tanks
- Changed: Cutscene in Hanubia - Tank Room was removed because it teleports the player to the lower section, which can softlock the player
- Fixed: You now retain Drogyga's and Corpius's item if you reload checkpoint after defeating them. This eliminates a way of rendering a seed impossible to complete.

#### Logic Database

- Added: New trick "Flash Shift Skip" to account for skipping Flash Shift gates.
- Added: Traverse to the bottom of Ferenia: Space Jump Room Access with some more options.
- Added: Pseudo-Wave Beam (Beginner) for the two blobs in Cataris - Teleport to Dairon.
- Added: Water Bomb Jump to reach the item in Cataris - Teleport to Dairon without Gravity Suit.
- Added: Flash Shift (Intermediate), Morph Ball (Intermediate), and Spin Boost (Beginner) wall jumps for climbing up Experiment Z-57's arena.
- Added: Spin Boost and Slide Jump (Beginner) for climbing the upper part of Experiment Z-57's room.
- Added: Speed Booster Conservation (Intermediate) for climbing to either the top platform or Double Obsydomithon Room in Cataris - Teleport to Artaria (Blue).
- Added: Grapple Movement (Beginner) to climb Cataris - Moving Magnet Walls (Tall).
- Added: Flash Shift (Intermediate), Morph Ball (Advanced), and Spin Boost with Spider Magnet wall jumps to climb Cataris - Moving Magnet Walls (Tall).
- Added: Speed Booster Conservation (Beginner) to collect the lower item in Cataris - Teleport to Ghavoran without Gravity Suit.
- Added: Damage Boost (Intermediate) for reaching the teleport in Cataris - Teleport to Ghavoran with Spider Magnet.
- Added: "Adam Skip" added to logic as Wall Jump (Advanced) in Cataris - Moving Magnet Walls (Small).
- Added: Space Jump method of Cross Bomb Skip (Hypermode) to skip needing Speed for the item in Cataris - EMMI Zone Item Tunnel.
- Added: Spin Boost Movement (Intermediate) and Speed Booster Conservation (Beginner) for getting up Hanubia - Central Unit without Space Jump or Infinite Bomb Jump.
- Added: Spin Boost method to climb Hanubia - Escape Room 3.
- Added: Morph Ball Single-Wall Wall Jumps to get to the Nav Station in Itorash - Transport to Hanubia.
- Added: Flash Shift Skip (Intermediate) with Bombs to skip the Flash Shift gate in Teleport to Ferenia.
- Added: Aim Down Clips (Intermediate/Advanced) to go to and from Storm Missile Gate Room without Morph Ball.
- Added: Shine Sink Clip/Aim Down Clip (Intermediate) and Speed Booster Conservation (Advanced) to reach the bottom of Teleport to Ghavoran from the top level.
- Added: Aim Down Clip (Expert) to reach the blobs in Gravity Suit Tower from the top level.
- Added: Aim Down Clip (Intermediate) in Main Hub Tower Middle to Main Hub Tower Bottom.
- Added: Shine Sink Clip/Aim Down Clip (Intermediate) in Gravity Suit room top door to bottom door.
- Added: Climb Golzuna Tower using Spin Boost and Flash Shift using Wall Jump (Intermediate).
- Added: Movement (Intermediate), Simple IBJ, or Spin Boost to reach top tunnel in Vertical Bomb Maze.
- Added: Flash Shift Skip (Beginner) in Purple EMMI Introduction; (Intermediate) with normal bombs.
- Added: Moving from Ferenia - Transport to Ghavoran to Pitfall Puzzle Room with Spin Boost, Flash Shift, or Speed Booster.
- Added: Using Normal Bomb Jump with a Cross Bomb at the top, for sideways movement, to reach the item in Artaria Proto EMMI Introduction.
- Changed: Increased difficulty of Flash Shift Wall Jump to reach the Raven Beak elevator from Intermediate to Advanced.
- Changed: Simplified many room nodes and connections.
- Changed: Shine Sink Clip in Main Hub Tower Middle to Main Hub Tower Bottom is now Intermediate (from Expert).
- Changed: Using Flash Shift to collect the fan pickup in Burenia Hub to Dairon is now Advanced (from Beginner).
- Changed: All three fan skips are now classified as Movement instead of Infinite Bomb Jump.
- Changed: Convert most of the harder IBJ instances to new Diagonal Bomb Jump trick.
- Changed: Increase difficulty of the few harder IBJs that weren't changed to Diagonal Bomb Jumps. This should better reflect the fact that Intermediate IBJ is applied for performing Simple IBJ with Normal Bombs.
- Fixed: Correctly require Morph Ball in all cases where Power Bombs are used.
- Fixed: Replace some instances of Beginner Infinite Bomb Jump in Ferenia with the Simple Infinite Bomb Jump template. This ensures that the missing bomb or cross bomb item is required.
- Fixed: Reaching the upper tunnel in Ferenia - Speedboost Slopes Maze properly accounts for the ability to destroy the beamblocks using Wave Beam, Diffusion Beam, explosives, or Movement (Beginner)
- Fixed: Usage of Infinite Bomb Jump in Ferenia Separate Tunnels Room now correctly requires the respective Bomb type. The trick is now set at different difficulty depending on which bomb type is being used.
- Removed: Infinite Bomb Jump for reaching Wave Beam Tutorial from the cold rooms.
- Removed: Shinespark in Ghavoran Total Recharge Station North. This one requires either short boost or charging speed in the room to the left. Removing this for now.

## [5.3.0] - 2023-01-05

- Added: You can now open a tracker for other player's inventories in a multiworld session.
- Changed: LogbookNodes are now called HintNodes.

### Metroid Prime

#### Patcher Changes

- Fixed: Spring ball has been nerfed to prevent abusing steep terrain marked as standable.
- Fixed: Spring ball cooldown is now properly reset when morphing/unmorphing.
- Fixed: Vanilla blast shields not being removed in door lock randomizer.

### Metroid Prime 2: Echoes

- Changed: The Auto Tracker icon for Spider Ball now uses the Dark Suit model instead of the Prime 1 model.

#### Logic Database

- Changed: Sand Processing - Screw Attack clip to access the halfpipe from Main Reactor side without Missiles is now Intermediate and without Space Jump (from Expert).
- Fixed: Main Gyro now properly accounts for solving the puzzles.

### Metroid Dread

#### Patcher Changes

- Fixed: Incorrect color during animation of killing an EMMI.

#### Logic Database

- Added: Climbing Z-57 Arena with Spin Boost and Ice Missiles (Beginner).
- Changed: Major/Minor Item Location Updates: Energy Tanks -> Major, Energy Parts -> Minor, Drogyga -> Major, Missile+ Tanks -> Major
- Removed: Water Bomb Jump in Ghavoran - Map Station Access Secret.

## [5.2.1] - 2022-12-01

- Fixed: Exporting Metroid Prime 2 when converting Metroid Prime models now works.
- Fixed: Experimental Metroid Prime 2 patcher no longer errors with some settings.

## [5.2.0] - 2022-12-01

- Added: Help -> Dependencies window, to see all dependencies included in Randovania, including their versions and licenses.
- Added: A warning is now displayed when using presets with unsupported features enabled. These features are not present in the UI.
- Added: When the generated game fails due to the solver, you're now offered to retry, cancel or keep the generated game.
- Changed: Experimental games are no longer available on stable versions.
- Fixed: Solver debug now contains previously missing rollback instances.

### Cave Story

- Nothing.

### Metroid Dread

- Added: The Power Beam tiles in the Artaria EMMI Zone Speed Boost puzzle have been changed to Speed Boost tiles to prevent softlocks.
- Added: Entering Golzuna's arena without releasing the X displays a message explaining why the boss won't spawn.
- Added: All doors locked while fighting an EMMI now unlock immediately upon defeating it.
- Changed: Exporting for Ryujinx now also utilizes the Dread Depackager, for a smaller mod size. This requires an up to date Ryujinx.
- Fixed: You now retain Kraid's item if you reload checkpoint after defeating him. This eliminates a way of rendering a seed impossible to complete.

#### Logic Database

- Added: New Highly Dangerous Logic setting for enabling situations that may be unrecoverable upon saving.
- Added: Cross Bomb alternative for crossing Flash Gates.
- Added: Pseudo-wave beam trick for destroying the bottom blob in Cataris' Central Unit Access.
- Added: Traversal through Ghavoran Total Recharge Station North without Morph Ball, before pulling the grapple block, by destroying the left Enky.
- Changed: Cataris' Thermal Device Room North now forces picking the Energy Tank pickup and the Magnet Wall Thermal Device event before going to the Final Thermal Device, or uses Highly Dangerous Logic.
- Changed: Removed the Cataris EMMI Zone Door Trigger event now that the door remains unsealed.
- Fixed: Going to the red teleporter in Cataris no longer forces needing to use bombs.

### Metroid Prime

- Fixed: The infinite scanning bug has been fixed.

### Metroid Prime 2: Echoes

- Added: A new experimental option, Inverted Aether. In this mode, it's the Light Aether atmosphere that is dangerous! All safe zones are moved to Light Aether, but that's not enough so it's still extremely dangerous. This mode has no logic.

#### Logic Database

- Added: Intermediate Slope Jump and Intermediate Wall Boost to get next to the pickup in Communication Area.
- Added: Beginner Movement for crossing Hall of Combat Mastery from the Portal Side with NSJ Screw Attack after the tunnel is destroyed.
- Changed: Standable Terrain to reach the upper Command Center Access door in Central Mining Station with Space Jump and Screw Attack has had its difficulty decreased from Intermediate to Beginner.

## [5.1.0] - 2022-10-01

- Added: You can now view past versions of the presets and revert your preset to it.
- Added: A Playthrough tab where you can run the validator has been added to the Game Details window.
- Added: Deleting a preset now has a confirmation dialog.
- Added: A development mode for permalinks, to help investigate issues.
- Changed: Discord slash command for FAQ has better usability on mobile.
- Changed: The parent for a preset is now stored in your preferences, instead of in the preset itself.
- Fixed: The solver can no longer consider collecting a location a requirement to collecting itself. This is a regression from 4.3.0.

### Discord Bot

- Added: `/website` command that gives instructions to where Randovania's website is.
- Changed: `/randovania-faq` is now just `/faq`.
- Changed: `/database-inspect` is now just `/database`.

### Cave Story

- Nothing.

### Metroid Dread

- Fixed: The target DNA count is no longer limited to 6 when modifying an existing preset, or changing tabs.
- Fixed: Exporting multiple games at once is not properly prevented with an error message. It was never possible and fail in unclear ways.

#### Logic Database

- Added: Event in Underlava Puzzle Room 2 for breaking the speed blocks so that going between the two parts can be accounted for
- Added: Event for the trigger that reopens the door to Central Unit Access, allowing it logical to go back through
- Added: Other various methods of going through rooms
- Added: New Diffusion Abuse trick for pushing Wide Beam blocks and activating the lava buttons in Cataris.
- Added: Cross Bomb Skip (Advanced) for Dairon's Cross Bomb Puzzle Room item
- Added: Power Bombs method for the Speed Booster Conservation for Dairon's Cross Bomb Puzzle Room item
- Changed: Separated the First Tunnel Blob event into two to account for Diffusion/Wave not needing to be in the tunnel
- Changed: Deleted some unnecessary tile nodes
- Changed: Various instances of Wall Jump (Beginner) to trivial
- Changed: Some Grapple options to include Grapple Movement
- Changed: Some Movement tricks to Climb Sloped Tunnels
- Changed: Some Movement tricks to Skip Cross Bomb
- Changed: Rotating the spinner in Ghavoran - Flipper Room now requires either pulling the grapple block in Right Entrance, or activating the Freezer in Dairon.
- Changed: Allow pickup in Ghavoran Elun Transport Access by charging speed via navigation room
- Changed: Help solver by adding Morph Ball requirment on connections to event to flip the spinner in Ghavoran Flipper Room
- Changed: Shooting occluded objects requires at least Intermediate Knowledge
- Fixed: Accounted for whether the player could have Varia or not when trudging through lava
- Fixed: Accounted for the upper parts of Thermal Device Room North being heated without pressing the lava button
- Fixed: Ghavoran Orange backdoor properly connects to Above Pulse Radar
- Fixed: Purple EMMI Arena properly accounting for Gravity Suit to climb the tower.
- Fixed: Ferenia - Space Jump Room Access properly requires a way of destroying the blocks to get to the lower door.
- Changed: Collecting the item in Burenia - Underneath Drogyga before flooding the room by defeating Drogyga now requires Highly Dangerous Logic to be enabled.

### Metroid Prime

- Fixed: Shuffle Item Position is now properly randomized, along with other things shuffled patcher-side.
- Added: You may now force all Save Station doors to be blue, improving QOL for both random start and door lock rando.

### Metroid Prime 2: Echoes

- Fixed: Exporting multiple games at once is not properly prevented with an error message. It was never possible and fail in unclear ways.
- Added: The winners of the Cross-Game Cup have been added to A-Kul's scan.

## [5.0.2] - 2022-09-19

### Metroid Dread

- Fixed: Exporting Metroid Dread games on the Linux builds no longer causes an error.
- Added: FAQ entry about Speed Booster/Phantom Cloak/Storm Missile not working.
- Added: FAQ entry about Golzuna and Experiment Z-57 spawn conditions.
- Added: FAQ entry about the Wide Beam door in Dairon - Teleport to Cataris.

## [5.0.1] - 2022-09-12

- Fixed: The README and front page now lists Metroid Dread as a supported game.

### Metroid Dread

- Fixed: The differences tab no longer mentions Kraid and Corpius checkpoints being removed, as that's not a thing.
- Fixed: Missing credits in Randovania itself for SkyTheLucario's new map icons.

## [5.0.0] - 2022-09-10

- **Major** - Added: Metroid Dread has been added with full single-player support.
- **Major** - Added: An installer is now provided for Windows. With it rdvgame files are associated to open with Randovania, for ease of use. A shortcut for opening just the auto tracker is also provided.
- **Major** - Changed: The UI has been significantly revamped, with each game having their own section and an easy to use selector.
- Changed: The multi-pickup placement, using the new weighting, is now the default mode. The old behavior has been removed.
- Changed: Error messages when a permalink is incompatible have been improved with more details.
- Changed: The Customize Preset dialog now creates each tab as you click then. This means the dialog is now faster to first open, but there's a short delay when opening certain tabs.
- Changed: Progressive items now have their proper count as the simplified shuffled option.
- Fixed: Hints can now once again be placed during generation.
- Fixed: Exceptions when exporting a game now use the improved error dialog.
- Fixed: Gracefully handle unsupported old versions of the preferences file.
- Fixed: Excluding all copies of a progressive item, or the non-progressive equivalent, no longer hides them from the editor.
- Fixed: Changing the selected backend while it's being used should no longer cause issues.
- Fixed: Unexpected exceptions during generation now properly display an error message.
- Fixed: Trick usage in preset summary now ignores tricks that are hidden from the UI.
- Fixed: /database-inspect command no longer shows EventPickup nodes.
- Fixed: Data Editor is now correctly named Data Editor instead of Data Visualizer.

### Cave Story

- The hints fix affects Cave Story.

### Metroid Prime

- **Major** - Added: Enemy Attribute Rando. Enemy stat values such as speed and scale can be randomized within a range you specify.

### Metroid Prime 2: Echoes

- The hints fix affects Metroid Prime 2: Echoes.

## [4.5.1] - 2022-08-03

- Fixed: The History and Audit Log are now properly updated when joining a game session.
- Fixed: Your connection state is properly updated when joining a game session.

## [4.5.0] - 2022-08-01

- Added: Preferences are now saved separately for each version. This means newer Randovania versions don't break the preferences of older versions.
- Added: Exporting presets now fills in default file name.
- Added: Logging messages when receiving events from the server.
- Changed: Internal changes to server for hopefully less expired sessions.
- Fixed: The discord bot no longer includes the lock nodes.

### Cave Story

- Nothing.

#### Patcher Changes

- Nothing.

#### Logic Database

- Nothing.

### Metroid Prime

- **Major** - Added: Door lock rando. Door locks can now be randomized, with many options to fine-tune your experience. This feature is incompatible with multiworld.
- **Major** - Added: Option to show icons on the map for each uncollected item in the game under "Customize Cosmetic Options..."

#### Patcher Changes

- Fixed: Exporting with `QoL Cosmetic` disabled
- Fixed: Zoid's deadname appearing in credits
- Changed: Patches now consume fewer layers on average

#### Logic Database

- Fixed: Phazon Mining Tunnel now accounts only for Bombs when coming from Fungal Hall B
- Fixed: The Central Dynamo drone event is now accounted for to go through Dynamo Access
- Added: Beginner Wall Boost to lock onto the spider track in Metroid Quarantine A
- Added: Advancing through rooms containing Trooper Pirates now requires either the proper beam(s), basic defensive capabilities (varies slightly by room), or Combat (Intermediate) where appropriate
- Added: Advancing through rooms containing Scatter Bombus now requires Morph Ball, Wave Beam, Movement tricks, or basic defensive capabilities

### Metroid Prime 2: Echoes

- Nothing.

#### Patcher Changes

- Nothing.

#### Logic Database

- Nothing.

## [4.4.2] - 2022-06-05

- Fixed: Generating multiworld games where one Prime 1 player has item in every room while another Prime 1 player doesn't now works properly.
- Fixed: It's no longer possible to configure more than 99 shuffled copies of a major item, as that causes errors.
- Fixed: Using a trick to break a door lock is now properly displayed in the UI.
- Fixed: The description for expansions now mention they can be logical with multi-pickup placement.
- Fixed: The change log tab no longer causes the window to have absurd sizes on macOS.
- Removed: The broken option for enabling required mains for Metroid Prime 1. It was non-functional and incorrectly displayed.

## [4.4.1] - 2022-06-04

- **Major** - Added: When using multi-pickup placement, expansions are now considered for logic.
- Added: New experimental option for a different algorithm for how the generator weights locations for multi-pickup placement.
- Added: "Generate Game" tab now remembers which games and presets were expanded or collapsed.
- Added: The Game Session Window now has a counter for how many pickups it's currently trying to send to the server.
- Changed: Considerable more effort is made to keep hints relevant if there isn't enough things to be hinted in a game.
- Changed: Reduced the lag you get the first time you open the Games tab.
- Changed: Optimized the game generation. As example, Echoes' Starter Preset is 45% faster.
- Changed: Optimized the game validation. As example, Echoes' Starter Preset is 91% faster.
- Changed: The algorithm for how locations lose value over generation has changed. This should have bigger impact in big multiworlds.
- Changed: It's now possible to login again directly in the Game Session Window.
- Removed: The server and discord bot are entirely removed from the distributed executables, reducing its size.
- Removed: Metroid Dread is no longer available in releases, as it was never intended to be considered stable.
- Removed: All auto trackers based on pixel art style were removed by request of their artist.
- Fixed: The "Spoiler: Pickups" tab no longer shows locations that aren't present in the given preset.
- Fixed: The Game Session Window now better handles getting disconnected from the server.

### Cave Story

- Fixed: Hint Locations tab in Help no longer has an empty column named "2".

#### Patcher Changes

- Nothing.

#### Logic Database

- Nothing.

### Metroid Prime

- Added: "Cosmetic" option to force Fusion Suit
- Changed: Converting models from Echoes now always needs to be provided with an ISO.

#### Patcher Changes

- **Major** - Added: Models for Echoes' translators and split beam ammo are now also converted to Prime.
- Fixed: Spawning in Elite Quarters after killing OP no longer spawns the player OoB
- Fixed: Ridley boss random size on PAL/NTSC-J and Trilogy
- Fixed: Many rooms which, when submerged, the water box would be misaligned with the bounding box
- Fixed: Certain rooms where item position randomizer biased towards one side or OoB entirely
- Added: Results screen now shows Randovania version and seed hash

#### Logic Database

- Fixed: Gravityless SJ strat for Cargo Freight Lift to Deck Gamma is no longer dangerous
- Fixed: Main Plaza NSJ Grapple Ledge dash now correctly uses the Wasp damage boost method
- Fixed: Hall of the Elders Boost IUJ typos- BSJ is now IUJ and Combat is now Combat/Scan Dash
- Added: Thardus is now logical if you only have Thermal Visor with the Invisible Objects trick set to Intermediate
- Added: Flaghra now accounts for defeating it both before and after triggering the fight
- Added: Method to reach Main Quarry's crane platform with just Grapple Beam and Beginner Movement
- Added: Method to reach Main Quarry's crane platform with Expert Wall Boosts and Slope Jumps
- Added: Method of getting Crossway with only Boost Ball and Xxpert Movement
- Added: Method of climbing Connection Elevator to Deck Beta gravityless NSJ with Advanced Bomb Jump and Expert Slope Jump
- Added: NSJ/bombless strat of getting Gathering Hall's item with a Hypermode dash
- Added: Method of getting Crossway item with Advanced Bomb Jump and Expert BSJ, Scan Dash, and Standable Terrain
- Added: Method of climbing Reflecting Pool using the Stone Toad's wacky physics as Advanced Movement
- Added: Gravityless NSJ method of leaving Gravity Chamber with Advanced Wall Boost and Expert Slope Jumps and Underwater Movement
- Changed: Increased Elite Quarters BSJ to Advanced
- Changed: Increase lower Great Tree Hall Wall Boost to Hypermode
- Changed: Chozo Ruins Save Station 3 boostless/bombless strat to go through the tunnel has had its difficulty decreased to Advanced Movement and Intermediate Standable Terrain
- Changed: Hive Totem NSJ Slope Jump now uses Beginner Underwater Movement
- Changed: Monitor Station dash to Warrior Shrine is now Beginner with SJ

### Metroid Prime 2: Echoes

- Nothing.

#### Patcher Changes

- Nothing.

#### Logic Database

- Nothing.

## [4.4.0] - Not released

This release was skipped.

## [4.3.2] - 2022-05-13

### Metroid Prime

- Fixed: Lightshow during Chapel IS after Chapel item has been obtained and room has been reloaded

### Metroid Prime 2: Echoes

- Fixed: Significantly reduced lag spikes when loading a room containing Prime1 models.

## [4.3.1] - 2022-05-08

- Added: Phazon Suit hints are now included in the preset description.
- Fixed: Exporting Prime 1 games that have no Phazon Suit no longer fails if it's configured to have a hint.

## [4.3.0] - 2022-05-01

- Added: Destroying door locks is now properly tracked. In Echoes, this means removing a door lock from the back allows for logical access to where you were.
- Added: In Data Visualizer, it's now possible to set tricks to a certain level and simplify all visible connections based on that.
- Fixed: Maximum values for certain preset fields, such as Energy Tank capacity and Superheated Room Probability, can now properly be used.
- Fixed: A race condition with Randovania connected to Nintendont, where Randovania could incorrectly assume the game was idle if memory was read while it was executing the last sent task.
- Fixed: The map tracker now properly handles when multiple nodes gives the same resource/event.
- Changed: Online game list by default only shows 100 sessions, for performance reasons. Press "Refresh" to get all.

### Cave Story

- Nothing.

#### Patcher Changes

- Nothing.

#### Logic Database

- Nothing.

### Metroid Prime

- Added: Option to specify hint for Phazon Suit in Impact Crater (default=Show only area name)
- Added: April Fools Preset
- Added: Map images are now generated and written in the same folder as output ISO when generating room rando seeds and exporting them with spoilers enabled.
- Fixed: Random Superheated, Random Submerged and Dangerous Gravity Suit logic now trigger dialog warning in Multiword sessions
- Fixed: Adjusted min/max boss sizes to prevent softlocks
- Fixed: Default setting for screen Y offset now works
- Changed: The "Items in Every Room" Chaos Option now uses items from the Randovania pool (shows n/293 items when enabled). This means multiworld items can now appear at extra locations, and item text is now consistent with the rest of item placement.
- Changed: Two-way room rando now ensures that all rooms are part of the same network

#### Patcher Changes

- Fixed: Specifying custom heat-damage-per-second now properly affects non-vanilla superheated rooms
- Fixed: Some akward cutscene timing when playing skipped cutscenes in realtime
- Added: Random boss sizes now affects Flaahgra, Plated Beetle and Cloaked Drone
- Changed: Random boss sizes now affects bosses in cutscenes, additionally Omega Pirate's armor plates now scale properly
- Changed: When creating a new save file, the default selection is now "Normal" to help prevent accidentally starting the game on Hard mode
- Changed: Artifacts which do have no need to be collected are removed from the logbook

##### Room Rando
- Added: Include Square Frigate doors and morph ball tunnels during randomization
- Fixed: Crash when opening the map near certain rooms
- Fixed: Crashes due to two large rooms being connected.
- Fixed: Crash when rolling through some doors in morph ball
- Fixed: Central Dynamo reposition soft-lock
- Fixed: Inability to scan vertical doors
- Fixed: Incompatability with "No Doors" + "Room Rando"
- Changed: The door immediately behind the player is unlocked when teleporting to a new room. This gives the player one chance to backtrack before commiting to the warp.

#### Logic Database

- Nothing.

### Metroid Prime 2: Echoes

- Added: Preset descriptions now list custom beam ammo configuration.
- Changed: Optimized how long it takes to export a game that uses Prime 1 models.

#### Patcher Changes

- Nothing.

#### Logic Database

- Nothing.

## [4.2.1] - 2022-04-01

- Fixed: Popup for new changes fixed.

## [4.2.0] - 2022-04-01

- Added: Experimental option to force first progression to be local.
- Added: New pixel icons for the auto tracker.
- Changed: Standard tracker layouts for Prime, Echoes and Corruption now include a few more items.
- Changed: Auto tracker game icons for Echoes beams now use the HUD icons instead of the pickup models.
- Changed: Update to Qt 6.
- Changed: The import preset menu in game sessions now has the presets of a game sorted by name, with the default presets on top.
- Fixed: Randovania no longer hangs on start if there's a loop in the hierarchy of presets.
- Fixed: Generation no longer fails when one player has no pickups assigned during logic.

### Cave Story

- Nothing.

#### Patcher Changes

- Nothing.

#### Logic Database

- Nothing.

### Metroid Prime

- **Major** - Added: In multiworld, pickups from an Echoes player now uses the correct model from Echoes.
- **Major** - Added: **April Fool's Day Special!** New game modification category "Chaos Options" in "Other" tab. Chaos options are patcher-side only, and thus are not accounted for by the seed generator logic.
    - Enable Large Samus
    - Random Boss Sizes
    - Remove Doors
    - Random Superheated Rooms
    - Random Submerged Rooms
    - One-way Room Rando
- Added: Deterministic Maze RNG option for fairer racing
- Fixed: Echoes Combat Visor placed in a Prime player's world now uses the new Combat Visor model.
- Fixed: Deterministic Incinerator Drone RNG setting staying on even when checkbox was unchecked.

#### Patcher Changes

- Fixed: Soft-lock in Artifact Temple with Major Cutscene skips (players could leave during ghost cutscene and abort the layer change)
- Fixed: Items Anywhere could delete Artifact hints in rare cases
- Changed: Updated [Quality of Life documentation](https://github.com/toasterparty/randomprime/blob/randovania/doc/quality_of_life.md)
- Changed: Nerfed "Items in Every Room" (Extra items more likely to be missiles)

#### Logic Database

- Nothing.

### Metroid Prime 2: Echoes

- **Major** - Added: In multiworld, pickups from a Prime player now uses the correct model from Prime.

#### Patcher Changes

- Nothing.

#### Logic Database

- Nothing.

## [4.1.1] - 2022-03-12

- Added: The game details window now displays the Randovania version the game was generated with.
- Added: You can now import a game layout/spoiler file in multiworld sessions.
- Changed: A popup shows up while waiting for the game session list.
- Fixed: The error message when the client is incompatible is now properly displayed.
- Fixed: Player inventory is now properly sent to the server in multiworld sessions.


### Metroid Prime

#### Patcher Changes

- Fixed: Scan visor and X-Ray not displaying properly after taking an elevator when combat visor is shuffled.
- Fixed: Some users receiving OS error when exporting ISO with non-vanilla suit colors.


## [4.1.0] - 2022-03-01

- Added: /randovania-faq command was added to the Discord bot, which sends FAQ messages.
- Added: Randovania now checks if the entire database is strongly connected, allowing for manual exceptions.
- Added: You can now configure the priority given to each major item. Higher values are more likely show up earlier in the progression chain.
- Added: Generation failures now have a lot more details on what was missing for progression, facilitating finding issues with your preset.
- Added: The item pool screen now explicitly tells you expansions are not used for logic.
- Added: Implemented support for changing the title for a game session.
- Added: A button for duplicating a session, including the generated game and all rows.
- Added: Multiworld sessions can now be generated without spoilers.
- Added: Preset descriptions now include if some item has a different number of copies shuffled.
- Changed: Multiworld damage logic incompatibility warning now displays every time.
- Changed: On generation failure, a count of how many nodes are accessible is now displayed.
- Changed: Data Editor now lets you save non-experimental databases with integrity errors.
- Changed: Most command line arguments have been renamed.
- Changed: Simplified the item pool tab, with the usual case now having only a single line per item.
- Changed: Improved the text for quantities for ammo in the item pool tab.
- Changed: Experimental games are only shown in the menu if the option for experimental games is enabled.
- Changed: Only session admins are allowed to copy the permalink of a session.
- Changed: Modified how ConfigurableNodes (In Echoes, the Translator Gates) are handled in logic. This should have no visual differences, other than speeding up generation.
- Changed: Great internal changes were done to how hints are applied to the game. This should have no visible impact.
- Changed: The UI for 1HP Mode now only shows up for Echoes.
- Fixed: Map Tracker now properly handles multiple copies of pickups in all cases.
- Removed: The Database Editor can only be open when running from source. In releases, use `Open -> (Game) -> Data Visualizer` instead.
- Removed: All auto trackers based on pixel art style were removed over concerns about asset licensing.

### Cave Story

- Nothing.

#### Patcher Changes

- Nothing.

#### Logic Database

- Nothing.

### Metroid Prime 1

- Added: Option to use deterministic Incinerator Drone RNG for fairer racing
- Added: Spring Ball. Enable in preset configuration. Must have bombs in inventory to work.

#### Patcher Changes

- Added: QoL Game Breaking - Reserach Lab Aether Pirate now guaranteed to jump through glass when doing room backwards
- Fixed: Players could unmorph in Magmoor Workstation where they should not be able to
- Fixed: Abuse of QoL Game Breaking in Central Dynamo to skip the maze/drone
- Fixed: Exclude Phazon Elite Item from QoL Pickup Scans
- Fixed: Wavesun when playing with shuffled item positions
- Fixed: Main Plaza etank ledge door shield was slightly misaligned
- Fixed: Cannon remaining holstered after grapple when shuffling combat visor
- Fixed: Cannon remaining holstered after a specific type of R-Jump when shuffling combat visor
- Fixed: Unmorphing now returns you to your previous visor instead of default visor when shuffling combat visor for quality of life purposes

#### Logic Database

- Changed: Reduce difficulty of Monitor Station -> Warrior Shrine NSJ/No Bombs to intermediate dash and standable terrain (from advanced dash and expert standable) and included a video.

### Metroid Prime 2: Echoes

- When checking details for a game, the hint spoiler tab now includes the correct text for Dark Temple keys hints.

#### Patcher Changes

- Nothing.

#### Logic Database

- Added: Using Screw Attack as a trickless means to obtain Grand Windchamber item after seeker puzzles

## [4.0.1] - 2022-01-30

- Changed: The UI for 1HP Mode now only shows up for Echoes.
- Fixed: Support for non-NTSC Metroid Prime 1 ISOs restored.

## [4.0.0] - 2022-01-30

- **Major** - Added: Cave Story has been added with full single-player support.
- **Major** - Added: Data Visualizer/Editor now contains a visual representation of the nodes in the area.
This feature comes with plenty of quality of life functionality for editing the database.
- Added: A new tab has been added to the preset editor, Generation Settings, consolidating various settings such as minimal logic, multi-pickup placement, dangerous actions, etc.
- Added: The Logic Database can now have descriptions for nodes.
- Added: Game Details window can now spoil the item order, elevators, translator gates and hints.
- Added: Data Editor can now edit area names.
- Added: Data Editor can now view and edit resources.
- Added: Items now have tooltips in the Auto-Tracker.
- Added: One joke hint.
- Added: Descriptions for Minimal Logic for each game, with a better definition of what Minimal Logic is.
- Added: Randovania is now able to identify for what version of Randovania a given permalink is, if they're similar enough versions.
- Added: Permalinks now contain the seed hash, so Randovania can detect if there's a hash mismatch when importing.
- Changed: In the Game Session Window, the observers tab is now visible by default.
- Changed: The rdvgame file is now considerably more technical in order to require less game-specific code.
- Changed: Editing connections in the Data Editor now has an easier to use selector for non-item resources.
- Fixed: Data Visualizer no longer hides the comment for a single-element Or/And entry.
- Fixed: Data Editor now properly handles areas without nodes.
- Removed: It's no longer possible to delete a game session.
- Removed: It's no longer possible to leave the session when closing the window.

### Metroid Prime

- Added: Start in any (uncrashed) Frigate room
- Added: 1-way cycles and 1-way anywhere elevators can lead to (uncrashed) Frigate rooms
- Added: Essence Death and Frigate Escape Cutscene teleporter destinations can now be shuffled
- Added: Artifact hints can now be configured to show area and room name, just area name, or nothing at all
- Added: Cosmetic Option - Select HUD Color
- Added: Cosmetic Option - Rotate hue of all 4 suit textures and ball glow color
- Added: Cosmetic Option - Set default in-game options like Echoes
- Added: Experimental Option - Shuffle the coordinates of items within their respective rooms. Seeds may not be completable.
- Added: Experimental Option - Add random (non-logical) items to rooms which do not usually have items.
- Added: Shuffle Power Beam
- Added: Shuffle Combat Visor
- Added: New default preset: "Moderate Challenge".
- Changed: Minimal Logic no longer checks for Plasma Beam.
- Changed: Removed "Fewest Changes" preset.
- Changed: Updated "Starter Preset" to better match community preferences.

#### Known Issues:

- Nothing.

#### Patcher Changes

- Added: Support for NTSC-U 0-01, NTSC-J and NTSC-K (Gamecube)
- Added: List of tournament winners on lore scan in Artifact Temple
- Added: QoL Game Breaking now fixes several crashes on Frigate Orpheon
- Added: QoL Game Breaking now fixes the soft-lock in hive totem by making the blocks drop sooner
- Added: Option to disable item loss in Frigate (Enabled by default)
- Added: QoL Pickup Scans - Weeds by item in Landing Site now don't have scan point
- Added: Combat/Scan/Thermal/X-Ray all have unique custom models
- Fixed: Safeguard against blowing past layer limits.
- Fixed: On Major custscene skip, Elite Quarters now stays locked until the player picks up the item. The hudmemo is now tied to the item rather than the death animation.
- Fixed: Ruined fountain not always showing the right scan.
- Fixed: Phazon Suit Small Samus Morph Ball Glow
- Fixed: Vent shaft item not being scannable on QoL Pickup Scans
- Fixed: Automatic crash screen
- Fixed: Wavesun not collecting item/unlocking door
- Fixed: Locked door on Storage Depot B (NTSC 0-02)
- Fixed: Bug in Elite Quarters where game would crash during OP death cutscene if the player changed suit during the fight
- Changed: The vines in arboretum which cover the scan panel remain in the room on the ghost layer to help aid newer players.
- Changed: Exo and Essence stay dead permanently if traversing Impact Crater multiple times
- Changed: Increased Maximum Missile/Etank/Capacity for seeds with more expansion count than is available in vanilla

#### Logic Database

- Fixed: Magma Pool - Added missing suit or heated runs trick requirement for non-grapple methods of crossing the room
- Fixed: HAT - Updated spawn node
- Fixed: Quarantine Cave - Properly model when the fight is required and when it is not
- Fixed: Bug where Biohazard Containment didn't check Power Conduit Requirements if Super Missiles were available
- Fixed: Typo in Frozen Pike - Hunter Cave Access requires Slope Jump (Advanced), not Single-Room OoB (Advanced)
- Added: New Event - Gravity Chamber Item (Lower)
- Added: New Trick Category - Infinite Speed
- Added: Magma Pool - Added standable terrain method to cross the room with a video example
- Added: Main Plaza - Hypermode Dash to get Grapple Ledge
- Added: Elite Quarters - BSJ to skip scan visor
- Added: Reactor Core - NSJ Gravityless Bomb Jumps
- Added: Cargo Freight Lift - NSJ Gravityless Boost or Bombs climbs
- Added: Flick BSJ in watery hall OoB
- Added: NSJ Bombless Lower GTH Climb (Wallboost)
- Added: NSJ Bombless Quarantine Cave Elevator Spider Skip
- Added: NSJ Bombless Gravity Chamber Escape (Gravity Wallboost)
- Added: NSJ Bombless Lower Phen's Edge
- Added: NSJ Bombless Frozen Pike (Mid-Section)
- Added: NSJ Bombless Life Grove (Wallboost)
- Added: NSJ Bombless HOTE Climb (Boost IUJs)
- Added: NSJ Bombless Elite Control Access (Wallboost)
- Added: Elite Control Access Item (Damage Boost)
- Added: Central Dynamo Item w/ Infinite Speed
- Added: Bomb jump to skip grapple in Biotech Research Area 2
- Added: Great Tree Hall - Jump Off Enemies Bomb Jump (Advanced) to reach GTC NSJ
- Added: Wallboost FCS Climb
- Added: Logic for Traversing Twin Fires Tunnel to Workstation NSJ Gravity
- Added: Logic for Traversing Twin Fires Tunnel to Workstation NSJ Bombless
- Added: Logic for Traversing Twin Fires Tunnel to Workstation Missileless Grappless
- Added: Gravityless Grappless Morphless method for crossing FCS
- Added: Waste Disposal Wallboosts
- Added: Climb Connection Elevator to Deck Beta Gravityless
- Added: Combat Requirements for Essence fight
- Added: 2 Additional NSJ methods for reaching FCS item
- Added: Lava Lake Item NSJ Combat Dash
- Added: Triclops Pit Item SJ Beginner Standable
- Added: 3 new ways to climb Tower of Light (L-Jump, R-Jump, Slope Jump)
- Added: Underwater Movement (Beginner) to get to Tower Chamber with Space Jump
- Added: Underwater Movement (Intermediate) for NSJ Tower Chamber
- Added: Frigate Crash Site climb with Space Jump and L-Jump (Intermediate) and Standable Terrain (Beginner)
- Added: More logical paths for Ice Ruins West NSJ
- Added: Ice Ruins West Middle-Left Rooftop to Item Combat/Scan Dash
- Added: Beginner L-Jump to reach Main Quarry Save Station
- Added: Main Quarry Crane Platform to Waste Disposal NSJ Advanced Combat Dash
- Added: Main Quarry Crane Platform to Item Intermediate Scan Dash
- Added: Expert Gravity Wallboost to get to Tower Chamber
- Added: Beginner Gravity Wallboost to get to Watery Hall
- Added: Expert Trick for NSJ+Boost Crossway
- Added: Movement (Intermediate) to skip Spider Ball in Crossway
- Added: L-Jump to skip SJ on 3rd tier of ore processing puzzle
- Added: NSJ Ore Processing with Spider+Bombs (Expert)
- Added: Bombless Ore Processing Puzzle with Wallboost(Advanced)
- Added: Phendrana Canyon Hypermode Boost
- Added: NSJ Combat Dash (Expert) to Temple Entryway from lower part of room
- Added: Various tricks in Uncrashed Frigate
- Added: Ore Processing Door To Elevator Access A to Storage Depot B Standable L-Jump with Power Bombs
- Added: Combat logic for Dynamo Access and Elite Control Elite Pirate fights
- Added: Intermediate/Advanced Standables to enter/escape Elite Control after/without triggering Elite Pirate
- Added: Logic now can expect players to play in just scan visor, using bombs to open doors
- Added: Knowledge/Combat (Intermediate) trick to skip needing Power Beam for Exo fight
- Changed: Renamed Misc Logic Option to "Allow Dangerous Gravity Suit Logic"
- Changed: Increased difficulty of Connection Elevator to Deck Beta DBJs to Advanced
- Changed: HAT Wallboosts can be done using Gravity at the same difficulty
- Changed: Removed under-used "Complex Movement" trick category
- Changed: All Gravityless Slope Jumps are now categorized as "Underwater Movement without Gravity", as opposed to just NSJ ones
- Changed: Knowledge (Beginner) to Traverse Magmoor Workstation without Varia
- Changed: Magma Pool - Gravity Suit lava dive difficulty was reduced to L-Jump (Intermediate) and Standable Terrain (Beginner)
- Changed: Hall of the Elders - Now properly model needing to kill the 1 ghost to leave the room. Chargeless 1 ghost fight combat difficulty reduced to beginner.
- Changed: Added requirement for X-Ray Visor or Invisible Platforms to Triclops Pit Item NSJ tricks
- Changed: Monitor Station climb to Warrior Shrine Bomb Jump difficulty changed from Advanced to Intermediate
- Changed: Monitor Station NSJ Combat Dash to Warrior Shrine lowered difficulty from Advanced to Intermediate
- Changed: Increase the difficulty of Tower of Light climb with combat dash from 'Beginner' to 'Intermediate' lowered Standable Terrain from 'Intermediate' to 'Beginner'
- Changed: Frigate Crash Site Climb Space Jump Slope Jump Standable Terrain difficulty was reduced to Standable Terrain (Beginner)
- Changed: Removed Slope Jump and Standable requirement from Ice Ruins West NSJ
- Changed: Main Quarry Save Station NSJ Movement difficulty from Beginner to Intermediate
- Changed: Main Quarry Crane Platform to Waste Disposal Standable/Slope Jumpe no longer requires L-Jump
- Changed: Main Quarry Crane Platform to Waste Disposal NSJ Scan Dash difficiulty from Advanced to Intermediate
- Changed: Ore Processing Storage Depot B to Waste Disposal NSJ Standable difficulty from Intermediate to Beginner
- Changed: Ore Processing Storage Depot B to Waste Disposal R-Jump to L-Jump
- Changed: Elite Research Spinners without Boost from Advanced to Intermediate
- Changed: Ore Processing Door To Elevator Access A to Storage Depot B Standable difficulty from Intermediate to Advanced
- Changed: Sun Tower Early Wild now requires Intermediate Knowledge on all methods
- Changed: Less damage required for Watery Hall with Gravity Suit

### Metroid Prime 2: Echoes

- Changed: Minimal Logic no longer checks for Light Suit or Agon Keys.

#### Patcher Changes

- Fixed: Exporting an ISO when Randovania is in a read-only path now works properly.
- Added: Ability to set a custom HUD color

#### Logic Database

- Changed: Shrine Access Seeker Door without Seekers is now Hypermode (from Expert).


## [3.2.2] - 2022-01-17

- Fixed: Presets for unknown games (for example, from a dev version of Randovania) are now properly ignored.

## [3.2.1] - 2021-10-23

- Fixed: The spin box for starting Energy Tanks no longer goes above 14.
- Fixed: Errors from the Prime 1 patcher are now properly displayed in error messages.
- Fixed: Converting presets from previous games should no longer cause invalid expansion ammo count.
- Fixed: Converting presets with multiple major items that give ammo no longer cause incorrect per-expansion ammo count.
- Fixed: Changing the default beam in Echoes no longer throws an error with invalid included ammo.
- Fixed: Sky Temple Keys on Guardians/Sub-Guardians are now properly counted for the item pool size.
- Fixed: Sky Temple Keys on Guardians/Sub-Guardians now appears on the preset description.
- Fixed: Safety check that there's enough available locations for all non-progression at the end of generation has been re-added.
- Changed: Improved error message for certain kinds of invalid permalinks.
- Changed: Presets with negative ammo count for expansions are invalid.

### Metroid Prime

#### Patcher Changes

- Fixed: PAL ISOs now correctly work again.

## [3.2.0] - 2021-10-16

- **Major** - Added: The Logic Database can now have comments in requirements.
- **Major** - Changed: Expansions contents are now configured directly, instead of being calculated from a target.
- Added: Files in the "Previously generated games" folder now includes the name of the games used.
- Added: Custom names for Prime 1 elevators
- Added: Support for Minimal Logic has been added for Metroid Prime and Metroid Prime 3.
- Added: New auto tracker layouts for Metroid Prime 2, with two lines and three lines.
- Changed: Force one specific certificate root when connecting to the server.
- Changed: Custom elevator names across both games now used throughout the entire UI
- Changed: Data Editor now raises an error if two Pickup Nodes share the same index.
- Changed: When changing Echoes Goals, the slider of the number of keys is now hidden when "Collect Keys" goal is not selected.
- Changed: Customizing the item pool causes permalinks to not get as long as before.
- Changed: The Qt theme was changed, as the previous one had serious issues on certain platforms and certain elements.
- Fixed: Items that include ammo are now configurable to provide up to the ammo's capacity.
- Fixed: Certain invalid permalinks are now properly recognized as invalid.
- Fixed: In connections editor, changing a requirement to "And/Or" no longer places ui elements in the wrong place.
- Removed: Metroid Prime 2: Echoes FAQ entry about the weird hint categories, as the issue has been fixed.
- Removed: Menu option to open STB's Echoes item tracker in a new window.

### Metroid Prime - Patcher Changes

- Added: New Nothing model.
- Added: Missile Expansions for yourself has a 1 in 1024 of being shiny.
- Fixed: Mine security station softlock so that defeating the purple pirates first doesn't fail to switch the room to the non-cutscene layer.
- Fixed: Qol scan for Ice Ruins West pickup.
- Fixed: Warp-to-start crash.
- Changed: Fewer forced popup alert for multiworld purpose, and popups now lasts 3s instead of 5s.

#### Cutscene Skips

- Added: Cutscene skip for arboretum gate (competitive+).
- Added: Mine Security Station now longer force switches to Combat Visor.
- Changed: Shorelines Tower cutscene skip is now Minor.
- Changed: Workstation cutscene is now Competitive.
- Changed: Wave panel cutscene in Main Quarry is now Competitive.
- Changed: Elevator leaving cutscenes back are now Major.

### Metroid Prime 2: Echoes - Patcher Changes

- Added: Cosmetic option to customize hud color.
- Fixed: Scanning hints now displays the correct, edited categories.

### Metroid Prime - Logic Database

- Added: Method of reaching pickup in Root Cave from Arbor Chamber with a Dash (Intermediate and above).
- Added: Knowledge (Beginner) trick to leave Central Dynamo without completing the maze or fighting the drone.
- Added: Additional Lower Mines NSJ logic.
- Added: Movement tricks for logical forced damage in Magmoor Caverns, Phazon Mines, and Impact Crater.
- Added: Tricks for climbing Research Lab Aether NSJ
- Added: Tricks for traversing Magmoor Workstation bombless NSJ
- Added: More detailed boss/combat logic
- Fixed: Shorelines tower item being accessible from Ruins Entryway and not Temple Entryway.
- Fixed: Backwards Lower Mines logic
- Fixed: Ice Ruins West NSJ logic now accounts for adult sheegoth layer
- Fixed: Added missing requirements for releasing the metroid in Research Lab Aether

### Metroid Prime 2: Echoes - Logic Database

- Added: Method of climbing halfpipe in Meeting Grounds with Space Jump, Screw Attack, and Standable Terrain (Beginner and above)
- Added: Method of killing Quad MBs using Bombs or Power Bombs and Combat (Beginner)
- Added: Method of killing Quad MBs using Screw Attack (Space Jump) and Knowledge (Beginner)
- Added: Requirement to either kill the Quad MBs or defeat Spider Guardian in order to collect the item in Hall of Combat Mastery in the intended way
- Fixed: A few broken Dark Forgotten Bridge paths have now been fixed.
- Changed: Simplified Meeting Grounds logic slightly, by removing the redundant Top of Halfpipe node
- Changed: Killing Quad MBs now uses a template, as it's a complex set of requirements repeated in three separate rooms

### Discord Bot (Caretaker Class Drone)

- Changed: Room images uses two-way arrows if a connection is two-way, instead of two arrows.

## [3.1.4] - 2021-09-19

- Changed: Force one specific certificate root when connecting to the server.
- Fixed: Checking for updated versions will no longer close Randovania when no internet connectivity is present.
- Fixed: The server will properly reject clients with mismatched versions.

## [3.1.3] - 2021-09-19

- Added: Dialog that shows all enabled tricks in a preset and a list of all rooms that have some combination of tricks that ends up active in that preset.
  - This dialog can be accessed by right-clicking a preset on the "Generate Game" tab, or by pressing the "..." menu in the "Game Details" window.
- Added: Multiworld Help entry regarding maximum number of players.
- Added: Metroid Prime FAQ entry regarding the forced popup alert.
- Changed: Long lines of requirements (Check for all artifacts in Artifact Temple) are now word wrapped.
- Changed: When changing Echoes Goals, the slider of the number of keys is now hidden when "Collect Keys" goal is not selected.
- Changed: In the description of Prime 1 presets, Quality of Life now comes before Game Changes.
- Changed: Clarify that only "Two-way, between areas" guarantees that all areas are accessible.
- Changed: Progress bar when generating a game now reports how many actions were taken, instead of how many items are left.
- Fixed: Nodes with no outbound connections now clearly display this in the visualizer, instead of an error.
- Fixed: Updated multiworld damage warning to mention Magmoor Caverns as well.

### Discord Bot (Caretaker Class Drone)

- Added: The bot now responds to permalinks, presets and rdvgame files sent via direct messages.
- Added: Response for permalinks now offers the permalink's presets for download.
- Changed: `/database-inspect` area responses now has a node selection.

## [3.1.2] - 2021-09-15

- Fixed: In game session, pressing the "Generate game" button no longer errors.

### Discord Bot (Caretaker Class Drone)

- Changed: The response to `.rdvgame` files now include the seed hash and permalink.
- Changed: `/database-inspect` response now includes an image of the requested room layout.

## [3.1.1] - 2021-09-12

- Added: When importing a preset in a game session, there's now an option to import directly from a file.
- Added: In game session, it's now possible to export a preset directly to a file.
- Added: In game session, there's now a "Generate game (no retries)" button. This option attempts generation only a single
time, before giving the error message of why it failed. It's useful for investigating bad presets.
- Changed: When multiworld generation fails, the error message is now clearer on which players haven't reached the end.
- Changed: Preset summaries have been split better into categories.
- Removed: The "Never" option for dangerous actions has been removed from the UI, as it currently doesn't work.

### Discord Bot (Caretaker Class Drone)

- Changed: `/database-inspect` response is now more readable and includes the name of who requested it.

## [3.1.0] - 2021-09-05

- **Major** - Added: Setting for requiring a number of actions/progression before artifacts are placed, to prevent early artifacts.
  - Default Prime 1 presets now default to 6 minimum progression for artifacts.
- **Major** - Added: Setting for controlling how dangerous checks are handled in logic.
- Added: Setting for toggling the pickup scan QOL adjustments.
- Added: The seed hash label in Game Sessions is now selectable.
- Added: One joke hint, requested in 2019.
- Added: Data Visualizer now only shows target nodes for selection that are non-impossible.
- Added: Data Visualizer now highlights nodes that have a path to the selected node.
- Added: Improved the error message when the patcher executable is somehow missing.
- Added: New entries to the Multiworld Help for collecting items and cross game.
- Fixed: Randovania no longer errors when the last selected preset is for a hidden game.
- Fixed: Quality of Life page link in Metroid Prime preset customization is now fixed.
- Fixed: The tracker now properly restores states for games other than Echoes.
- Fixed: Fixed a crash that sometimes occurs when deleting presets.
- Fixed: Generator now directly accounts for events weighting actions.
- Changed: Removed customization of Qt theme for decreasing whitespace.
- Changed: Upgrades in the tracker fills an entire column first, instead of filling rows first.
- Changed: Tracker now properly saves the preset used when persisting the state.

### Metroid Prime - Patcher Changes

- Added `Pickup Scans` option to toggle the patching of item locations so that they can always be scanned.
- Magmoor Workstation item scannable through the purple door (QoL Pickup Scan)
- Fixed shorelines tower item custom scan sometimes showing the incorrect text for certain models
- Certain pickups now always have the popup alert on collection during multiworlds.
- If there are multiple pickups for other players next to each other, these pickups are forced to have a popup alert, so Randovania can properly detect they were picked up.
- Fixed PCA crash patch not being applied when playing small samus.

#### Cutscene Skips
- Added `Competitive` cutscene skip option.
- Moved Shorelines Tower cutscene to major (it sometimes has a reposition that is sometimes useful in routing)
- Removed Main Quarry Combat Visor switch
- Speed up opening of gate in ice temple
- Speed up opening of gate in sun tower
- Fixed Thardus cutscene skip softlock

### Metroid Prime - Logic Database

- Added: Method of reaching Ruins Entryway from Plaza Walkway in Phendrana Shorelines with a Dash (Intermediate).
- Added: Easier NSJ trick to climb Ruined Courtyard using the water puzzle platforms.
- Added: Charge Beam requirements were added to the following rooms with combat trick alternatives:
    - (Beginner) Elite research - Phazon Elite
    - (Beginner) Research Entrance
    - (Intermediate) Hall of the Elders - Wave and Ice bomb slots
    - (Intermediate) Sunchamber - Ghosts fight
    - (Intermediate) Mine Security Station with >= 200 energy
    - (Advanced) Mine Security Station
- Fixed: Main Plaza door to Plaza Access is now properly a normal door, instead of a permanently locked door.
- Fixed: Sun tower now requires Knowledge (Intermediate) to collect the Sunchamber layer change event without falling down.
- Fixed: Removed broken/redudant trick for reaching Temple Entryway ledge using cutscene reposition
- Fixed: Trivial logic for Plaza Walkway to Ruins Walkway
- Fixed: Replaced Bomb Jump (Intermediate) with Dash (Beginner) trick to cross the gap to reach the Courtyard Access door in Ice Ruins West.
- Fixed: NSJ logic now accounts for stalactite in Ice Ruins West.
- Fixed: Crossing the gap by Specimen Storage door no longer sometimes requires L-Jump (Intermediate) instead of Beginner.
- Changed: Improved readability of Ruined Courtyard logic.
- Changed: Reorganized Sunchamber logic to improve usage by generator/solver.
- Changed: Picking up Sunchamber Ghosts item NSJ is now L-Jump (Beginner) instead of Intermediate.
- Changed: Crossing TFT to TF with Gravity+SJ now requires Movement (Beginner)
- Changed: FCS Item Scan Dash method is now Intermediate without SJ.
- Added: FCS Grapple strat - Movement (Beginner)

### Metroid Prime 2: Echoes - Patcher Changes

- Added: A-Kul's scan in Sky Temple Gateway now displays a list of previous tournament winners.
- Changed: Echoes now uses a different game ID when saving ISOs with menu mod enabled, preventing issues from incompatible save files.
- Changed: The elevator sound effect is never removed when elevators are vanilla, ignoring the preference.

### Metroid Prime 2: Echoes - Logic Database
- Added: Method of reaching the pickup in Reactor Core with Space Jump, Bombs, Spider Ball, and Standable Terrain (Intermediate and above).
- Fixed: Lore Scan in Meeting Grounds no longer believes that Boost is required to scan it.
- Fixed: Reactor Core has been cleaned up slightly.
- Fixed: Spawn point in Accursed Lake is now correctly set.

### Discord Bot (Caretaker Class Drone)

- Added: The `/database-inspect` command to send the logic of a room to the channel.
- Added: Messages with rdvgame files also get a reply with a summary of the preset.
- Changed: Responses with preset descriptions no longer pings the original message.

## [3.0.4] - 2021-08-10

- Added: Game Sessions now have an accessible audit log, which includes whenever a player accesses the spoiler log.
- Added: Metroid Prime 1 racetime.gg rooms are now viewable in the racetime.gg browser, with filters for each game
- Fixed: Importing a permalink from the racetime.gg browser while a race is currently in progress now selects the correct racetime.gg room

## [3.0.3] - 2021-08-08

- Fixed: "Open FAQ" in the main window now works correctly.
- Fixed: Pressing Yes to ignore invalid configuration now works correctly.
- Changed: Randovania now silently handles some invalid configuration states.
- Changed: Improved handling of corrupted repository for old preset versions.

## [3.0.2] - 2021-08-05

- Added: In-game crashes in Metroid Prime now automatically show the error screen.

- Changed: Game Sessions - The window now uses docks for the different parts, meaning you can resize, reorder and even split off.

- Changed: Use different colors for artifact hints in Metroid Prime, for better readability on both scan box and logbook.

- Fixed: Exporting a Metroid Prime ISO with Warp to Start enabled and starting at certain elevator rooms no longer fails.

## [3.0.1] - 2021-08-01

- Changed: Disabled the option to stop exporting a Prime 1 ISO to avoid crashes.

- Fixed: Server will now re-authenticate with Discord, preventing users from logging with the incorrect account.

- Fixed: Game Sessions - History entries with invalid locations no longer cause error messages.

## [3.0.0] - 2021-07-30

-   **Major** - Metroid Prime 1 is now fully supported, including multiworld and auto tracker!

-   **Major** - Presets are now presented in a tree view, with custom presets being nested under another one. They're also saved separately from Randovania data.

-   **Major** - The auto tracker now have support for different layouts, with their own assets and game support. New themes with icons similar to the game were also added, provided by MaskedKirby.

-   Added: Credits in Metroid Prime 2 now contains a list of where all non-expansions were placed, including possibly other player's for a multiworld. The credits now takes 75 seconds instead of 60 to accomodate this.

-   Added: Button to export the presets used in a game file.

-   Added: Add text description to unusual items in the Item Pool tab.

-   Added: New Help tab with information on how to read the Data Visualizer.

-   Added: In the Map Tracker, it's now possible to right-click a location to see a path from last action to it.

-   Added: A menu option to open the logs folder.

-   Added: The timeout limit is now progressively more forgiving, the more timeouts that happen.

-   Added: Button to set all gates to "Random with Unlocked' for Prime 2.

-   Changed: The items in the starting items popup is now sorted.

-   Changed: Customizing Dark Aether damage is now considered by logic.

-   Changed: Pickup visibility method is now configured in the Item Pool tab.

-   Changed: Multiworld connection is slightly more conservative when giving items.

-   Changed: Updated the Multiworld Nintendont for hopefully more stability.

-   Changed: The session history in multiworld now has different columns for the players involved, pickup and where the pickup was. It's also possible to sort the table by any of these fields.

-   Changed: The ISO prompt dialog now remembers your last used vanilla ISO, for when you delete the internal copy. When opening the file pickers, these start now with the paths from the input fields.

-   Changed: Many Spin/Combo boxes no longer react to the mouse wheel when not focused.

-   Fixed: Closing the dangerous settings warning via the X button is now properly recognized as "don't continue".

-   Fixed: Hint Item Names no longer breaks if you swap games while the table is sorted.

-   Fixed: Hint Item Names now properly list Artifacts and Energy Cells.

-   Fixed: Map Tracker now properly handles unassigned elevators.

-   Fixed: Trick names in the preset are always sorted.

### Metroid Prime 2 - Logic Database Changes

-   **Major** - "Suitless Ingclaw/Ingstorm" trick added to cover traversing rooms with either Ingclaw Vapor or Ingstorm.

#### Added

-   Method of getting over the gate in Mining Station A in reverse with Space Jump and Screw Attack (Expert and above).

-   Method of bypassing the breakable glass in Sand Processing from Main Reactor with Space Jump and Screw Attack (Expert and above).

-   Method of climbing to the top level of Main Gyro Chamber with Space Jump, Screw Attack, and Bombs, and no Scan Visor (Advanced and above).

-   Method of climbing the Sand Processing bomb slot with a Slope Jump for Bombless Bomb Slots (Advanced and above).

-   Method of leaving Dark Agon Temple by opening the gate from OoB with Single Room OoB, Slope Jump, Standable Terrain, Bomb Space Jump, Space Jump, and the Agon Keys (Expert and above).

-   Great Bridge:
    - Method of reaching Abandoned Worksite door with Space Jump and Extended Dash (Advanced and above).
    - Method of reaching Abandoned Worksite and Torvus Map Station doors from Temple Access Dark door with Boost Ball and Boost Jump (Advanced and above).
    - Method of reaching the pickup with Screw Attack and Single Room Out of Bounds (Expert and above).

-   Method of Crossing Grand Windchamber (both ways) Without Space Jump using Extended Dash (Hypermode).

-   Method of reaching the pickup in Watch Station:
    - With Space Jump, Screw Attack, and Single Room OoB (Expert and above).
    - With only Space Jump and Single Room OoB (Hypermode)

-   Alpha Blogg now has proper requirements for multiple difficulties.

-   Method of Bomb Slots without Bombs in Sanctuary Fortress/Ing Hive - Controller Access/Hive Controller Access without Space Jump (Expert and above).

-   Methods of crossing Torvus Bog - Fortress Transport Access with Gravity Boost or Bombs (No Tricks/Advanced and above).

-   Method of traversing Vault without Space Jump or Screw Attack using Extended Dashes (Advanced and above).

-   Method of reaching Windchamber Gateway item with only Scan Visor using Extended Dashes (Expert and above).

-   Method of reaching Kinetic Orb Cannon in Gathering Hall using Extended Dashes (Expert and above).

-   Method of reaching the pickup in Accursed Lake with a dash (Advanced and above).

-   Method of reaching Temple Security Access from the portal in Aerial Training Site with an Extended Dash (Hypermode).

-   Method of reaching the pickup in Mining Plaza with an Extended Dash (Hypermode).

-   Method of completing the Main Gyro Puzzle with only Space Jump and Screw Attack (Advanced and above).

#### Changed

-   Reaching the pickup in Temple Transport B with a Wall Boost is now Hypermode (from Expert).

-   Reaching the pickup in Path of Roots with only Bombs is now Expert (from Hypermode).

-   Reaching the portal in Hydrodynamo Shaft with Air Underwater and Screw Attack is now Hypermode (from Expert).

-   Reaching the pickup in Dark Torvus Arena with a Roll Jump is now Hypermode (from Expert).

-   Trial Grounds, reaching the door:
    - From the portal with Space Jump and a Slope Jump is now Beginner (from Intermediate).
    - From the left safe zone with a Dash is now Intermediate (from Expert) and without anything is now Advanced (from Expert).

-   Opening the Seeker Lock without Seekers in Mine Shaft is now Advanced (From Expert)

-   Opening the Seeker Lock without Seekers in Plain of Dark Worship is now Expert (From Hypermode).

-   Reaching the Windchamber Gateway Door from Windchamber Tunnel with a Boost Jump is now Hypermode (From Expert).

-   Reaching the pickup in Medidation Vista with a Boost Jump is now Expert (From Advanced).

-   Quadraxis and Boost Guardian now have proper health and item requirements with tricks disabled.

-   Activating Controller Access rooms Bomb Slots without Bombs is now Advanced (from Expert).

-   Reaching the Abandoned Worksite/Brooding Ground door from the bridge in Dark/Forgotten Bridge with an Extended Dash is now Hypermode (from Expert).

-   The initial Terminal Fall Abuses in Vault from the scan portal are separate from the final and are now Advanced (from Expert).

-   Catacombs NSJ dash to Transit Tunnel South has been modified to account for Scan Visor, with the original difficulty being raised to Advanced (from Intermediate).

-   Undertemple Shaft NSJ dash from bottom to top of cannon is now Intermediate (from Advanced).

-   Morph Ball is no longer required to reach the portal from the Echo Gate in Profane Path Scan Dash method.

-   Various Standable Terrain tricks (Dark Agon - Portal Site, Temple Grounds - Sacred Path) have been lowered to Beginner/Intermediate (from Advanced). This is to
    attempt to fix an old database limitation from before tricks had their own difficulty levels.

-   The dashes in Gathering Hall from Transit Tunnel South/West to the Kinetic Orb Cannon are now Intermediate (from Advanced).

-   The Bomb Space Jump NSJ to reach Abandoned Worksite in Great Bridge is now Expert (from Hypermode).

-   The dash to reach the portal in Aerial Training Site from Central Hive Transport West is now Hypermode (from Expert).

-   The dash to leave Hive Temple after Quadraxis via Security Station is now Hypermode (from Expert).

-   The dashes in Command Center (top level) and Accursed Lake without Space Jump are now Beginner (from Intermediate).

-   The dash in Mining Station A to reach Temple Access without Space Jump or Missiles is now Advanced (from Intermediate).

-   The dashes in Trial Grounds to Dark Transit Station without Space Jump are now Advanced (from Intermediate).

-   The dashes in Undertemple Shaft to reach Sacrificial Chamber Tunnel (and back) are now Advanced (from Intermediate).

-   The dash in Hall of Combat Mastery to reach the upper area after the glass is now Advanced (from Intermediate).

-   Bomb Guardian now has proper logic when shuffling Power Beam.

## [2.6.1] - 2021-05-05

-   Changed: Invalid values for the Multiworld magic item are ignored when detecting if the game is properly connected.

-   Fixed: "One-way anywhere" no longer shows up twice in preset warnings for multiworld

-   Fixed: Changing starting location to Ship or Save Stations now works again.

-   Fixed: Torvus Gate elevator is now properly hidden instead of Dark Torvus Ammo Station.

## [2.6.0] - 2021-05-02

-   **Major** - Added: New elevator randomization settings:
    * New mode: *One-way, elevator room with replacement*. One way elevator, but loops aren't guaranteed.
    * Select which elevators can be randomized.
    * Select possible destinations for *One-way, anywhere*.
    * Randomize Sky Temple Gateway, Sky Temple Energy Controller, Aerie Transport Station and Aerie elevators. *Warning*: These rooms have some details you must consider. Please read the elevators tab for more information.

-   **Major** - Added: The Energy Controllers in Agon Wastes, Torvus Bog and Sanctuary Fortress are always visible in the map, regardless if map is revealed by default. All regions are also always available for selection. This allows the light beam warps after U-Mos 2 to always be used.

-   **Major** - Added: An user preference (in *Customize in-game settings*) for the map to display names of unvisited rooms.
    When randomizing elevators, the elevator rooms are excluded to prevent spoiling their destinations. An option were added to disallow displaying names entirely, since otherwise you can use a Map Station to find the names.

-   Added: An option to disable the elevator sound effect, preventing it from playing endlessly in certain cases.

-   Added: When a crash happens, the game now displays an error screen instead of just stopping.

-   Added: The *Hint Item Names* tab now supports switching between all 3 Prime games.

-   Added: An option to use an experimental new pickup placement logic, able to place multiple pickups at once.

-   Added: Two additional joke hints. (Thanks CZeke and Geoffistopheles)

-   Added: It's now possible to add Infinite Beam Ammo, Infinite Missiles and Double Damage to the item pool.

-   Added: Player names are now colored yellow in hints.

-   Changed: Elevator names in the tracker uses their customized names, not the vanilla ones.

-   Changed: Optimized Randovania startup time and extensive logging of what's being done during it.

-   Changed: Improve scan text for expansions.

-   Changed: Some hints in multiworld games now also include the player names.

-   Changed: Missiles, Power Bombs and Ship Missiles are now only in logic after their respective main launcher, even if it's not required in game.

-   Changed: You can add up to 99 of any expansion to the pool, up from 64.

-   Fixed: The *Logic damage strictness* multipliers are no longer applied twice.

-   Fixed: *Up to* relative hints are no longer converted into *exactly* if the actual distance matches the displayed number.

-   Fixed: Dark Torvus Bog - Portal Chamber is no longer silently ignored as a starting location.

-   Fixed: Charging your beam to shoot when out of ammo now works even when customizing the ammo type required.

-   Fixed: Having the maximum number allowed of an expansion in a preset no longer causes permalink errors.

-   Fixed: Fixed the game defaulting to Combat Visor after an elevator.

-   Fixed: Multiworld spoiler logs now use 1-indexed player names for locations.

-   Removed: Using Dark Visor as the starting visor is no longer supported. (Game crashes on unmorph for unknown reasons)

### Logic Database Changes

-   Added: Method of reaching the pickup in Hive Gyro Chamber with Space Jump, Boost Ball, and a Boost Jump (Expert and above).

-   Added: Method of climbing Torvus Grove with Space Jump, Screw Attack, and Standable Terrain (Advanced and above).

-   Added: Method of reaching cannon in Great Bridge with Boost Ball and a Boost Jump (Expert and above).

-   Added: Method of reaching the main part of Hall of Combat Mastery with a Scan Dash and after blowing up the glass (Intermediate and above).

-   Added: Method of activating the portal in Portal Terminal with Screw Attack, Slope Jump, and No Bombs or Space Jump (Expert and above).

-   Added: Method of climbing Sacred Bridge with Bombs and a Bomb Space Jump (Advanced and above).

-   Changed: Logic paths that require Screw Attack without Space Jump now make sure to not have Space Jump to be valid.

-   Fixed: Spawn point of Aerie Transport Station is now the door, making DS2 required to take the elevator there.

## [2.5.2] - 2021-02-28

-   Added: The number of items in the pool is now included in the summary.

-   Fixed: Shuffling Combat Visor with item acquisition popups enabled no longer errors.

## [2.5.1] - 2021-02-26

-   Added: Drag and dropping rdvgame and rdvpreset files into the main Randovania window now imports that game file and preset, respectively.

-   Added: Discord bot now posts summary whenever a preset is attached to a message.

## [2.5.0] - 2021-02-19

-   Changed: Preset summary now only include differences from vanilla game.

-   Changed: The relative hint using an item category has been replaced with a relative hint using an area, with up to distance.

### Logic Database Changes

#### Added

-   Method of climbing Sanctuary Temple from the bottom with Bombs and Spider Ball (Intermediate and above).

-   Method of climbing Sanctuary Temple from the bottom with Screw Attack and Single Room Out of Bounds (Expert and above).

-   Method of reaching Worker's Path from the top level in Sanctuary Temple with Scan Visor and an Extended Dash (Expert and above).

-   Method of reaching Windchamber Gateway from Windchamber Tunnel in Grand Windchamber with a Boost Jump (Expert and above).

-   Method of reaching Temple Access in Mining Station A with a Boost Jump (Advanced and above).

-   Method of reaching pickup in Temple Access (Sanctuary) with Space Jump, Screw Attack, and Standable Terrain (Intermediate and above).

-   Method of climbing Temple Access (Sanctuary) with Space Jump, standing on a Rezbit, and dashing off the other Rezbit (Expert and above).

#### Changed

-   Increased weight for Energy Tanks to be selected as progression.

-   Reaching the pickup in Path of Roots from Torvus Lagoon with Gravity Boost, Space Jump, and a Slope Jump is now Intermediate (from Beginner).

-   Reaching the pickup in Grand Windchamber with Space Jump, Screw Attack, Slope Jump, Standable Terrain is now Advanced (from Intermediate).

-   Bomb Jumping over the 2nd light block heading to Hall of Eyes is now Intermediate (from Beginner).

-   Energy Tank requirements for Chykka have been lowered.

#### Fixed

-   Reliquary Grounds now has proper requirements for reaching Ing Reliquary with Light Suit.


## [2.4.2] - 2021-02-08

-   Fixed: Randovania no longer crashes if the connected Dolphin stops emulation.

## [2.4.1] - 2021-02-06

-   Added: Detect if the internal game copy was modified by a future version of Randovania, prompting for the user to press "Delete internal copy".

-   Changed: An error popup now shows up when exporting an ISO fails.

-   Removed: "Automatically track inventory" toggle, as the functionality was already removed.

-   Fixed: Randovania now considers any inventory item with amount above capacity, or capacity above the strict maximum as the game not being connected.

-   Fixed: Error message when the server rejects your client version not being displayed.

-   Fixed: Setting beam ammo expansions to 0 pickups no longer hides the boxes.

## [2.4.0] - 2021-02-01

-   **Major** - Added: The visor and beam you start the game equipped with is now configurable.

-   **Major** - Changed: In multiworld, items are now delivered at the same time as the message. It should also no longer fail to send with Nintendont.

-   Added: Additional joke hints were added.

-   Added: Method to climb to the portal Base Access with just Screw Attack (Intermediate and above).

-   Added: Method to reach the pickup in Grand Windchamber with Space Jump, Screw Attack, and a Slope Jump (Intermediate and above).

-   Added: Method to traverse Ventilation Area B from Bionenergy Production without Bombs by Screw Attacking into the tunnel and destorying the barriers with Missiles (Advanced and above).

-   Added: Method to reach the pickup in Path of Roots from Torvus Lagoon without Morph Ball (Beginner and above).

-   Added: Method to enter the tunnel in Underground Tunnel to Torvus Temple from Torvus Grove with an Instant Morph (Advanced and above).

-   Added: Method to reach the halfpipe pickup in Dark Torvus Arena with Space Jump and a Roll Jump (Expert and above).

-   Added: Method to climb to the upper level in Biostorage Station with Bomb Space Jump (Advanced and above).

-   Added: Method to reach the pickup in Grand Windchamber with a Space Jump, Bomb Space Jump, and a Scan Dash (Expert and above).

-   Added: Method to climb Mining Station B with Space Jump and a Slope Jump (Expert and above).

-   Added: Method to reach the portal in Mining Station B with Space Jump, Scan Visor, and Dashing for Single Room OoB (Expert and above).

-   Added: Method to cross Bitter Well to Phazon Site with Wall Boosts (Hypermode).

-   Added: Method to reach the bomb slot in Training Chamber with Gravity Boost and Air Underwater (Advanced and above).

-   Added: Method to open activate the Bomb Slot in Training Chamber with Darkburst or Sonic Boom (Hypermode).

-   Changed: Auto tracker internally uses a configuration file for the item positions.

-   Changed: The item pool tab when customizing presets now can edit major items directly.

-   Changed: Defeating Quadraxis with Power Bombs is now Advanced (from Beginner).

-   Changed: Bypassing the statue in Training Chamber from the back with Screw Attack and a Bomb Space Jump is now Expert (from Advanced).

-   Changed: Escaping Hive Temple without Spider Ball is now Expert (from Hypermode).

-   Changed: Bomb Space Jump in Great Bridge/Venomous Pond to reach Abandonded Worksite/Brooding Ground is now Expert (from Hypermode).

-   Changed: Using Seeker Missiles now requires either Combat Visor or Dark Visor.

-   Changed: Bomb Slots without Bombs in Sand Processing, Main Gyro Chamber, and Vault are now Advanced (from Expert).

## [2.3.0] - 2021-01-08

-   Added: Method to enter tunnels in Transit Tunnel East/Undertransit One from Catacombs/Dungeon to Training Chamber/Sacrificial Chamber with an Instant Morph (Intermediate and above).

-   Added: Method to reach the pickup on the Screw Attack wall in Aerial Training Site with a Roll Jump (Expert and above).

-   Added: Method to reach the pickup in Abandoned Worksite from the tunnel with a Boost Jump (Advanced and above).

-   Added: Method to bypass the statue in Training Chamber from the back with Screw Attack and a Bomb Space Jump (Advanced and above).

-   Added: Methods to reach the pickup in Mining Station B with Space Jump, Screw Attack, and Standable Terrain or after the puzzle with a Bomb Jump (Advanced and above).

-   Changed: In multiworld, keybearer hints now tells the player and broad category instead of just player.

-   Changed: Dark Alpha Splinter no longer strictly requires Power Beam.

-   Changed: Crossing Main Gyro Chamber with Screw Attack before stopping the gyro is now Hypermode (from Expert).

-   Changed: Phazon Grounds and Transport to Agon Wastes (Torvus) Seeker Locks without Seekers are now Expert (from Hypermode).

-   Fixed: Properly handle invalid ammo configurations in preset editor.

-   Fixed: Randovania no longer instantly crashes on macOS.

-   Fixed: Logic properly considers the Transport A gate being gone after entering from that side in Random Elevators.

## [2.2.0] - 2020-12-20

-   Added: 1 HP Mode, where all Energy Tanks and Save Stations leave you at 1 HP instead of fully healing.

-   Added: Added a detailed report of the generator's state when a game fails to generate.

-   Fixed: Generator will no longer ignore players that have no locations left. This would likely cause multiworld generation to fail more often.

-   Fixed: Error messages are properly shown if a game fails to generate.

-   Fixed: Alerts are now properly saved as displayed.

-   Fixed: Errors in the default preset no longer prevent Randovania from starting.

-   Changed: Optimized game generation, it now takes roughly 2/3 of the time.

-   Changed: Optimized game validation, it now also takes roughly 2/3 of the time.

-   Changed: Relative hints no longer cross portals.

-   Changed: In multiworld, keybearer hints now instead tells the player the item is for, instead of a category.

-   Changed: Decreased the chance of Power Bombs being late in a game.

-   Changed: Account name are updated every time you login via Discord.

-   Changed: Warning about dangerous presets in Multiworld sessions now include the player name.

-   Changed: Roll Jump in Meditation Vista to reach the pickup is now Hypermode (from Expert).

## [2.1.2] - 2020-12-05

-   Added: The Item Pool size now displays a warning if it's above the maximum.

-   Changed: The minimum random starting items is now considered for checking the pool size.

-   Fixed: Being kicked from an online session would leave the window stuck there forever.

-   Fixed: Bulk selecting areas for starting location no longer includes areas that aren't valid starting locations.

## [2.1.1] - 2020-12-02

-   Added: A prompt is now shown asking the user to install the Visual C++ Redistributable if loading the Dolphin backend fails.

-   Fixed: Changing ammo configuration breaks everything.

-   Fixed: Patching ISOs should work again.

-   Fixed: Clean installations can select presets again.

## [2.1.0] - 2020-12-02

-   Changed: Multiworld session history now auto-scrolls to the bottom

-   Changed: The lowest level for a trick is now called "Disabled" instead of "No Tricks".

-   Changed: Minimum Varia Suit Dark Aether is now 0.1, as 0 crashes the game.

-   Changed: Permalinks are now entirely different for different games.

-   Changed: Preset summary now specifies if hidden model uses ETM or random item.

-   Added: A very basic visualization of the map to the tracker.

-   Added: Trick Details can now be used with all 3 games.

-   Fixed: Changing a trick level to No Tricks no longer cause inconsistent behavior with the permalinks.

-   Removed: Intermediate path for reaching item in Main Reactor from Security Station B door without Screw Attack since it was broken and impossible.

-   Changed: Renamed "Before Pickup" to "Next to Pickup" in various locations for more clarity


## [2.0.2] - 2020-11-21

-   Added: Starting locations tab has checkboxes to easily select all locations in an area

-   Added: The map tracker now supports random elevators, translator gates and starting location.

-   Changed: The pickup spoiler in game details is now sorted.

-   Fixed: Multiworld sessions should no longer occasionally duplicate messages.

-   Fixed: Custom safe zone healing should now work in multiworld sessions.

-   Fixed: Occasional error with switching an observer into a player.

## [2.0.1] - Skipped

## [2.0.0] - 2020-11-15

This version is dedicated to SpaghettiToastBook, a great member of our community who sadly lost her life this year.

Her contributions to Randovania were invaluable and she'll be missed.

---

-   **Major** - New game mode: Multiworld. In this co-op multiplayer mode, there's one different world for each player which is filled with items for specific players.

-   **Major** - Tricks are more organized and can be customized more precisely to a player's desire.

### General

-   Removed: Presets no longer have a global trick level. Each trick is now configured separately.

-   Added: Options for configuring usage of new tricks:
    - Bomb Jump (renamed from Difficult Bomb Jump)
    - Bomb Slot without Bombs
    - Boost Jump
    - Combat
    - Difficult Movement
    - Extended Dash
    - Knowledge
    - Open Gates from Behind
    - Respawn Abuse
    - Screw Attack into Tunnels
    - Seeker Locks without Seekers
    - Single Room Out of Bounds
    - Standable Terrain

-   Changed: The following trick level difficulties were renamed:
    - Trivial -> Beginner
    - Easy -> Intermediate
    - Normal -> Advanced
    - Hard -> Expert
    - Minimal Checking -> Minimal Logic

-   Changed: Replaced Beginner Friendly with Starter Preset, which is now the default preset.

-   Fixed: Energy Tanks can now properly be used as progression.

### Hints

-   Added: Relative hints, where an item is described as being some rooms away from another item or room.

-   Added: Guaranteed hints which tells in which areas (Agon Wastes, Ing Hive, etc) contains the keys for each of your dark temples.
    These hints are placed purely randomly, similarly to the guaranteed Temple Bosses hints.

-   Added: Free hint spots after generation now prefer items from late in progression instead of pure random.

-   Removed: Hints with green item names/joke item names have been removed.

-   Removed: Temple Keys are no longer hinted by progression-based Luminoth lore hints.

-   Changed: All games now have precisely 2 joke hints, which no longer randomly replace a progression hint.

-   Changed: Hints from keybearer corpses now uses a broader category, which leaves unclear if it's an expansion or not.

### GUI

-   Added: An automatic item tracker based on a Dolphin running on the same computer or a special Nintendont build on the same Wifi.

-   Added: A dark theme has been added. It can be toggled in the Advanced menu.

-   Added: Requirements in the logic database can now use templates of requirements, allowing for easy re-use.

-   Added: Data Editor can now edit all fields of a node, from type, name and all type specific fields.

-   Added: Data Visualizer and Editor now can operate in the included database for Prime 1 and 3.

-   Added: The Data Editor now displays a warning if you're closing with unsaved changes.

-   Added: Randovania can generate a game by importing permalinks directly from a race on racetime.gg.

-   Added: Some tricks now have a description on the Trick Details popup.

-   Fixed: Some complex combination of requirements with different depths now are displayed correctly.

-   Fixed: The Data Visualizer no longer opens behind the Customize Preset window when using the Trick Details popup.

-   Changed: After generating a game, the details shows up in a new window instead of in a new tab.

-   Changed: In game details, the permalink is now placed inside a line edit, so the window doesn't stretch with long permalinks.

-   Changed: All cosmetic game changes are now configured in the same dialog as the in-game options.

### Quality of Life

-   Added: A button in the Open menu now opens the folder where previously generated games are placed.

-   Added: Charge Beam and Scan Visor now use their respective models in game instead of Energy Transfer Module.

-   Added: The rate of healing for Safe Zones is now configurable.

-   Fixed: Removed Aerie Access and Credits from possible starting locations.

-   Changed: The Mission Final screen now includes the seed hash instead of Permalink, as many permalinks are bigger than the screen.

-   Changed: The elevator scan now includes the world of the connected area.

### Internals/Developer

-   Added: Energy Tanks have doubled weight for the generator.

-   Added: It's now possible to set the default spawn point of an area.

-   Fixed: Fixed solver when an event only connects to a pickup, but that pickup has connections from other nodes.

-   Fixed: The Data Editor no longer errors when saving after creating a new node.

-   Fixed: Certain combinations of item requirements with damage requirements weren't being processed correctly.

-   Fixed: Duplicated requirements are now properly removed when simplifying requirements.

-   Fixed: Exclude from Room Randomizer is now properly set, restoring many logic paths.

-   Changed: Better error messages when there are references to unknown resources in the database.

-   Changed: The `database` command is no longer a subcommand of `echoes`. It also has the `--game` argument to choose which database to use.

-   Changed: The `_locations_internal` field is no longer needed for .rdvgame files.

### Logic Database changes

#### Added

-   General:
    - Methods to open all Seeker Missile Doors with Screw Attack (Advanced and above).
    - Method to activate most Bomb Slots without Bombs (Advanced and above).
    - Dark/Light/Annihilator doors and Dark/Light portals require either ammo or Charge Beam.

-   Sanctum, method to fight Emperor Ing without Spider Ball (Hypermode).

-   Transport A Access, method of reaching Temple Transport A door with a Wall Boost (Advanced and above).

-   Abandoned Base, method of reaching portal with Space Jump and Screw Attack (Intermediate and above).

-   Accursed Lake, method of collecting the item and leaving with Morph Ball, Light Suit, Gravity Boost, and Reverse Air Underwater (Advanced and above).

-   Hall of Honored Dead, method of leaving through the Morph tunnel without Space Jump (Expert and above).

-   Industrial Site, method of opening the gate to Hive Access Tunnel from behind with just Charge Beam (Intermediate and above).

-   Ing Windchamber, method of completing the puzzle with Power Bombs instead of Bombs (Beginner and above).

-   Landing Site, method of reaching Service Access door:
    - With Bombs and Screw Attack (Intermediate and above).
    - With Space Jump and Bomb Space Jump (Intermediate and above).

-   Meeting Grounds, method of reaching the tunnel with Space Jump and a Bomb Space Jump (Intermediate and above).

-   Temple Assembly Site:
    - Methods of reaching Dynamo Chamber door with a Bomb Jump (Beginner and above), a Dash (Intermediate and above), or a Roll Jump (Advanced and above).
    - Methods of reaching the portal without moving the light block with Single Room Out of Bounds and either Screw Attack or Space Jump (Expert and above).
    - Method of leaving from the portal with Single Room Out of Bounds and Screw Attack (Expert and above).

-   Windchamber Gateway:
    - Method of reaching the item with a Boost Jump (Advanced and above) and returning with an Extended Dash (Expert and above).
    - Method of reaching Path of Eyes door from Grand Windchamber door with an Extended Dash (Advanced and above).

-   Bioenergy Production, method to reach Storage C door or item from top level with Extended Dash (Expert and above).

-   Central Station Access/Warrior's Walk, method of climbing the ledge with an Instant Unmorph Jump (Hypermode).

-   Crossroads, method to reach the item from the half pipe with just Screw Attack (Advanced and above).

-   Dark Transit Station, method to reach the ledge from Duelling Range with a Bomb Jump (Beginner and above).

-   Portal Access, method of crossing to Judgement Pit using Screw Attack without Z-Axis (Beginner and above).

-   Doomed Entry, method to climb room with Space Jump and Screw Attack (Beginner and above).

-   Feeding Pit:
    - Method of reaching Ing Cache 1 door with Space Jump and Screw Attack (No Tricks and above).
    - Method of climbing to Watering Hole door without any items (Expert and above).
    - Method of escaping the pool using Light Suit and a Bomb Space Jump no Space Jump or Gravity Boost (Hypermode)

-   Main Reactor, method of reaching Dark Samus 1 fight from Ventilation Area A door with Space Jump, Bombs, and a Bomb Space Jump (Intermediate and above).

-   Mining Station B:
    - Method to climb to the Seeker door without Morph Ball and with Space Jump (Beginner and above).
    - Method to reach the portal without breaking the rock with Single Room Out of Bounds and Screw Attack (Expert and above).

-   Sandcanyon, method to reach the item with Space Jump and Single Room Out of Bounds (Expert and above).

-   Transport Center/Crossroads, method to climb the halfpipe with Space Jump (Advanced and above).

-   Abandoned Worksite:
    - Method of reaching the item with a Bomb Space Jump without Space Jump (Advanced and above).
    - Method of reaching the tunnel from Forgotten Bridge with a Slope Jump (Intermediate and above).

-   Catacombs:
    - Method to reach the Bomb Slot with Air Underwater and Screw Attack (Advanced and above).
    - Method to reach Transit Tunnel East with a Combat/Scan Dash (Advanced and above).
    - Method to reach the portal with Screw Attack (Intermediate and above).
    - Method to reach Transit Tunnel East/South with Morph Ball, Gravity Boost, and Reverse Air Underwater (Advanced and above).
    - Method to reach Transit Tunnel South with Jump Off Enemy (Advanced and above).

-   Dark Arena Tunnel, method of reaching either door with Screw Attack and Single Room Out of Bounds (Advanced and above).

-   Dark Forgotten Bridge:
    - Method to perform the gate clip to Dark Falls/Dark Arena Tunnel with a Ledge Clip Jump (Hypermode).
    - Method to reach Bridge Center from Putrid Alcove door with only Scan Visor (Advanced and above).
    - Method to reach Brooding Ground door from the bridge before rotating and with an Extended Dash (Expert and above).

-   Forgotten Bridge:
    - Method to reach Abandoned Worksite door from the bridge before rotating and with an Extended Dash (Expert and above).
    - Method to reach Bridge Center with Morph Ball, Gravity Boost, and Reverse Air Underwater (Advanced and above).

-   Gathering Hall:
    - Method to reach the Kinetic Orb Cannon with Gravity Boost and Bombs (Expert and above) or Gravity Boost and Space Jump (Beginner and above).
    - Method to reach Transit Tunnel South from Transit Tunnel West with Morph Ball, Gravity Boost, and Reverse Air Underwater (Advanced and above).
    - Method to reach the Spider Ball tracks with Morph Ball, Gravity Boost, and Reverse Air Underwater (Advanced and above).
    - Methods to escape the halfpipe after draining the water with Space Jump and Bomb Space Jump or Space Jump and Screw Attack (Advanced and above).

-   Great Bridge, method of reaching the lower Temple Access door from Path of Roots door with Screw Attack and Slope Jump (Intermediate and above).

-   Main Hydrochamber/Hydrodynamo Station, methods to climb rooms without Gravity Boost and with Air Underwater (Advanced and above), Space Jump, and Screw Attack (Hypermode).

-   Meditation Vista, methods of reaching the item with a Boost Jump (Advanced and above), Roll Jump (Expert and above), or Extended Dash (Hypermode).

-   Path of Roots, method of reaching the item using:
    - Morph Ball, Bombs and Space Jump (Advanced and above).
    - Morph Ball, Gravity Boost, and Reverse Air Underwater (Advanced and above).
    - Morph Ball, Bombs, and Standable Terrain (Hypermode).

-   Plaza Access, method of reaching the doors and the item with Screw Attack and Single Room Out of Bounds (Advanced and above).

-   Portal Chamber (Light World), method of reaching the portal from Torvus Lagoon door with Screw Attack and Single Room Out of Bounds (Advanced and above).

-   Putrid Alcove, method of getting the item and leaving without any items (Expert and above).

-   Sacrificial Chamber, method of crossing gap to Sacrificial Chamber Tunnel with Extended Dash (Expert and above).

-   Torvus Grove, method of climbing the room without Boost Ball (Expert and above).

-   Torvus Plaza:
    - Method of getting the item without Boost Ball and/or Spider Ball (Advanced and above).
    - Method of leaving the room with Space Jump and Bombs (Advanced and above).

-   Torvus Temple, method of reaching the pirate fight from the lower level with Screw Attack and Single Room Out of Bounds (Advanced and above).

-   Training Chamber:
    - Method to exit the spinner with Power Bombs instead of Bombs (Beginner and above).
    - Method to climb to the top of the statue with Gravity Boost and Bombs (Intermediate and above).
    - Method to climb to the top of the statue with Space Jump, Scan Dash, and Underwater Dash (Advanced and above).
    - Method to climb to the top of the statue with Space Jump and Extended Dash (Expert and Above).

-   Underground Tunnel, method to access Torvus Temple from Torvus Grove with Screw Attack (Expert and above).

-   Undertemple, method to have PB Guardian break PB door using bombs (Advanced and above).

-   Undertemple Access, method of reaching the item using Screw Attack and Jump Off Enemy (Hypermode).

-   Venomous Pond, method to reach the key from the Save Station with Screw Attack and Standable Terrain (Beginner and above).

-   Aerial Training Site, methods to cross the room from various nodes with Dashes, Roll Jumps, and Extended Dashes (Intermediate/Expert and above).

-   Aerie, method of collecting the item:
    - Without entering the Dark World (Expert and above).
    - With only Screw Attack (Beginner and above).

-   Dynamo Access, method to cross over the Spider Track with Space Jump and Standable Terrain (Beginner and above).

-   Dynamo Works:
    - Method of collecting the item with a Roll Jump and Instant Morph (Expert and above).
    - Method of reaching the upper door with a Bomb Space Jump (Beginnner and above).

-   Grand Abyss, methods of crossing the gap with Boost Jump (Advanced and above) or Extended Dash (Expert and above).

-   Hall of Combat Mastery:
    - Method of collecting the item with a Wall Boost (Expert and above).
    - Methods of reaching the item, and skipping the Spider Track to and from Central Area Transport East with Screw Attack (Intermediate and above).

-   Hive Entrance, method of reaching the Flying Ing Cache with Screw Attack and Single Room Out of Bounds (Hypermode).

-   Hive Dynamo Works:
    - Method of collecting the Flying Ing Cache item and leaving with Space Jump and Scan Visor (Advanced and above).
    - Method of reaching the Flying Ing Cache from portal side and vice versa with Screw Attack and Single Room Out of Bounds (Expert and above).

-   Hive Summit, method of reaching the portal:
    - With Space Jump and Standable Terrain (Intermediate and above).
    - With Space Jump, Boost Ball, Boost Jump, and Out of Bounds (Expert and above).

-   Hive Temple:
    - Method of fighting Quadraxis with Power Bombs instead of Bombs (Beginner and above).
    - Methods of leaving the room without Spider Ball after Quadraxis with Boost Ball or Space Jump (Hypermode).

-   Judgment Drop, method of reaching the portal with Space Jump and Single Room Out of Bounds (Expert and above).

-   Main Research, method of fighting Caretaker Drone without Bombs (Expert and above).

-   Reactor Core, method of reaching the item with only Space Jump (Expert and above).

-   Sanctuary Entrance, method to reach the cannon to the item with only Morph Ball, Spider Ball, and Power Bombs (Advanced and above).

-   Vault Attack Portal, method to cross either direction with just Screw Attack (Expert and above).

-   Watch Station, method of accessing the Spider Ball track to Watch Station Access door and Sentinel's Path door and back with an Instant Morph (Intermediate and above).

-   Watch Station Access, methods to cross the pit in either direction using:
    - Boost Ball and Boost Jump (Advanced and above).
    - Space Jump, Scan Visor, and Scan Dash (Advanced and above).

-   Workers Path, method of crossing the room from Sanctuary Temple with a Boost Jump (Advanced and above).

#### Fixed

-   Scan Visor Requirements:
    - Dash Requirements in many rooms
    - Grand Abyss Bridge terminal
    - Sand Processing item
    - Staging Area terminal
    - Torvus Lagoon terminal
    - Trooper Security Station Event coming from Communication Area
    - Various Dash Requirements

-   Dark Aether Damage Requirements have been added to every room in the Dark World.

-   Morph Ball requirements added to Morph Ball Doors and various rooms.

-   Invisible Objects and Dark Visor Requirements:
    - Screw Attack without Space Jump in Unseen Way (Intermediate and above)
    - Screw Attack without Space Jump in Phazon Grounds (Advanced and above)

-   Entrance to Agon Map Station now requires Bombs, Power Bombs, or Boost Ball if coming from either direction, or Screw Attack and Space Jump as well if coming from Mining Plaza.

-   Added Charge Beam and Beam Ammo Requirements to Profane Path and Sentinel's Path.

-   Sand Processing:
    - Now requires items to climb the room before draining the sand: Space Jump, with a Bomb Jump (Beginner and above) or with Screw Attack (Intermediate and above)
    - Screw Attacking into the tunnel is now Expert (from Hypermode).

-   Portal Site:
    - Now does not require the gate open to enter from Portal Access.
    - Now does not require the gate closed to enter from Crossroads.

-   Service Access now properly includes Wall Boost to Meeting Grounds from Landing Site on Advanced.

#### Changed

-   Many nodes with missing requirements have been updated/cleaned up.

-   Simplified nodes in many rooms for ease of logic navigation.

-   Various tricks have been changed to more accurately represent the required method.

-   Abandoned Base, Bomb Jump to transport is now Advanced (from Intermediate).

-   Accursed Lake, Dash to Safe Zone from Flying Ing Cache is now Intermediate (from Beginner).

-   Communication Area:
    - Standable Terrain to reach the item is now Beginner (from Intermediate).
    - Screw Attack without Space Jump to reach Storage Cavern A is now Beginner (from Intermediate).
    - Double Bomb Jump up Standable Terrain is now Intermediate (from Advanced).

-   GFMC Compound, Extended Dash to reach the item on the Ship without Space Jump is now Expert (from Hypermode).

-   Grand Windchamber, reaching the pickup with Terminal Fall Abuse after solving the Ing Windchamber puzzle is now Beginner (from Intermediate).

-   Path of Eyes, Bomb Jumps to get over Light blocks are now Beginner (from Intermediate).

-   Service Access, crossing upper tunnel without Boost Ball is now Advanced (from Intermediate).

-   Temple Assembly Site, method to reach the item with Screw Attack is now Beginner (from Intermediate).

-   Agon Temple, Slope Jumps to skip the fight barriers are now Beginner (from Advanced).

-   Battleground, climbing to top safe zone via Standable Terrain is now Beginner (from Intermediate).

-   Central Mining Station, Scan Dash to upper level from Central Station Access is now Expert (from Advanced).

-   Command Center Access, exiting tunnel without Space Jump is now Beginner (from Intermediate).

-   Doomed Entry, Slope Jump to reach the upper level from the portal is now Beginner (from Intermediate).

-   Double Path, crossing lower path without Space Jump is now Beginner (from Intermediate).

-   Feeding Pit, method to climb to Watering Hole with just Screw Attack is now Beginner (from Intermediate).

-   Mining Plaza, climbing the room with Screw Attack is now Beginner (from Intermediate).

-   Mining Station A, reaching Front of Lore Scan from Room Center with a Bomb Jump is now Intermediate (from Advanced).

-   Mining Station B:
    - Reaching Transit Station door from room center with Screw Attack after opening the portal is now Intermediate (from Hypermode).
    - Reaching the bomb slot to open the portal with Standable Terrain and Screw Attack is now Intermediate (from Advanced).
    - Reaching the bomb slot to open the portal with Slope Jump and Space Jump is now Advanced (from Expert).

-   Portal Access, returning from Judgment Pit without Space Jump is now Beginner (from Intermediate).

-   Trial Grounds, Standable Terrain to reach the door from the portal is now Beginner (from Intermediate).

-   Catacombs, reaching the portal with Morph Ball and Reverse Air Underwater is now Advanced (from Expert).

-   Crypt, Bomb Jump to Laser Platfrom from bottom Safe Zone is now Beginner (from Intermediate).

-   Forgotten Bridge, reaching Bridge Center with Bombs and Screw Attack is now Intermediate (from Advanced).

-   Gathering Hall:
    - Reaching Transit Tunnel South/West Doors from top door with Morph Ball and Roll Jump is now Expert (from Advanced).
    - Reaching Transit Tunnel East with Spider Ball and Boost Ball is now Beginner (from Intermediate).

-   Great Bridge:
    - Slope Jumps to reach Map Station from Bottom Level and from Map Station to Upper Level are now Beginner and Intermediate (from Intermediate and Advanced, respectively).
    - Bomb Space Jump with Space Jump to reach the Translator Gate is now Advanced (from Expert).

-   Poisoned Bog, reaching Portal Chamber door with just Screw Attack is now Advanced (from Intermediate).

-   Torvus Lagoon, reaching Portal Chamber from Temple Transport Access is now Intermediate (from Advanced).

-   Training Chamber, Standable Terrain to reach Fortress Transport Access from Top of Statue and back is now Beginner (from Intermediate).

-   Venomous Pond, reaching the key from the Save Station with Screw Attack is now Beginner (from Intermediate).

-   Aerial Training Site, Screw Attack at Z-Axis from Central Hive Area West door to the portal or Temple Security Access door is now Intermediate (from Advanced).

-   Dynamo Access, crossing over the Spider Track with a Slope Jump is now Beginner (from Intermediate).

-   Hall of Combat Mastery, Instant Morph tricks to the item and Central Area Transport East and back are now Advanced (from Intermediate).

-   Hive Dynamo Access, opening Echo Gate from behind is now Beginner (from Intermediate).

-   Hive Dynamo Works:
    - Reaching the Seeker Lock Safe Zone from Hive Dynamo Access door with Terminal Fall Abuse is now Beginner (from Intermediate).
    - Reaching the Flying Ing Cache from the tunnel with Screw Attack is now Beginner (from Intermediate).
    - Reaching the Flying Ing Cache from the tunnel and back with Standable Terrain is now Intermediate (from Advanced).
    - Opening the Seeker Lock from behind is now Beginner (from Intermediate).

-   Hive Summit, Standable Terrain to reach portal inside glass area is now Beginner (from Intermediate).

-   Hive/Temple Access, reaching the upper door with Screw Attack at Z-Axis is now Beginenr (from Intermediate).

-   Transit Station, reaching the top portal with Screw Attack is now Beginner (from Intermediate).

-   Vault:
    - Terminal Fall abuse to reach Grand Abyss door from bridge portal with Space Jump is now Beginner (from Intermediate).
    - Reaching the Bomb Slot with Screw Attack from the bridge portal is now Beginner (from Intermediate).

-   Watch Station, Screw Attack at Z-Axis from Watch Station door to Sentinel's Path door is now Beginner (from Intermediate).

-   Watch Station Access, reaching the Watch Station door from the pickup with just Screw Attack is now Beginner (from Intermediate).

## [1.2.2] - 2020-06-06

-   Changed: Re-organized the tabs in the preset customization window

-   Changed: The reset map tracker menu action is now visible on non-windows platforms.

-   Fixed: Exporting ISOs with Menu Mod should now work on macOS.

## [1.2.1] - 2020-05-30

-   Added: Randovania releases now includes a packages for macOS.

## [1.2.0] - 2020-05-25

-   *Major* - Added: The text of the scan that unlocks an elevator now includes the
    elevators destination.

-   *Major* - Added: Translator gates can be configured as Unlocked: the hologram will be invisible and can be scanned
    without any translator.

-   *Major* - Added: The default in-game options can now be configured from Randovania.

-   *Major* - Added: How much ammo each beam uses to shoot uncharged, charged and charge combos is now configurable,
    along with the ammo it uses.

-   *Major* - Changed: The database now uses a new format which allows for any combination of "Or"/"And" statements.
    The Data Visualizer and Editor were both updated to take advantage of this.

-   Added: An option to connect Sky Temple Gateway directly to the credits, skipping the final bosses.

-   Added: How much energy you get for each Energy Tank is now configurable.

-   Added: The in-game Hint System has been removed. The option for it remains, but does nothing.

-   Changed: The spoiler log now lists the order in which items where placed, with their location and hints,
    instead of a detailed playthrough for completion.

-   Changed: The logbook entries that contains hints are now named after the room they're in, with the categories
    being about which kind of hint they are.
    KNOWN ISSUE: While scanning something, the categories that show up are incorrect.

-   Added: Open -> Trick Details menu entry, similar to what's available in the
    Trick Level tab when customizing a preset.

-   Added: Play -> Import game file, to load spoiler logs.

-   Added: The "Heals?" checkbox in the database editor now works.

-   Added: The permalink import dialog now shows an error message for invalid permalinks.

-   Changed: One-way elevators now have a chance of warping to credits.

-   Changed: Clarified that the item from Space Jump Guardian and Power Bomb Guardian
    must be collected for the appropriate events to be triggered.

-   Changed: In Menu Mod, the list of rooms to warp to is now sorted.

-   Changed: The export-areas command line option now outputs details about requirements for each area.

-   Internal: A human-readable copy of the database is now kept next to the database file, for easier diffs.

-   Fixed: Debug logs can no longer be enabled for non-spoiler permalinks.

-   Added: Missile Expansions have a 1/8192 chance of using Dark Missile Trooper model.

-   Fixed: Progress bar no longer goes to an indefinite status when generation fails.

-   Added: Checkbox for automatically exporting a spoiler log next to the ISO.

-   Fixed: Only the last digit of the game id is changed, instead of the full game id.

### Logic Database changes

-   Fixed: Staging Area is now correctly considered a dark world room.

-   Fixed: The Ing Cache in Dark Oasis now requires Power Bombs.

-   Fixed: Bioenergy Production correctly requires Scan Visor for connections using the racks.

-   Added: In Bioenergy Production, method of reaching the Storage C door with Space Jump and Screw Attack (Easy and above)

-   Added: In Bioenergy Production, method of reaching the Storage C door using a roll jump (Normal and above).

-   Added: In Bioenergy Production, method of reaching the Ventilation Area B door using Screw Attack without Space Jump (Normal and above).

-   Added: In Bioenergy Production, additional upper level connections using Space Jump and Screw Attack.

-   Added: In Sandcanyon, method of reaching the center platform using a roll jump and boost ball (Hard and above).

-   Changed: In Command Center Access, the wall boosts to reach the lower Central Mining Station and Command Center doors from the morph ball tunnel are now Normal difficulty (from Hard).

-   Changed: In Portal Chamber (both light and dark Torvus) , all wall boosts are now Normal difficulty (from Hard).

-   Changed: In Undertransit Two, all wall boosts are now Easy difficulty (from Hard).

-   Changed: In Temple Security Access, all wall boosts are now Normal difficulty (from Hard).

-   Changed: In Watch Station, all wall boosts are now Normal difficulty (from Hard).

-   Added: In Watch Station, a wall boost method of reaching the Watch Station Access door from the Sentinel's Path door using Spider Ball and Boost Ball (Normal and above).

-   Changed: In Service Access, methods using a wall boost to reach the Meeting Grounds door from the upper Morph Ball tunnel are now Normal difficulty (from Hard).

-   Changed: In Great Bridge, the wall boost to reach the lower Temple Access Door from the Path of Roots door is now Easy difficulty (from Hard).

-   Changed: In Transit Tunnel East, the wall boost to reach the Training Chamber door from the Catacombs door is now Easy dififculty (from Hard).

-   Changed: In Transit Tunnel South, all wall boosts are now Easy difficulty (from Hard).

-   Added: In Hall of Honored Dead, a method of obtaining the item with Power Bombs (Trivial and above).

-   Added: Many Light Ammo/Dark Ammo/Morph Ball/Charge Beam requirements.

-   Added: In Bioenergy Production, methods of reaching the item and the door to Ventilation Area B using a Bomb Space Jump and Screw Attack without Space Jump (Hypermode).

-   Fixed: Biostorage Station now requires Space Jump or Scan Visor to reach the upper level (No Tricks and above).

-   Changed: In Sand Processing, the method of reaching the item without Boost Ball requires the Bomb Space Jump trick, and no longer requires Screw Attack.

-   Added: In GFMC Compound, a method of reaching the ship item with Screw Attack (Normal and above).

-   Added: In Main Gyro Chamber, a method of reaching the bottom of the gyro area from the middle of the room with Screw Attack (Easy and above).

-   Changed: In Workers Path, Morph Ball Bomb is no longer required.

-   Changed: In Main Reactor, unlocking the gate no longer requires Space Jump, and is now Trivial difficulty (from Easy).

-   Added: In Landing Site, a method of reaching the door to Service Access using Morph Ball Bomb and a Slope Jump (Normal and above).

-   Added: Methods of climbing Central Station Access and Warrior's Walk using Screw Attack (Hard and above) and a wall boost (Hypermode).

-   Added: A method of opening the echo gate in Hive Dynamo Access from the Hive Gyro chamber side using Sonic Boom or Darkburst (Easy and above).

-   Changed: In Reliquary Grounds, the method of reaching the door to Ing Reliquary using Screw Attack is now Normal difficulty (from Hard).

-   Added: In Reliquary Grounds, a method of reaching the door to Ing Reliquary using Morph Ball Bomb and Screw Attack without Space Jump (Easy and above).

-   Added: In Phazon Pit, a method of reaching the door to Phazon Grounds using a roll jump and boost ball (Hard and above).

-   Changed: Climbing Hall of Stairs with Space Jump is now Trivial difficulty (from Easy).

-   Added: In Transport Center, a method of reaching the elevator door from the portal using Screw Attack without Space Jump (Trivial and above).

-   Added: In Mining Station A, a method to reach the Temple Access door using Screw Attack (Trivial and above).

-   Added: In Gathering Hall, a method to reach the Transit Tunnel South from the Gathering Access door using Space Jump (Easy and above).

-   Added: In Industrial Site, a method of opening the Industrial Site gate from the wrong side using a missile (Trivial and above).

-   Fixed: Removing the Aerial Training Site barrier requires Scan Visor.



## [1.1.1] - 2020-03-11

-   Added: The preset summary now includes if menu mod is enabled.

-   Fixed: The cursor no longer snaps to the end on all changes, in the permalink
    input field.

-   Fixed: "Starting Items" is now properly implemented in the preset summary.

-   Changed: "Custom Items" is now "Item Pool" in the preset summary, and lists all
    deviations from the standard item pool.

## [1.1.0] - 2020-03-10

-   Added: The pickup notice for a locked expansion is more clear of what's going on.

-   Added: The "Save ISO" dialog now remembers the last output directory used.

-   Added: A copy of the game file is automatically saved to
    `%LOCALAPPDATA%\Randovania\game_history` whenever a game is generated. There's no
    interface in Randovania to view this history.

-   Changed: The "Save Spoiler" button now provides a default name for the game file.

-   Changed: Shortened permalinks with customized starting locations.

-   Changed: Preset are now exported to `.rdvpreset` files, to avoid Discord truncating the
    file names.

-   Fixed: When changing a preset name, the cursor no longer moves to end after any change.

### Logic Database changes

-   Fixed: The pickup in Undertransit One now requires Power Bombs, to avoid soft locks.

-   Fixed: The second Portal Chamber is now correctly considered a Dark Torvus Bog room.

## [1.0.0] - 2020-02-09

-   *Major* - Added: Support for multiple presets of options, as well as saving your own presets.

-   *Major* - Changed: The user experience for creating a new game has been changed completely.

-   Added: Three new methods of shuffling elevators: *Two-way, unchecked*, *One-way, elevator room*
    and *One-way, anywhere*. The elevators tab has more details of how these work.

-   Added: Add a setting for how strict the damage requirements are.

-   Added: It's now possible to exclude locations from having any progression on them.

-   Added: You can choose an arbitrary number of locations to choose randomly from for starting location.

-   Changed: A Luminoth Lore scan is less likely to have hints for what was already accessible
    when that scan was found.

-   Changed: Power Bombs and Progressive Grapple are now slightly more likely to appear earlier.

-   Changed: The hints randomly assigned at the end of generation are less likely to be repeats.

-   Changed: Loading a new game will automatically clear any existing one.

-   Changed: Minimal Checking now also checks of Dark Agon Temple Keys and Dark Torvus Temple Keys.

-   Removed: The Progressive Launcher has been removed.

-   Removed: The settings for fixing the translator gates have been removed for now, to be re-added
    on a future "Advanced" tab.

-   Removed: The create-permalink command line argument has been removed.

### Logic Database changes

-   Fixed: Spider Guardian fight now requires Dynamo Works Quads Gone to be triggered.

-   Fixed: Boost Guardian now properly requires Bombs.

-   Added: Escaping Dark Torvus Arena with a BSJ, for Normal. (See #581).

-   Added: Activating the Industrial Site gate backwards, using charged Annihilator Beam, for Trivial. (See #582).

## [0.29.1] - 2019-10-01

-   Fixed: Fix AttributeError preventing major/minor randomization from working.

-   Fixed: Seeds where no progression is needed to finish should no longer fail to generate.

## [0.29.0] - 2019-10-01

-   *Major* - There is now an option for a major/minor split randomization mode, in which expansions and
    non-expansion items are shuffled separately.

-   *Major* - Changed: Item hints and Sky Temple Key hints now distinguish between the light and dark worlds.
    For example, the room in which Quadraxis resides will be shown as "Ing Hive - Hive Temple" rather than
    "Sanctuary Fortress - Hive Temple".

-   *Major* - Added: the "Invisible Objects" trick in places where a visor would otherwise be used to be able to see
    something (such as an invisible platform).

-   *Major* - Added: Title screen now shows a three-word representation of the seed hash.

-   Added: As an experimental feature, it is now possible to shuffle Power Beam, Charge Beam, Scan Visor and Morph Ball.
    These items use Energy Transfer Module model in game.

-   Added: You can now place a pickup that temporarily gives Cannon Ball when collected. It uses Boost Ball's model.

-   Changed: Some item categories were given clearer names:
    - Dark Agon Keys, Dark Torvus Keys, and Ing Hive Keys are now referred to as "red Temple Keys" instead of
    "Temple Keys".
    - Items that aren't keys or expansions are collectively referred to as "major upgrades" instead of "major items".
    - Red Temple Keys and Sky Temple Keys are now collectively referred to as "Dark Temple Keys" instead of "keys".

-   Fixed: "Beam combos" are now called "charge combos".

-   Changed: The hints acquired from keybearer corpses now clarify that the item is the one contained in a Flying
    Ing Cache.

-   Changed: Each hint for the items guarded by Amorbis, Chykka, and Quadraxis now contains the corresponding
    Guardian's name.

-   Changed: The hint for the vanilla Light Suit location now has special text.

-   Changed: Item names in hints are now colored orange instead of red.

-   Changed: Some hints were added, some removed, and some modified.

-   Changed: Item scans were slightly edited.

-   Changed: The Sky Temple Key hints no longer use ordinal numbers.

-   Added: The seed hash is shown in Randovania's GUI after patching is done.

-   Changed: Generation will now be retried more times before giving up.

-   Changed: Joke hints are now used at most once each when placing hints.

-   Changed: The generator is now more likely to fill the worlds evenly.

-   Fixed: Added proper default nodes for rooms that were missing one, allowing those rooms to be selected as the
    starting room.

-   Fixed: Minimal Checking now correctly handles progressive suit and grapple.

-   Fixed: Config files with invalid JSON are now correctly dealt with.

-   Changed: Improved the performance of the resolver considerably.

-   Added: In the data visualizer, the damage requirements now have more descriptive names.

-   Added: In the data visualizer, requirements are now described with simpler to understand terms.

-   Changed: Windows releases are now created with PyInstaller 3.5.

-   Changed: The generator is now more likely to fill the worlds evenly.

### Logic Database changes

-   Changed: All NTSC-specific tricks are now in logic. These are always in logic, since the fixes from other versions
    are patched out.

-   Changed: Screw Attacking without Space Jump Boots in Hive Temple is no longer required on No Tricks.

-   Changed: In Hive Temple, scan dashing to the door to Temple Security Access is now Hypermode difficulty,
    from Hard and above.

-   Changed: The method to get the Main Research item with only Spider Ball was removed.

-   Fixed: Using charged Light Beam shots to get the item in Hazing Cliff now requires 5 or more Light Ammo.

-   Added: Method to open the gate in Main Reactor with Space Jump Boots and Screw Attack.

-   Changed: Opening the barrier in Crypt with Screw Attack is now always Easy and above.

-   Added: Method to climb to the door to Crypt Tunnel in Crypt via a Bomb Space Jump (Normal and above).

-   Added: Method to open Seeker Launcher blast shields with four missiles, Seeker Launcher, and Screw Attack (Easy
    and above). Underwater, the trick Air Underwater is also required, and the difficulty is Normal and above.

-   Fixed: Dark world damage during the Quadraxis fight is now correctly calculated.

-   Fixed: Requirements for crossing Sacred Path were added.

-   Added: Method to cross gap in the upper level of Command Center using Screw Attack without Space Jump Boots
    (Trivial and above).

-   Added: In Central Mining Station, a method to get to upper door to Command Center Access using a
    Bomb Space Jump (Easy and above) and another using Space Jump Boots and Screw Attack (Easy and above).

-   Added: Methods to climb Mining Plaza using the Morph Ball Bomb (Trivial and above) and using Screw Attack
    without Space Jump Boots (Easy and above).

-   Changed: In Forgotten Bridge, the difficulty of scan dashing to the door to Abandoned Worksite or the portal to
    Dark Forgotten Bridge was lowered to Easy, from Normal.

-   Added: In Forgotten Bridge, a method to get to the door to Grove Access from the portal to Dark Forgotten Bridge
    using only Screw Attack (Easy and above).

-   Added: In Forgotten Bridge, a method to get to the door to Abandoned Worksite via a roll jump (Easy and above).

-   Added: In Forgotten Bridge, a method to get to the bridge center from the door to Grove Access via a scan dash
    (Easy and above).

-   Added: In Hydrodynamo Station, a method to get from the room's top to the door to Save Station B with Screw Attack
    without Space Jump Boots (Trivial and above).

-   Changed: Climbing Hydrodynamo Station with only Gravity Boost and before all three locks are unlocked is now
    Trivial difficulty (from No Tricks).

-   Changed: Getting to the three doors in the middle section of Hydrodynamo Station using Air Underwater is now
    Normal difficulty (from Hard).

-   Fixed: A method to get the item in the Sunburst location by abusing terminal fall now has a damage requirement.

-   Added: A method to get to the turret in Sanctuary Entrance with only Space Jump Boots and Screw Attack, even
    after the bridge is destroyed.

-   Fixed: Lowering the portal barrier in Hive Dynamo Works now requires five missiles.

-   Added: Methods to cross Hive Dynamo Works using a roll jump (Easy and above) and using Space Jump Boots and
    Screw Attack (No Tricks).

-   Added: In Hive Dynamo Works, a method to cross the gap from the door to Hive Dynamo Access by abusing terminal
    fall (Easy and above).

-   Changed: In Hive Dynamo Works, returning from the Flying Ing Cache location using Space Jump Boots and
    Screw Attack is now Trivial difficulty (from Easy).

-   Added: Method to cross Watch Station Access from the door to Main Gyro Chamber using a Bomb Space Jump and
    Screw Attack without Space Jump Boots (Normal and above).

-   Added: In Watch Station Access, method to get from the scan post to the door to Watch Station by bomb jumping
    (Trivial and above) and by using Screw Attack without Space Jump Boots (Easy and above).

-   Fixed: The instant morph into the Morph Ball tunnel in Hall of Honored Dead now lists the Instant Morph trick.

-   Added: Method to get into the Morph Ball tunnel in Hall of Honored Dead using Space Jump Boots and Screw Attack
    (Easy and above).

-   Added: In Phazon Site, methods to get to the door to Bitter Well and to remove the barrier using Screw Attack
    without Space Jump Boots (both Easy difficulty).

-   Changed: The method to go over the Training Chamber statue from the back using Boost Ball and Spider Ball is
    now Normal difficulty (from Hard).

-   Added: In Phazon Site, a method to get to the door to Bitter Well by bomb jumping (Trivial and above).

-   Added: Many connections in Sacrificial Chamber.

-   Added: A method to get to the door to Fortress Transport Access from the top of the statue in Training Chamber
    using only Space Jump Boots (Easy and above). Morph Ball is also required if the statue hasn't been moved.

-   Added: A method to get to the doors to Transit Tunnel West/East in Training Chamber using Air Underwater (Normal
    and above).

-   Fixed: The method to get to the top of the Training Chamber statue using Gravity Boost and Spider Ball now lists
    the Instant Morph trick.

-   Added: In Training Chamber, a method of getting to the top of the statue from the door to Fortress Transport Access
    using just Space Jump Boots (Easy and above).

-   Added: Many connections in Windchamber Gateway.

-   Added: Method to get from the Kinetic Orb Cannon to the door to Transit Tunnel West via Grapple Beam in
    Gathering Hall.

-   Fixed: The slope jump in Abandoned Base now has a damage requirement.

-   Added: Method of getting the Temple Assembly Site item with Screw Attack and without Space Jump Boots.

-   Changed: The slope jump to get to the item in Temple Assembly Site is now Normal difficulty (from Hard).

-   Fixed: Requirements for crossing Dynamo Access were added.

-   Added: In Landing Site, method of reaching the door to Service Access from the Save Station using Space Jump and
    Screw Attack (No Tricks and above).

-   Fixed: The Culling Chamber item now has a damage requirement.

-   Changed: The trick to shoot the Seeker targets in Hive Dynamo Works from the wrong side is now Easy (from Trivial).

-   Fixed: The Watch Station Access roll jump now has a damage requirement.

-   Changed: The Watch Station Access roll jump is now Normal (from Easy).

-   Fixed: Added missing Space Jump Boots requirement for a Bomb Space Jump in Mining Station B.

-   Added: Method to unblock the portal in Mining Station B without Scan Visor (Normal and above).

-   Added: Method to get to the Darkburst location in Mining Station B with just Space Jump Boots and Screw Attack,
    and without using slope jumps or bomb space jumps (Hypermode difficulty).

-   Added: Method to manipulate Power Bomb Guardian into opening the Power Bomb Blast Shield on the door to
    Undertemple Access, using Boost Ball (Normal and above).

-   Fixed: The method to open the Hydrodynamo Station Seeker door using Screw Attack without Seeker Launcher now
    requires Gravity Boost to not have been collected.

-   Added: Method to get to the portal in Mining Station B with Space Jump Boots and Screw Attack (Trivial and above).

-   Fixed: Transport A Access, Collapsed Tunnel, Dynamo Chamber, Trooper Security Station, Mining Station Access, and
    Portal Access A now correctly require Morph Ball.

-   Fixed: Elevator rooms with missing Scan Visor requirements now have them.

-   Fixed: Removed erroneously added method to cross Sanctuary Entrance with Screw Attack without Space Jump Boots.

-   Fixed: Going through Sacred Bridge on No Tricks now requires Scan Visor and Morph Ball when coming from GFMC
    Compound.

-   Added: Method to skip Scan Visor and Morph Ball using Space Jump Boots in Sacred Bridge, when coming from GFMC
    Compound (Easy and above).

-   Fixed: Added Scan Visor requirement in Temple Transport Access (Sanctuary).

-   Changed: Connections in Venomous Pond were redone.

-   Changed: Getting to the door to Dark Transit Station in Trial Grounds with no items is now Hard difficulty, from
    Easy.

-   Added: Methods to get to the door to Dark Transit Station in Trial Grounds with Screw Attack without Space Jump
    Boots (Easy and above) and with a Bomb Space Jump (Normal and above).

-   Fixed: Added missing requirements for the Dark Samus 3 and 4 fight.

-   Changed: Fighting Dark Samus 2 with only Echo Visor is now Trivial difficulty, from Easy.

-   Fixed: Power Bomb doors now require Morph Ball, and Super Missile doors now require Power Beam and Charge Beam.

-   Added: Method to destroy the second web in Hive Tunnel when going through the room backwards using Sonic Boom
    (Easy and above).

## [0.28.1] - 2019-06-14

-   Fixed: Resetting settings would leave the launchers' configuration in an invalid state.

## [0.28.0] - 2019-06-12

-   *Major* - Changed: The resolver now keeps track of current energy during resolution.
    This ensures you'll always have enough Energy Tanks for trips to Dark Aether.

-   *Major* - Added: Scanning a keybearer corpse provides a hint of what is in the matching Flying
    Ing Cache.

-   Added: The tracker now persists the current state.

-   Added: Some generation failures are now automatically retried, using the same permalink.

-   Added: Buttons to see what a difficulty unlocks that doesn't involve tricks at all.

-   Changed: Increased Hint Scan value for logic to the intended value from the previous
    change.

-   Changed: There's no more hints with joke locations.

-   Changed: The lore hint in Mining Station A is now able to be scanned from the room center.

-   Added: A warning is now displayed when trying to disable validation.

-   Fixed: Seeker Missile's included missiles now respect the "needs Missile Launcher"
    option.

-   Changed: Progressive Launcher is now disabled by default.

-   Fixed: Clicking the connection's link in the Data Visualizer should now always work.

-   Changed: Hint Locations page now has a more usable UI.

-   Changed: On No Tricks, the logic will ensure that you can get Missiles, Seeker Launcher, and either
    Grapple Beam or both Space Jump Boots and Screw Attack before fighting Chykka.

-   Added: Methods to cross Workers Path with Screw Attack.

## [0.27.1] - 2019-05-30

-   Fixed: Specific trick levels are now persisted correctly across multiple sessions.

## [0.27.0] - 2019-05-28

-   *Major* - Changed: Optimized the seed generation step. It should now take roughly
    half as long or even faster.

-   *Major* - Added: It's now possible to configure the difficulty on a per-trick basis.

-   *Major* - Added: It's now possible to check where a certain trick is used on each
    difficulty.

-   Added: Hint Scans are valued more by the logic, making Translators more likely.

-   Changed: Joke item and locations now have a `(?)` added to make then slightly more
    obvious they're not serious.

-   Changed: Average ammo provided per expansion is now shown with more precision.

-   Added: `randovania echoes database list-dangerous-usage` command to list all
    paths that require a resource to not be collected.

-   Added: Methods to get to Sunburst location by reaching the platform with the cannon
    with a scan dash (Normal and above) or with just Space Jump Boots (Easy and above).

-   Added: Method to leave and enter the arena in Agon Temple with only Space Jump Boots
    (Trivial and above to enter; Easy and above to leave).

-   Added: Method to get to Darkburst location in Mining Station B via a Bomb Space Jump
    and without Screw Attack (Easy and above).

-   Fixed: In Hydrodynamo Station, going from the door to Hydrodynamo Shaft to the door to
    Save Station B now always requires all three locks in Hydrodynamo Station to be unlocked.

-   Added: Method to cross Phazon Pit using a Bomb Space Jump (Easy and above).

-   Added: Method to open the Seeker door in Hydrodynamo Station without the Seeker Launcher,
    using Screw Attack and one missile (Hard and Above).

-   Changed: The Ing Windchamber puzzle now only requires four missiles instead of five.

-   Changed: The cannon in Sanctuary Temple Access now only requires four missiles to
    activate instead of five.

-   Changed: Sanctuary Temple Access now requires a way to defeat the Quad to get through.

-   Added: Support for damage requirements without exactly one damage reduction item.

-   Changed: Seed validation should run faster and with fewer errors now.

-   Added: Another joke hint.

-   Changed: Updated credits.

-   Fixed: Crossing Sanctuary Entrance via the Spider Ball Track now requires Boost Ball.

-   Added: Method to cross Sanctuary Entrance with Screw Attack and without Space Jump Boots
    (Trivial and above).

-   Added: Method to cross Sanctuary Entrance, from the door to Power Junction to the door to
    Temple Transport Access, with Spider Ball and Power Bombs (Easy and above).

-   Fixed: The method to get the Sanctuary Entrance item without Spider Ball now requires
    Spider Guardian to not have been defeated.

-   Added: Method to get to and use the Vigilance Class Turret in Sanctuary Entrance using
    Space Jump Boots, Screw Attack, and Spider Ball. Spider Ball isn't required if Spider
    Guardian hasn't been defeated.

-   Fixed: In Sanctuary Entrance, going up the Spider Ball Track near the lore scan via the
    intended method now requires Boost Ball and the Morph Ball Bomb.

-   Added: Methods to go up the Spider Ball Track near the lore scan in Sanctuary Entrance
    with Spider Ball and only one of the following items:
    - Morph Ball Bomb (Trivial and above);
    - Boost Ball (Trivial and above);
    - Space Jump Boots (Easy and above).

-   Changed: In Sanctuary Temple, getting to the door to Controller Access via scan dashing
    is now Hard and above, from Normal and above.

-   Added: A tab with all change logs.

## [0.26.3] - 2019-05-10

-   Changed: Tracker now raises an error if the current configuration is unsupported.

-   Fixed: Tracker no longer shows an error when opening.

## [0.26.2] - 2019-05-07

-   Fixed: An empty box no longer shows up when starting a game with no
    extra starting items.

-   Fixed: A potential crash involving HUD Memos when a game is randomized
    multiple times.


## [0.26.1] - 2019-05-05

-   Fixed: The in-app changelog and new version checker now works again.

-   Fixed: Patching with HUD text on and using expansions locked by major item now works.

-   Changed: Missile target default is now 175, since Seeker Launcher now defaults to
    giving 5 missiles.


## [0.26.0] - 2019-05-05

-   **MAJOR** - Added: Option to require Missile Launcher and main Power Bombs for the
    respective expansions to work.

-   **MAJOR** - Added: Option to change which translator each translator gate in the
    game needs, including choosing a random one.

-   **MAJOR** - Added: Luminoth Lore scans now includes hints for where major items
    are located, as well as what the Temple Guardians bosses drop and vanilla Light Suit.

-   Added: Welcome tab, with instructions on how to use Randovania.

-   Added: Option to specify how many items Randovania will randomly place on your
    starting inventory.

-   Added: Option to change how much damage you take from Dark Aether when using
    Varia Suit and Dark Suit.

-   Added: Progressive Launcher: a progression between Missile Launcher and Seeker Launcher.

-   Changed: Logic considers the Translator Gates in GFMC Compound and Torvus Temple
    to be up from the start, preventing potential softlocks.

-   Changed: Escaping Main Hydrochamber after the Alpha Blogg with a Roll Jump is
    now Hard and above, from Easy and above.

-   Changed: The no-Boost return method in Dark Arena Tunnel is now Normal and above only.

-   Changed: The Slope Jump method in Great Bridge for Abandoned Worksite is now Hard
    and above, from Normal.

-   Changed: Crossing the statue in Training Chamber before it's moved with Boost and
    Spider is now Hard and above, from Hypermode.

-   Added: Option to disable the Sky Temple Key hints or to hide the Area name.

-   Changed: The location in the Sky Temple Key hint is now colored.

-   Changed: There can now be a total of 99 of any single Major Item, up from 9.

-   Changed: Improved elevator room names. There's now a short and clear name for all
    elevators.

-   Changed: The changed room names now apply for when elevators are vanilla as well.

-   Fixed: Going from randomized elevators to vanilla elevators no longer requires a
    clean unpack.

-   Added: `randovania echoes database list-resource-usage` now supports all types of
    resources.

-   Added: `list-resource-usage` and `list-difficulty-usage` now has the `--print-only-area`
    argument.

-   Changed: Areas with names starting with !! are now hidden in the Data Visualizer.

-   Added: Docks and Elevators now have usable links in the Data Visualizer. These links
    brings you to the matching node.

-   Added: The message when collecting the item in Mining Station B now displays when in
    the wrong layer.

-   Added: A warning now shows when going on top of the ship in GFMC Compound before
    beating Jump Guardian.

## [0.25.0] - 2019-03-24

-   Changed: Reworked requirements for getting the Missile in Crossroads from the doors. You can:
    - On Normal and above, with Boost, Bombs, Space Jump and Screw Attack
    - On Hard and above, with Bombs, Space Jump and Screw Attack
    - On Hypermode, with Bombs and Space Jump

-   Changed: Logic requirements for Dark Samus 2 fight are now the following:
    - On all trick levels, Dark Visor
    - On Easy and above, Echo Visor
    - On Normal and above, no items

-   Changed: The Slope Jump in Temple Assembly Site is now Hard and above, from Normal and above.

-   Changed: All occurrences of Wall Boost are now locked behind Hard or above.

-   Added: Added method to get the Power Bomb in Sanctuary Entrance with just Space Jump
    and Screw Attack. (See [#29](https://github.com/randovania/randovania/issues/29))

-   Added: Added method to cross Dark Arena Tunnel in the other direction without Boost.
    (See [#47](https://github.com/randovania/randovania/issues/47))

-   Added: Basic support for running Randovania on non-Windows platforms.

-   Added: You can now create Generic Nodes in the Data Editor.

-   Changed: Drop down selection of resources are now sorted in the Data Editor.

-   Changed: Shareable hash is now based only on the game modifications part of the seed log.

-   Fixed: Python wheel wasn't including required files due to mising \_\_init__.py

-   Fixed: error when shuffling more than 2 copies of any Major Item

-   Fixed: permalinks were using the the ammo id instead of the configured

## [0.24.1] - 2019-03-22

-    **MAJOR**: New configuration GUI for Major Items:
     - For each item, you can now choose between:
        - You start with it
        - It's in the vanilla location
        - It's shuffled and how many copies there are
        - It's missing
     - Configure how much beam ammo Light Beam, Dark Beam and Annihilator Beam gives when picked.
        - The same for Seeker Launcher and missiles.

-    **MAJOR**: New configuration GUI for Ammo:
     - For each ammo type, you choose a target total count and how many pickups there will be.

        Randovania will ensure if you collect every single pickup and every major item that gives
        that ammo, you'll have the target total count.

-    **MAJOR**: Added progressive items. These items gives different items when you collect then,
        based on how many you've already collected. There are two:
     - Progressive Suit: Gives Dark Suit and then Light Suit.
     - Progressive Grapple: Gives Grapple Beam and then Screw Attack.

-    **MAJOR**: Add option to split the Beam Ammo Expansion into a Dark Ammo Expansion and
        Light Ammo Expansion.

        By default there's 10 of each, with less missiles instead.


-    **MAJOR**: Improvements for accessibility:
     - All translator gates are now colored with the correct translator gate color they need.
     - Translators you have now show up under "Visors" in the inventory menu.
     - An option to start the game with all maps open, as if you used all map stations.
     - An option to add pickup markers on the map, that identifies where items are and if
        you've collected them already.
     - When elevators are randomized, the room name in the map now says where that elevator goes.
     - Changed the model for the Translator pickups: now the translator color is very prominent and easy to identify.

-    Added: Option to choose where you start the game

-    Added: Option to hide what items are, going from just changing the model, to including the
    scan and even the pickup text.

     You can choose to replace the model with ETM or with a random other item, for even more troll.

-    Added: Configure how many count of how many Sky Temple Keys you need to finish the game

-    Changed: Choosing "All Guardians" only 3 keys now

-    Changed: Timeout for generating a seed is now 5 minutes, up from 2.

0.24.0 was a beta only version.

## [0.23.0] - 2019-02-10

-   Added: New option to enable the "Warp to Start" feature.
-   Added: A "What's new" popup is displayed when launching a new version for the first time.
-   Fixed: changed text in Logic Settings to mention there _are_ hints for Sky Temple Keys.
-   Changed: Updated Claris' Randomizer, for the following fixes:
    -   Added the ability to warp to the starting room from save stations (-t).
    -   Major bug fix: The game will no longer immediately crash when not playing with Menu Mod.

## [0.22.0] - 2019-02-06

-   Changed: "Faster credits" and "Skip item acquisitions popups" are no longer included in permalinks.
-   Changed: Updated Claris' Randomizer, for the following fixes:
    -   Fixed an issue with two of the Sky Temple Key hints being accidentally switched.
    -   FrontEnd editing now works properly for PAL and Japanese versions.
    -   Attract video removal is now integrated directly into the Randomizer.
    -   Getting the Torvus Energy Controller item will no longer block you from getting the Torvus Temple item.

## [0.21.0] - 2019-01-31

-   **Major**: now using Claris' Randomizer version 4.0. See [Changelog](https://pastebin.com/HdK9jdps).

-   Added: Randovania now changes the game id to G2ME0R, ensuring it has different saves.
-   Added: Game name is now changed to 'Metroid Prime 2: Randomizer - SEEDHASH'. Seed hash is a 8 letter/number
      combination that identifies the seed being played.
-   Changed: the ISO name now uses the seed hash instead of the permalink. This avoids issues with the permalink containing /
-   Changed: Removed Agon Temple door lock after fighting Bomb Guardian, since this has been fixed in the Randomizer.
-   Fixed: Selecting an non-existent directory for Output Directory had inconsistent results

## [0.20.2] - 2019-01-26

-   Fixed: changed release zip to not use BZIP2. This fixes the native windows zip client being unable to extract.

0.20.1 was skipped due to technical issues.

## [0.20.0] - 2019-01-13

-   Added: an icon! Thanks to Dyceron for the icon.
-   Added: a simple Tracker to allow knowing where you can go with a given item state
-   Changed: Don't consider that Seeker Launcher give missiles for logic, so it's never
      considered a missile source.

## [0.19.1] - 2019-01-06

-   Fixed: Hydrodynamo Station's Door to Training Access now correctly needs Seekers
-   Added: New alternatives with tricks to get the pickup in Mining Plaza A.
-   Added: Trick to cross the Mining Plaza A backwards while it's closed.
-   Changed: Added a chance for Temple Keys not being always placed last.
-   Changed: Light Suit now has a decreased chance of being placed early.

0.19.0 was skipped due to technical issues.

## [0.18.0] - 2019-01-02

-   Added: Editor for Randovania's database. This allows for modifications and contributions to be made easily.
      There's currently no way to use the modified database directly.
-   Added: Options to place the Sky Temple Keys on Guardians + Sub-Guardians or just on Guardians.
-   Changed: Removed Space Jump method from Training Chamber.
-   Changed: Added Power Bomb as option for pickup in Hive Chamber B.
-   Changed: Shortened Permalinks when pickup quantities aren't customized.
-   Added: Permalinks now include the database version they were created for.
-   Fixed: Logic mistake in item distribution that made some impossible seeds.
-   Changed: For now, don't consider Chykka a "can only do once" event, since Floaty is not used.
-   Fixed: Permalinks now properly ignore the Energy Transfer Module.

## [0.17.2] - 2018-12-27

-   Fixed: 'Clear loaded game' now properly does its job.
-   Changed: Add an error message to capture potential Randomizer failures.
-   Changed: Improved README.

## [0.17.1] - 2018-12-24

-   Fixed: stray tooltips in GUI elements were removed.
-   Fixed: multiple typos in GUI elements.

## [0.17.0] - 2018-12-23

-   New: Reorganized GUI!
    -   Seed Details and Data Visualizer are now different windows opened via the menu bar.
    -   There are now three tabs: ROM Settings, Logic Settings and Item Quantities.
-   New: Option to disable generating an spoiler.
-   New: All options can now be exported and imported via a permalink.
-   Changed: Renamed "Logic" to "Trick Level" and "No Glitches" to "No Tricks". Appropriate labels in the GUI and files
    changed to match.
-   Internal: no longer using the py.path and dataset libraries

## [0.16.2] - 2018-12-01

-   Fixed: adding multiples of an item now works properly.

## [0.16.1] - 2018-11-25

-   Fixed: pressing the Reset button in the Item Quantity works properly.
-   Fixed: hiding help in Layout Generation will no longer hide the item names in Item Quantity.

## [0.16.0] - 2018-11-20

-   Updated item distribution: seeds are now less likely to have all items in the beginning, and some items less likely to appear in vanilla locations.
-   Item Mode (Standard/Major Items) removed for now.

## [0.15.0] - 2018-10-27

-   Added a timeout of 2 minutes to seed generation.
-   Added two new difficulties:
    -   Trivial: An expansion of No Glitches, where no tricks are used but some clever abuse of room layouts are used.
    -   Hypermode: The highest difficulty tricks, mostly including ways to skip Space Jump, are now exclusive to this difficulty.
-   Removed Controller Reset tricks. This trick doesn't work with Nintendont. This will return later as an additional configuration.

## [0.14.0] - 2018-10-07

-   **Major**: Added support for randomizing elevators.
-   Fixed spin boxes for item quantities changing while user scrolled the window.
    It is now needed to click on them before using the mouse wheel to change their values.
-   Fixed some texts being truncated in the Layout Generation window.
-   Fixed generation failing when adding multiple of some items.
-   Added links to where to find the Menu Mod.
-   Changed the order of some fields in the Seed Log.

## [0.13.2] - 2018-06-28

-   Fixed logic missing Amber Translator being required to pass by Path of Eyes.

## [0.13.1] - 2018-06-27

-   Fixed logic errors due to inability to reload Main Reactor after defeating Dark Samus 1.
-   Added prefix when loading resources based on type, improving logs and Data Visualizer.

## [0.13.0] - 2018-06-26

-   Added new logic: "Minimal Validation". This logic only checks if Dark Visor, Light Suit and Screw Attack won't lock each other.
-   Added option to include the Claris' Menu Mod to the ISO.
-   Added option to control how many of each item is added to the game.

## [0.12.0] - 2018-09-23

-   Improved GUI usability
-   Fixed Workers Path not requiring Cobalt Translator to enter

## [0.11.0] - 2018-07-30

-   Randovania should no longe create invalid ISOs when the game files are bigger than the maximum ISO size: an error is properly reported in that case.
-   When exporting a Metroid Prime 2: Echoes ISO if the maximum size is reached there's is now an automatic attempt to fix the issue by running Claris' "Disable Echoes Attract Videos" tool from the Menu Mod.
-   The layout log is automatically added to the game's files when randomizing.
-   Simplified ISO patching: by default, Randovania now asks for an input ISO and an output path and does everything else automatically.

## [0.10.0] - 2018-07-15

-   This release includes the capability to generate layouts from scratch and these to the game, skipping the entire searching step!

## [0.9.2] - 2018-07-10

-   Added: After killing Bomb Guardian, collecting the pickup from Agon Energy Controller is necessary to unlock the Agon Temple door to Temple Access.
-   Added a version check. Once a day, the application will check GitHub if there's a new version.
-   Preview feature: option to create item layouts, instead of searching for seeds. This is much more CPU friendly and faster than searching for seeds, but is currently experimental: generation is prone to errors and items concentrated in early locations. To use, open with randovania.exe gui --preview from a terminal. Even though there are many configuration options, only the Item Loss makes any difference.

## [0.9.1] - 2018-07-21

-   Fixed the Ing Cache in Accursed Lake didn't need Dark Visor.

## [0.9.0] - 2018-05-31

-   Added a fully featured GUI.

## [0.8.2] - 2017-10-19

-   Stupid mistake.

## [0.8.1] - 2017-10-19

-   Fix previous release.

## [0.8.0] - 2017-10-19

-   Save preferences.
-   Added Claris Randomizer to the binary release.

## [0.7.1] - 2017-10-17

-   Fixed the interactive .bat

## [0.7.0] - 2017-10-14

-   Added an interactive shell.
-   Releases now include the README.

## [0.5.0] - 2017-10-10

-   Releases now include standalone windows binaries<|MERGE_RESOLUTION|>--- conflicted
+++ resolved
@@ -15,13 +15,10 @@
 
 - Fixed: It is now logical to get back to the lower door in Grapple Beam Room without Grapple Beam, making it logical to escape without Grapple Beam when doors are randomized.
 
-<<<<<<< HEAD
 ##### Burenia
 
-- Added: The pseudo to break the blob in the Hub to Darion now has a video.
-
-## [10.0.0] - 2025-08-0?
-=======
+- Added: A video for breaking the uppermost blob in Burenia Hub to Dairon with a pseudo-wave.
+
 ##### Ghavoran
 
 - Changed: Flipper Room: The Morph Ball Launcher now connects to the door to Navigation Station and is trivial, instead ot connecting to the door to Elun Transport Access and requiring that the Flipper has been rotated.
@@ -50,7 +47,6 @@
 - Fixed: Random transports in mode "One-way, anywhere", only supported in Metroid Prime and Metroid Prime 2 Echoes, being unable to generate.
 
 ## [10.0.0] - 2025-08-01
->>>>>>> 493c9c31
 
 - **Major** - Added: Metroid Fusion has been added with full single player support. Includes random starting locations, some toggleable patches, and more.
 - Added: 10 more joke hints.
