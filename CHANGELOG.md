--- conflicted
+++ resolved
@@ -5,12 +5,6 @@
 The format is based on [Keep a Changelog](https://keepachangelog.com/en/1.0.0/)
 and this project adheres to [Semantic Versioning](https://semver.org/spec/v2.0.0.html).
 
-<<<<<<< HEAD
-## [7.1.1] - 2023-12-??
-
-### Metroid Prime
-
-=======
 ## [7.2.0] - 2024-01-??
 
 - Fixed: Bug where tooltips did not show uncollected item names in the autotracker.
@@ -78,8 +72,6 @@
 
 ### Metroid Prime 2: Echoes
 
-- Added: A more stream-friendly autotracker layout
-
 #### Logic Database
 
 ##### Dark Agon Wastes
@@ -91,8 +83,17 @@
 
 ### Metroid Prime
 
+#### Logic Database
+
+##### Tallon Overworld
+
+- Added: Advanced Single Room OoB to reach Landing Site item without Morph Ball
+
+## [7.1.1] - 2023-12-??
+
+### Metroid Prime
+
 - Added: A more stream-friendly autotracker layout
->>>>>>> 86456976
 - Fixed: Reverted Warrior Shrine -> Monitor Station loading improvement which could sometimes cause crashes
 - Fixed: Export compatibility with legacy cutscene skip options
 - Fixed: Music issues in Frigate Orpheon, Artifact Temple, Arboretum, Sunchamber Lobby, Burn Dome and Lava Lake
@@ -107,15 +108,10 @@
   - Better door open triggers in Arboretum
 - Changed: Back-to-back cutscenes in Artifact Temple now skip as one
 
-<<<<<<< HEAD
-=======
-#### Logic Database
-
-##### Tallon Overworld
-
-- Added: Advanced Single Room OoB to reach Landing Site item without Morph Ball
-
->>>>>>> 86456976
+### Metroid Prime 2: Echoes
+
+- Added: A more stream-friendly autotracker layout
+
 ## [7.1.0] - 2023-12-01
 
 - Fixed: Bug with progressive suits in the autotracker always highlighting first suit
