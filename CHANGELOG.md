# Change Log

All notable changes to this project will be documented in this file.

The format is based on [Keep a Changelog](https://keepachangelog.com/en/1.0.0/)
and this project adheres to [Semantic Versioning](https://semver.org/spec/v2.0.0.html).

## [10.1.0] - 2025-09-0?

- Added: 7 Joke hints.
- Fixed: Hidden Pickups are not shown anymore in the "Pickup Hint Features" tab of a game.

### AM2R

- Added: 2 Joke hints.
- Fixed: Joke hints are now always surrounded by asterisks.
- Changed: Renamed the "Misc" pickup category to "Bonus Upgrade".
- Changed: Health Drops, Speed Booster Upgrades, Flashlight and Blindfolds are not hinted as an Expansion anymore.
- Removed: Removed the "Key", "Energy Tank", "Morph Ball Related", "Beam Related" and "Missile Related" pickup categories from being hinted.

### Metroid Dread

#### Logic Database

##### Artaria

- Fixed: It is now logical to get back to the lower door in Grapple Beam Room without Grapple Beam, making it logical to escape without Grapple Beam when doors are randomized.

##### Burenia

- Added: A video for breaking the uppermost blob in Burenia Hub to Dairon with a pseudo-wave.

##### Cataris

- Fixed: An oversight where one would be expected to Ledge Warp out of the Diffusion Beam Room after collecting the Diffusion Beam, but in order to do so, one would need any bombs. And that bomb would be in that room.

##### Ghavoran

- Changed: Flipper Room: The Morph Ball Launcher now connects to the door to Navigation Station and is trivial, instead ot connecting to the door to Elun Transport Access and requiring that the Flipper has been rotated.
- Changed: Flipper Room: Spinning the Flipper with the ledge warp from below now connects from the door to Elun Transport Access instead of from the Tunnel to Spider Magnet Elevator. It is now also logical to perform the ledge warp from below when Transport Randomizer is disabled.

##### Ferenia

- Added: More ways to reach Space Jump Room Access from Underwater Bottom in Space Jump Room.

### Metroid Fusion

- Added: 5 joke hints.

#### Logic Database

##### Main Deck:

- Changed: Yakuza Arena: Going up to the exit now requires either Yakuza to be killed or Beginner Knowledge.

##### Sector 1 (SRX)

- Fixed: Atmospheric Stabilizer Northeast - Fixed an edge case where a Shinespark trick from another room could be required even with obtaining Speedbooster in the same room
- Changed: Atmospheric Stabilizer Northeast - Changed the Shinespark trick from Advanced to Expert

##### Sector 4 (AQA)

- Fixed: Security Access - Fixed a trick video appearing incorrectly on the website.
- Added: Breeding Tank - Added an Advanced Movement trick with Space Jump to cross the tank
- Added: Breeding Tank - Added the Underwater Wall Jump trick videos

##### Sector 6 (NOC)

- Changed: Geron's Crossing: Going through the Super Missile Geron after defeating Varia Core-X now additionally requires Intermediate Knowledge.
- Changed: Clogged Cavern: Going through the Speed Booster Blocks after defeating Varia Core-X now additionally requires Intermediate Knowledge.

### Metroid Prime

#### Logic Database

##### Tallon Overworld

- Changed: Climbing Reactor Core with Bomb Jumps is now classified as Complex Bomb Jump(s) (Ludicrous).

<<<<<<< HEAD
### Metroid Prime 2 Echoes

#### Logic Database

##### Dark Agon Wastes

- Changed: Minor adjustment aimed at making Amorbis safer for the generator, no changes to requirements in practice.
=======
### Metroid Prime 2: Echoes

- Added: 14 joke hints.
>>>>>>> 4acc1d34

## [10.0.1] - 2025-08-03

### Generator

- Fixed: Random transports in mode "One-way, anywhere", only supported in Metroid Prime and Metroid Prime 2 Echoes, being unable to generate.

## [10.0.0] - 2025-08-01

- **Major** - Added: Metroid Fusion has been added with full single player support. Includes random starting locations, some toggleable patches, and more.
- Added: 10 more joke hints.
- Changed: In the Multiworld Session window, renamed "Generate without spoiler" to "Generate for Race".
- Fixed: An error when the computer shuts down unexpectedly or crashes during a multiworld that corrupts some files and prevents Randovania from starting.

### Generator
- Added: The generator will now check for the count of major pickups when major/minor split is enabled.

### Metroid Dread
- Fixed: A crash when attempting to fire Proto EMMI's Omega Blaster while having 0 maximum missiles.

### Metroid: Samus Returns

- Added: 10 more joke hints.
- Fixed: Starting with extra Metroid DNA now counts toward the goal.
- Fixed: Exported games will now take up to 80% less storage space when music shuffle is enabled.
- Fixed: Shuffled music tracks now play at the correct volume in game.

## [9.3.1] - 2025-07-05

### AM2R

- Fixed: Exporting games now work.

## [9.3.0] - 2025-07-02

### Generator

- Fixed: Some cases where weights from certain actions would not be calculated correctly.
- Fixed: Pre placed pickups now avoid using locations configured as non-progression.

### Metroid Dread

#### Logic Database

##### Ghavoran

- Fixed: The door between EMMI Zone Exit Southeast and Blue EMMI Introduction is now considered as a Plasma Beam Door on both sides.

### Metroid Prime

- Added: Experimental option to pre-place Artifacts and/or Phazon Suit before generation.

### Metroid Prime 2: Echoes

- Added: "Captain" is now included as a possible word for the seed hash.

#### Logic Database

##### Agon Wastes

- Added: In Transport Center, added an Instant Morph + Bomb Space Jump (Advanced) method of climbing the half-pipe.

## [9.2.0] - 2025-06-02

- Added: 1 more Joke hint.
- Fixed: A rare division-by-zero error during generation when placing hints.
- Fixed: An error where turning off specific location hints would still consume that locations pickup as a viable hint target for regular hints.
- Fixed: The experimental option called Logical Pickup Placement is now respected by the resolver. It also now checks for items configured to be placed in their vanilla location.
- Added: The preset summary now displays a count of excluded locations, if there are any.

### Resolver

- Fixed: Bug that could lead to timeouts or longer resolving time in some cases.

### Metroid Dread

- Added: A 4 line non-progressive tracker layout.

#### Logic Database

- Changed: All instances of the Cross Bomb Skip trick that were previously rated as Beginner or Intermediate are now rated one level higher.
- Changed: All instances of the Single Wall Jump trick are now rated one level higher.

##### Artaria

- Changed: A small adjustment that should decrease the frequency of placing Morph Ball in the first accessible location in standard presets.

### Metroid Prime

- Added: Blast Shield Lock-On preset option.
- Added: Patch to fix Kerry Ann Odem's name in the credits on game version(s) where it is incorrectly spelled.
- Fixed: Main Plaza vault ledge door is now affected by door lock rando.
- Fixed: Elite Research Phazon Elite getting stuck on frame perfect cutscene skip.
- Fixed: Minor music transition fixes.
- Fixed: Chaos option export error when submerging rooms.
- Changed: [PAL] Remove extra door lock in Central Dynamo.
- Changed: [PAL] Load Hunter Metroid in Frost Cave.

### Metroid Prime 2: Echoes

- Changed: "Cheater's delight" pickups are now less likely to be hinted.

#### Logic Database

##### Sky Temple Grounds

- Added: Half pipe hint feature on War Ritual Grounds.

### Metroid: Samus Returns

- Changed: Display the number of remaining DNA in the DNA message before entering the final boss.
- Fixed: If Metroid Queen is the final boss and you don't have all DNA, the DNA message now appears.
- Fixed: For tanks with non required main option, the jingle of the tank item is played instead of the jingle of the main object.

## [9.1.1] - 2025-05-03

- Fixed: Duplicating a session now also duplicates the admin settings for Co-op and "Everyone can claim worlds".

### Cave Story

- Fixed: A regression introduced in 9.1.0 that made all received pickups in multiworld behave as Nothings.

## [9.1.0] - 2025-05-01

- Added: After clicking the "Login with Discord" button, a link and a QR Code are displayed instead of opening the default browser directly.
- Changed: The relative time to start/finish in Async Race rooms now update as time passes, and the window reacts appropriately when the race starts and finishes.
- Changed: The default and minimum size for the area view in the data visualizer has been increased.
- Fixed: A server issue that caused async race exporting of AM2R and MSR to let you easily view the spoiler.
- Fixed: When submitting proof for an async race, it is now clearer that it's only providing a proof URL is not required if submission notes were given.
- Fixed: Clicking links to the Data Visualizer should now open all links succesfully.
- Removed: The initial Randovania screen no longer contains the list of supported games.

### Generator

- Fixed: Bugs where the generator would collect dangerous resources too early, leading to generation failure in some cases.
- Fixed: Bug where the requirements that apply beyond a point of no return weren't considered correctly.
- Improved: Try a little harder to check if seemingly unsafe options are actually safe.

### AM2R

- Fixed: Long Beam, Infinite Bomb Propulsion and Walljump Boots now show up in the credits spoiler log.

### Cave Story

- Changed: Outer Wall is now a separate region.

### Factorio

- Fixed: Random recipes can no longer have multiples of Modular Armor, Power Armor and Power Armor Mk2 as ingredients, as the game doesn't allow these to stack even on the assembler input.

### Metroid Dread

- Changed: The maximum number of Speed Booster Upgrade items that will have an effect is now 4 instead of 5 (any further upgrades have no effect). This is to prevent a quirk with inconsistent Speed Booster activation with very short charge times.
- Fixed: The patching data being exported on race seeds.
- Fixed: Speed Booster Upgrade items will no longer be hinted or included in the credits.

#### Logic Database

##### Artaria

- Added: In EMMI Zone Hub, it's now logical to climb to the Dock to EMMI Zone Exit South by using Flash Shift.

### Metroid Prime

#### Logic Database

- Fixed: Fix the Door Lock Rando misc resource being called Dock Rando.

##### Phendrana Drifts

- Fixed: Observatory: Logic will now properly reflect the fact that you can activate the Observatory even after collecting the item in Research Core.

### Metroid Prime 2: Echoes

- Changed: The Light and Dark regions are now properly different regions for Randovania.
- Fixed: Booting the game using the included Nintendont should no longer hang with a black screen.

### Metroid: Samus Returns

- Fixed: The patching data being exported on race seeds.

## [9.0.0] - 2025-04-01

- **Major** - Added: Factorio has been added. Shuffle the tech tree, recipes for science packs. The native multiplayer is fully supported, while Multiworld isnt'.
- **Major** - Added: Featural Hints. Echoes and Cave Story now use a brand new hint system, where hints may refer to various Features of a pickup or of a location. Read the Hints section for more details.
- **Major** - Added: Co-op as an additional Multiworld Mode. In Co-op, multiple people can share Worlds together, which means that they will share their inventory. This works for all games that support Multiworld.
- **Major** - Changed: The trick level "Hypermode" has been renamed to "Ludicrous". This new name is game agnostic and more properly describes the difficulty of this category.
- Added: Async Races can now be hosted and joined directly from Randovania.
- Changed: Updated included Nintendont to a newer version that includes the latest changes from the official Nintendont. This also means that the Nintendont configuration was reset to what it is by default.
- Changed: The "Spoiler: Playthrough" tab is significantly easier to read and follow along with.
- Fixed: The "Spoiler: Playthrough" tab is much faster when calculating the playthrough.
- Fixed: Typo in dialog about generated game hash being different from expected.
- Fixed: The map tracker now correctly accounts for door locks that have been modified statically by settings such as unlocked Save Station doors.

### Door Lock Randomizer

- Added: Hint placement for seeds with individual door lock randomization now uses the resolver to help determine what to hint. This should result in significantly more useful hints in these seeds.
- Changed: When checking doors that are completely unreachable (such as uncrashed Frigate in most Metroid Prime presets), the resolver is no longer run. This should improve generation time slightly.
- Changed: The lists of weaknesses in the Door Locks preset settings tab are now sorted more naturally, and aligned with each other.
- Fixed: Bug in the revised door solver that would result in permanently locked doors being placed when they shouldn't.
- Fixed: Minor edge case where damage wasn't considered when placing permanently locked doors.

### Generator

- Added: Experimental option under Generation -> Logic Settings that improves the results of generation but increases generation time.
- Fixed: Generator action weights were being incorrectly calculated.
- Fixed: When calculating reach with unsafe resources, the generator no longer ignores some valid options.

### Hints

- **Major** - Changed: Hints are now placed after pickup placement, rather than during. This should result in more interesting hints in all games.
- Added: Games with hints now share a unified Hints tab in the preset editor window. New settings have been added to disable various kinds of hints.
- Added: Every game now has a "Pickup Hint Features" tab where you can view which Features apply to which pickups.
- Added: Cave Story and Echoes now have a "Pickup Location Features" tab where you can view which Features apply to which locations.
- Added: Location Features can be viewed in the Database Viewer.
- Added: 3 more generic joke hints.
- Added: The Hints Spoiler tab now indicates which location a hint is pointing to.
- Changed: The Hints Spoiler tab sorts its entries in a more helpful manner.
- Changed: Some joke hints are now shared between all games that use them.
- Changed: Hints now prioritize non-progression major items rather than progression minor items.
- Fixed: It is now properly impossible for multiple hints to point to the same location.

### Resolver

- Fixed: Some seeds being considered impossible when finding a progressive item in an area where a later item in the progressive chain is required to leave.
- Fixed: Minor edge case where a seed might be considered impossible due to missing consideration of damage.
- Fixed: Some seeds being considered impossible in cases where damage requirements are spread between multiple connections.
- Fixed: A recent regression in the resolver that made it significantly slower has been fixed.

### Metroid Dread

- Fixed: GUI formatting on the game page.
- Fixed: Starter Preset now has a proper description.

#### Logic Database

- Changed: The Silver Robot fight now have higher health requirements when doing the fights without Power Bomb or Screw Attack
  - This list replaces `Flash Shift or Combat (Beginner)` from the previous set of requirements
  - Without Combat tricks: Requires Flash Shift or Spin Boost, and 499HP
  - On Combat Beginner: Either Flash Shift or Spin Boost, and 399HP; Or 299HP
  - On Combat Intermediate: 199HP
  - Or simply Combat Advanced
- Changed: The Gold Robot fight have the same upgrade to the requirements as the Silver version, except all HP requirements are 100 higher.
- Changed: The Twin Robot fights have the same upgrade to the requirements as the Gold version, except all HP requirements are 100 higher again.

##### Artaria

- Added: Accessing the top pickup in Screw Attack Room with a Shinespark by going down through the water basin. Requires either Screw Attack or Morph Ball and Gravity Suit.
- Added: Logically flipping the Screw Attack Room Spinner and using Shinespark to immediately reach the left side platform. Requires Highly Dangerous Logic or Screw Attack.
- Added: Accessing Start Point 2 in Screw Attack Room using a Shinespark. Requires either Screw Attack or Morph Ball and Slide.
- Added: Damage Boost with Spin Boost to get Missile Tank 1 in Melee Tutorial Room, before X are released, using Highly Dangerous Logic.
- Changed: Flipping the spinner in Screw Attack Room when by going from the door to the transport is now logically possible also after having flipped the spinner, unless Highly Dangerous Logic is enabled.
- Changed: All other connections in Screw Attack Room that are only open before flipping the spinner are now only logical when Highly Dangerous Logic is enabled.
- Changed: The conditions that depends on not having blown up the blob in Screw Attack Room are now only logical when Highly Dangerous Logic is enabled.
- Changed: In White EMMI Arena: Reaching Door to EMMI Zone Spinner (Middle) from Door to Central Unit Access (Charge) with Spin Boost now requires Wall Jump (Beginner).
- Changed: In EMMI First Chase End: Reaching Door to Teleport to Dairon (Top) with Spin Boost now requires Wall Jump (Beginner).
- Changed: In Screw Attack Room: Reaching Next to Upper Tank from Total Recharge with Spin Boost no longer requires a Wall Jump trick.
- Changed: It is now logical to access the Chain Reaction Device after ending the Chain Reaction sequence. This also means climbing the Chain Reaction Room later has slightly fewer requirements.
- Changed: Using the Stand On Frozen Enemies trick to get Missile Tank 1 in Melee Tutorial Room now requires Highly Dangerous Logic.
- Changed: Fighting Corpius without tricks now requires 198 damage, down from 199. This makes the fight logical on Strict Damage strictness with 1 Energy Tank.
- Changed: The connection in Arbitrary Enky Room directly from Start Point to Dock to Teleport to Dairon is now always logical when having Morph Ball.
- Changed: The two Blobs in Arbitrary Enky Room now use the same event for logical purposes.
- Fixed: Using Speed Booster to Shinespark to the top pickup in Screw Attack Room now requires Door Lock Rando to be Disabled.

##### Burenia

- Added: In Main Hub Tower Bottom: Reach from Alcove Across Grapple Block to Ledge above Grapple Block using Spin Boost.
- Added: In Main Hub Tower Bottom: Reach from Water Space Jump Platform to Door to Save Station South Access (Lower) using Gravity Suit, Spin Boost and Movement (Beginner).
- Changed: In Main Hub Tower Bottom: Reaching Door to Save Station South Access (Lower) from Above Screw Attack Blocks with Spin Boost now requires Wall Jump (Beginner).
- Changed: In Main Hub Tower Bottom: Reaching Ledge above Grapple Block from Water Space Jump Platform using Spin Boost now requires either the Grapple Block Event or Wall Jump (Beginner).

##### Cataris

- Added: The pillar in Moving Magnet Walls (Small) can now be crossed with Spin Boost and Wall Jump (Intermediate).
- Changed: The Energy Part pickup in Thermal Device Room North no longer requires the Varia Suit if the "Cataris - Lower Lava Button" event has been triggered.
- Changed: The blob in Z-57 Heat Room West (Right) now requires the Varia Suit to be destroyed.
- Changed: Using Spin Boost in conjunction with the Slide Jump to reach the upper part of the Experiment-Z57 room now requires Wall Jump (Intermediate).
- Changed: Using Spin Boost to do the First Blob event in Z-57 Heat Room West (Left) now requires Movement (Beginner).

##### Dairon

- Changed: Reaching the tunnel at the top of Central Unit Access with Spin Boost now requires Movement (Beginner), but remains trickless with Space Jump.

##### Elun

- Changed: Using Cross Bombs to get past the Fan in Fan Room left to right has been increased from Movement Beginner to Intermediate, and a video has been added to the database.

##### Ferenia

- Changed: Using Cross Bombs to get past the Fan in Fan Room right to left has been increased from Movement Beginner to Intermediate, and a video has been added to the database.

##### Ghavoran

- Fixed: The connections to fight the Golden Robot no longer require the X to not be released when doing the fight normally. This doesn't change what is logical, but makes it easier for the generator and resolver to release the X.

### Metroid Prime

- Fixed: A very precise situation that could lead to pickups not being sent properly.

#### Logic Database

##### Phazon Mines

- Fixed: Metroid Quarantine A: Getting the Missile Expansion via using the Spider Ball Track now requires Morph Ball.
- Fixed: Ore Processing: Getting from Door to Elevator Access A to Door to Storage Depot B via Power Bombs, Space Jump and L-Jumps now requires Morph Ball.

### Metroid Prime 2: Echoes

- Removed: Relative hints will no longer be placed.
- Changed: Legacy multiworld sessions where an Echoes hint points to a Cave Story item may have very slightly altered wording.
- Changed: A legacy relative hint pointing to a Nothing will now always refer to it by name.
- Changed: Keybearer hints may refer to pickups using different categories than before.
- Fixed: Seeds with individual Door Lock Randomizer enabled should see more door variety in the lategame.
- Fixed: When using the new experimental generator setting to consider possible unsafe resources, the Starter Preset can once again see Missile Launcher placed in the GFMC Compound crate.
- Fixed: Translators will no longer be hinted by hints of their own color.
- Fixed: Cannon Ball and the multiplayer pickups can no longer be selected as starting pickups, since they did not work in-game when doing so.
- Fixed: A very precise situation that could lead to pickups not being sent properly.

#### Logic Database

##### Agon Wastes

- Changed: Mining Plaza: Climbing the room with Screw Attack and no Space Jump bumped up to intermediate movement.
- Changed: Trial Grounds: Climbing the room with Screw Attack and no Space Jump bumped up to intermediate movement.

##### Temple Grounds

- Changed: Temple Assembly Site: Reaching the pickup location with Screw Attack and no Space Jump lowered to beginner movement.

### Metroid: Samus Returns

- Fixed: One Area 8 theme from not being included in music shuffle.
- Removed: Enabling the automatic item tracker is no longer a cosmetic option, as it is now forced to always be enabled.

#### Logic Database

#### Area 4 Central Caves

- Fixed: Starting in Spazer Beam Chamber now places Samus in the correct room.

#### Area 4 Crystal Mines

- Fixed: Renamed the room "Gamma Arena" to "Gamma+ Arena".
- Fixed: The Gamma+ Metroid being classified as a Gamma Metroid, thus having the wrong requirements.

#### Area 5 Tower Exterior

- Fixed: Starting in Screw Attack Chamber or Zeta Arena Access now places Samus in the correct room.

##### Area 5 Tower Interior

- Fixed: Grapple Shuffler - Coming back up from the pickup if it was reached via a Melee Clip.

## [8.9.0] - 2025-02-02

- Added: It is now possible to focus the game images in the "Games" tab via a Keyboard.
- Added: Experimental option under Generation -> Logic Settings that makes an early check if the game is unbeatable due to options such as starting location, transports etc.
- Changed: Wording on the Door Locks preset tab to be clearer.
- Changed: The main Randovania window now doesn't have an unnecessary border.
- Changed: The highlighted button in the cosmetic options is now `Accept` instead of `Reset to Defaults`.
- Changed: Node details in the Data Visualizer now have word wrap.

### AM2R

#### Logic Database

##### Main Caves

- Added: Mining Facility Alpha Nest Access now has a Spider Ball method of crossing the room from either side.
- Added: Mining Facility Gamma Nest Access now has a Spider Ball method of crossing the room from either side.

### Metroid Dread

- Added: There is now a preset option for each region that will remove all of its light sources when enabled, making the game very dark.

#### Logic Database

- Fixed: A typo in the event name Artaria - Prepare Speedboost in Map Station has been changed from Prepare Speeboost in Map Station.
- Changed: Various locations listed below are altered in ways that improve the quality of generation and resolution. What is and isn't in logic should remain unchanged.

##### Artaria

- Added: In White EMMI Introduction: Climb from  Door to Teleport to Dairon (Lower) to Door to Teleport to Dairon (Thermal) by grapple-jumping on the falling magnet platform.
- Added: It is now logical to blow up the Proto EMMI blob in Melee tutorial from the right, with Wave Beam, Diffusion beam or a Pseudo Wave Beam (Intermediate) using Morph Ball, Wide Beam and Charge Beam.
- Changed: The logic surrounding the Single Use Slide in EMMI Zone Dome now makes it so that the event nodes remain logically accessible after collecting the event.
- Changed: It is now logical to go back to the event node for blowing up the Proto EMMI Blob from the right.

##### Cataris

- Changed: It is now considered logical to go back into Kraid's area using the normal entrance after defeating Kraid, if all the blobs necessary to go around have been blown up.

##### Dairon

- Changed: The logic in the Freezer is changed so that traversing the right part of the room ignores the dangerousness of turning on the Freezer generator. Meanwhile, all connections in the left part of the room that can be used before turning on the generator now require Highly Dangerous Logic.

##### Ghavoran

- Changed: It is now logical to go back to the event node for flipping the Super Missile Rotatable from the tunnel under it.
- Changed: It is now logical to go back to the event node for lowering the Super Missile Spider Magnet from the tunnel under it.

### Metroid Prime 2: Echoes

- Changed: Double Damage is now classified as a Beam instead of a Suit.
- Fixed: Typo in the Differences tab.
- Added: FAQ entry for light beam transport requirements.

#### Logic Database

##### Agon Wastes

- Added: Mining Station B: Hypermode method to open the portal without Space Jump Boots or Morph Ball Bombs.

##### Torvus Bog

- Added: Torvus Grove: Two expert difficulty methods to cross the upper part of this room without Space Jump Boots.
- Added: Torvus Plaza: Using Boost Ball and standables to reach the pickup without Spider or Screw Attack.

##### Sanctuary Fortress

- Added: Worker's Path: Advanced bomb jumps to get to the cannon platforms NSJ.
- Added: Grand Abyss: Expert extended dashes and standables to cross from the Vault side to the Watch Station side.

##### Ing Hive

- Added: Hive Dynamo Works: Advanced/Expert NSJ Extended Dashes to go across the gap with the grapple point.
- Added: Hive Entrance: Expert inbounds method to get to the item without Light Suit.
- Changed: Temple Security Access: Crossing the room after the gates have been triggered with only Screw Attack no longer requires Screw Attack at Z-Axis.

### Metroid: Samus Returns

- **Major** - Added: Split beams and suits. When playing with non-progressive beams or suits, each individual upgrade provides a unique effect instead of providing the effects of all previous upgrades. For suits, protection against lava requires having both suits, whereas Gravity on its own just provides reduced damage and free movement.
- Changed: The hinted item after collecting the last required DNA is now dependent on the final boss. The Baby Metroid is hinted for Proteus Ridley, the Ice Beam for Metroid Queen and the Bomb for Diggernaut.
- Fixed: Prevented the block with a hidden item in Area 4 Central Caves - Transit Tunnel from being destroyed from another area, causing the item disappear.
- Fixed: Incorrect rotation of a progressive item if the previous stage of the progressive item was received without leaving the area.
- Fixed: Once you have collected all Metroid DNA, when traveling from Surface West to Surface East, a message will always appear asking if you want to fight Proteus Ridley or not. Canceling the message will load Surface East like normal. This is to prevent Surface East from being potentially inaccessible if the only entry point is from Surface West.
- Fixed: Issue where reloading an area would retain the disconnected status regardless if the disconnect message was displayed or not.

#### Logic Database

##### Area 4 Central Caverns

- Added: Transport to Area 3 and Crystal Mines: A beginner Spider Ball Clip to reach the elevator to Crystal Mines from the bottom Chozo Seal with Space Jump.

##### Area 5 Tower Exterior

- Added: Tower Exterior Spider Ball Clip added to traverse from Next to Teleporter to Pickup (Super Missile Tank Bottom).

## [8.8.0] - 2025-01-02

- Added: Experimental preset option to place all majors or pickups logically. This makes sure pickups that are not required can be collected.
- Fixed: The map tracker no longer opens if the starting location prompt was cancelled.

### Metroid Prime

- Changed: The refill pickups don't show the irrelevant explanation about how much underlying ammo will be provided.

#### Logic Database

##### Tallon Overworld

- Fixed: Artifact Temple - Using the Artifact Temple Transport now expects Ridley to be defeated first.

### Metroid Prime 2: Echoes

- Fixed: Error when splitting or unsplitting Beam Ammo Expansions when there are a total 0 Beam Ammo expansions.

### Metroid: Samus Returns

#### Logic Database

##### Area 2 Dam Exterior

- Added: Spike Ravine - Collecting the pickup from below with High Jump Boots, Super Jump (Expert), and Unmorph Extend (Advanced).

##### Area 5 Tower Exterior

- Fixed: Starting in Screw Attack Chamber now places Samus in the correct room.

## [8.7.1] - 2024-12-05

### Cave Story

- Fixed: Curly's item in Plantation is now always sent in multiworld
- Changed: Loading a save in Jail no. 1 will now remove the block if the chest has been opened
- Changed: The helper block in Grasstown to return from east to west has been lowered by one block to make the jump easier
- Fixed: The helper block in Grasstown always spawns when it is supposed to
- Fixed: Freeware no longer crashes when alt-tabbing in fullscreen mode
- Fixed: Teleporter icons in Arthur's House now always appear in the correct order
- Fixed: Music randomization in Outer Wall now works regardless of which way you entered the room
- Added: Ikuyo and kl3cks7r have been added to the ingame credits

## [8.7.0] - 2024-12-02

- Added: When exporting a game fails, for certain cases Randovania will now verify your input files for bad files. This is supported by Metroid Prime and Metroid Prime 2: Echoes.
- Added: Drag and dropping a preset file into the main window now imports it.
- Added: Options to alert the user via flashing the taskbar/playing a sound when generation completes in the Preferences menu.
- Added: Show confirmation dialog when deleting a world in Multiworld.
- Added: Show confirmation dialog when closing the main window or multiplayer session window while generation is in progress.
- Fixed: When editing the preset description after another change in a preset, the cursor position is now retained.
- Fixed: Closing the multiplayer session window while generation is in progress will now abort the generation.

### Door Lock Randomizer

- Added: Experimental option that changes Door Lock Rando so that when determining which types a door can be randomized into, the algorithm searches for either side of the door using the resolver. This means some doors are more likely to have locks on them. Generation will also be faster.

### AM2R

- Changed: DNA hints are now sorted. If the DNA is for your own world, it is sorted based on the region, otherwise alphabetically based on the World name.

### Metroid Dread

#### Logic Database

##### Burenia

- Added: In Main Hub Tower Bottom: Get from Water Space Jump Platform to Alcove Across Grapple Block with just Gravity Suit and Movement (Beginner).
- Added: In Main Hub Tower Bottom: Get from Alcove Across Grapple Block to Door to Energy Recharge South with Gravity Suit, Morph Ball and Single-wall Wall Jump (Intermediate).

##### Dairon

- Changed: In Early Grapple Room: The second Slide Jump has been upgraded from Beginner to Advanced.
- Changed: In Early Grapple Room: Using Cross Bomb to cross the right gap is now under Movement (Beginner).
- Changed: In Early Grapple Room: It is now logical to get from the Door to Transport to Artaria to Door to Early Grapple Access by using just Movement (Beginner) to jump off the slope and into the tunnel, then jump into the tunnel at the end.

##### Ferenia

- Added: Wall Jump (Beginner) to get from Cold Room (Storm Missile Gate) to Wave Beam Tutorial.
- Changed: Opening the Storm Missile Gate in Cold Room now requires Screw Attack.
- Changed: Getting back to the door to Energy Recharge Station after opening the Storm missile Gate now accounts for needing two units of Power Bomb ammo.

### Metroid Prime

- Added: A feature that removes the Boost Ball bars obstacle in Tallon Overworld's Great Tree Hall, allowing free movement between the lower and upper levels of the room.
- Changed: Damage Reduction for Starter Preset and Moderate Challenge is now set to Additive.
- Changed: Missile Blast Shields have received some Quality of Life changes: they now automatically open the door when broken, even from behind, as well as being two-way if the opposite side was a normal door.
- Fixed: Setting Screen Brightness in the cosmetic settings mismatching with what appears in-game.

#### Logic Database

- Changed: The Varia-only heat reduction is now done via a miscellaneous resource rather than being patched at runtime.
- Changed: Going through Morph Ball Doors doesn't require the ability to shoot a beam anymore.

##### Tallon Overworld

- Added: Reverse Frigate now requires Knowledge (Beginner) in every room where the door usually requires activating Thermal Conduits from the other side.

### Metroid Prime 2: Echoes

- Removed: The "Fewest Changes" preset was removed.

#### Logic Database

- Fixed: All Seeker Doors without Seekers tricks have been moved into the dock override section thus allowing the corresponding doors to get shuffled in door type rando. To find the requirements of a seeker skip, look in the description of the corresponding dock node in the data visualiser.

### Metroid: Samus Returns

- Fixed: When Arachnus is configured to be the final boss, logic now requires collecting all DNA.

## [8.6.1] - 2024-11-03

- Fixed: Exporting Metroid Prime 2: Echoes games when the "Coin Chest" model is used now works.

## [8.6.0] - 2024-11-01

- Changed: The "Customize Preset" window has been given a visual overhaul.
- Changed: Filtering in the Generation Order tab is now case-insensitive.
- Changed: The Area View of the Data Visualizer now always has a dark gray background to help with readability.
- Changed: The progress bar in the Main Window and Game Details window is now in a status bar and only displayed when relevant.
- Fixed: When an error during exporting occurs, the progress bar will now reset.

### Resolver

- Fixed: Some seeds being considered impossible when finding a progressive item in an area where a later item in the progressive chain is required to leave.

### AM2R

- Changed: Adjusted the spacing of the Hints and Goal entries to be more consistent with other entries.
- Fixed: An error appearing when going to the Pipe rando preset page with the Depths pipes disabled.

#### Logic Database

- Fixed: The Hideout<->Bubble lair Depths pipes being on the wrong layer.

##### Golden Temple

- Fixed: Guardian Arena: IBJing up to Guardian Storage now requires Morph Ball.

##### Hydro Station

- Fixed: Breeding Grounds Entrance: Using Mid Air Morph to get to the upper part now requires Morph Ball.

##### Industrial Complex

- Fixed: Senjoo Settlement: Using Morph Glides to go from the Gamma Nest to the exterior now requires Morph Ball.

##### The Tower

- Fixed: Tower Exterior South East: Getting to the upper Gamma Nest ledge with Shinesparking and Morph Ball now requires a Beginner Morph Glide instead of an Intermediate Mid Air Morph and also requires Morph Ball.
- Fixed: Tower Exterior North East: Getting to the Plasma Beam Chamber Access door from below with Morph is now correctly classified as a Morph Glide instead of a Mid Air Morph and also requires Morph Ball.
- Fixed: Tower Exterior North East: Getting to the Save Station from the Zeta tunnel with Morph is now correctly classified as a Morph Glide instead of a Mid Air Morph and also requires Morph Ball.
- Fixed: Exterior Zeta Nest East Access: IBJing to the ceiling to get across from the Zeta Nest to the Exterior requires Infinite Bomb Propulsion.

##### Distribution Center

- Fixed: Distribution Center Exterior East: Climbing the room with High Jump and Morph Gliding now requires Morph Ball.
- Fixed: Distribution Facility Tower East: Morph Gliding over the little gap at the top now requires Morph Ball.
- Fixed: Distribution Facility Tower East: Walljumping and Morph Gliding from the bottom pipe to the middle pipe now requires Morph Ball.
- Fixed: Ice Beam Chamber Access: Mid Air Morphing into the pipe now requires Morph Ball.

##### The Depths

- Fixed: Bubble Lair Shinespark Cave: Climbing the upper part of the room with Walljumps and Morph Glides now requires Morph Ball.

##### Genetics Laboratory

- Fixed: Laboratory Entrance: Climbing the room with Walljumps and Morph Glides now requires Morph Ball.
- Fixed: Laboratory Spiked Hall: Morph Gliding across the room now requires Morph Ball.

### Cave Story

- Changed: The Objective preset entry doesn't enforce a minimum size anymore.
- Changed: Adjust spacing on the HP preset entry.

### Metroid Dread

- Fixed: Common case where an invalid input RomFS was considered valid.

### Metroid Dread

#### Logic Database

##### Ferenia

- Changed: The trick to pull the Grapple Block in Energy Recharge Station (Gate) using only Power Bombs to break the Bomb Blocks has been upgraded to Movement (Intermediate).
- Changed: The trick to pull the Grapple Block in Energy Recharge Station (Gate) using only Normal Bombs to break the Bomb Blocks has been upgraded to Movement (Advanced).

### Metroid Prime
- Added: The Data Visualizer now shows an Area View.
- Changed: Artifact, Phazon Suit, and Missile Expansion generation weights adjusted resulting in more even item-location probability distribution.

#### Logic Database

- Added: 3 Videos added to the logic database.

##### Chozo Ruins

- Added: In Furnace: Add comments that the standable climb up the spider track does not work on PAL.
- Added: In Furnace: Add Bomb Space Jump method for climbing the spider track on the West Furnace side.

##### Impact Crater

- Added: In Metroid Prime Lair: Require Combat Visor for Essence fight unless Invisible Objects is set to Advanced.

##### Tallon Overworld

- Added: In Tallon Canyon: Climb to the top of the half-pipe via one of the following: Intermediate Standable, Beginner BSJ, Intermediate Dash, or Intermediate Slope Jump.
- Added: In Tallon Canyon: Beginner Knowledge to break blocks with Power Bombs.
- Added: In Tallon Canyon: Advanced Wall Boost to climb the room from Gully.
- Added: In Gully: Beginner Standables to climb the room.

### Metroid Prime 2: Echoes

- Added: Colorblind-friendly textures for Main Gyro Chamber.
- Changed: Updated tournament winners scan text for Echoes 2024.

### Metroid: Samus Returns

- Added: Multiworld and item tracker support for console.
- Fixed: Rare case of the connector not being able to reconnect until Randovania is restarted.
- Fixed: Speed Booster offworld not displaying correctly for Metroid Dread.
- Fixed: Map tracker could not be opened if the final boss is Ridley.
- Changed: The preset entry for Aeion and Energy are now combined into one.
- Changed: The preset entries for the Goal and Hints don't enforce a minimum size anymore.
- Changed: Adjust spacing on the Elevator preset entry.
- Changed: Instead of a path to the RomFS, you now need to provide a decrypted 3ds, cia, cxi or app rom file.
- Removed: Requirement to provide the ExHeader for multiworld.
- Removed: Selection of PAL or NTSC region. This is automatically determined by the provided rom file.

## [8.5.0] - 2024-10-01

- Fixed: Improved server performance when importing/generating games with a huge number of worlds.

### AM2R

- Added: 1 more joke hint
- Fixed: A joke hint showing as two joke hints.

### Metroid Dread

#### Logic Database

##### Artaria

- Added: Various individual means of using Speed Booster to climb EMMI Zone Spinner from the Tunnel to White EMMI Area, using Speed Booster Conservation, and a choice between Normal Bombs, Cross Bombs and Spin Boost.
- Fixed: Logic now accounts for the need to escape through the doors after pulling open the EMMI Zone Spinner with Grapple Beam.
- Removed: Using Speed Booster to climb the EMMI Zone Spinner Room from the Door to White EMMI Arena (Power).

##### Ghavoran

- Added: In Super Missile Room: Intermediate Single-wall Wall Jump to reach Tunnel to Super Missile Room Access.

### Metroid: Samus Returns

- Added: Option to change the final boss to be Arachnus, Diggernaut, Metroid Queen, or Proteus Ridley (default).
- Changed: The DNA counter on the HUD now counts down to 0 from the amount DNA that is required to access the final boss instead of counting up to 39.
- Changed: The automatic item tracker now shows the collected DNA out of the required DNA.

## [8.4.0] - 2024-09-04

- Changed: When replacing a preset in a multiworld session, the user playing the world will now be unmarked from being ready.
- Fixed: The "Last Activity" text on the Multiplayer Session window is not aligned properly.

### AM2R

- Changed: The preset settings have been reordered to be more sensible.
- Changed: Flipping the game horizontally/vertically is not an unsupported option anymore.
- Fixed: Damage Reduction now functions correctly when more than 1 copy of a suit or more than 2 progressive suits are shuffled in the pool.
- Fixed: The seed hash on the ending screen will not clip anymore

### Cave Story

- Fixed: The explanation text in the objective tab no longer refers to a 100% objective that does not exist.

### Metroid Dread

- Added: Freesink can be enabled in a preset's Game Modifications -> Other tab. A more detailed description of this change can be found in the description. This option is **not** accounted for in logic.

#### Logic Database

##### Artaria

- Changed: The door that is locked by both Super Missile and Charge Beam is now using lock overrides. This ensures that the requirements of these locks are both respected by logic when randomizing Doors and this door is unchanged.

##### Cataris

- Added: Pseudo Wave Beam (Intermediate) to break the Blob above Blue Teleportal with Diffusion Beam.
- Added: Breaking the Blob above Blue Teleportal from the bottom of the lava, Knowledge (Beginner)
- Fixed: The Power Bomb requirement to reach the Blue Teleportal from above was circumvented when breaking the Blob from the left side of the wall.

##### Ferenia

- Removed: Getting the Missile Tank Pickup in Space Jump Room using Normal Bombs and Speed Booster.

### Metroid Prime

- Fixed: Underwater screen effect persisting after traversing backwards through Biotech Research Area 1
- Fixed: [JP/PAL] Reverse Lower Mines setting impassible at Metroid Quarantine B
- Fixed: [Experimental] Item Position Rando fixes: Scan visibility through walls and Artifact Temple/Burn Dome positions
- Changed: Cosmetic improvements to Impact Crater's dead bosses 2nd pass layer

### Metroid: Samus Returns

- Added: Changing the volume of the music and background ambience is now possible via cosmetic options.
- Added: Option to have more Metroid DNA placed than required.
- Changed: Area 6 - The Door to Chozo Seal West Intersection Terminal from Crumbling Stairwell is excluded from Door Lock Rando.
- Changed: The Gullugg next to the DNA Chozo Seal in Area 6 - Crumbling Stairwell has been removed.
- Fixed: The spawn point in Area 1 - Spider Ball chamber not working correctly.

#### Area 3 Metroid Caverns

- Fixed: The Grapple block between Letum Shrine and Gravitt Garden can now be removed from both sides.

## [8.3.0] - 2024-08-02

- Changed: Reduced some visual noise in the main window and customize preset window.
- Changed: Don't show unnecessary lines on Door Lock and Teleporter rando customization tabs.
- Changed: Clarified the description for the "Two way, between regions" transporter mode.
- Fixed: In multiworld sessions, creating a new world with a preset with unsupported features is now properly rejected.
- Fixed: The "Users and Worlds" tab on the Multiworld Session window is now easier to select.

### AM2R

- Added: 10 more joke hints have been added.
- Added: Progressive pickups can now be configured to be placed vanilla.
- Added: The first log entry in the game now displays a history of the collected items.
- Added: Multiworld generation now warns when chaos settings are enabled.
- Added: Cosmetic option to randomly color shift tilesets or backgrounds.
- Added: Configurable Damage Reduction for suits.
- Added: The seed hash will be displayed on the clear screen as well.
- Added: Options for flipping the gameplay vertically and horizontally.
- Added: The following offworld sprites have been added: Charge Beam, Energy Tank and Missile Expansion for Prime 1, Missile Launcher for Samus Returns.
- Changed: The offworld sprite for Prime 1 Bombs has been changed to better fit with the existing artstyle.
- Changed: When "Skip Gameplay cutscenes" is on, the Tower activation cutscene will also be skipped.
- Changed: On the Starter Preset, Screw Attack's priority has been changed to be `Low`.
- Changed: The Septogg in Breeding Grounds 3 South Gamma will now spawn instantly after defeating the Gamma.
- Changed: A warning will be shown when having Queen Metroid-Locked Doors as a target in Multiworlds.
- Changed: In a generated game, every joke hint will now be unique.
- Changed: When the DNA hint setting is set to `No hints`, joke hints will now also be shown, instead of the same generic text.
- Fixed: The Tower - Dark Maze now has the correct light level.
- Fixed: Industrial Complex - Breeding Grounds Fly Stadium Access now has the correct light level.
- Fixed: Exporting a game after a Music Rando game now properly deletes all randomized songs.
- Fixed: The Baby now requires all DNA in order to be collected again.
- Fixed: When using Door Lock rando, doors in boss rooms will not close instantly when stepping into the room, but instead stay open until the proper event starts.
- Fixed: Doors in boss rooms will not lock again when reentering the boss room after the boss was defeated.
- Fixed: In Door Lock Rando, when doors unlock in Genetic Laboratory rooms, they will now properly switch to ammo doors rather than switching to blue doors.
- Fixed: The softlock prevention in Super Missile Chamber now doesn't have a shot block overlapping with a crumble block.
- Fixed: In Door Lock Rando, if another Water Turbine has been destroyed, it will now not cause the original Water Turbine in Hydro Station to get destroyed.

#### Logic Database

##### The Tower

- Added: Ext. Zeta Nest East Access now has an IBJ (intermediate) + Knowledge (Beginner) + Spider method of crossing the room from the right.
- Added: Gamma Nest West Access now has an IBJ (intermediate) + Knowledge (Beginner) + Spider method of crossing the room from center to right.
- Fixed: Ext. Zeta Nest East Access now has corrected Morph Ball requirements and trick types.
- Fixed: Ext. Zeta Nest West Access now has corrected Morph Ball requirements and trick types.
- Fixed: Ext. Gamma Nest NE Access now has corrected Morph Ball requirements and trick types.
- Fixed: Ext. Zeta Nest West Access now has corrected Morph Ball requirements and trick types.

### Metroid Dread

- Fixed: The option to hide scans with Nothing data now behaves as expected.
- Fixed: Seeds with more than 3 starting Energy Parts can be exported and played.
- Fixed: The "start the game with the X released" option now also mentions Experiment Z-57.

#### Logic Database

##### Burenia

- Added: Use Pseudo Wave Beam (Intermediate) with Diffusion Beam to break the Early Gravity Blob through the wall.
- Fixed: The Early Gravity Speed Booster puzzle now correctly requires Speed Booster Conservation set to Beginner.
- Removed: Using Water Bomb Jumps to reach the Blob Alcove in Gravity Suit Tower.

##### Cataris

- Changed: The fight with Experiment Z-57 now requires more resources
  - Charge Beam changes
    - Using just Charge Beam has been upgraded to Combat (Intermediate)
    - Using Charge Beam with beams dealing at least 75 damage satisfies Combat (Beginner)
    - Using Charge Beams with beams dealing at least 120 damage is in logic with no tricks.
  - Health changes
    - When dodging the later attack without Flash Shift or a Spin Jump, 250 Energy is required
    - The fan phase requires a Spin Jump or Combat (Intermediate) with 300 Energy.

### Metroid Prime

- Changed: Updated tournament winners scan text
- Fixed: Crash in Central Dynamo/Quarantine Access A due to the memory from extra blast shields
- Fixed: Crash in Deck Beta Security Hall due to the memory from extra blast shields and auto-loads
- Fixed: Non-NTSC 0-00 Ruined Courtyard thermal conduit patch exploit where Super Missiles could be skipped
- Fixed: Upper Research Core door forcefield having the wrong color/vulnerability when a custom blast shield is placed
- Fixed: Upper Research Core door opening if a custom blast shield is destroyed while the door is unpowered
- Fixed: Export error when using (deprecated) Major cutscene skips
- Fixed: Shorelines lighthouse cutscene skip not working if the player had visited the save station
- Fixed: Missing black bars in the Elite Research bottom platform activation cutscene
- Fixed: Black bars sometimes disappearing prematurely in the Chozo Ice Temple cutscene
- Fixed: Missing screen fade-in from Arrival cutscenes in Transport to Chozo Ruins East and Transport to Tallon Overworld South when skipped
- Fixed: Ghost music in Furnace not playing when coming from Energy Core

#### Logic Database

- Fixed: When elevators are shuffled one-way (cycles/replacement/anywhere), and an elevator leads into the Ship on uncrashed Frigate Orpheon, coming back now properly needs Parasite Queen defeated.

##### Chozo Ruins

- Added: Ruined Shrine NSJ climb now has both NTSC and non-NTSC versions documented.

##### Phazon Mines

- Fixed: Added back the item requirements to Mines Security Station Barrier after they were accidentally removed.

### Metroid Prime 2: Echoes

- Added: FAQ for Sanctuary Entrance Kinetic Orb Cannon.

#### Logic Database

##### Temple Grounds

- Added: Great Wind Chamber terminal fall to the morph cannon now has standable terrain (beginner) and is documented.

##### Torvus Bog

- Fixed: Transit Tunnel East: Getting from Door to Training Chamber to Door to Catacombs without Gravity Boost now requires Morph Ball.

### Metroid: Samus Returns

- Added: Cosmetic option to shuffle music either by song type or full shuffle.
- Added: More starting locations have been added for all areas.
- Added: Progressive pickups can now be configured to be placed vanilla.
- Added: New generic offworld items for Missiles, Beams, and Suits in multiworld.
- Added: A unique icon for major items on the map.
- Changed: Room Names on the HUD are now enabled by default.
- Changed: Power Bomb drop rates have been bumped to 20% from 10-15% for nearly all enemies.
- Changed: The music in Surface West now plays the Surface East - Landing Site theme if you do not have the Baby and all DNA collected.
- Changed: The Aeion orbs after collecting major upgrades has been restored.
- Changed: Beams have been rebalanced against Diggernaut.
- Fixed: The hidden area in Area 7 - Spider Boost Tunnel South not being removed fully.
- Fixed: Negative Metroid count if defeating the Larva Metroids in reverse.
- Fixed: Visual bug where Samus would display incorrectly after reloading to checkpoint from a boss fight.
- Fixed: The pickup from Arachnus no longer faces the screen when it spawns.

#### Logic Database

##### Area 1

- Added: Destroyed Armory - Reach the pickup by doing a Damage Boost (Advanced) off the Gullugg, along with Precise Aiming (Beginner), Single-Wall Wall Jump (Intermediate), and Unmorph Extend (Advanced).
- Added: Temple Exterior
    - Video for the Melee Clip to access Exterior Alpha Arena from the tunnel.
    - Methods to climb the right side of the room to the door and to the top:
        - High Jump Boots, Damage Boost (Advanced), Super Jump (Hypermode).
        - High Jump Boots, Super Jump (Expert), Unmorph Extend (Advanced).
        - Single-Wall Wall Jump/Wall Jump (Intermediate) and either High Jump Boots, Ice Beam (Intermediate), or Damage Boosts (Advanced).
- Fixed: Inner Temple West Hall - Reaching Door to Inner Temple Save Station properly requires Morph Ball on the Unmorph Extend paths.

##### Area 4 Central Caves

- Added: Amethyst Altars - Reach the pickup with Spider Ball, Single-Wall Wall Jumps (Expert), and Movement (Advanced).

##### Area 5 Tower Exterior

- Added: Tower Exterior
    - Reach the door to Zeta Arena Access with High Jump Boots, Single-Wall Wall Jumps (Beginner) and either Super Jump (Intermediate) or Unmorph Extend (Intermediate).
    - Reach the center top of the tower with High Jump Boots, Single-Wall Wall Jump (Intermediate), Super Jump (Advanced), Unmorph Extend (Advanced), and Movement (Advanced).
    - Reach the top ledge to Gamma+ Arena Access with High Jump Boots and Ice Beam, and either Charge Beam (Intermediate), Phase Drift (Advanced), or nothing extra (Expert).

##### Area 7

- Added: Omega Arena South Access
    - Reach the pickup with Bombs and a Bomb Launch (Diagonal Bomb Jump (Advanced)).
    - Reach the door to Omega Arena South by freezing the Gullugg and using High Jump Boots or Super Jump (Advanced).

## [8.2.1] - 2024-07-05

### AM2R

- Fixed: The Tower is now properly unlit when it hasn't been activated, and lit when it has been activated.

### Metroid Dread

- Fixed: Added missing dependency for Storm Missile Doors, which could crash the game when visiting a region where there was no other door that used the Super Missile Door as a base.

### Metroid: Samus Returns

- Changed: The hidden area obstruction before Diggernaut in Area 6 has been removed.
- Fixed: Hidden area obstructions not being properly removed.
- Fixed: An issue where items collected in Surface West weren't being sent in Multiworld.

## [8.2.0] - 2024-07-03

- Added: When generating for a multiworld, certain error messages now mention the names of relevant worlds.
- Added: When generating for a multiworld, all mentions of a world now use the world's name.
- Added: "Export all presets" option under multiworld session Advanced Options.
- Added: Credits spoiler log now mention if one of the items was randomly placed as a starting item.
- Added: Warn when generating a game with Door Lock Randomizer in Types Mode and Permanently Locked doors are set as a valid option.
- Added: Rdvgame files now contain a checksum, in order to detect if invalid files were user-modified.
- Added: Metroid Samus Returns racetime.gg rooms are now viewable in the racetime.gg browser.
- Changed: Significantly improved the performance of uploading a game to multiworld session, as well as downloading the spoiler.
- Changed: The Receiver/Provider world selector in the History tab is now sorted.
- Changed: The dropdown to select a connector is now sorted alphabetically.
- Fixed: When opening the window to select a preset for Multiworld sessions, it will not show placeholder text anymore.

### AM2R

- Added: Chaos Options to randomly make a room dark, submerged in water or submerged in lava.
- Added: 10 Videos added to the logic database.
- Fixed: Dread's Wide Beam will now show as a Wide Beam sprite instead of a Spazer Beam sprite.
- Fixed: A crash when in Door Lock Rando, a Research Site Hatch was shuffled to become a Research Site Hatch.

#### Logic Database

##### Distribution Center

- Added: Facility Storage Spiked Path: It is now possible to cross the rooms with Wall Jumps and Intermediate Zips.
- Fixed: Pipe Hub Access: Solving the EMP Puzzle is not possible to do with Power Bombs anymore.
- Fixed: Zipping across in Serris Arena now requires Morph Ball.

##### Hydro Station

- Changed: Breeding Grounds Entrance: The Walljump that's used to get to Breeding Grounds Save Station with a Damage Boost is now Intermediate instead of Expert.

##### Industrial Complex

- Fixed: Spiky Shaft: It is now not trivial anymore to go between the top left door and the top right door.

##### The Depths

- Added: Bubble Lair Shinespark Cave: Expert Walljump and Intermediate Morph Glide option to climb the room as well as a video demonstration.
- Changed: Hideout Omega Nest: Getting past the Omega is now Movement Intermediate with Space Jump, and Movement Advanced with Spider Ball.

### Metroid Dread

- Added: Progressive pickups can now be configured to be placed vanilla.
- Changed: The water in Early Cloak Room in Artaria will disappear after the blob is broken, instead of flooding the lower section with the tunnel.
- Changed: Water will no longer appear in First Tutorial after using the water device in EMMI Zone Hub in Artaria.
- Changed: Prime 1's Missile Launcher now shows up as a Missile Tank.
- Fixed: Entering Intro Room in Artaria will no longer cause long loads or crash the game.
- Fixed: The Navigation Station in Itorash now has a map icon.
- Fixed: The Thermal Gate blocking the Morph Launcher to Experiment Z-57 now has a map icon.
- Fixed: The transport in Ghavoran - Flipper now shows the destination on the minimap icon.

#### Logic Database

##### Cataris

- Fixed: Moving Magnet Walls (Tall) now uses the correct lava button event for the magnet surfaces.

##### Hanubia

- Changed: The Door to Orange EMMI Introduction is excluded from Door Lock Rando.

### Metroid Prime

- Fixed: Typo on the Quality of Life preset tab.
- Changed: Open Map can be used with Elevator Randomization (Unvisited rooms do not reveal their name. Unvisited Elevators do not reveal their destination.)

#### Logic Database

##### Chozo Ruins

- Fixed: Removed redundant connection to Hive Totem.

##### Tallon Overworld

- Fixed: Overgrown Cavern now has the correct node marked as player spawn.

### Metroid Prime 2: Echoes

- Added: Progressive pickups can now be configured to be placed vanilla.

### Metroid: Samus Returns

- **Major** - Added: Multiworld and automatic item tracker support for Citra.
- Added: New door types: `Access Open` and `Lightning Armor`. Access Open adds new doors to most 3-Tile high open transitions, which can then be shuffled. Lightning Armor doors can be opened with a Melee while having Lightning Armor enabled.
- Added: Option to configure if heated rooms or lava deals constant instead of scaled damage.
- Added: If you don't have the Baby Metroid, a configurable hint is now displayed in the textbox after collecting all DNA.
- Changed: The popup when collecting an item has been removed, and has been replaced with a message that does not interrupt gameplay.
- Changed: Item icons on the map will now show the icon of the pickup instead of the open circles. Powerups and Nothings currently share the same icon. Hidden Pickups will still show up as open circles.
- Changed: When collecting a Reserve Tank, the HUD will now properly update instead of disabling the bottom screen.
- Changed: Some "hidden area" obstructions have been removed in the following areas to improve visibility in certain sections: Area 1, Area 3 Factory Exterior, Area 4 Central Caves, Area 7.
- Changed: Area 1 - Inner Temple East Hall: The top crumble block no longer respawns to help prevent a possible softlock in Door Lock Rando.
- Changed: Area 4 Crystal Mines: The upper door in Mines Entrance can now be shuffled in Door Lock Rando.
- Changed: The description for the `Missile Reserve Tank` is now more explicit about when it can be used.
- Fixed: When exporting a new seed, any leftover data from previous seeds will be deleted.
- Fixed: If progressives are enabled, the models for Wave Beam and High Jump Boots now face right to be more recognizable.
- Fixed: Beam Doors are no longer mismatched with the door they are attached to, which would prevent certain doors from being opened.
- Fixed: Crash when defeating the Larva Metroids in reverse.
- Fixed: Typos in `Patches` tab regarding area names.

#### Logic Database

##### Area 5 Tower Exterior

- Fixed: Picking up `Missile Tank (Top)` from the top of the room now requires Bombs.

## [8.1.1] - 2024-06-08

### Metroid Prime

- Fixed: Arboretum - Gate not staying open on room reload if the gate cutscene was skipped
- Fixed: Sunchamber - Artifact unveil cutscene black bars not going away

## [8.1.0] - 2024-06-04

- Changed: In Item Pool tab, improved the presentation for configuring ammo.
- Changed: Error messages have been made more detailed if Randovania is unable to connect to Dolphin.
- Fixed: Events followed by pickups are now better weighted during generation.
- Fixed: During generation, the starting health is now properly accounted for when deciding how many Energy Tanks (and similar) are needed for a requirement.
- Fixed: Text in the Customize Preset window's Randomizer Logic > Generation tab is now game-neutral.
- Fixed: Items placed before standard generation now respect vanilla item placement settings to not assign two items to one location.
- Fixed: The Spoiler Playthrough tab is now hidden when creating a game with minimal logic, as it's not a reliable source on determining whether a seed is beatable.
- Fixed: Locked/Disabled Doors will, in addition to checking if you can reach the backside of the door, also check if you can leave from there.
- Fixed: Games that support randomisation of any type of transport with the "Two-way, between regions" mode now ensure that all regions are reachable.

### AM2R

- **Major** - Added: Transport Pipe randomizer. If enabled, it will change where Transport Pipes lead to.
- **Major** - Added: Long Beam, Walljump Boots and Infinite Bomb Propulsion have been added as items.
- Added: It is now possible to have a seperate shuffled amount and required amount of DNA.
- Added: Exposed Metroid Queen-Locked doors for Door Lock Rando.
- Added: Exposed Open Transitions for Door Lock Rando. Shuffling these in, will place Doors on all 4-Tile high transitions.
- Added: All Bosses now drop Power Bombs.
- Added: The following sprites have been added: Spider Ball for Prime 1, Missile Launcher, Speed Booster Upgrades and Super Missile Launcher for Dread.
- Changed: The following sprites were changed in order to fit more with AM2R's art style: Ice Missiles and Storm Missiles for Dread, Annihilator Beam, Dark Suit, Dark Visor, Echo Visor, Light Suit and Progressive Suit for Echoes, Gravity Suit, Phazon Suit and Varia Suit for Prime 1.
- Changed: The hints are now in color.
- Changed: The sprites for the EMP doors have been changed to be more distinct.
- Changed: When Doors are shuffled over Research Site Hatches, they are now not obscured by the rock background.
- Changed: The Starter Preset now has `Unlock Genetics Laboratory Doors` enabled.
- Changed: The Starter Preset now has Progressive Jumps and Progressive Suits enabled.
- Fixed: When Research Site Hatches are shuffled to Ammo doors (Missile, Super Missile, Power Bomb), they will now get unlocked automatically when going through them.

#### Logic Database

##### Distribution Center

- Changed: Dual Gammas: Fighting them without Gravity Suit now requires intermediate combat instead of beginner.
- Changed: Dual Gammas: Fighting them with Charge Beam now requires you to be able to climb the platforms in the room.
- Fixed: Gravity Area Trapdoor: Shinesparking up is now impossible on Door Lock Rando.
- Fixed: Gravity Area Shaft: Shinesparking up is now impossible on Door Lock Rando and also properly accounts for Missiles.

##### Genetics Laboratory

- Added: Waterfalls Exterior: Hypermode option of climbing the room with Walljumps and Morph Glides.
- Fixed: Hatchling Room Underside: Shinesparking up is now impossible on Door Lock Rando.

##### Industrial Complex

- Changed: Upper Factory Gamma Nest: Leaving to the top with Spider Ball or IBJ now requires the Gamma to be dead first.
- Changed: Upper Factory Gamma Nest: Leaving to the top with only Walljump is now an Expert Walljump instead of Advanced.
- Changed: Upper Factory Gamma Nest: Leaving to the top with Walljumps and the Septoggs is now an Intermediate Walljump instead of Beginner.
- Changed: Fighting Torizo without any Beam Upgrades is now Advanced Combat.

##### GFS Thoth

- Changed: Fighting Genesis without any Beam Upgrades is now Expert Combat.

##### Golden Temple

- Added: Golden Temple Exterior: A video for the Walljump to Exterior Alpha Nest.

##### The Tower

- Changed: Tower Exterior South East: Shinesparking up to the cliff near the Gamma Nest has been changed from a beginner shinespark to an intermediate one.

### Cave Story

- Added: 60fps can be enabled for Freeware by setting the appropriate value in the `settings.ini` file next to the executable after an export.
- Changed: When playing a Multiworld, Windows will not show a Firewall prompt anymore to allow the game.
- Fixed: Cave Story Tweaked now runs on the Steam Deck.

### Discord Bot

- Changed: The website command now points to `https://randovania.org` rather than `https://randovania.github.io`.

### Metroid Dread

- Changed: The Morph Launcher leading to Experiment Z-57 will no longer cause Thermal Doors to temporarily be closed.
- Changed: The exporting dialog now links to a guide that explains how to dump the RomFS.
- Changed: In the preset energy tab, the explanation of environmental damage being non-logical is now less misleading.
- Changed: When transports are randomized, the room names will now always be displayed on the HUD for rooms containing transports, regardless of cosmetic settings.
- Fixed: Typo on the exporting dialog.
- Removed: The `Ryujinx (Legacy)` option for exporting has been removed. The `Ryujinx` option should be used instead.

#### Logic database

- Added: New trick: Climb Sloped Surfaces.

#### Artaria

- Added: Wall Jump (Beginner) is now an option for reaching the bottom part of the slope in EMMI Zone Spinner.
- Added: In Waterfall: Getting from Tower Middle to Door to Behind Waterfall with Phantom Cloak and Climb Sloped Surfaces (Advanced).
- Changed: Climbing the slope in EMMI Zone Spinner with Spin Boost has been reclassified from Movement to Climb Sloped Surfaces.
- Changed: Using Speed Booster to climb the slope in EMMI Zone Spinner has been reclassified to Speed Booster Conservation.
- Changed: In Waterfall: Getting from Tower Middle to Door to Behind Waterfall with no items has been reclassified from Movement (Advanced) to Climb Sloped Surfaces (Expert).
- Changed: In Waterfall: Getting from Right of Rotatable to Tower Middle  with Spin Boost now requires Climb Sloped Surfaces (Beginner).

#### Burenia

- Changed: Using Flash Shift to get the Missile Tank Pickup in Main Hub Tower Top now requires tricks, either Movement (Beginner) with 3 Flash charges, Climb Sloped Surfaces (Intermediate) with 2 Flash chargers, or Wall Jump (Beginner) and Climb Sloped Surfaces (Beginner) with 1 Flash Charge.

##### Dairon

- Added: Door Types for the two Dairon Power Events for future-proofing (not the Missile or Wide doors) and updated the relevant connections.
- Added: Using Stand on Frozen Enemies trick to get the item in Big Hub, using either Flash Shift or Spin Boost.

##### Ferenia

- Added: Climb Sloped Surfaces (Intermediate) with Flash Shift to reach the pickup in Pitfall Puzzle Room, with 2 Flash Charges.
- Added: Climb Sloped Surfaces (Beginner) with Flash Shift to climb the slope at the bottom of Speedboost Slopes Maze, with 1 Flach Charge.

##### Ghavoran

- Changed: Climbing to the pickup at the top of Spin Boost Tower using Flash Shift has been reclassified from Climb Sloped Tunnels to Climb Sloped Surfaces.
- Changed: Climbing to the pickup at the top of Spin Boost Tower Using Flash Shit, the Wall Jump has been reduced from Advanced to Intermediate.

### Metroid Prime

- Fixed: The artifact totems now break during the Meta-Ridley fight if less artifacts were required than shuffled
- Fixed: Crashes in several rooms when pressing start to skip cutscene exactly 1 second from the end of cutscene
- Fixed: Crash in certain elevator rooms when warping the moment connecting room(s) finish loading
- Fixed: Incorrect shield texture for vertical **Power Beam Only** doors
- Fixed: Elite Research - Stuttering when loading the room
- Fixed: Mine Security Station - Wave Pirates not dropping down if the player didn't skip the cutscene immediately
- Fixed: Reactor Core - Escape music restarting when leaving the room after Parasite Queen has been killed
- Fixed: Furnace - Ghost elements re-appearing when re-entering the room from East Furnace Access
- Fixed: Main Plaza - Door background texture not rendering on the correct side
- Fixed: Hive Totem - Skipping the cutscene now behaves more accurately as if the cutscene wasn't skipped
- Fixed: Ruined Courtyard - Skipping the cutscene now behaves more accurately as if the cutscene wasn't skipped
- Fixed: Phendrana Shorelines - The item behind the ice can now be collected again with Infinite Speed
- Fixed: Control Tower - Flying Pirates incorrectly flying away from the player when skipping the cutscene
- Fixed: Research Core - Combat Visor being forced after grabbing the pickup on Competitive Cutscene mode
- Fixed: Research Entrance - Softlock if the player kills the pirates before touching the cutscene trigger
- Fixed: Research Entrance - Fog disappearing after clearing the 1st Pass Pirates and before the 2nd Pass Shadow Pirates
- Fixed: Energy Core - Underwater sound incorrectly playing when the player was not underwater
- Fixed: Energy Core - Puzzle music not playing again if the player re-enters the room during the countdown
- Fixed: Ruined Shrine - Beetle music incorrectly continues playing after leaving towards Main Plaza
- Fixed: Save Station B - Incorrectly playing save station music instead of Phendrana music if the player leaves too quickly
- Fixed: Observatory - Projector activation cutscene skip activating the projector twice if the cutscene was skipped late
- Fixed: Observatory - Fixed incorrect music playing when the projector is active
- Fixed: Observatory - Panel activation cutscene incorrectly playing on 2nd Pass when the projector is already active
- Added: New option for suit damage reduction: "Additive", where each suit provides a specific amount of damage reduction
- Changed: The map tracker uses the same names for elevators as when editing a preset
- Changed: Updated tournament winners scan
- Changed: Ventilation Shaft: Cutscene skip no longer waits for nearby rooms to load
- Changed: Mine Security Station: The Wave Pirates now get activated with the same timing, regardless of what death animation the Shadow Pirates play
- Changed: Mine Security Station: Adjusted cutscene trigger so it can't be accidentally skipped
- Changed: Ruined Shrine - Adjusted position of the cutscene skip lock-on point
- Changed: Control Tower - "Doors Unlocked" HUD Memo now shows in Control Tower once the fight is done on Competitive Cutscene mode
- Changed: Ruined Fountain - Morph Ball can no longer get stuck at the bend on the Spider Track
- Changed: Energy Core - Increased the size of the Load Trigger to Furnace Access
- Changed: Hive Totem - Adjusted the Hive Totem scan position to match how it is on PAL
- Changed: Sun Tower Elevator - Cutscene now shows Samus facing the correct direction
- Changed: Observatory - Restored an unused particle effect for the projector
- Changed: Observatory - The projector is now activated on room load, instead of activating immediately after the room loaded
- Changed: Research Entrance - 2nd Pass Shadow Pirates can longer interrupt 1st Pass fight music if they die too slowly
- Changed: Omega Research - Ambient music now resumes when the pirates die instead of when they fully despawn
- Changed: Geothermal Core - The previously invisible ledge connected to Plasma Processing is now always visible

#### Logic Database

##### Magmoor Caverns

- Fixed: Geothermal Core: Various Puddle Spore requirements now require Before Storage Depot B instead of After.

##### Phazon Mines

- Changed: Central Dynamo: Infinite Speed trick no longer requires Knowledge (Advanced)
- Changed: Fungal Hall Access now appropriately requires Plasma
- Added: Mine Security Station: Combat logic for getting Storage Depot A
- Changed: Mine Security Station: Adjusted combat logic to have stricter requirements

##### Phendrana Drifts

- Changed: Temple Entryway: Breaking ice properly requires Plasma/Wave/Power

##### Tallon Overworld

- Changed: Root Cave: NSJ climb connects to a skybox which connects to the item and Arbor Chamber
- Changed: Root Cave: NSJ climb to item no longer needs Standable Terrain and Invisible Objects has been nerfed to Beginner for the item
- Changed: Root Cave: NSJ climb now appropriately requires Door Lock Rando to be off
- Changed: Root Cave: Combat Dash from Arbor Chamber to item no longer requires X-Ray/Invisible Objects
- Added: Root Cave: NSJ climb now has comments to explain methodology
- Added: Root Cave: Advanced Combat Dash to Arbor Chamber from item that does not need X-Ray/Invisible Objects

### Metroid Prime 2: Echoes

- Fixed: A small typo with "immune" in the energy preset tab.
- Fixed: Seeker Locks without Seeker now properly show all usages when asked for.

### Metroid: Samus Returns

- **Major** - Added: Door Lock randomizer has been added, along with new door types.
- **Major** - Added: Elevator randomizer has been added.
- Changed: DNA hints now just say "DNA" instead of "Metroid DNA".
- Fixed: If no seed was exported at a previous start of Randovania, the export window now shows the correct title ID in the output path for NTSC without having to switch to PAL and back to NTSC.
- Fixed: Removed an incorrect start location from Area 4 Central Caves, which failed when exporting the game.
- Fixed: Typo on the exporting dialog.
- Fixed: Common case where a modified input RomFS was considered being unmodified.
- Fixed: Starting at Area 3 Factory Exterior - Beam Burst Chamber & Tsumuri Station no longer spawns Samus out of bounds.
- Fixed: The Laser Aim cosmetic options UI no longer exports the wrong colors and has been simplified.
- Fixed: The item in Area 7 - Omega Arena South Access no longer disappears after defeating the Omega in Area 7 - Omega Arena South.
- Fixed: Case where Power Bombs would not be disabled when fighting Diggernaut.

#### Logic Database

##### Area 1

- Fixed: Metroid Caverns Hub: Dock to Metroid Caverns Save Station -> Tunnel to Metroid Caverns Save Station now has the correct grouping for the logical paths.

##### Area 3 Metroid Caverns

- Added: Caverns Teleporter East - Reaching the pickup now has correct requirements with High Jump Boots, requiring either a Super Jump (Advanced), Unmorph Extend (Intermediate), or Freezing the Moheek (Intermediate).

## [8.0.0] - 2024-05-01

- **Major** - Added: Metroid Samus Returns has been added with full single player support. Includes random starting locations, some toggleable patches, and more.
- Added: Highlighting nodes in the Map view of the Map tracker will now update the current location.
- Changed: The output after verifying the installation has been made less misleading.
- Changed: Show better errors on Linux and macOS when something goes wrong while trying to open a directory.
- Changed: Improve error handling when exporting presets.
- Fixed: The Map view on the Map tracker will not show doors and generic nodes as being inaccessible if only resources were shown on the Text Map view.

### Resolver

- Fixed: Some cases of seeds being wrongly considered as impossible.

### Discord Bot

- Added: The Discord bot now mentions the game when describing a preset.
- Changed: Experimental games are now only available in the development bot.

### AM2R

- Added: 1 joke hint.
- Changed: All ammo tanks are now consistently being referred to as "Tanks" rather than "Expansions".

#### Logic Database

- Changed: Zipping from destroyable objects with Missiles is now rated as Expert.

##### Hydro Station

- Fixed: Varia Chamber Access: Logic will not expect you to Infinite Bomb Jump with only Power Bombs to get to the item anymore.
- Fixed: Inner Alpha Nest South: It's not logical anymore to get the Missile tank with only Walljumps and Mid-Air Morphs.
- Added: Inner Alpha Nest South: A video link to get the Missile Tank with a Morph Glide.

### Cave Story

- Fixed: If the objective has been set to the bad ending, then the Explosive will be in its vanilla location, rather than not being shuffled at all.
- Fixed: King does not have a third ear anymore when using him as a player sprite.

##### Sand Zone

- Fixed: Sand Zone: Breaking the blocks now properly accounts for having either Missile Launcher or Super Missile Launcher.
- Fixed: Sand Zone: Breaking the blocks to go from the Sunstones to before the omega fight now properly accounts for killing enemies to farm Missiles.
- Fixed: Sand Zone: Reaching the Storehouse now expects you to have a weapon on trickless instead of the ability to fly.
- Added: Sand Zone: Breaking the blocks near the Storehouse is now accounted for with Missiles/Bubbler.
- Added: Sand Zone: Collecting the running puppy now expects you to either kill the Armadillos, or avoid them via intermediate Pacifist strats.

### Metroid Dread

- Added: Linux and macOS now have the Ryujinx exporting option available.
- Changed: The Missile Tank pickup in Invisible Corpius Room in Artaria has been moved to the left so that it won't overlap with the door in Door Lock Rando.
- Changed: There is now a thermal gate preventing players from entering the Experiment Z-57 fight without activating the nearby thermal first.
- Fixed: The `Hints Location` tab no longer refers to Prime 2 when describing where the hints are placed.
- Fixed: Customizing a preset where EMMI and Bosses were turned off for DNA placement won't have the DNA slider be initially enabled.
- Fixed: A `drive letter` typo in the exporting window.
- Removed: The FAQ entry stating that only the English language is supported has been removed, as all languages are patched since version 7.4.0.

#### Logic database

##### Cataris

- Added: Pseudo Wave Beam (Beginner) to break the blob above Blue Teleportal to Artaria, from the left side of the wall.

### Metroid Prime

- Added: FAQ Entry about non-Superheated rooms
- Added: Exposed "Power Beam Only"-Doors for Door Lock Rando.

#### Logic Database

##### Chozo Ruins

- Changed: Main Plaza: The R-Jump and L-Jump to reach the Grapple Ledge Missile Expansion have been lowered to beginner.

##### Frigate Orpheon

- Added: Biotech Research Area 2 can now be crossed with a Hypermode Wall Boost

##### Magmoor Caverns

- Added: The Sloped R-Jump in Geothermal Core to get to the door to Plasma Processing (commonly referred to as Eagle Jump) is now in logic.

##### Phendrana Drifts

- Added: The jump to the upper pickup in Gravity Chamber now requires an intermediate R-Jump or an Advanced L-Jump alongside the Advanced Slope Jump requirement.

### Metroid Prime 2: Echoes

#### Logic Database

- Fixed: Normal Doors now account for having a beam or Morph Ball Bombs to open.

##### Agon Wastes

- Added: Movement (Intermediate) to get from the center platforms in Central Mining Station to the cannons using Space Jump Boots.
- Added: Screw Attack from the cannons to get the item in Central Mining Station before the Pirate fight.
- Added: Mining Station B - Room Center to Transit Station with Boost Ball, Bombs, BSJ (Intermediate), and Standable Terrain (Intermediate).
- Fixed: The video link for the Expert Slope Jump in Central Mining Station now links to a working video.
- Fixed: Mining Station B - Room Center to Transit Station now properly requires Boost Ball and Standable Terrain (Intermediate) for the No Space Jump Post-Puzzle path.

## [7.5.0] - 2024-04-01

- Added: Command line arguments for exporting games. These commands are intended for advanced uses only.
- Fixed: During generation, actions that involves multiple progressive pickups are now properly considered.

### AM2R

- Fixed: Hitting Zetas with Charge Beam works again.

#### Logic Database

##### Distribution Center

- Added: Gravity Area Corridor: Getting the item is now logical via a Charge Bomb Spread. This requires Knowledge Beginner and Movement Intermediate.
- Fixed: Gravity Chamber Access: Going from right to left is now logical with Gravity and Bombs.
- Fixed: Gravity Chamber Access: Going from right to left is not logical anymore with walljumping.

##### Hydro Station

- Changed: Shinesparking from Breeding Grounds Alpha Nest West to Breeding Grounds Overgrown Alley now requires an intermediate Shinespark.
- Fixed: Hydro Station Exterior: It's now impossible for the Water Turbine to shuffle to a Spider Ball door or a Screw Attack door.

##### Industrial Complex

- Added: Industrial Complex Exterior: It is now possible to get from the right building to the left building. It's an Intermediate Morph Glide with High Jump, and an Advanced without.

##### Main Caves

- Fixed: Drill Excavation: Logic does not expect you to need bombs anymore to break the crystal if Cutscene Skips are enabled.

##### The Tower

- Fixed: Plasma Chamber: It is now logical to escape the room through the left tunnel if the Softlock Prevention option is enabled.

### Cave Story

- Fixed: Cave Story exports with CS:Tweaked now prioritize the mod-specific files over Freeware's. This solves several issues with missing graphics when exporting over a Freeeware game.
- Fixed: Missing graphical assets for rando-exclusive inventory entries in Cave Story: Tweaked exports

#### Logic Database

##### Ruined Egg Corridor

- Added: Health requirements to the Sisters.
- Fixed: Breaking the blocks in `Cthulhu's Abode?` now properly accounts for Super Missile Launcher

### Metroid Dread

- Fixed: DNA placement respects vanilla item placement settings to not assign two items to one location

#### Logic Database

- Added: New trick, Cross Bomb Launch.
- Changed: The Shinesink Clip and Aim Down Clip tricks are now a single Floor Clip trick.

##### Artaria

- Added: Video: Ballsparking into Speed Hallway from the right, charging speed from Energy Recharge Station South.

##### Burenia

- Added: Crossing the gap in Underneath Drogyga with Cross Bomb Launch; Intermediate with Spin Boost, Advanced without.
- Added: Reaching the Missile Tank Pickup in Main Hub Tower Top using Cross Bomb Launch (Advanced).
- Added: Video: Morph Ball Movement Jump in Main Hub Tower Middle.

##### Cataris

- Added: Reaching the Pickup in EMMI Zone Item Tunnel using Cross Bomb Launch (Advanced).
- Changed: The Cross Bomb Skip to reach the Pickup in EMMI Zone Item Tunnel has been reduced from HyperMode to Expert.

##### Dairon

- Added: Getting across the right gap in Early Grapple Room with Cross Bomb.

##### Elun

- Changed: Releasing the X without Bombs or Cross Bombs now requires Knowledge (Beginner).

##### Ferenia

- Changed: Getting across the water in EMMI Zone Exit East with Cross Bombs now additionally requires Cross Bomb Launch (Advanced).
- Changed: Path to Escue: Getting from Door to Save Station Southeast to Dock to EMMI Zone Exit East is now trivial.

##### Ghavoran

- Added: Cross Bomb Launch (Advanced) to get to the Save Station Door in Golzuna Tower from the Missile Tank Pickup.
- Added: Cross Bomb Launch (Beginner) to get the Missile Tank Pickup in Golzuna Tower.
- Added: Video showing the Climb Sloped Tunnels trick to get from the Missile Tank Pickup to the Save Station Door in Golzuna Tower.
- Added: Wall Jump using Spin Boost in Left Entrance.
- Added: Water Space Jump (Intermediate) in Energy Recharge Station, getting up through the Screw Attack Blocks.
- Changed: Using Cross Bomb to get the Missile Tank Pickup in Golzuna Tower now requires Movement (Beginner).
- Changed: The Floor Clip into Golzuna Arena has been reduced from Expert to Intermediate.
- Changed: The Cross Bomb Skip to get across the Pitfall blocks in Cross Bomb Tutorial has been reduced from Expert to Advanced.

### Metroid Prime

#### Logic Database

##### Phendrana Drifts

- Added: Ruined Courtyard: Scan/X-Ray Beginner dash to and from Specimen Storage

##### Tallon Overworld

- Changed: Frigate Crash Site: Overgrown Cavern Climb L-Jump adjusted to Beginner

### Metroid Prime 2: Echoes

- Added: Updated A-Kul's scan with the 2023 CGC Tournament winners.

#### Logic Database

##### Torvus Bog

- Added: The reverse air underwater in Training Chamber now has a method with and without Space Jump (Advanced and Expert respectively). This can be used to get to the bomb slot as well as the door to Fortress Transport Access.

## [7.4.2] - 2024-03-13

This release is identical to 7.4.0 and was released to revert 7.4.1.

## [7.4.1] - 2024-03-13

### AM2R
- Fixed: Hitting Zetas with Charge Beam works again.

### Cave Story
- Fixed: Cave Story exports with CS:Tweaked now prioritize the mod-specific files over Freeware's. This solves several issues with missing graphics when exporting over a Freeeware game.
- Fixed: Missing graphical assets for rando-exclusive inventory entries in Cave Story: Tweaked exports


## [7.4.0] - 2024-03-08

- Added: A warning will be shown when trying to generate a game where more items are in the pool than the maximum amount of items.
- Added: When a game is exported via ftp, a message is displayed indicating that an attempt is being made to connect to the ftp server instead of the patcher's misleading "Done" message.
- Changed: Improved how requirement templates are simplified, improving generation and resolver performance.
- Fixed: Generating a game after customizing a preset will not completely freeze Randovania anymore.
- Fixed: The collection text displayed when mixing Hide All model style with Random models and a cross-game multiworld is now always a generic message when your own pickup is disguised as a pickup of another game.
- Fixed: In the Item Pool tab, selecting Shuffled now works properly for non-progressive entries with multiple copies and certain other items.
- Fixed: Changelog window properly displays images.
- Fixed: Cancelling connecting to the server is better handled now.

### Resolver

- Fixed: Some cases of resolver timeout.

### AM2R
- Added: A popup helping the player to inform how Missile-less Metroid combat works
- Added: The following sprites were added for Dread Multiworld: Energy Tanks, Missile Tanks, Missile Tank+, Power Bomb Launcher, Power Bomb Tank, Varia Suit
- Changed: The following Multiworld sprites were changed in order to fit more with AM2R's art style: Dread's Energy Part, Dread's Wide Beam, Echoes' Amber Translator, Echoes' Cobalt Translator, Echoes' Dark Agon Key, Echoes' Darkburst, Echoes' Dark Torvus Key, Echoes' Emerald Translator, Echoes' Ing Hive Key, Echoes' Sky Temple Key, Echoes' Super Missiles, Echoes' Violet Translator
- Fixed: Rare crash when receiving a flashlight/blindfold in a Multiworld session.
- Fixed: AM2R Speed Booster Upgrades now show properly instead of using the default offworld model.

### Cave Story
- **Major** - Cave Story: Tweaked is now supported as an export platform and included with Randovania.

#### Logic Database

##### Egg Corridor

- Added: Health requirements for the Igor boss fight.

##### Grasstown

- Fixed: Grasstown: Accessing the Jellyfish field from the east side of Chaco's House now properly accounts for weapons/pacifist strats instead of being trivial.
- Added: Health requirements for the Balrog 2 boss fight.
- Added: Health requirements for the Balfrog boss fight.
- Changed: Shelter: Accessing the Save Point and Refill is now logically possible when entering from the teleporter.

##### Mimiga Village

- Added: Health requirements for the Balrog 1 boss fight.

### Metroid Dread

- Added: "Access Permanently Closed" doors can be used in Door Lock Randomizer. This includes new default and alternate textures in cosmetic options.
- Added: New Missile Launcher model for Prime, Echoes, and AM2R multiworld pickups.
- Added: New Super Missile Expansion model for AM2R multiworld pickups.
- Fixed: Wide Beam shields now require the Wide Beam to break, and cannot be cheesed with Wave or Plasma beam.
- Fixed: Saves from a different world in the same multiworld session are correctly handled as incompatible.
- Fixed: Text is patched in all languages, not just English.

#### Logic Database

##### Ghavoran

- Added: In Spin Boost Tower: Expert Speed Booster Conservation from Ledge Below PB Tank to Pickup (PB Tank), as well as a video for this trick.

### Metroid Prime

#### Logic Database

- Added: 35 new Videos to the Database

##### Chozo Ruins

- Changed: Vault: NSJ Bombless Wall Boost lowered to Expert
- Changed: Ruined Nursery: bombless Standable Terrain NSJ lowered to Advanced and w/ SJ lowered to Intermediate
- Changed: Hive Mecha: Fight skip via walkway lowered to Intermediate Movement
- Added: Hive Mecha: Fight skip NSJ Advanced Movement bunny hop
- Added: Furnace: Spider track climb trick description
- Added: Furnace: Bombless Intermediate Movement to West Furnace Access
- Added: Burn Dome Access: Advanced Movement and Wallboost bombless escape
- Added: Hall of the Elders: Advanced Complex Bomb Jump wave slot skip

##### Phazon Mines

- Added: Elite Research: Advanced IUJ scanless climb
- Added: Main Quarry: Advanced BSJ to Waste Disposal
- Added: Metroid Quarantine B: Hypermode Single Room OOB NSJ bombless
- Added: Elevator Access A: Hypermode bombless spiderless climb from Elevator A
- Added: Elevator Access A: Expert Movement logic for climbing without Wave Beam
- Changed: Phazon Processing Center: Item to Maintenance Tunnel L-Jump now has proper X-Ray logic
- Changed: Phazon Processing Center: Item to Maintenance Tunnel Complex Bomb Jump has been properly replaced with Bomb Jump

##### Phendrana Drifts

- Added: Frozen Pike NSJ Bombless Climb from Frost Cave Access now has proper Charge Beam, Scan Visor, and Combat logic
- Added: Hypermode Frozen Pike NSJ Bombless Climb from bottom to top
- Added: Frozen Pike Hypermode BSJ to Transport Access
- Added: Frozen Pike NSJ Hunter Cave to Frost Cave Intermediate Slope Jump
- Changed: Transport Access Single Room OOB lowered to expert and advanced tricks
- Added: Ice Ruins West Courtyard Entryway to middle platform NSJ Hypermode BSJ and NSJ damage boost
- Added: Ice Ruins East Expert Single Room OOB ice item heist
- Added: Ice Ruins East Advanced Single Room OOB and Hypermode Movement spiderless bombless spider track item
- Added: Ruined Courtyard Advanced Movement bunny hop to Save Station A
- Added: New hash words

## [7.3.2] - 2024-02-??

- TODO: fill out or remove.

## [7.3.1] - 2024-02-07

### AM2R

- Fixed: Receiving a suit in a Multiworld session will not place you in the most upper-left position of a room anymore.

## [7.3.0] - 2024-02-07

- Added: Ability to turn off changing "to" Normal Doors in Door Type dock rando.
- Fixed: For Linux and macOS, the auto tracker tooltip will not show black text on black background anymore.
- Fixed: Searching for your own pickup in multiworld sessions will now show only pickups which match *exactly* the name, instead of showing pickups which start with that name.
- Fixed: The import in a multiworld session is blocked if it contains an unsupported game.
- Fixed: Opening the webbrowser for Discord Login doesn't fail on Linux anymore.
- Changed: Scanning ammo in the Prime games will now show nicer text for items that provide negative ammo or multiple positive ammo.
- Fixed: For Windows, the game select tooltip will not render as grey text on grey background in dark mode.
- Added: Games display a banner if they are multiworld compatible.

### Resolver

- Fixed: Some cases of resolver timeout.

### AM2R

- **Major** - Added: Multiworld support for AM2R.
- Added: Auto-Tracker functionality.
- Added: A "Hints"-tab, which describes the hint system used in AM2R in detail.
- Added: A "Hint Item Names"-tab, which describes which names are used to describe the items in offworld hints.
- Changed: Minimal Logic has been adjusted. It now also checks for Morph Ball, Missile Launcher, the DNA and the Baby collection.
- Changed: The Baby now checks for all DNA being collected and will display a message if not.
- Changed: Progressive Suits and Progressive Jumps now display custom sprites instead of Space Jump / Gravity Suit sprites in order to make them more distinct.
- Changed: The yams.json file will not be present anymore for race seeds.
- Fixed: The shell script after exporting works now on Flatpak environments.
- Fixed: Typos in FAQ.

#### Logic Database

- Added: 20 Videos to the Logic Database.

##### Main Caves

- Fixed: In Surface Hi-Jump Challenge: Now correctly uses normal damage instead of lava damage for damage boost.
- Fixed: In Drivel Drive: Intended Ballspark now requires Gravity.
- Changed: In Drivel Drive: Bumped mockball method to Expert.
- Changed: In Western Cave Shaft: Bumped health requirement for the descent to require an Energy Tank in trickless.

##### Golden Temple

- Added: In Guardian Arena: Now accounts for Speed Booster quick kill with Intermediate Knowledge.

##### Hydro Station

- Fixed: In Breeding Grounds Entrance: Activating the EMP Slot now properly accounts for Missiles.

##### Industrial Complex

- Fixed: Renamed the room `Spazer Beam` to `Spazer Beam Chamber`.
- Changed: Upper Factory Gamma Nest: Shinesparking from the room below to get the top item is now an intermediate shinesparking trick.

##### The Tower

- Changed: In Tester Arena, the fight requirements have been restructured with more thorough combat and health requirements.

##### Distribution Center

- Changed: In Dual Gamma Nest, the fight now requires Gravity suit on Trickless Combat. Health requirements adjusted around this change.
- Changed: Distribution Center Exterior West: Shinesparking to get the top Missile Tank is now an intermediate shinesparking trick.
- Changed: Bullet Hell Room Access: Shinesparking to get from `Door to Bullet Hell Room` to `Door to Distribution Facility Intersection` now requires an intermediate shinesparking trick.

### Cave Story

- Fixed: The name for Puppy locations and Labyrinth Shop locations will now be shown correctly on the Location Pool tab.

### Metroid Dread

- Added: Changing the volume of the music, SFX and background ambience is now possible via cosmetic options.
- Changed: Speed Booster Upgrades and Flash Shift Upgrades are now considered minor items instead of major.

#### Logic Database

- Removed: It's no longer logical to push Wide Beam Blocks with Wave Beam without Wide Beam.
- Fixed: All usages of Missiles now require the Missile Launcher.
  - Affects:
    - Fighting Corpius with Normal Missiles.
    - The part of the Z57 fight where you use Storm Missiles to stop the healing.
    - Breaking the Missile Blocks in Dairon - Transport to Artaria.
    - Fighting Escue with Normal Missiles.
    - Fighting Golzuna with Storm Missiles and Normal Missiles.
    - Fighting Central Units.

##### Artaria

- Added: Single Wall Jump (Beginner) to cross the pillar left to right in White EMMI Introduction.
- Added: Using Speed Booster in White EMMI Introduction to get over the pillar left to right, from the BallSpark Hallway Room, also available in Door Lock Rando.
- Fixed: Using Speed Booster in White EMMI Introduction to get over the pillar left to right, from the Teleport to Dairon Room now requires Door Lock Rando to be disabled.

##### Cataris

- Added: The Wide Beam Block in Dairon Transport Access can now be traversed with a Diffusion Abuse trick from below.

##### Ferenia

- Changed: Using Speed Booster to reach the item at the top of Purple EMMI Introduction now requires Speed Booster Conservation (Intermediate).
- Fixed: Energy Recharge Station (Gate): Clearing the Grapple Block from the Upper Bomb Ledge now additionally requires the Main Power Bomb instead of only Power Bomb Ammo.
  - All the other usages of Power Bombs in this area also now require the Main Power Bomb.

##### Ghavoran

- Added: Bomb Jump in Right Entrance, out of the water to the Grapple Block Alcove. Requires Diagonal Bomb Jump and either Out of Water Bomb Jump or Gravity Suit.
- Added: Video showing the Grapple Movement trick in Right Entrance.

### Metroid Prime

- Added: It is now possible to have a seperate total amount and required amount of Artifacts.
- Changed: Minimal Logic now also checks for the Ridley event.
- Fixed: Rare softlock/glitches regarding Central Dynamo maze

### Metroid Prime 2: Echoes

- Added: Having Double Damage no longer causes the morph ball to glow.
- Added: 7 more joke hints.
- Changed: Minimal Logic now also checks for the Emperor Ing event.

#### Logic Database

- Added: 12 videos to the database

##### Torvus Bog

- Added: In Great Bridge: Rolljump method to reach Abandoned Worksite from Temple Access (Top)

## [7.2.0] - 2024-01-05

- **Major** - Added: Rebranded Randovania icons.
- Fixed: Bug where tooltips did not show uncollected item names in the autotracker.
- Changed: Update to the Database Video Directory site to eliminate lag and add modern styling.
- Changed: Autotracker tooltips now display text in black instead of gray.

### Metroid Dread

#### Logic Database

##### Artaria

- Added: In Screw Attack Room: Break the blob with Slide Turnaround Pseudo Wave Beam, requires Gravity Suit. Beginner from the left and Intermediate from the right.
- Fixed: The Advanced Pseudo Wave Beam to break the Blob in Screw Attack Room from the right now handles it not working with Gravity Suit.
- Fixed: Add Slide as a requirement for the Pseudo Wave Beam usages in Melee Tutorial Room and Early Cloak Room.

##### Burenia

- Added: Pseudo Wave Beam to break the bottom right blob in Burenia Hub to Dairon. Requires Slide and Gravity Suit or Diffusion Beam.
- Fixed: When using Power Bomb to break the bottom right blob in Burenia Hub to Dairon, also require the ability to shoot a beam.
- Fixed: Burenia Hub to Dairon: Getting the item in the fan with only Flash Shift now requires at least one Flash Shift Upgrade as well, and also only requires Intermediate movement (instead of Advanced).
- Changed: Main Hub Tower Middle: Climbing out of the water from Left of Central Grapple Block without any items now requires Advanced Movement, up from Intermediate.

##### Ferenia

- Added: In Space Jump Room: Use Grapple Beam to jump out of water above Underwater Ledge Left, and use Single Wall Jump, Spin Boost or Flash Shift to reach Dock to Transport to Ghavoran. Video included.
- Changed: In Space Jump Room: Can traverse from Underwater Ledge Left to Dock to Transport to Ghavoran using Spider Magnet, with either Flash Shift and Wall Jump or Morph Ball and Single Wall Jump.
- Changed: In Space Jump Room: Added a video for reaching the Missile Tank with only Morph Ball and Bombs
- Changed: In Space Jump Room: Added a video traversing from Underwater Bottom to Underwater Ledge Left with only Grapple Beam.

##### Ghavoran

- Fixed: Getting the Energy Part Pickup in Golzuna Tower using Spin Boost and Shinespark Conservation Beginner now correctly requires Morph Ball.
- Changed: Opening the door to Orange Teleportal directly from below, in Golzuna Tower, requires Diffusion Beam.
- Added: The door to Orange Teleportal can be opened from inside the tunnel left after breaking the Speed Booster Blocks, in Golzuna Tower. This requires Charge Beam and either Wave Beam or Pseudo Wave Beam Beginner.

### AM2R

- Added: Research Site Open Hatches as available doors for Door Lock Rando.
- Added: New option to place DNA anywhere.
- Added: New option to force Save Station doors to be normal doors.
- Added: New option to force doors in Genetics Laboratory to be normal doors.
- Added: If the user starts with random items, then an item collection screen will now be shown, telling the player which items they start with.
- Added: Clearer GUI symbols, when expansions have been collected, but not their corresponding launcher.
- Added: When softlock prevention is active, then the first two crumble blocks in Super Missile Chamber will be shoot blocks instead.
- Changed: "Distribution Center - Energy Distribution Emergency Exit" has updated behavior when 'Softlock Prevention' is enabled. Before, only the bottom row of Speed Booster blocks were removed. Now, all of them have been removed, except for the leftmost pillar.
- Fixed: When spinjumping into a progressive Space Jump, the spinjump SFX is not being infinitely looped anymore.
- Fixed: Entering "Hatchling Room Underside" will now show the Metroid scan notification only once.

#### Logic Database

- Added: 15 Videos to the Logic Database.

##### Main Caves

- Added: In Surface Hi-Jump Challenge: Shinespark conservation method to reach item.

##### Hydro Station

- Added: In Inner Alpha Nest South: IBJ method to reach item.
- Changed: In Arachnus Arena: New health and dodging requirements for fighting Arachnus.

##### Industrial Complex

- Added: In Lower Factory Intersection: Can now climb the room by shinesparking after a short charge.
- Added: In Treadmill Room: Going from right to left is now possible via a beginner Shinespark or an intermediate Morph Glide.
- Fixed: In Lower Factory Intersection: Climbing the room now correctly needs a damage boost for wall jumps.
- Fixed: In Shirk Prisons: Going from right to left, now requires Morph Ball, or 4 (Super) Missiles.
- Fixed: In Treadmill Room: Going from right to left via Movement is now impossible.
- Changed: In Torizo Arena: New weapon, health, and dodging requirements for fighting Torizo.

##### Genetics Labratory

- Changed: In Queen Arena: Additional Beam requirements and dodging requirements for fighting Queen trickless.

### Metroid Prime 2: Echoes

#### Logic Database

##### Dark Agon Wastes

- Added: Requirements to trigger the Amorbis fight from below: Spacejump, NSJ Z-Axis Screw Attack or BSJ, and bomb jumps or standable terrain with the energy taken.
- Added: Advanced combat to fight Amorbis after the energy has been taken.
- Changed: Revised Amorbis combat requirements (trickless requires a good weapon + 2 E, beginner requires a weapon and 1 E, intermediate neither)
- Changed: Skipping the Amorbis trigger, or touching it to trigger the fight from below, requires Knowledge set to Intermediate.

### Metroid Prime

#### Logic Database

##### Tallon Overworld

- Added: Advanced Single Room OoB to reach Landing Site item without Morph Ball

## [7.1.1] - 2023-12-26

### Metroid Prime

- Added: A more stream-friendly autotracker layout
- Fixed: Reverted Warrior Shrine -> Monitor Station loading improvement which could sometimes cause crashes
- Fixed: Export compatibility with legacy cutscene skip options
- Fixed: Music issues in Frigate Orpheon, Artifact Temple, Arboretum, Sunchamber Lobby, Burn Dome and Lava Lake
- Fixed: [PAL] Issue with the Artifact Temple teleporter arrival cutscene
- Fixed: Non-NTSC text issues
  - Seed hash not showing on main menu
  - Credits not showing seed spoiler
  - [JP] Font size
- Added: `qolGeneral` improvements
  - Ice wall in Phendrana Shorelines now shatters instead of melting when shot
  - Better Save Station load trigger in Phendrana Shorelines
  - Better door open triggers in Arboretum
- Changed: Back-to-back cutscenes in Artifact Temple now skip as one

### Metroid Prime 2: Echoes

- Added: A more stream-friendly autotracker layout

## [7.1.0] - 2023-12-01

- Fixed: Bug with progressive suits in the autotracker always highlighting first suit
- Changed: "Remove redundant pickup alternatives" and "Stagger placement of pickups" are no longer experimental options and will be included in all presets moving forwards.

### AM2R

- Added: Shell script to make launching randomized games easier on Flatpak.
- Added: Plasma Beam Chamber's crumble blocks will be gone when the softlock prevention setting is turned on.
- Fixed: Visual time of day discrepancy with Septoggs and the tileset if started at GFS Thoth.
- Fixed: A flipped water turbine if the vanilla water turbine was set to be changed to one.
- Fixed: Crash when starting the game and loading a save room which contains a destroyed water turbine.
- Fixed: "Cancel" button not working properly on "Toggle" Missile-Mode.

#### Logic Database

- Changed: Zeta and Omegas combat rebalanced for lower difficulties.

### Metroid Dread

- Added: Power Bomb Limitations now shows up on the Preset Summary when enabled.

#### Logic Database

##### Artaria

- Added: In Screw Attack Room: Get from Door to Freezer(Power) to Start Point 2 by sliding.
- Added: In Screw Attack Room: Get from Start Point 2 to Early SA Platform with Space Jump.
- Added: In Screw Attack Room: Get from Door to Freezer(Power) to Screw Attack Pickup by using Shinespark. Requires Speed Booster Conservation Beginner and Disabled Door Lock Randomizer.
- Added: In EMMI Zone Hub: Get to the item pickup and the top left door from Door to Ballspark Hallway, using Shinespark, Speed Booster Conservation Beginner.
- Added: In EMMI Zone Hub: Get to the item pickup from Door to Ballspark Hallway using Speed Booster and Spider Magnet.
- Fixed: In EMMI Zone Hub: Getting to the item pickup from Door to Ballspark Hallway using Flash Shift and Single Wall Jump is now separated from the Grapple Movement alternative.
- Fixed: In EMMI Zone Hub: Getting to the item pickup from Door to Ballspark Hallway using Flash Shift and Single Wall Jump now requires a Flash Shift Upgrade.
- Fixed: In EMMI Zone Hub: Getting to the item pickup from the lower door to Wide Beam Block Room using a Shinespark now requires Door Lock Rando to be disabled.
- Removed: In EMMI Zone Hub: Redundant option: getting from the lower to the upper Door to EMMI Zone Exit Southwest using Speed Booster when Door Lock Rando is disabled.

##### Burenia

- Added: In Gravity Suit Tower: Getting from the Lower door to Ammo Station South to the Upper door to Gravity Suit Room is in logic with either Power Bombs or after breaking the floor.
- Changed: In Gravity Suit Tower: Getting from the Lower door to Ammo Station South to the Lower door to Gravity Suit Room is now locked behind Highly Dangerous Logic

##### Cataris
- Added: In Underlava Puzzle Room 2: Use Speed Booster with at least one upgrade to shinespark through the speed blocks from the right.

##### Ferenia

- Added: In EMMI Zone Exit Middle: Use Wave Beam and Charge Beam or Power Bombs to open the Upper Door to EMMI Zone Exit West, then traverse through that room to get to the upper door.
- Added: In Purple EMMI Arena: Use Water Space Jump (Intermediate) to jump out of the water to reach the door.
- Changed: In EMMI Zone Exit Middle: Going from the Dock to Map Station to the Door to EMMI ZONE Exit West (Lower) is now trivial.
- Changed: In Purple EMMI Arena: Jumping out of the Water to reach the door using Cross Bombs now requires Water Bomb Jump Beginner. Using Normal Bombs no longer requires Spin Boost.

##### Ghavoran

- Changed: Golzuna logic has been overhauled to include Storm Missiles, Bombs, or Cross Bombs to fight it and forcing Flash Shift, Spin Boost, or Space Jump to dodge its attacks if not using shinesparks to defeat it.
- Fixed: Missing check on PB limitations to get to Orange Teleportal by opening the door from the tunnels below.

### Metroid Prime

- Fixed: Some rooms not appearing on map when "Open map from start" export option is selected
- Fixed: Parasite Queen permadeath when skipping death cutscene
- Fixed: Black bar in Control Tower cutscene
- Fixed: Minor PAL issues regarding Skippable Cutscenes in Exterior Docking Hangar and Sunchamber
- Added: Preset option to force Normal or Hard difficulty in the Main Menu
- Added: More Base QoL
  - All rooms now automatically play music appropriate to the area, even if the original music trigger has not been touched
  - The bomb blocks in Lava Lake and Chapel Tunnel are gone forever once destroyed
  - Fix Arboretum rune scan not always appearing when vines are retracted
  - Fix broken load trigger in Aether Lab Entryway
  - Tweaked the size of some door open and loading triggers
  - Sun Tower Access Ghost can now be seen after performing Early Wild
  - Better music timing of Elite Pirate breakout
  - Fix Chapel of the Elder's item platform not rising up all the way
  - Removed more "flashbang" effects
- Changed: Research Core item acquisition cutscene removed in Competitive Skippable Cutscenes
- Changed: Reintroduce and improve loading trigger optimization in Warrior Shrine
- Changed: Update in-game text when refilling PBs at missile stations
- Changed: The Missile Launcher's broad category is now "missile system" instead of "missile-related upgrade".

#### Logic Database

- Added: Database logic for Hard Mode

##### Chozo Ruins

- Added: Vault NSJ with Wallboosts
- Changed: Decreased Difficulty of Tower of Light NSJ Slope Jump

##### Magmoor Caverns

- Added: Fiery Shores wallcrawl to reach Upper Item

##### Phazon Mines

- Added: Difficult HBJ in MQB Phazon Pit
- Added: Elite Research Single Room OOB to Item
- Added: Upper Elite Research Dash to Reach Item NSJ

##### Phendrana Drifts

- Changed: Thardus Thermaless with Bombs and w/o adjusted
- Added: Phendrana Canyon NSJ Scanless Damage Boost
- Added: Phendrana's Edge NSJ Grappleless BSJ
- Added: Ruined Courtyard NSJ Climb UBJ
- Added: Thardus Skip NSJ from North Quarantine Tunnel

##### Tallon Overworld

- Added: Great Tree Hall Lower NSJ Climb BSJ
- Added: Landing Site B Hop to Reach Gully NSJ

### Metroid Prime 2: Echoes

#### Logic Database

- Changed: Climbing Transport A Access using slope jump + NSJ SA no longer incorrectly requires SJ as well

## [7.0.1] - 2023-11-??

- To be decided if it will be necessary.

## [7.0.0] - 2023-11-03

- **Major** - Added: AM2R has been added with full single player support. Includes Door Lock Rando, some toggleable patches and more.
- Changed: The Changelog window has received a slight overhaul. The date of each release is shown, hyperlinks are fixed, and patch notes are now accessed through a drop-down box (previously used vertical tabs).
- Changed: Trick level sliders ignore mouse scroll inputs, preventing unintended preset changes.
- Changed: The Trick Details list in the menu bar no longer displays tricks that shouldn't be visible in the UI.
- Changed: For Multiworld, sending collected locations to the server can no longer fail if there's an error encoding the inventory.
- Changed: The directory layout has now changed, moving everything that isn't the executable to an `_internal` folder.
- Changed: When verifying the installation, missing files and modified files are listed in the console and log.
- Changed: An explicit error is now displayed when a preset has minimum random starting items higher than the maximum.
- Fixed: Map tracker selects the correct start location if the preset has only one start location that is not the default.
- Fixed: When verifying the installation, the title of the popup now properly says "Verifying installation".
- Fixed: Exporting with hidden item models in a multiworld now works properly.

### Resolver

- Fixed: Bug where damage constraints in chains were not understood correctly.
- Fixed: Damage reductions from multiple suits are no longer multiplied together.
- Improved: The output from the resolver now includes the node with the victory condition.
- Improved: When using verbosity level High or above, the energy is displayed in the output.
- Improved: Speed up resolving of hard seeds by allowing skipping of more kinds of unsatisfied requirements.

### Cave Story

- **Major** - Added: Multiworld support. Currently only supports the version of freeware provided by Randovania.
- Fixed: Exporting Cave Story no longer causes a runtime error.
- Fixed: Presets that start in Camp no longer error in generation.
- Changed: The bookshelf in Prefab House now returns you to Prefab Building, before the boss rush.
- Fixed: Alt-tabbing while in fullscreen no longer crashes the game.
- Fixed: You can no longer select a negative weapon slot from the inventory.
- Fixed: The teleporter menu no longer flickers.

### Metroid Dread

- Fixed: Custom shields now use the correct shader and texture effects and no longer a black background
- Fixed: Issues with negative amount for ammo items. The current amount was set to a wrong value and you had to use a ammo refill station. This also caused issues with the auto tracker and multiworld.

#### Logic Database

- Fixed: The "Power Bomb Limitations" setting is now respected for opening Charge Beam Doors.

##### Artaria

- Changed: Going to Transport to Dairon with Speed Booster now requires the Speed Booster Conservation trick set to Beginner.
- Changed: The item above Proto EMMI now requires Speed Booster Conservation set to Beginner when reaching it with Speed from the top.
- Changed: Using Speed Booster to reach the pickup in EMMI Zone First Entrance now requires either the EMMI defeated or Speed Booster Conservation set to Beginner.

##### Burenia

- Added: Use Spin Boost with Wall Jump to climb from left to right at the top of Gravity Suit Tower.
- Changed: The Early Gravity sequence now requires the Speed Booster Conservation trick set to Beginner.

##### Cataris

- Added: Ledge warp out of the Diffusion Beam Room to avoid being trapped by the one way door and the blob.
- Changed: The item in Dairon Transport Access now requires the Speed Booster Conservation trick set to Beginner.
- Changed: The speed blocks leading to Underlava Puzzle Room 2 now require the Speed Booster Conservation trick set to Beginner or Power Bombs.

##### Dairon

- Changed: The lower item in the Freezer now requires the Speed Booster Conservation trick set to Beginner.
- Changed: The item in Ghavoran Transport Access now requires the Speed Booster Conservation trick set to Beginner when using Space Jump.
- Changed: The item in Storm Missile Gate Room now requires the Speed Booster Conservation trick set to Beginner when coming from above.

##### Elun

- Added: Elun's Save Station is now a valid starting room.
- Changed: The item in Fan Room now requires the Speed Booster Conservation trick set to Beginner.

##### Ferenia

- Added: Emmi Zone West Exit now has a Damage Boost trick to move from the center platform to the west door.
- Changed: The item in Fan Room now requires the Speed Booster Conservation trick set to Beginner or Gravity Suit with door lock rando disabled.
- Changed: The item in Speedboost Slopes Maze now requires the Speed Booster Conservation trick set to Beginner.
- Changed: The Missile+ Tank in Space Jump Room now requires the Speed Booster Conservation trick set to Beginner.

##### Ghavoran

- Changed: Going up Right Entrance with Speed Booster now requires the Speed Booster Conservation trick set to Beginner.
- Changed: The upper item in Golzuna Tower now requires the Speed Booster Conservation trick set to Beginner when using Spin Boost from the top.

### Metroid Prime

- Changed: In the Auto-Tracker Pixel Theme, visors are now pilled, Boost Ball icon with a proper trail, improvements to Power Bomb icon.
- Fixed: Counting normal damage reductions from suits twice.
- Fixed: Item position randomizer not being random.
- Fixed: Foreign object in ruined shrine
- Fixed: Room rando + cutscene skip compatibility
- Fixed: Crash when exporting a seed with a blast shield in phazon infusion chamber and essence death teleporter
- Fixed: [PAL/JP] Restored Missile and Charge shot stun in one hit on Ridley
- Fixed: [PAL/JP] Restored Wavebuster cheese on Ridley
- Fixed: When customizing cosmetic options, the labels are now properly updated.

### Metroid Prime 2: Echoes

- Added: One new Joke Hint referring to Raven Beak added to the pool
- Changed: In the Auto-Tracker Pixel Theme, visors are now pilled, Boost Ball icon with a proper trail, Screw Attack icon now faces clockwise, dedicated Power Beam icon.
- Changed: Damage Requirements for Warrior's Walk Item Pickup has been lowered from 80 to 60 dmg in total (30 energy getting the item and 30 energy going back)

## [6.4.1] - 2023-10-12

### Metroid Dread

- Removed: The "Power Bomb Limitations" has been disabled due to issues. This will be re-added in the future.

## [6.4.0] - 2023-10-05

### Metroid Dread

- Fixed: The "Power Bomb Limitations" setting is now accounted for by logic.

### Metroid Prime:

- Fixed: When room rando is enabled, cutscenes are no longer skippable to avoid a bug with elevators. This will be properly fixed in the future.

## [6.3.0] - 2023-10-02

- Added: During generation, if no alternatives have a non-zero weight, try weighting by how many additional Nodes are reachable.
- Added: Data Visualizer now has a very visible checkbox to quickly toggle if the selected trick filters are enabled.
- Added: When trick filters are enabled, a line is added indicating how many requirements are being filtered.
- Changed: The generator will now consider placing Energy Tanks, if there's a damage requirement that's exactly high enough to kill the player.
- Fixed: The menu option for viewing all Randovania dependencies and their licenses has been restored.
- Fixed: The generator should now handle cases with negative requirements a little better.
- Fixed: Map tracker works again for Metroid Dread and Metroid Prime.

### Resolver

- Fixed: Bug where nested requirements were combined wrongly.
- Improved: Order of exploring certain dangerous events.

### Metroid Dread

- Added: Enky and Charge Beam Doors can be made immune to Power Bombs. This is enabled in the Starter Preset, and can be toggled in Preset -> Game Modifications -> Other -> Miscellaneous -> Power Bomb Limitations.
- Added: Warning in the FAQ about custom text not displaying if the game is played in languages other than English.
- Changed: Exporting games is now significantly faster.

#### Logic Database

- Added: 3 videos to the logic the database for a diagonal bomb jump in Ghavoran, a single-wall jump in Cataris, and a diffusion abuse trick in Artaria.

##### Artaria

- Changed: EMMI Zone Spinner: The connection to the pickup that is available before flipping the spinner now also requires door lock rando and Highly Dangerous Logic to be enabled.

##### Burenia

- Changed: Teleport to Ferenia: Using Speed Booster to get past the Shutter Gate now requires Speed Booster Conservation Beginner.

##### Cataris

- Changed: Thermal Device Room South: The connections to the thermal door that closes after using the thermal device now logically remains open when door lock rando is disabled and the "Can Slide" and "Shoot Beam" templates are satisfied. This is a handwave that makes the thermal device no longer a dangerous resource.
- Changed: Single-wall Jump trick in Cataris Teleport to Artaria (Blue) now requires a slide jump.
- Changed: Exclude Door above First Thermal Device from Door Randomization. Effectively making the First Thermal Device a safe action also when doors are randomized.

##### Dairon

- Changed: Yellow EMMI Introduction: Using Speed Booster to go through the Shutter Gate, right to left, no longer requires Flash Shift Skip.

##### Ferenia

- Changed: Purple EMMI Introduction: Using Speed Booster to get past the Shutter Gate now requires Speed Booster Conservation Intermediate instead of Flash Shift Skip Beginner.

##### Ghavoran

- Changed: The connection of EMMI Zone Exit Southeast and EMMI Zone Exit West is now a proper door. This enables it to now be shuffled in door lock rando.
- Changed: Going backwards through the Eyedoor now requires having first destroyed it, Flash Shift and Intermediate Movement, or being able to tank the damage.

### Metroid Prime

- Fixed: Door from Quarantine Access A to Central Dynamo being inoperable with Reverse Lower Mines enabled.
- Fixed: Minor issues with new skippable cutscenes option.
- Fixed: PAL export with skippable cutscenes
- Fixed: Flaahgra crash with skippable cutscenes (fingers crossed)
- Fixed: Warrior shrine loading behavior
- Changed: Remove white screen flash effect when crates explode.
- Changed: Skippable cutscene modes are no longer experimental. Skippable is the new default. Competitive cutscene mode has been updated appropriately.
- Changed: Update tournament winner scan in Artifact Temple
- Changed: Improve loading times when leaving MQB
- Changed: Parasite Queen no longer respawns on 2nd pass
- Changed: The post-Parasite Queen layer in Biotech Research Area 1 now prevents backtracking through Emergency Evacuation Area (1-way door)
- Removed: Major/Minor Cutscene Mode (Major hidden behind experimental options)

#### Logic Database

##### Impact Crater

- Added: The Metroid Prime Exoskeleton fight has full combat logic.

##### Chozo Ruins

- Added: Sun Tower Sessamoharu Complex Bomb Jump to Skip Super Missiles/Scan Visor

##### Phazon Mines

- Added: Phazon Processing Center between Pickup and Maintenance Tunnel Door
- Fixed: Traversing from the Spider Track Bridge to the Quarantine Access A door in Metroid Quarantine A now properly requires the barrier to be removed or `Backwards Lower Mines` to be enabled.

##### Phendrana Drifts

- Added: New Thardus Skip Method from Room Center
- Added: Quarantine Monitor to North Quarantine Tunnel Thardus Skip
- Added: Phendrana Shorelines Spider Track item without spider ball out of bounds trick

### Metroid Prime 2: Echoes

- Changed: When Progressive Grapple is enabled, it will now show `2 shuffled copies` rather than `Shuffled` for better consistency.
- Changed: A proper error message is displayed when mono is not found, when exporting a game on macOS and Linux.

#### Logic Database

- Added: 22 videos to the logic database. see the [Video Directory]
(https://randovania.github.io/Metroid%20Prime%202%20Echoes/) for the full collection
- Added: Comments to some Beginner Bomb Jump tricks
- Changed: The trick setting "Suitless Ingclaw/Ingstorm" got renamed to "Suitless Dark Aether" with the intention to cover more tight Dark Aether energy requirements outside of Ingclaw or Ingstorm related checks.

##### Sky Temple Grounds:

- Changed: War Ritual Grounds, Shrine Access, Lake Access, Accursed Lake, Phazon Pit and Phazon Grounds will now require a Suit on trickless settings

##### Agon Wastes:

- Added: Main Reactor: Scan Dash (Advanced) to reach the Luminoth Corpse which allows to reach the item through Slope Jumps and Standable Terrain (Advanced).
- Added: Main Reactor: It is now possible to get to the item with only Spider Ball, Morph Ball Bombs, Standable Terrain (Intermediate) and Bomb Space Jump (Expert) without Space Jump.

##### Dark Agon Wastes:

- Added: Hall of Stairs: Bomb Space Jump (Advanced) to reach Save Station 3 Door without Space Jump

##### Dark Torvus Bog:

- Added: Portal Chamber (Dark): It is now possible to reach the Portal with a Slope Jump (Intermediate) and Screw Attack without Space Jump.

##### Sanctuary Fortress:

- Added: Main Gyro Chamber: Instant Morph (Hypermode) into boost, to destroy the glass to Checkpoint Station
- Added: Reactor Core Item pickup now possible with just Spider Ball and Morph Ball Bombs via Standable Terrain (Intermediate) and Bomb Jump (Intermediate)
- Added: Vault: Extended Dash (Expert) and Boost Jump (Expert) Method to reach the Spinner Side
- Added: Accessing the portal in Watch Station with a Bomb Space Jump (Advanced) to reach the Spider Track, Standable Terrain (Advanced) to reach the Bomb Slot, and an Instant Morph (Advanced)

##### Ing Hive:

- Added: Hive Temple Access: Slope Jump (Expert) into Screw Attack to skip Hive Temple Key Gate
- Changed: Temple Security Access: Z-Axis Screw Attack Trick is changed into Screw Attack into Tunnels (Advanced)
- Changed: Culling Chamber and Hazing Cliff will now require a Suit on trickless settings

## [6.2.0] - 2023-09-02

- Added: "Help -> Verify Installation" menu option, to verify that your Randovania installation is correct. This is only present on Windows.
- Changed: Game generation is now up to 150% faster.
- Changed: The resolver now tries otherwise safe actions behind a point of no return before it tries actions that give dangerous resources. This makes the solve faster by avoiding some cases of backtracking.
- Changed: Comments no longer prevent And/Or requirements from being displayed as short form.
- Fixed: Auto Tracker icons that were supposed to be always visible no longer show as disabled.
- Fixed: Opening race rdvgame files from older Randovania versions now works properly.
- Fixed: Exporting games with hidden Nothing models don't crash during the exporting process anymore.
- Fixed: For macOS, exporting Metroid Prime 2: Echoes games does not require you to run Randovania from within a terminal anymore to see the Mono installation.

### Metroid Dread

- **Major** - Added: Elevator and Shuttle randomizer. The destination is shown on the elevator/shuttle's minimap icon and in the room name, if enabled. This will show different area names to the logic database for some items.
- **Major** - Added: Split beams and missiles. When playing with non-progressive beams or missiles, each individual upgrade provides a unique effect instead of providing the effects of all previous upgrades.
- Added: An in-game icon will appear if the player becomes disconnected from the multiworld server.
- Changed: The Starter Preset and April Fools 2023 preset now have non-progressive beams and missiles, instead of progressive.
- Changed: Bomb Shields are no longer vulnerable to Cross Bombs.
- Fixed: The door model for certain door types now uses the intended textures correctly.
- Fixed: The save file percentage counter and the per-region percentage counter are now all updated correctly.

#### Logic Database

- Added: Diagonal Bomb Jump in Ferenia - Speedboost Slopes Maze.
- Added: Diagonal Bomb Jump in Burenia - Main Hub Tower Top, to the Missile Tank, using either Gravity Suit or an out of water bomb jump.
- Added: In Dairon - West Transport to Ferenia, use Wave Beam to push the Wide Beam Block from above, without Wide Beam.
- Added: Logic to handle having Ice Missiles without Super Missile.
- Added: In Ghavoran - Teleport to Burenia, Cross Bomb Skip using just Morph Ball to get to and from the Pickup. Rated one level higher than the corresponding usage with Flash Shift or Spin Boost.
- Added: Ledge Warp usage to flip the spinner in Ghavoran next the Transport to Elun, and in Elun to release the X.
- Added: All Chozo-X encounters now have energy requirements.
- Changed: Added Wide Beam to missile farming during Kraid's fight.
- Changed: Fighting Kraid in Phase 2 without going up is moved from Beginner Combat to Intermediate.
- Changed: Fighting Kraid with no energy is now Intermediate Combat. Fighting with 1 Energy Tank is Beginner.
- Changed: Dodging in all Chozo-X fights now has Flash Shift as trivial, Spin Boost with Beginner Combat, and nothing with Intermediate.
- Changed: In Dairon - Teleport to Artaria, breaking the speed blocks is no longer "dangerous". This is done by removing the "Before Event" condition on breaking the blocks from above.
- Changed: In Artaria - Water Reservoir, breaking the blob is no longer "dangerous", as long as Slide is not randomized. This was previously dangerous because there's a connection in EMMI Zone Exit Southwest that makes use of Speed Booster, however, by simply adding a "Can Slide" option on the same condition, the logic now sees the blob as safe.
- Changed: In Burenia: Fighting Drogyga is now only "dangerous" if Highly Dangerous Logic is enabled. This is achieved by adding a Highly Dangerous Logic constraint on all instances where the logic uses "Before Drogyga" on connections in the Underneath Drogyga room.
- Changed: Move victory condition to after Raven Beak, and encode all requirements to finish the escape sequence to that connection. This avoids having a "dangerous" resource at the end of the game.
- Changed: In Burenia - Main Hub Tower Middle, lowering the Spider Magnet Wall is now "dangerous" only when Highly Dangerous Logic is enabled. The connection from the bottom of the room to the Pickup Platform that uses Grapple Movement requires the Spider Magnet Wall to not be lowered now requires Highly Dangerous Logic. The randomizer currently doesn't have the necessary options to make this connection mandatory in any seeds anyway.
- Changed: Most instances of pushing Wide Beam Blocks by using Wave Beam through walls now no longer need Wide Beam. Notable exception is Dairon - West Transport to Ferenia, from below.
- Changed: Boss fight logic using Ice Missile without Super Missile is no longer an option, and effectively requires as many missiles as with normal Missiles.
- Changed: Boss fight logic now understands how damage values work with Split Beams behavior.
  - Affected bosses: Robot Chozo fights, Chozo X fights and Raven Beak.
  - Having only Plasma Beam or only Wave Beam is only used to fight the Robot Chozos, at Combat Intermediate.
  - Having both Plasma Beam and Wave Beam is considered as the same bracket as only Wide Beam.
  - Having Wide Beam and Wave Beam is considered as the same bracket as Wide Beam and Plasma Beam.
- Changed: Exclude Ghavoran door between Flipper Room and Elun Transport Access from being shuffled as a Grapple Beam door in Door Lock rando. This is to enable a Ledge Warp to flip the Spinner from below.
- Changed: In Ghavoran - Flipper Room, rotating the flipper the normal way can now be in logic before having pulled the Grapple Block at Right Entrance or having turned on Power Switch 2 in Dairon, if Transport Randomizer is enabled.
- Changed: Revised logic for fighting Corpius
  - When using missiles without an ammo requirement, the X must not have been released.
  - Using Cross Bomb is moved to Combat Beginner
  - For Missiles, Super Missiles and Ice Missiles, the number of required missiles is reduced by 1, which matches the pre-existing comments. These alternatives remain Combat Intermediate.
  - For Missiles, Super Missiles and Ice Missiles, these can now also be used without combat tricks, but you need 1.5x as many units of Missiles ammo as the combat trick version.
  - Added Storm Missiles.
- Fixed: A typo in the room name Ferenia - East Transport to Dairon has been changed from East Transport to Darion.
- Fixed: In Burenia - Teleport to Ghavoran, to open the Plasma Beam door from below, add requirement to have Plasma Beam. This becomes relevant with Separate Beam Behavior.
- Fixed: In Artaria - Teleport to Dairon, to enter the teleport itself using Wave Beam, add requirements to have Wide Beam and Door Lock Rando being disabled. The former becomes relevant with Separate Beam Behavior.
- Fixed: In Cataris - Kraid Area, when using Wave Beam to fight Kraid from behind, you now also need the rest of the rest of the requirements to fight Kraid.

### Metroid Prime

- Fixed: One-way elevator mode not able to generate
- Fixed: Doors openable underneath blast shields
- Fixed: Doors and Blast shields hurting the player with reflected shots
- Fixed: Starting items getting  ignored when starting in Connection Elevator to Deck Alpha
- Fixed: Skipping the cutscene in Connection Elevator to Deck Alpha also skips item loss
- Fixed: Doors in Omega Research not locking
- Fixed: Elite Control entry Barrier activating again
- Fixed: Hall of the Elders "New Path Opened" HUD Memo not appearing
- Fixed: Some unskippable cutscenes
- Fixed: Removed HUD Memos in Emergency Evacuation Area
- Fixed: Timing of Metroids in Metroid Quarantine A
- Fixed: Stuck camera in control tower
- Fixed: Timing of flying pirates in control tower
- Fixed: Echoes Unlimited Missiles model now appears larger
- Added: More Quality of life improvements over vanilla
  - Colorblind friendlier flamethrower model
  - Power Bombs now have a heat signature
  - Power Conduits activate even if only 1 of 3 wave particles hit
  - Main Quarry power conduit no longer reflects charged wave
  - Added lock to top door during Phazon Elite fight
  - Doors unlock from picking up the artifact item instead of the Phazon Elite dying

#### Logic Database

##### Chozo Ruins

- Added: Reverse Flaahgra in Sun Tower is now logical
- Added: Furnace E Tank Wall Boost Escape
- Added: Transport Access North Wallboost to Hive Totem from Elevator
- Added: Trigger Ghosts from Sun Tower Access without Bombs or Spider

##### Phazon Mines

- Added: Fungal Hall A now has Energy and Combat Logic
- Added: Fungal Hall A SJ Scan Dash Grapple Skip
- Added: Fungal Hall Access NSJ Bombless Escape to Fungal Hall A

##### Phendrana Drifts

- Changed: Phendrana Canyon Pickup NSJ Bombless Triple Boost Adjustments
- Changed: Control Tower Plasma Skip is now Beginner
- Added: Hunter Cave Bunny Hop to reach Hunter Cave Access from Lower Edge Tunnel
- Added: Hunter Cave Slope Jump to reach Chamber Access from Lake Tunnel

##### Tallon Overworld

- Added: Root Cave Climb NSJ Boost Strat

### Metroid Prime 2: Echoes

- Added: New cosmetic suit options. Please note that these suits require the experimental patcher to be enabled.
- Added: The internal game copy is automatically deleted when exporting a game fails in certain situations.

#### Logic Database

- Added: 307 videos to the logic database. see the [Video Directory]
(https://randovania.github.io/Metroid%20Prime%202%20Echoes/) for the full collection.

##### Temple Grounds

- Added:  NSJ Extended Dash (Expert) to cross Grand Windchamber through the middle platform.

##### Sky Temple Ground

- Removed: Phazon Grounds NSJ, No SA -> Invisibil Objects (Hypermode) or Movement (Expert) and Dark Visor. Doesn't exist.

##### Agon Wastes

- Added: NSJ Extended Dash (Advanced) to reach Temple Access Door in Mining Station A.

##### Sanctuary Fortress

- Added: Extended Dash (Expert) to reach the Scan Post in Watch Station Access from Main Gyro Chamber Door.
- Added: Extended Dash (Expert) to reach Main Gyro Chamber Door in Watch Station Access from the Scan Post Side.
- Added: Workers Path - Screw Attack from Z-Axis (Intermediate) now requires Bomb Space Jump (Intermediate) from Dynamo Works
- Added: Workers Path - Bomb Jump (Advanced) method added to reach cannon NSJ from landing platform

## [6.1.1] - 2023-08-07


- Changed: Improve performance significantly when opening a Multiworld session with long history.
- Changed: Slightly improve performance when opening game details.
- Fixed: The correct error is displayed when the incorrect password is provided for Multiworld Sessions.

### Metroid Dread

- Fixed: The progress bar when exporting no longer reaches 100% earlier than intended in some situations.
- Added: Racetime seeds can now be directly imported into Randovania

## [6.1.0] - 2023-08-02

- **Major** - Removed: Starting sessions is no longer necessary and has been removed as an option. It's now always possible to clear a generated game.
- Added: Importing permalinks and rdvgames in a multiworld session now creates new worlds if missing.
- Added: The Generation Order spoiler now has a field to filter it.
- Added: An "Export Game" button has been added to "Session and Connectivity" tab as a shortcut to export any of your worlds.
- Added: It's now possible to filter the history tab in a Multiworld session.
- Added: Add Ready checkbox for Multiworld sessions.
- Added: A new tool was added to the Pickup tab of Game Details that lets you quickly find in which worlds your pickups are.
- Added: The time a world last had any activity is now displayed in the Multiworld session.
- Added: A toggle for allowing anyone to claim worlds in a Multiworld session.
- Added: Sending pickups to an offline world now updates the auto tracker.
- Added: Warnings now show up in Multiworld sessions if you're not connected to any of your worlds.
- Changed: The popup when replacing a preset for a Multiworld Session now has the same features as the solo game interface.
- Changed: Text prompts now default to accepting when pressing enter.
- Changed: Reorganized the top menu bar. The Advanced menu is now called Preferences, with an Advanced sub-menu. Opening the Login window is now in the Open menu.
- Changed: The handling for presets that can't be loaded have been improved.
- Changed: Finishing a session is now called hiding a session, and now can be undone.
- Fixed: Multiworld now properly respects major/minor configuration of each world.
- Fixed: The generation order for multiworld session now correctly handles any kind of names.
- Fixed: Any buttons for changing presets or deleting worlds are properly disabled when a game is being generated.
- Fixed: Import rdvgames for games that uses certain features, like Sky Temple Keys on Bosses or Metroid DNA in Dread, now works properly.
- Fixed: Session Browser now properly sorts by creation date and user count. It also now properly defaults to showing recent sessions first.
- Fixed: Tracking another user's inventory now properly keeps working after a connection loss.
- Fixed: Sorting the session history and audit log now works properly.
- Fixed: In Multiworld session, the Claim world button is now properly disabled when you don't have permissions.
- Fixed: Changing a preset no longer causes it to lose its position in the tree.
- Removed: Connecting to Dolphin on Linux executable builds is now hidden on known situations that it doesn't work properly.

### Metroid Dread

- **Major** - Added: Multiworld support for Dread.
- Changed: Ryujinx (Legacy) is disabled when auto-tracker support is on, or in a multiworld.
- Fixed: Dairon - Navigation Station North can no longer be assigned a hint, which would then be replaced with DNA Hints.
- Added: A new auto-tracker layout featuring progressive items.
- Added: Custom shields now have alternate and more accessible models, which can be toggled per-shield in Cosmetic Options.

#### Logic Database

- Added: 2 videos to the database
- Added: Slide from right to left in Cataris - Total Recharge Station South.
- Added: Grapple Movement to get from Lower Door to Wide Beam Block Room to Upper Door in Artaria - EMMI Zone Hub.
- Added: Crossing the water gap in Ferenia EMMI Zone Exit East with just Bombs (Hypermode IBJ and DBJ) or Cross Bombs and a Slide Bomb Boost (currently Movement Advanced).
- Added: Use Speed Booster and Gravity Suit to escape Cataris - Kraid Arena after fighting Kraid.
- Added: Using Wall Jump to get past the Flash Shift gate in Burenia - Teleport to Ferenia.
- Changed: Make it possible to get to the Diffusion Beam location without Morph Ball.
- Fixed: Entering Hanubia Orange EMMI Introduction from the right now requires having beaten the Red Chozo.
- Fixed: The Pseudo Wave Beam in Burenia - Burenia Hub to Dairon now correctly requires Wide Beam.
- Fixed: Logic issues surrounding ending the Chain Reaction sequence in Artaria, aka the Vanilla Varia Suit area.
- Removed: In Cataris - Green EMMI Introduction, the advanced Pseudo Wave Beam to break the blob from below is removed.
- Removed: In Ghavoran - Blue EMMI Introduction, the trickless Ballspark to climb the room has been removed.

### Metroid Prime

- Added: Experimental Option - `Skippable` Cutscene Mode. Keeps all cutscenes in the game but makes it so they can be skipped with the START button
- Added: Experimental Option - `Competitive (Experimental)` Cutscene Mode Removes some cutscenes from the game which hinder the flow of competitive play. All others are skippable. This will eventually replace the existing Competitive implementation.
- Added: Introduction of non-critical fixes and improvements to the base game such as fixed sound effects and removed tutorial popups. Those wanting an untainted experience of the vanilla game may still do so at their own risk by activating "Legacy Mode". For technical description of what's changed, see [qol.jsonc](https://github.com/toasterparty/randomprime/blob/randovania/generated/json_data/qol.jsonc)
- Added: Completely overhauled how custom Blast Shields and Doors look
- Added: Morph Ball Bomb and Charge Beam door locks now use Blast Shields so that they only need to be opened once with that weapon
- Added: New "Gamecube" pickup model which acts as a placeholder for all non-nothing items without a suitable model which can be displayed natively
- Added: The "Hints" page in the "Game" window now lists the location of the Phazon Suit hint.
- Changed: Non-NTSC enemies now have their health reset to match NTSC 0-00
- Changed: Blast Shields are much more visible in dark rooms
- Fixed: Random Elevators settings should no longer have mismatches between the UI and the preset regarding which elevators are excluded.
- Fixed: HoTE statue door can now handle a blast shield cover
- Fixed: Old scan points lingering in Door Lock Rando
- Fixed: Door Lock Rando shields now make explosion sounds

#### Logic Database

- Added: 52 videos to logic database, bringing the total available via the [Video Directory](https://randovania.github.io/Metroid%20Prime/) to 276

##### Chozo Ruins

- Added: The Hall of the Elders Ghost Skip from Reflecting Pool Access to reach Crossway Access South, using advanced level tricks.
- Added: Knowledge (Intermediate) for reaching Elder Chamber without fighting the Chozo Ghost.
- Added: Main Plaza - Tree item OoB logic.
- Added: Crossway - Easier boost only method for item.
- Changed: Tower of Light - Reduced gravityless SJ slope jump to tower chamber to Beginner.
- Fixed: Ice Beam has been removed from the connection to Elder Chamber in Hall of the Elders.
- Fixed: The Door in Tower of Light Access that leads to Ruined Shrine is now a normal Door instead of a Wave Beam Door.
- Changed: Ruined Nursery Bombless Standables Logic Adjustments
- Added: Ruined Nursery Bombless w/ Boost strat
- Added: Training Chamber Ghost Skip

##### Phendrana Drifts

- Changed: Quarantine Cave - Various cleanup with Thardus fight logic. Reworked visor requirements. Added Missile strategy (allows Ice Beam only fight logically).
- Added: Added Quarantine Cave NSJ Scan Dash to Q-Mon Tunnel
- Added: Dash to Q Mon from Room Center with SJ
- Added: Reverse Thardus Skip Logic (Scan and Scanless)
- Added: Thardus Hop
- Changed: Ice Ruins West Baby Sheegoth Jump Damage Requirements and Trick Adjustments
- Added: Gravity Chamber Pickup (Missile) NSJ w/o Grapple/Plasma Dash Method and Bombu Method

##### Phazon Mines

- Added: Metroid Hop to reach Missile from Quarantine Access A
- Changed: Various Metroid Quarantine A logic adjustments
- Fixed: NSJ Phazon Processing Center having too few requirements

### Metroid Prime 2: Echoes

- Added: Tracker layout "Debug Info", which also shows details useful for investigating errors.
- Added: The Coin Chest model from multiplayer is now used for offworld items instead of the ETM model.
- Changed: The Power Beam and the Morph Ball now use the Coin Chest model when shuffled, instead of the ETM model.
- Added: 4 new joke hints in the pool.
- Fixed: The gate in Command Center now opens correctly when using the new patcher.
- Fixed: Doors in Venomous Pond can no longer become blast shields.
- Fixed: The door from Sacrificial Chamber Tunnel to Sacrificial Chamber has been excluded from door lock rando.
- Fixed: Random Elevators settings should no longer have mismatches between the UI and the preset regarding which elevators are excluded.

#### Logic Database

- Added: 4 videos to logic database, see the [Video Directory](https://randovania.github.io/Metroid%20Prime%202%20Echoes/) for the full collection

## [6.0.1] - 2023-07-04

- Added: Option for disabling crash reporting and monitoring.
- Added: In multiworld sessions, you're prevented from selecting a preset that is incompatible with multiworld.
- Added: In multiworld sessions, world names must now be unique.
- Changed: The Privacy Policy has been updated to mention crash reporting and monitoring.
- Changed: Tweaked the error reporting for generating and exporting games.
- Fixed: Importing permalinks and spoilers in multiworld no longer fails.
- Fixed: Generation order is no longer hidden when Door Lock is enabled with Types mode.
- Fixed: Pickups providing negative resources can now be sent in multiworld games.
- Fixed: The prompt for a session name no longer deletes spaces at the end, making it easier to split words.
- Fixed: In multiworld sessions, the copy permalink button is properly disabled before a game is available.

## [6.0.0] - 2023-07-03

- **Major** - Multiworld support has been significantly changed! New features include:
  *  Sessions now have Worlds instead of rows with users, and users can be associated with any number of Worlds.
     * This means it's now possible to play a Multiworld entirely solo.
  *  You can connect to one Dolphin and any number of Nintendont at the same time.
  *  Multiple sessions can be opened at the same time.
  *  A session window is no longer required to be kept open. As long as Randovania is connected to a game, the server communication works.
- Added: It's now possible to drag presets directly into the root of the presets.
- Added: The order you place presets when drag and dropping is now saved.
- Added: New command line arguments `--local-data` and `--user-data` to allow configuring where Randovania saves its data.
- Added: New Door Lock rando mode - Types. In this mode, every single door of a type is swapped with another type. Generation times should be fast and be compatible with multiworld.
- Added: Interface to customize preset description.
- Added: It's now possible to save rdvgame files for race games. This is not available for multiworld.
- Added: When editing a Pickup Node, there's now a button to find an unused pickup index.
- Added: When viewing the spoiler log in a Multiworld session, it will now display the names for each world rather than "Player 1", "Player 2", etc.
- Changed: Discord login is now performed via your browser, instead of the Discord client.
- Changed: Door Lock mode Two-way is now named Doors. The functionality is unchanged.
- Changed: Improved preset descriptions, making them significantly simpler.
- Changed: Some preset options which are not ready for wide consumption have been hidden by default. To show all preset options, please select `Advanced > Show Experimental Settings`.
- Changed: In the Data Visualizer, requirements are now displayed using a tree widget, which allows for collapsing the and/or blocks.
- Changed: Optimized the solver by allowing more resources as additional resources, allowing more actions to be skipped until the necessary resources are found.
- Changed: For Multiworld, it's now preferred to have an additional pickups than placing it in another player's game, when there's no locations left in your game.
- Changed: Randovania now internally uses the term `Region` for what used to be called a `World`. This is mostly an internal change.
- Changed: Connecting to Dolphin is now hidden on macOS, as it never was supported.
- Changed: Door Lock rando generation is now up to 50% faster.
- Fixed: Issue where the resolver didn't find the paths that lead to taking the least damage.
- Fixed: The resolver no longer allows events as additional requirements. This fixes a problem that could lead to an event locking itself.
- Fixed: The `database render-region-graph` command now works properly.

### Cave Story

- Nothing.

### Metroid Dread

- **Major** - Added: Random Starting Locations is now supported. This enables all Save Stations, Navigation Stations, and Map Stations as possible starting options.
- Added: New cosmetic option to display Randovania's area names on the HUD, either always or after room transitions.
- Added: Door Lock Randomizer can randomize doors to be weak to Ice Missile, Storm Missile, Diffusion Beam, Bombs, Cross Bombs, Power Bombs.
- Added: New option under "Game Modifications" to choose how inconsistencies in Raven Beak's damage resistance are handled.
- Added: Auto tracker is now supported via a new game connection choice.
- Added: Exporting now checks if the RomFS folder has some required files.
- Changed: The doors in Itorash are now excluded from being shuffled in Door Lock Randomizer.

#### Patcher Changes

- Added: Belated April Fools 2023 preset. Enables door rando by default, as well as some surprise changes to the item pool. Make sure to see what advice ADAM has to give!
- Changed: Pickups can be configured to take away some of an item instead of giving more (e.g. missile tanks could take away missiles when collected).
- Fixed: Using Morph Ball in Proto Emmi sequence no longer crashes the game.

#### Logic Database

- Added: Grapple Movement (Beginner) for going up the left side of Burenia - Main Hub Tower Middle.
- Added: Movement (Intermediate) and Water Bomb Jump (Intermediate) for getting out of the water at the same spot.
- Added: Grapple Movement (Beginner) for the Grapple only method of reaching the Missile Tank in Main Hub Tower Top.
- Added: Use Speed Booster to skip breaking the blob submerged in water in Artaria Early Cloak room, requires Speed Booster Conservation (Beginner).
- Added: Use Flash Shift to go right after getting the pickup in Artaria EMMI Zone Spinner.
- Added: Use Flash Shift and Slide Jump to go from Artaria White EMMMI Arena to the top door to EMMI Zone Spinner.
- Added: A new way to reach the tunnel in EMMI Hub Zone with Spider Magnet, Flash Shift and Single-wall Wall Jump (Advanced).
- Added: Use a Shinespark to climb up from Above Screw Attack Blocks in Burenia Main Hub Tower Bottom with only Gravity Suit.
- Added: Use a Shinespark to climb up from Alcove Across Grapple Block in Burenia Main Hub Tower Bottom with only Speed Booster using Speed Booster Conservation Beginner.
- Added: Use a Shinespark with Gravity Suit to reach Ammo Recharge South at the bottom of Burenia Gravity Suit Tower before the Destroy Gravity Suit Floor event.
- Added: Use Spin Boost And Gravity Suit with different trick strategies to cross the big gap in Burenia Main Hub Tower Middle.
- Added: Use a Shinespark with Gravity Suit to reach the Spider Magnet wall in Burenia Main Hub Tower Middle from the bottom of the room.
- Added: Climb up to the Charge Beam Door in Burenia Main Hub Tower Middle using Gravity Suit and Flash Shift.
- Added: Climb up from the Charge Beam Door in Burenia Main Hub Tower Middle using Gravity Suit, a Slide Jump, Spin Boost and a Wall Jump.
- Added: Allow using Shinesparks in Gravity Suit Tower by storing speed in the upper part of Gravity Suit Room, also when Door Lock rando is enabled.
- Added: Pseudo-Wave Beam to break the blob in Ferenia Wave Beam Tutorial, from the right.
- Added: Use Spider Magnet with Grapple Beam in Ghavoran Spider Magnet Elevator.
- Added: Use Speed Booster to get past the pool of water in Dairon Freezer before turning on the power.
- Added: Various trick alternatives to get past the pool of water in Dairon Freezer with Bomb Jumps.
- Added: Water Bomb Jump in Burenia Underneath Drogyga to get up to the left ledge with Normal Bomb, rated as Intermediate.
- Changed: Wall Jump from Flash Shift for reaching the left Dock to Main Hub Tower Top in Main Hub Tower Middle has been removed; it is now trickless.
- Changed: Wall Jump from Flash Shift for reaching the left Dock to Main Hub Tower Top in Main Hub Tower Middle has been removed; it is now trickless.
- Changed: Avoid treating Gravity Suit as a dangerous resource, by removing the "No Gravity Suit" constraint from the "Perform WBJ" template.
- Changed: Going through Artaria Lower Path to Cataris using Damage Boost no longer requires Morph Ball.
- Changed: Reduced the difficulty of the Wall Jump in Dairon Teleporter to Artaria, to reach the pickup from the teleporter, from Advanced to Intermediate.
- Changed: Using Wall Jump Advanced to climb across Moving Magnet Walls (Small) in Cataris, aka Adam Skip, now correctly requires Spider Magnet.
- Changed: The Upper Tunnel from Burenia Teleport to Ghavoran to Main Hub Tower Middle has been converted from a Morph Ball Tunnel to a Slide Tunnel. In order to use this tunnel with Slide, Gravity Suit is also required.
- Changed: In Burenia Teleport to Ghavoran, using Power Bombs to get back up from Early Gravity Speedboost Room now requires 2 ammo units of Power Bomb. The purpose is to account for using one unit on the way down in the first place.
- Changed: Water Bomb Jump in Artaria First Tutorial, after adding the water has been changed to Infinite Bomb Jump.
- Changed: Infinite Bomb Jump in Artaria Screw Attack Room to jump out of the water under the Recharge Station has been changed to Water Bomb Jump.
- Changed: Water Bomb Jump in Burenia Underneath Drogyga to get the pickup is now Beginner with Cross Bombs.
- Changed: Water Bomb Jump in Burenia Underneath Drogyga to get up to the left ledge with Cross Bomb is now Beginner.
- Changed: Bomb Jumping to the upper part of Ghavoran Map Station Access now requires Water Bomb Jump Intermediate with Normal Bomb and Beginner with Cross Bomb. This was previously trivial with both of those.
- Changed: Bomb Jumping to the upper part of Ghavoran EMMI Zone Exit Southeast with Cross Bombs is changed from trivial to Water Bomb Jump Intermediate.
- Changed: Bomb Jumping to the upper part of Ghavoran EMMI Zone Exit Southeast with Normal Bombs is changed from Infinite Bomb Jump Intermediate to both Water Bomb Jump Intermediate and Diagonal Bomb Jump Intermediate.
- Fixed: Correctly require breaking the blob in Burenia Teleport to Ghavoran to be able to go from Main Hub Tower Middle to Teleport to Ghavoran through the upper Tunnel.
- Fixed: Burenia Hub to Dairon Transport Blob from Below giving the wrong event resource.
- Removed: Use Cross Bombs to skip the blob submerged in water in Artaria Early Cloak room. The point of this connection is to skip breaking the blob, which is no longer dangerous when you have the Morph Ball.

### Metroid Prime

- Changed: Divided the "Other" tab into "Quality of Life" and "Chaos".
- Changed: QoL Game Breaking, QoL Cosmetic, QoL pickup scans, Varia-only Heat Protection and Deterministic RNG settings are now always enabled. A new chaos option "Legacy Mode" has been added as a catch-all replacement, including the PB Refill from 5.8.0.
- Changed: Pickups can be configured to take away some of an item instead of giving more (e.g. missile tanks could take away missiles when collected).
- Removed: One-Way door lock randomizer has been removed. This has actually been the case since 5.3.0!
- Fixed: The "Unlock Save Station doors" option should now correctly unlock them.

#### Logic Database

##### Chozo Ruins

- Changed: Reorganized Morph Ball pickup in Ruined Shrine to better fit database good practices.

### Metroid Prime 2: Echoes

- **Major** - Added: Door Lock randomizer has been added. Note that this feature requires enabling the new patcher.
- Added: New random elevators mode: Shuffle Regions. In this mode, we keep the game world consistent by shuffling the regions around Temple Grounds, and then changing the elevators to match. See [this map](randovania/data/gui_assets/echoes_elevator_map.png) for reference.
- Added: When the new patcher is enabled, Security Station B starts in the post-Dark Samus appearance. This change is supported by logic.
- Changed: Pickups can be configured to take away some of an item instead of giving more (e.g. missile tanks could take away missiles when collected).
- Changed: When the new patcher is enabled, some cosmetic effects are removed from Torvus Temple in an attempt to make it crash less.
- Changed: For Multiworld ISOs, the game name now mentions the session name and world name.
- Removed: The elevator sound effect removal is no longer an option and is now automatically enabled in the appropriate circumstances.
- Fixed: The progress bar when exporting a seed is now much more accurate.

#### Logic Database

- Fixed: Re-Added Vanilla Method to access Storage C to logic.
- Changed: Movement trick level for reaching the door to Security Station B from Bioenergy Production with a NSJ Screw jump extension from Advanced to Beginner.
- Changed: Combat/Scan Dash trick level for reaching the door to Security Station B from Bioenergy Production with a Scan Dash from Expert to Intermediate.
- Added: 142 videos to the logic database
- Added: Method to climb Forgotten Bridge with Jump Off Enemy (Advanced)
- Added: Scan Dash to grab the half pipe item in Dark Torvus Arena with Combat/Scan Dash (Intermediate)
- Added: Method to collect the pickup in Reactor Core using the top Rezbit, Bombs, Bomb Space Jump (Advanced), Standable Terrain (Advanced), Movement (Advanced), and Jump Off Enemies (Expert).
- Added: Method to reach the top cannon in Sanctuary Entrance using Bombs, Space Jump Boots, Bomb Space Jump (Advanced), and Standable Terrain (Advanced).
- Added: Method to collect the pickup in Abandoned Worksite using just Screw Attack, and Screw Attack into Tunnels/Openings (Advanced).
- Added: Method to collect the pickup in Bioenergy Production using Boost Ball, Spider Ball, Screw Attack, and Movement (Advanced).

## [5.8.0] - 2023-06-05

- Added: It's now possible to save rdvgame files for race games. This is not available for multiworld.
- Changed: Use the user's new discord display name instead of their username, for users that migrated.
- Fixed: Batch generation now properly prevents Windows from going to sleep.

### Metroid Prime

- Fixed: Generator unable to pass through one-way permanently locked doors such as the ones in uncrashed Frigate
- Fixed: Exporting games with both Door Lock Rando and Room Rando will now preserve both modifications
- Added: Missile Stations refill Power Bomb. In this version, this is always enabled.

#### Logic Database

- Added: 55 videos to logic database, bringing the total available via the [Video Directory](https://randovania.github.io/Metroid%20Prime/) to 224

##### Tallon Overworld

- Added: Biotech Research Area 1 - Easier gravityless NSJ method from room center to Deck Beta Security Hall
- Added: Root Cave - L-Jump method to reach upper area

#### Magmoor Caverns

- Added: Twin Fires Tunnel - Transport to Talon -> Twin Fires, NSJ & SJ dashes now require standable terrain

##### Phendrana Drifts

- Added: Hunter Cave - Lower Edge Tunnel -> Hunter Cave Access, NSJ requires a slope jump or bomb jump after the grapple point to reach the platform with the doors.
- Added: Hunter Cave - Hunter Cave Access -> Lower Edge Tunnell, NSJ requires an L-Jump to reach the platforms across the water without falling in. Added Gravity logic if falling in (matches Lake Tunnel -> Lower Edge Tunnel).

##### Phazon Mines

- Fixed: Fungal Hall B - Scan dash method now requires scan visor
- Fixed: Ventillation Shaft - Combat dash to climb room now requires door lock rando to be off

## [5.7.0] - 2023-05-05

- Added: Skip usual Door Lock randomizer logic when the only valid lock option is unlocked doors.
- Added: When major/minor mode is enabled, the count of majors and minors is also displayed next to how many items are the in the pool.
- Fixed: Unsupported features are now disallowed from use in Multiworld sessions.

### Cave Story

- Fixed: Exporting on Linux no longer fails due to Rest Area in Plantation using "lounge" instead of "Lounge".

### Metroid Dread

- Fixed: All pickups in the pool are now correctly assigned major or minor.

#### Logic Database

- Fixed: Experiment Z-57's pickup is now a major item location in Major/Minor split.

### Metroid Prime

- Added: Selecting an ISO that isn't for Metroid Prime is now explicitly refused when exporting.
- Fixed: All pickups in the pool are now correctly assigned major or minor.
- Fixed: Room Rando no longer overrides the results of Door Lock Rando when exporting.

#### Logic Database

- Fixed: The Artifact of Truth pickup is now a major location for Major/Minor split.

### Metroid Prime 2: Echoes

- Added: Selecting an ISO that isn't for Metroid Prime 2 is now explicitly refused when exporting.
- Fixed: Energy Tanks are now considered major items in Major/Minor split.

## [5.6.1] - 2023-04-??

- Nothing.

## [5.6.0] - 2023-04-02

- Added: Trick Details popup now lists the usages in each area.
- Added: Opening the Data Visualizer from the Trick Details while customizing a preset now automatically configured the trick filters based on the preset being edited.
- Changed: Setting trick filters in the Data Visualizer based on a preset now sets all tricks, even those at disabled.
- Changed: Optimize Solver by choosing actions in a smarter order. Prefer actions of types that are likely to progress th. Postpone dangerous actions. This should make the solver able to validate seeds where it previously timed out. Solving should in general be faster in general.
- Fixed: Solver bug that made it unable to detect dangerous actions, which could result in some possible seeds being considered impossible.
- Fixed: Searching for Multiworld sessions by name is no longer case sensitive.

### Metroid Prime 2: Echoes

#### Logic Database

- Added: Proper combat requirements for the Amorbis fight.
- Removed: Incorrect and improper connections to and from the Amorbis fight.

### Metroid Prime

#### Logic Database

- Added: 48 videos to logic database, bringing the total available via the [Video Directory](https://randovania.github.io/Metroid%20Prime/) 216

### Metroid Dread

#### Logic Database

- Added: Use Flash Shift and Spin Boost with Wall Jump (Beginner) in Burenia Main Hub Tower Bottom to reach the tunnel.
- Changed: The logic for Spin Boost Room in Ghavoran now requires either the template to fight the Chozo X or Highly Dangerous logic to climb out of the room.
- Changed: Simplified various database connections.
- Changed: All three kinds of Chozo X fights now consider Use Spin Boost a valid means of dodging.
- Fixed: Missile ammo requirement when fighting Chozo X with Storm Missile. The numbers were previously too high and the numbers with and without the combat trick were swapped.
- Fixed: Resolve bug with fighting the Twin Robots fights, where to fight them using only missiles for damage always required both the expert level combat trick and the 153 missiles that are intended for trickless.
- Fixed: Add missing fight requirement to fight the Chozo X in Elun when entering the arena from the left.
- Fixed: Add missing requirement to release the X before leaving Elun.

## [5.5.1] - 2023-02-28

- Added: Game Details now contains a tab describing all door locks, when Door Lock rando is enabled.
- Changed: Certain spoiler tabs in Game Details now only show up when relevant, such as Elevators spoiler only when elevators are shuffled.
- Changed: Generation Order in Game Details is now hidden when there's incompatible settings, such as Door Lock rando.
- Changed: A nicer error message is now given when generating with a preset with configuration errors, such as no starting locations.
- Changed: A nicer error message is now given when an error occurs when loading a game layout file.
- Fixed: Customizing an included preset should properly place the resulting preset nested to that preset.
- Fixed: Customizing a preset should no longer reset where it's been placed at.
- Fixed: Generated games now keep track of extra starting pickups instead of starting items, fixing some cases you'd start with the middle of a progressive chain.
- Fixed: Changing trick filters in the Data Visualizer no longer resets the selected connection.
- Fixed: Using trick filters in the Data Visualizer no longer unnecessarily expands templates or remove comments.
- Fixed: Using trick filters in the Data Visualizer now properly removes extra requirements when tricks are removed.
- Fixed: Hiding the pickup collection message now correctly works for other player's pickups in a multiworld.

### Metroid Prime

#### Patcher Changes

- Fixed: Several soft-locks and janky cutscenes when shuffling the Essence elevator
- Fixed: Research Lab Aether wall not breaking when approached from behind (QoL Game Breaking)
- Fixed: Watery Hall lore scan being replaced with QoL Scan Point text
- Fixed: Escape sequence counting up instead of down
- Fixed: Small Samus spawning in ship instead of on top
- Added: Ridley shorelines, biotech research 2, and exterior docking hangar actors now scale with boss size

#### Logic Database

##### Tallon Overworld

- Fixed: Landing Site - PAL SJF is now only logical if Dock Rando is disabled
- Added: Life Grove - Alternate method to skip Bombs and SJ (Scan Dash Expert) to reach item *Found by Vertigo*
- Added: Life Grove - Trick to skip wallboosts when also skipping SJ and Bombs *Found by Vertigo*

##### Chozo Ruins

- Changed: Main Plaza - Lowered Half-Pipe roll-in to Expert ([See Video](https://youtu.be/ne8ap0xa_UE))
- Changed: Ruined Shrine - Wave door to half-pipe item is now L-Jump instead of R-Jump
- Added: Hive Totem - Fight Skip Intermediate Combat Dash
- Added: Hive Totem - Fight Skip "TAS Walk" Advanced Movement+Knowledge
- Added: Crossway Access West - Advanced Standable Terrain (Skips Morph) *Found by toasterparty*

##### Magmoor Caverns

- Fixed: Twin Fires Tunnel - Combat dash is now only logical if Dock Rando is disabled
- Added: Monitor Station - NSJ Heat Run Expert *Found by JustinDM*
- Added: Twin Fires Tunnel - NSJ Bunny Hop Expert Movement *Found by JustinDM*

##### Phendrana Drifts

- Changed: Quarantine Cave - More detailed Thardus Fight requirements (e.g. Plasma Beam, PBs, Boost)
- Changed: Labs - More detailed combat requirements
- Added: Chozo Ice Temple - Expert NSJ Bombless Climb *Found by MeriKatt*
- Added: Quarantine Cave - Thardus Skip Hypermode Slope Jump *Found by JustinDM*
- Added: Quarantine Cave - Expert R-Jumps to skip grapple *Found by toasterparty*
- Added: Control Tower - SJ/DBJ/BSJ/Wallboost tricks(s) to skip fight both ways
- Added: Transport to Magmoor Caverns South - Alternate NSJ Spider Skip BSJ Advanced *Found by Cyberpod*

##### Phazon Mines

- Fixed: Mine Security Station - Starting Room/Elevator doesn't account for doors locking
- Fixed: Mine Security Station - Entering from Storage Depot A doesn't check for lowered barrier
- Fixed: Metroid Quarantine A - Wallboost doesn't require Spider Ball
- Added: Main Quarry - Intermediate Wallboost to skip Bombs for item
- Added: Main Quarry - Intermediate Knowledge+Movement to skip Bombs for item *Found by toasterparty*
- Added: Metroid Quarantine A - Advanced Dashes to skip PBs
- Added: Metroid Quarantine A - Alternate R-Jump from item to door
- Added: Metroid Quarantine A - NSJ Expert Dashes from item to door
- Added: Fungal Hall Access - NSJ Advanced BSJs *Found by JustinDM*

### Metroid Prime 2: Echoes

- Added: Updated A-Kul's scan with the 2022 Echoes Randomizer tournament winner.
- Added: When the experimental patcher is enabled, Dynamo Chamber and Trooper Security Station now start in post-layer change state.

### Metroid Dread

- **Major** - Added: Door Lock randomizer has been added. In this mode, the weapons needed to open doors in the game are also changed, with full support of our logic database.
- Added: A new cosmetic option for adding an in-game death counter to the HUD.
- Added: Exporting with a custom path now checks for conflicts with the input path.
- Fixed: Ryujinx no longer hangs when stopping emulation.

## [5.5.0] - Skipped

## [5.4.1] - 2023-02-16

- Added: Linux releases are now also published to Flathub.
- Fixed: Canceling the prompt from "View previous versions" no longer causes an error.

## [5.4.0] - 2023-02-06

- Added: Experimental generation setting for staggering the placement of selected pickups.
- Added: Experimental generation setting for removing redundant possible actions.
- Added: Automatic reporting of exceptions for the client, and monitoring for requests to the server.
- Added: New pixel icons for Prime 1 & 2 autotracker
- Added: New 8x3 layouts for all Prime 1 & 2 autotracker styles
- Fixed: The minor/major split setting is obeyed much more accurately by the generator.
- Fixed: Starting with ammo no longer causes all requirements for that ammo to be ignored.
- Fixed: The generator no longer attempts placing pickups based on alternatives to satisfied requirements, such as Missile Expansions for Quadraxis while already having Light Beam.
- Fixed: Minor typos in the UI are fixed.
- Fixed: Canceling certain actions will no longer cause the UI to react as if it were an error.
- Changed: Unsupported features are now restricted to dev builds.
- Changed: Requirements where different amount of the same item, such as both Missile = 5 and Missile = 1, are expected are now properly simplified.

  This results in certain pickup combinations no longer being considered for placement in the generator, such as Sunburst for unlocking the Industrial Site from behind.

### Metroid Prime

- Changed: All included presets now have "Unlocked Save Station doors" enabled.
- Changed: "Unlocked Save Station doors" no longer remove the lock in Chozo Ruins - Save Station 3.

#### Patcher Changes

- Added: CGC Tournament Winners to Artifact Temple lore scan
- Fixed: Chapel IS giving the player lightshow on 2nd pass
- Fixed: Items in every room incompatibility with shuffled essence elevator
- Changed: Always apply Elite Quarters item softlock patch regardless of cutscene skip mode

#### Logic Database

- Fixed: Collecting the Missile Expansion in Burn Dome before the fight no longer causes the generation to fail.

### Metroid Prime 2: Echoes

- Changed: Inverted Aether is now an unsupported feature.

### Metroid Dread

- Fixed: Energy Parts are now considered minor items, and Missile+ Tanks are now considered major items.

#### Patcher Changes

- Changed: Main Power Bomb has a different color than Power Bomb tanks
- Changed: Cutscene in Hanubia - Tank Room was removed because it teleports the player to the lower section, which can softlock the player
- Fixed: You now retain Drogyga's and Corpius's item if you reload checkpoint after defeating them. This eliminates a way of rendering a seed impossible to complete.

#### Logic Database

- Added: New trick "Flash Shift Skip" to account for skipping Flash Shift gates.
- Added: Traverse to the bottom of Ferenia: Space Jump Room Access with some more options.
- Added: Pseudo-Wave Beam (Beginner) for the two blobs in Cataris - Teleport to Dairon.
- Added: Water Bomb Jump to reach the item in Cataris - Teleport to Dairon without Gravity Suit.
- Added: Flash Shift (Intermediate), Morph Ball (Intermediate), and Spin Boost (Beginner) wall jumps for climbing up Experiment Z-57's arena.
- Added: Spin Boost and Slide Jump (Beginner) for climbing the upper part of Experiment Z-57's room.
- Added: Speed Booster Conservation (Intermediate) for climbing to either the top platform or Double Obsydomithon Room in Cataris - Teleport to Artaria (Blue).
- Added: Grapple Movement (Beginner) to climb Cataris - Moving Magnet Walls (Tall).
- Added: Flash Shift (Intermediate), Morph Ball (Advanced), and Spin Boost with Spider Magnet wall jumps to climb Cataris - Moving Magnet Walls (Tall).
- Added: Speed Booster Conservation (Beginner) to collect the lower item in Cataris - Teleport to Ghavoran without Gravity Suit.
- Added: Damage Boost (Intermediate) for reaching the teleport in Cataris - Teleport to Ghavoran with Spider Magnet.
- Added: "Adam Skip" added to logic as Wall Jump (Advanced) in Cataris - Moving Magnet Walls (Small).
- Added: Space Jump method of Cross Bomb Skip (Hypermode) to skip needing Speed for the item in Cataris - EMMI Zone Item Tunnel.
- Added: Spin Boost Movement (Intermediate) and Speed Booster Conservation (Beginner) for getting up Hanubia - Central Unit without Space Jump or Infinite Bomb Jump.
- Added: Spin Boost method to climb Hanubia - Escape Room 3.
- Added: Morph Ball Single-Wall Wall Jumps to get to the Nav Station in Itorash - Transport to Hanubia.
- Added: Flash Shift Skip (Intermediate) with Bombs to skip the Flash Shift gate in Teleport to Ferenia.
- Added: Aim Down Clips (Intermediate/Advanced) to go to and from Storm Missile Gate Room without Morph Ball.
- Added: Shine Sink Clip/Aim Down Clip (Intermediate) and Speed Booster Conservation (Advanced) to reach the bottom of Teleport to Ghavoran from the top level.
- Added: Aim Down Clip (Expert) to reach the blobs in Gravity Suit Tower from the top level.
- Added: Aim Down Clip (Intermediate) in Main Hub Tower Middle to Main Hub Tower Bottom.
- Added: Shine Sink Clip/Aim Down Clip (Intermediate) in Gravity Suit room top door to bottom door.
- Added: Climb Golzuna Tower using Spin Boost and Flash Shift using Wall Jump (Intermediate).
- Added: Movement (Intermediate), Simple IBJ, or Spin Boost to reach top tunnel in Vertical Bomb Maze.
- Added: Flash Shift Skip (Beginner) in Purple EMMI Introduction; (Intermediate) with normal bombs.
- Added: Moving from Ferenia - Transport to Ghavoran to Pitfall Puzzle Room with Spin Boost, Flash Shift, or Speed Booster.
- Added: Using Normal Bomb Jump with a Cross Bomb at the top, for sideways movement, to reach the item in Artaria Proto EMMI Introduction.
- Changed: Increased difficulty of Flash Shift Wall Jump to reach the Raven Beak elevator from Intermediate to Advanced.
- Changed: Simplified many room nodes and connections.
- Changed: Shine Sink Clip in Main Hub Tower Middle to Main Hub Tower Bottom is now Intermediate (from Expert).
- Changed: Using Flash Shift to collect the fan pickup in Burenia Hub to Dairon is now Advanced (from Beginner).
- Changed: All three fan skips are now classified as Movement instead of Infinite Bomb Jump.
- Changed: Convert most of the harder IBJ instances to new Diagonal Bomb Jump trick.
- Changed: Increase difficulty of the few harder IBJs that weren't changed to Diagonal Bomb Jumps. This should better reflect the fact that Intermediate IBJ is applied for performing Simple IBJ with Normal Bombs.
- Fixed: Correctly require Morph Ball in all cases where Power Bombs are used.
- Fixed: Replace some instances of Beginner Infinite Bomb Jump in Ferenia with the Simple Infinite Bomb Jump template. This ensures that the missing bomb or cross bomb item is required.
- Fixed: Reaching the upper tunnel in Ferenia - Speedboost Slopes Maze properly accounts for the ability to destroy the beamblocks using Wave Beam, Diffusion Beam, explosives, or Movement (Beginner)
- Fixed: Usage of Infinite Bomb Jump in Ferenia Separate Tunnels Room now correctly requires the respective Bomb type. The trick is now set at different difficulty depending on which bomb type is being used.
- Removed: Infinite Bomb Jump for reaching Wave Beam Tutorial from the cold rooms.
- Removed: Shinespark in Ghavoran Total Recharge Station North. This one requires either short boost or charging speed in the room to the left. Removing this for now.

## [5.3.0] - 2023-01-05

- Added: You can now open a tracker for other player's inventories in a multiworld session.
- Changed: LogbookNodes are now called HintNodes.

### Metroid Prime

#### Patcher Changes

- Fixed: Spring ball has been nerfed to prevent abusing steep terrain marked as standable.
- Fixed: Spring ball cooldown is now properly reset when morphing/unmorphing.
- Fixed: Vanilla blast shields not being removed in door lock randomizer.

### Metroid Prime 2: Echoes

- Changed: The Auto Tracker icon for Spider Ball now uses the Dark Suit model instead of the Prime 1 model.

#### Logic Database

- Changed: Sand Processing - Screw Attack clip to access the halfpipe from Main Reactor side without Missiles is now Intermediate and without Space Jump (from Expert).
- Fixed: Main Gyro now properly accounts for solving the puzzles.

### Metroid Dread

#### Patcher Changes

- Fixed: Incorrect color during animation of killing an EMMI.

#### Logic Database

- Added: Climbing Z-57 Arena with Spin Boost and Ice Missiles (Beginner).
- Changed: Major/Minor Item Location Updates: Energy Tanks -> Major, Energy Parts -> Minor, Drogyga -> Major, Missile+ Tanks -> Major
- Removed: Water Bomb Jump in Ghavoran - Map Station Access Secret.

## [5.2.1] - 2022-12-01

- Fixed: Exporting Metroid Prime 2 when converting Metroid Prime models now works.
- Fixed: Experimental Metroid Prime 2 patcher no longer errors with some settings.

## [5.2.0] - 2022-12-01

- Added: Help -> Dependencies window, to see all dependencies included in Randovania, including their versions and licenses.
- Added: A warning is now displayed when using presets with unsupported features enabled. These features are not present in the UI.
- Added: When the generated game fails due to the solver, you're now offered to retry, cancel or keep the generated game.
- Changed: Experimental games are no longer available on stable versions.
- Fixed: Solver debug now contains previously missing rollback instances.

### Cave Story

- Nothing.

### Metroid Dread

- Added: The Power Beam tiles in the Artaria EMMI Zone Speed Boost puzzle have been changed to Speed Boost tiles to prevent softlocks.
- Added: Entering Golzuna's arena without releasing the X displays a message explaining why the boss won't spawn.
- Added: All doors locked while fighting an EMMI now unlock immediately upon defeating it.
- Changed: Exporting for Ryujinx now also utilizes the Dread Depackager, for a smaller mod size. This requires an up to date Ryujinx.
- Fixed: You now retain Kraid's item if you reload checkpoint after defeating him. This eliminates a way of rendering a seed impossible to complete.

#### Logic Database

- Added: New Highly Dangerous Logic setting for enabling situations that may be unrecoverable upon saving.
- Added: Cross Bomb alternative for crossing Flash Gates.
- Added: Pseudo-wave beam trick for destroying the bottom blob in Cataris' Central Unit Access.
- Added: Traversal through Ghavoran Total Recharge Station North without Morph Ball, before pulling the grapple block, by destroying the left Enky.
- Changed: Cataris' Thermal Device Room North now forces picking the Energy Tank pickup and the Magnet Wall Thermal Device event before going to the Final Thermal Device, or uses Highly Dangerous Logic.
- Changed: Removed the Cataris EMMI Zone Door Trigger event now that the door remains unsealed.
- Fixed: Going to the red teleporter in Cataris no longer forces needing to use bombs.

### Metroid Prime

- Fixed: The infinite scanning bug has been fixed.

### Metroid Prime 2: Echoes

- Added: A new experimental option, Inverted Aether. In this mode, it's the Light Aether atmosphere that is dangerous! All safe zones are moved to Light Aether, but that's not enough so it's still extremely dangerous. This mode has no logic.

#### Logic Database

- Added: Intermediate Slope Jump and Intermediate Wall Boost to get next to the pickup in Communication Area.
- Added: Beginner Movement for crossing Hall of Combat Mastery from the Portal Side with NSJ Screw Attack after the tunnel is destroyed.
- Changed: Standable Terrain to reach the upper Command Center Access door in Central Mining Station with Space Jump and Screw Attack has had its difficulty decreased from Intermediate to Beginner.

## [5.1.0] - 2022-10-01

- Added: You can now view past versions of the presets and revert your preset to it.
- Added: A Playthrough tab where you can run the validator has been added to the Game Details window.
- Added: Deleting a preset now has a confirmation dialog.
- Added: A development mode for permalinks, to help investigate issues.
- Changed: Discord slash command for FAQ has better usability on mobile.
- Changed: The parent for a preset is now stored in your preferences, instead of in the preset itself.
- Fixed: The solver can no longer consider collecting a location a requirement to collecting itself. This is a regression from 4.3.0.

### Discord Bot

- Added: `/website` command that gives instructions to where Randovania's website is.
- Changed: `/randovania-faq` is now just `/faq`.
- Changed: `/database-inspect` is now just `/database`.

### Cave Story

- Nothing.

### Metroid Dread

- Fixed: The target DNA count is no longer limited to 6 when modifying an existing preset, or changing tabs.
- Fixed: Exporting multiple games at once is not properly prevented with an error message. It was never possible and fail in unclear ways.

#### Logic Database

- Added: Event in Underlava Puzzle Room 2 for breaking the speed blocks so that going between the two parts can be accounted for
- Added: Event for the trigger that reopens the door to Central Unit Access, allowing it logical to go back through
- Added: Other various methods of going through rooms
- Added: New Diffusion Abuse trick for pushing Wide Beam blocks and activating the lava buttons in Cataris.
- Added: Cross Bomb Skip (Advanced) for Dairon's Cross Bomb Puzzle Room item
- Added: Power Bombs method for the Speed Booster Conservation for Dairon's Cross Bomb Puzzle Room item
- Changed: Separated the First Tunnel Blob event into two to account for Diffusion/Wave not needing to be in the tunnel
- Changed: Deleted some unnecessary tile nodes
- Changed: Various instances of Wall Jump (Beginner) to trivial
- Changed: Some Grapple options to include Grapple Movement
- Changed: Some Movement tricks to Climb Sloped Tunnels
- Changed: Some Movement tricks to Skip Cross Bomb
- Changed: Rotating the spinner in Ghavoran - Flipper Room now requires either pulling the grapple block in Right Entrance, or activating the Freezer in Dairon.
- Changed: Allow pickup in Ghavoran Elun Transport Access by charging speed via navigation room
- Changed: Help solver by adding Morph Ball requirment on connections to event to flip the spinner in Ghavoran Flipper Room
- Changed: Shooting occluded objects requires at least Intermediate Knowledge
- Fixed: Accounted for whether the player could have Varia or not when trudging through lava
- Fixed: Accounted for the upper parts of Thermal Device Room North being heated without pressing the lava button
- Fixed: Ghavoran Orange backdoor properly connects to Above Pulse Radar
- Fixed: Purple EMMI Arena properly accounting for Gravity Suit to climb the tower.
- Fixed: Ferenia - Space Jump Room Access properly requires a way of destroying the blocks to get to the lower door.
- Changed: Collecting the item in Burenia - Underneath Drogyga before flooding the room by defeating Drogyga now requires Highly Dangerous Logic to be enabled.

### Metroid Prime

- Fixed: Shuffle Item Position is now properly randomized, along with other things shuffled patcher-side.
- Added: You may now force all Save Station doors to be blue, improving QOL for both random start and door lock rando.

### Metroid Prime 2: Echoes

- Fixed: Exporting multiple games at once is not properly prevented with an error message. It was never possible and fail in unclear ways.
- Added: The winners of the Cross-Game Cup have been added to A-Kul's scan.

## [5.0.2] - 2022-09-19

### Metroid Dread

- Fixed: Exporting Metroid Dread games on the Linux builds no longer causes an error.
- Added: FAQ entry about Speed Booster/Phantom Cloak/Storm Missile not working.
- Added: FAQ entry about Golzuna and Experiment Z-57 spawn conditions.
- Added: FAQ entry about the Wide Beam door in Dairon - Teleport to Cataris.

## [5.0.1] - 2022-09-12

- Fixed: The README and front page now lists Metroid Dread as a supported game.

### Metroid Dread

- Fixed: The differences tab no longer mentions Kraid and Corpius checkpoints being removed, as that's not a thing.
- Fixed: Missing credits in Randovania itself for SkyTheLucario's new map icons.

## [5.0.0] - 2022-09-10

- **Major** - Added: Metroid Dread has been added with full single-player support.
- **Major** - Added: An installer is now provided for Windows. With it rdvgame files are associated to open with Randovania, for ease of use. A shortcut for opening just the auto tracker is also provided.
- **Major** - Changed: The UI has been significantly revamped, with each game having their own section and an easy to use selector.
- Changed: The multi-pickup placement, using the new weighting, is now the default mode. The old behavior has been removed.
- Changed: Error messages when a permalink is incompatible have been improved with more details.
- Changed: The Customize Preset dialog now creates each tab as you click then. This means the dialog is now faster to first open, but there's a short delay when opening certain tabs.
- Changed: Progressive items now have their proper count as the simplified shuffled option.
- Fixed: Hints can now once again be placed during generation.
- Fixed: Exceptions when exporting a game now use the improved error dialog.
- Fixed: Gracefully handle unsupported old versions of the preferences file.
- Fixed: Excluding all copies of a progressive item, or the non-progressive equivalent, no longer hides them from the editor.
- Fixed: Changing the selected backend while it's being used should no longer cause issues.
- Fixed: Unexpected exceptions during generation now properly display an error message.
- Fixed: Trick usage in preset summary now ignores tricks that are hidden from the UI.
- Fixed: /database-inspect command no longer shows EventPickup nodes.
- Fixed: Data Editor is now correctly named Data Editor instead of Data Visualizer.

### Cave Story

- The hints fix affects Cave Story.

### Metroid Prime

- **Major** - Added: Enemy Attribute Rando. Enemy stat values such as speed and scale can be randomized within a range you specify.

### Metroid Prime 2: Echoes

- The hints fix affects Metroid Prime 2: Echoes.

## [4.5.1] - 2022-08-03

- Fixed: The History and Audit Log are now properly updated when joining a game session.
- Fixed: Your connection state is properly updated when joining a game session.

## [4.5.0] - 2022-08-01

- Added: Preferences are now saved separately for each version. This means newer Randovania versions don't break the preferences of older versions.
- Added: Exporting presets now fills in default file name.
- Added: Logging messages when receiving events from the server.
- Changed: Internal changes to server for hopefully less expired sessions.
- Fixed: The discord bot no longer includes the lock nodes.

### Cave Story

- Nothing.

#### Patcher Changes

- Nothing.

#### Logic Database

- Nothing.

### Metroid Prime

- **Major** - Added: Door lock rando. Door locks can now be randomized, with many options to fine-tune your experience. This feature is incompatible with multiworld.
- **Major** - Added: Option to show icons on the map for each uncollected item in the game under "Customize Cosmetic Options..."

#### Patcher Changes

- Fixed: Exporting with `QoL Cosmetic` disabled
- Fixed: Zoid's deadname appearing in credits
- Changed: Patches now consume fewer layers on average

#### Logic Database

- Fixed: Phazon Mining Tunnel now accounts only for Bombs when coming from Fungal Hall B
- Fixed: The Central Dynamo drone event is now accounted for to go through Dynamo Access
- Added: Beginner Wall Boost to lock onto the spider track in Metroid Quarantine A
- Added: Advancing through rooms containing Trooper Pirates now requires either the proper beam(s), basic defensive capabilities (varies slightly by room), or Combat (Intermediate) where appropriate
- Added: Advancing through rooms containing Scatter Bombus now requires Morph Ball, Wave Beam, Movement tricks, or basic defensive capabilities

### Metroid Prime 2: Echoes

- Nothing.

#### Patcher Changes

- Nothing.

#### Logic Database

- Nothing.

## [4.4.2] - 2022-06-05

- Fixed: Generating multiworld games where one Prime 1 player has item in every room while another Prime 1 player doesn't now works properly.
- Fixed: It's no longer possible to configure more than 99 shuffled copies of a major item, as that causes errors.
- Fixed: Using a trick to break a door lock is now properly displayed in the UI.
- Fixed: The description for expansions now mention they can be logical with multi-pickup placement.
- Fixed: The change log tab no longer causes the window to have absurd sizes on macOS.
- Removed: The broken option for enabling required mains for Metroid Prime 1. It was non-functional and incorrectly displayed.

## [4.4.1] - 2022-06-04

- **Major** - Added: When using multi-pickup placement, expansions are now considered for logic.
- Added: New experimental option for a different algorithm for how the generator weights locations for multi-pickup placement.
- Added: "Generate Game" tab now remembers which games and presets were expanded or collapsed.
- Added: The Game Session Window now has a counter for how many pickups it's currently trying to send to the server.
- Changed: Considerable more effort is made to keep hints relevant if there isn't enough things to be hinted in a game.
- Changed: Reduced the lag you get the first time you open the Games tab.
- Changed: Optimized the game generation. As example, Echoes' Starter Preset is 45% faster.
- Changed: Optimized the game validation. As example, Echoes' Starter Preset is 91% faster.
- Changed: The algorithm for how locations lose value over generation has changed. This should have bigger impact in big multiworlds.
- Changed: It's now possible to login again directly in the Game Session Window.
- Removed: The server and discord bot are entirely removed from the distributed executables, reducing its size.
- Removed: Metroid Dread is no longer available in releases, as it was never intended to be considered stable.
- Removed: All auto trackers based on pixel art style were removed by request of their artist.
- Fixed: The "Spoiler: Pickups" tab no longer shows locations that aren't present in the given preset.
- Fixed: The Game Session Window now better handles getting disconnected from the server.

### Cave Story

- Fixed: Hint Locations tab in Help no longer has an empty column named "2".

#### Patcher Changes

- Nothing.

#### Logic Database

- Nothing.

### Metroid Prime

- Added: "Cosmetic" option to force Fusion Suit
- Changed: Converting models from Echoes now always needs to be provided with an ISO.

#### Patcher Changes

- **Major** - Added: Models for Echoes' translators and split beam ammo are now also converted to Prime.
- Fixed: Spawning in Elite Quarters after killing OP no longer spawns the player OoB
- Fixed: Ridley boss random size on PAL/NTSC-J and Trilogy
- Fixed: Many rooms which, when submerged, the water box would be misaligned with the bounding box
- Fixed: Certain rooms where item position randomizer biased towards one side or OoB entirely
- Added: Results screen now shows Randovania version and seed hash

#### Logic Database

- Fixed: Gravityless SJ strat for Cargo Freight Lift to Deck Gamma is no longer dangerous
- Fixed: Main Plaza NSJ Grapple Ledge dash now correctly uses the Wasp damage boost method
- Fixed: Hall of the Elders Boost IUJ typos- BSJ is now IUJ and Combat is now Combat/Scan Dash
- Added: Thardus is now logical if you only have Thermal Visor with the Invisible Objects trick set to Intermediate
- Added: Flaghra now accounts for defeating it both before and after triggering the fight
- Added: Method to reach Main Quarry's crane platform with just Grapple Beam and Beginner Movement
- Added: Method to reach Main Quarry's crane platform with Expert Wall Boosts and Slope Jumps
- Added: Method of getting Crossway with only Boost Ball and Xxpert Movement
- Added: Method of climbing Connection Elevator to Deck Beta gravityless NSJ with Advanced Bomb Jump and Expert Slope Jump
- Added: NSJ/bombless strat of getting Gathering Hall's item with a Hypermode dash
- Added: Method of getting Crossway item with Advanced Bomb Jump and Expert BSJ, Scan Dash, and Standable Terrain
- Added: Method of climbing Reflecting Pool using the Stone Toad's wacky physics as Advanced Movement
- Added: Gravityless NSJ method of leaving Gravity Chamber with Advanced Wall Boost and Expert Slope Jumps and Underwater Movement
- Changed: Increased Elite Quarters BSJ to Advanced
- Changed: Increase lower Great Tree Hall Wall Boost to Hypermode
- Changed: Chozo Ruins Save Station 3 boostless/bombless strat to go through the tunnel has had its difficulty decreased to Advanced Movement and Intermediate Standable Terrain
- Changed: Hive Totem NSJ Slope Jump now uses Beginner Underwater Movement
- Changed: Monitor Station dash to Warrior Shrine is now Beginner with SJ

### Metroid Prime 2: Echoes

- Nothing.

#### Patcher Changes

- Nothing.

#### Logic Database

- Nothing.

## [4.4.0] - Not released

This release was skipped.

## [4.3.2] - 2022-05-13

### Metroid Prime

- Fixed: Lightshow during Chapel IS after Chapel item has been obtained and room has been reloaded

### Metroid Prime 2: Echoes

- Fixed: Significantly reduced lag spikes when loading a room containing Prime1 models.

## [4.3.1] - 2022-05-08

- Added: Phazon Suit hints are now included in the preset description.
- Fixed: Exporting Prime 1 games that have no Phazon Suit no longer fails if it's configured to have a hint.

## [4.3.0] - 2022-05-01

- Added: Destroying door locks is now properly tracked. In Echoes, this means removing a door lock from the back allows for logical access to where you were.
- Added: In Data Visualizer, it's now possible to set tricks to a certain level and simplify all visible connections based on that.
- Fixed: Maximum values for certain preset fields, such as Energy Tank capacity and Superheated Room Probability, can now properly be used.
- Fixed: A race condition with Randovania connected to Nintendont, where Randovania could incorrectly assume the game was idle if memory was read while it was executing the last sent task.
- Fixed: The map tracker now properly handles when multiple nodes gives the same resource/event.
- Changed: Online game list by default only shows 100 sessions, for performance reasons. Press "Refresh" to get all.

### Cave Story

- Nothing.

#### Patcher Changes

- Nothing.

#### Logic Database

- Nothing.

### Metroid Prime

- Added: Option to specify hint for Phazon Suit in Impact Crater (default=Show only area name)
- Added: April Fools Preset
- Added: Map images are now generated and written in the same folder as output ISO when generating room rando seeds and exporting them with spoilers enabled.
- Fixed: Random Superheated, Random Submerged and Dangerous Gravity Suit logic now trigger dialog warning in Multiword sessions
- Fixed: Adjusted min/max boss sizes to prevent softlocks
- Fixed: Default setting for screen Y offset now works
- Changed: The "Items in Every Room" Chaos Option now uses items from the Randovania pool (shows n/293 items when enabled). This means multiworld items can now appear at extra locations, and item text is now consistent with the rest of item placement.
- Changed: Two-way room rando now ensures that all rooms are part of the same network

#### Patcher Changes

- Fixed: Specifying custom heat-damage-per-second now properly affects non-vanilla superheated rooms
- Fixed: Some akward cutscene timing when playing skipped cutscenes in realtime
- Added: Random boss sizes now affects Flaahgra, Plated Beetle and Cloaked Drone
- Changed: Random boss sizes now affects bosses in cutscenes, additionally Omega Pirate's armor plates now scale properly
- Changed: When creating a new save file, the default selection is now "Normal" to help prevent accidentally starting the game on Hard mode
- Changed: Artifacts which do have no need to be collected are removed from the logbook

##### Room Rando
- Added: Include Square Frigate doors and morph ball tunnels during randomization
- Fixed: Crash when opening the map near certain rooms
- Fixed: Crashes due to two large rooms being connected.
- Fixed: Crash when rolling through some doors in morph ball
- Fixed: Central Dynamo reposition soft-lock
- Fixed: Inability to scan vertical doors
- Fixed: Incompatability with "No Doors" + "Room Rando"
- Changed: The door immediately behind the player is unlocked when teleporting to a new room. This gives the player one chance to backtrack before commiting to the warp.

#### Logic Database

- Nothing.

### Metroid Prime 2: Echoes

- Added: Preset descriptions now list custom beam ammo configuration.
- Changed: Optimized how long it takes to export a game that uses Prime 1 models.

#### Patcher Changes

- Nothing.

#### Logic Database

- Nothing.

## [4.2.1] - 2022-04-01

- Fixed: Popup for new changes fixed.

## [4.2.0] - 2022-04-01

- Added: Experimental option to force first progression to be local.
- Added: New pixel icons for the auto tracker.
- Changed: Standard tracker layouts for Prime, Echoes and Corruption now include a few more items.
- Changed: Auto tracker game icons for Echoes beams now use the HUD icons instead of the pickup models.
- Changed: Update to Qt 6.
- Changed: The import preset menu in game sessions now has the presets of a game sorted by name, with the default presets on top.
- Fixed: Randovania no longer hangs on start if there's a loop in the hierarchy of presets.
- Fixed: Generation no longer fails when one player has no pickups assigned during logic.

### Cave Story

- Nothing.

#### Patcher Changes

- Nothing.

#### Logic Database

- Nothing.

### Metroid Prime

- **Major** - Added: In multiworld, pickups from an Echoes player now uses the correct model from Echoes.
- **Major** - Added: **April Fool's Day Special!** New game modification category "Chaos Options" in "Other" tab. Chaos options are patcher-side only, and thus are not accounted for by the seed generator logic.
    - Enable Large Samus
    - Random Boss Sizes
    - Remove Doors
    - Random Superheated Rooms
    - Random Submerged Rooms
    - One-way Room Rando
- Added: Deterministic Maze RNG option for fairer racing
- Fixed: Echoes Combat Visor placed in a Prime player's world now uses the new Combat Visor model.
- Fixed: Deterministic Incinerator Drone RNG setting staying on even when checkbox was unchecked.

#### Patcher Changes

- Fixed: Soft-lock in Artifact Temple with Major Cutscene skips (players could leave during ghost cutscene and abort the layer change)
- Fixed: Items Anywhere could delete Artifact hints in rare cases
- Changed: Updated [Quality of Life documentation](https://github.com/toasterparty/randomprime/blob/randovania/doc/quality_of_life.md)
- Changed: Nerfed "Items in Every Room" (Extra items more likely to be missiles)

#### Logic Database

- Nothing.

### Metroid Prime 2: Echoes

- **Major** - Added: In multiworld, pickups from a Prime player now uses the correct model from Prime.

#### Patcher Changes

- Nothing.

#### Logic Database

- Nothing.

## [4.1.1] - 2022-03-12

- Added: The game details window now displays the Randovania version the game was generated with.
- Added: You can now import a game layout/spoiler file in multiworld sessions.
- Changed: A popup shows up while waiting for the game session list.
- Fixed: The error message when the client is incompatible is now properly displayed.
- Fixed: Player inventory is now properly sent to the server in multiworld sessions.


### Metroid Prime

#### Patcher Changes

- Fixed: Scan visor and X-Ray not displaying properly after taking an elevator when combat visor is shuffled.
- Fixed: Some users receiving OS error when exporting ISO with non-vanilla suit colors.


## [4.1.0] - 2022-03-01

- Added: /randovania-faq command was added to the Discord bot, which sends FAQ messages.
- Added: Randovania now checks if the entire database is strongly connected, allowing for manual exceptions.
- Added: You can now configure the priority given to each major item. Higher values are more likely show up earlier in the progression chain.
- Added: Generation failures now have a lot more details on what was missing for progression, facilitating finding issues with your preset.
- Added: The item pool screen now explicitly tells you expansions are not used for logic.
- Added: Implemented support for changing the title for a game session.
- Added: A button for duplicating a session, including the generated game and all rows.
- Added: Multiworld sessions can now be generated without spoilers.
- Added: Preset descriptions now include if some item has a different number of copies shuffled.
- Changed: Multiworld damage logic incompatibility warning now displays every time.
- Changed: On generation failure, a count of how many nodes are accessible is now displayed.
- Changed: Data Editor now lets you save non-experimental databases with integrity errors.
- Changed: Most command line arguments have been renamed.
- Changed: Simplified the item pool tab, with the usual case now having only a single line per item.
- Changed: Improved the text for quantities for ammo in the item pool tab.
- Changed: Experimental games are only shown in the menu if the option for experimental games is enabled.
- Changed: Only session admins are allowed to copy the permalink of a session.
- Changed: Modified how ConfigurableNodes (In Echoes, the Translator Gates) are handled in logic. This should have no visual differences, other than speeding up generation.
- Changed: Great internal changes were done to how hints are applied to the game. This should have no visible impact.
- Changed: The UI for 1HP Mode now only shows up for Echoes.
- Fixed: Map Tracker now properly handles multiple copies of pickups in all cases.
- Removed: The Database Editor can only be open when running from source. In releases, use `Open -> (Game) -> Data Visualizer` instead.
- Removed: All auto trackers based on pixel art style were removed over concerns about asset licensing.

### Cave Story

- Nothing.

#### Patcher Changes

- Nothing.

#### Logic Database

- Nothing.

### Metroid Prime 1

- Added: Option to use deterministic Incinerator Drone RNG for fairer racing
- Added: Spring Ball. Enable in preset configuration. Must have bombs in inventory to work.

#### Patcher Changes

- Added: QoL Game Breaking - Reserach Lab Aether Pirate now guaranteed to jump through glass when doing room backwards
- Fixed: Players could unmorph in Magmoor Workstation where they should not be able to
- Fixed: Abuse of QoL Game Breaking in Central Dynamo to skip the maze/drone
- Fixed: Exclude Phazon Elite Item from QoL Pickup Scans
- Fixed: Wavesun when playing with shuffled item positions
- Fixed: Main Plaza etank ledge door shield was slightly misaligned
- Fixed: Cannon remaining holstered after grapple when shuffling combat visor
- Fixed: Cannon remaining holstered after a specific type of R-Jump when shuffling combat visor
- Fixed: Unmorphing now returns you to your previous visor instead of default visor when shuffling combat visor for quality of life purposes

#### Logic Database

- Changed: Reduce difficulty of Monitor Station -> Warrior Shrine NSJ/No Bombs to intermediate dash and standable terrain (from advanced dash and expert standable) and included a video.

### Metroid Prime 2: Echoes

- When checking details for a game, the hint spoiler tab now includes the correct text for Dark Temple keys hints.

#### Patcher Changes

- Nothing.

#### Logic Database

- Added: Using Screw Attack as a trickless means to obtain Grand Windchamber item after seeker puzzles

## [4.0.1] - 2022-01-30

- Changed: The UI for 1HP Mode now only shows up for Echoes.
- Fixed: Support for non-NTSC Metroid Prime 1 ISOs restored.

## [4.0.0] - 2022-01-30

- **Major** - Added: Cave Story has been added with full single-player support.
- **Major** - Added: Data Visualizer/Editor now contains a visual representation of the nodes in the area.
This feature comes with plenty of quality of life functionality for editing the database.
- Added: A new tab has been added to the preset editor, Generation Settings, consolidating various settings such as minimal logic, multi-pickup placement, dangerous actions, etc.
- Added: The Logic Database can now have descriptions for nodes.
- Added: Game Details window can now spoil the item order, elevators, translator gates and hints.
- Added: Data Editor can now edit area names.
- Added: Data Editor can now view and edit resources.
- Added: Items now have tooltips in the Auto-Tracker.
- Added: One joke hint.
- Added: Descriptions for Minimal Logic for each game, with a better definition of what Minimal Logic is.
- Added: Randovania is now able to identify for what version of Randovania a given permalink is, if they're similar enough versions.
- Added: Permalinks now contain the seed hash, so Randovania can detect if there's a hash mismatch when importing.
- Changed: In the Game Session Window, the observers tab is now visible by default.
- Changed: The rdvgame file is now considerably more technical in order to require less game-specific code.
- Changed: Editing connections in the Data Editor now has an easier to use selector for non-item resources.
- Fixed: Data Visualizer no longer hides the comment for a single-element Or/And entry.
- Fixed: Data Editor now properly handles areas without nodes.
- Removed: It's no longer possible to delete a game session.
- Removed: It's no longer possible to leave the session when closing the window.

### Metroid Prime

- Added: Start in any (uncrashed) Frigate room
- Added: 1-way cycles and 1-way anywhere elevators can lead to (uncrashed) Frigate rooms
- Added: Essence Death and Frigate Escape Cutscene teleporter destinations can now be shuffled
- Added: Artifact hints can now be configured to show area and room name, just area name, or nothing at all
- Added: Cosmetic Option - Select HUD Color
- Added: Cosmetic Option - Rotate hue of all 4 suit textures and ball glow color
- Added: Cosmetic Option - Set default in-game options like Echoes
- Added: Experimental Option - Shuffle the coordinates of items within their respective rooms. Seeds may not be completable.
- Added: Experimental Option - Add random (non-logical) items to rooms which do not usually have items.
- Added: Shuffle Power Beam
- Added: Shuffle Combat Visor
- Added: New default preset: "Moderate Challenge".
- Changed: Minimal Logic no longer checks for Plasma Beam.
- Changed: Removed "Fewest Changes" preset.
- Changed: Updated "Starter Preset" to better match community preferences.

#### Known Issues:

- Nothing.

#### Patcher Changes

- Added: Support for NTSC-U 0-01, NTSC-J and NTSC-K (Gamecube)
- Added: List of tournament winners on lore scan in Artifact Temple
- Added: QoL Game Breaking now fixes several crashes on Frigate Orpheon
- Added: QoL Game Breaking now fixes the soft-lock in hive totem by making the blocks drop sooner
- Added: Option to disable item loss in Frigate (Enabled by default)
- Added: QoL Pickup Scans - Weeds by item in Landing Site now don't have scan point
- Added: Combat/Scan/Thermal/X-Ray all have unique custom models
- Fixed: Safeguard against blowing past layer limits.
- Fixed: On Major custscene skip, Elite Quarters now stays locked until the player picks up the item. The hudmemo is now tied to the item rather than the death animation.
- Fixed: Ruined fountain not always showing the right scan.
- Fixed: Phazon Suit Small Samus Morph Ball Glow
- Fixed: Vent shaft item not being scannable on QoL Pickup Scans
- Fixed: Automatic crash screen
- Fixed: Wavesun not collecting item/unlocking door
- Fixed: Locked door on Storage Depot B (NTSC 0-02)
- Fixed: Bug in Elite Quarters where game would crash during OP death cutscene if the player changed suit during the fight
- Changed: The vines in arboretum which cover the scan panel remain in the room on the ghost layer to help aid newer players.
- Changed: Exo and Essence stay dead permanently if traversing Impact Crater multiple times
- Changed: Increased Maximum Missile/Etank/Capacity for seeds with more expansion count than is available in vanilla

#### Logic Database

- Fixed: Magma Pool - Added missing suit or heated runs trick requirement for non-grapple methods of crossing the room
- Fixed: HAT - Updated spawn node
- Fixed: Quarantine Cave - Properly model when the fight is required and when it is not
- Fixed: Bug where Biohazard Containment didn't check Power Conduit Requirements if Super Missiles were available
- Fixed: Typo in Frozen Pike - Hunter Cave Access requires Slope Jump (Advanced), not Single-Room OoB (Advanced)
- Added: New Event - Gravity Chamber Item (Lower)
- Added: New Trick Category - Infinite Speed
- Added: Magma Pool - Added standable terrain method to cross the room with a video example
- Added: Main Plaza - Hypermode Dash to get Grapple Ledge
- Added: Elite Quarters - BSJ to skip scan visor
- Added: Reactor Core - NSJ Gravityless Bomb Jumps
- Added: Cargo Freight Lift - NSJ Gravityless Boost or Bombs climbs
- Added: Flick BSJ in watery hall OoB
- Added: NSJ Bombless Lower GTH Climb (Wallboost)
- Added: NSJ Bombless Quarantine Cave Elevator Spider Skip
- Added: NSJ Bombless Gravity Chamber Escape (Gravity Wallboost)
- Added: NSJ Bombless Lower Phen's Edge
- Added: NSJ Bombless Frozen Pike (Mid-Section)
- Added: NSJ Bombless Life Grove (Wallboost)
- Added: NSJ Bombless HOTE Climb (Boost IUJs)
- Added: NSJ Bombless Elite Control Access (Wallboost)
- Added: Elite Control Access Item (Damage Boost)
- Added: Central Dynamo Item w/ Infinite Speed
- Added: Bomb jump to skip grapple in Biotech Research Area 2
- Added: Great Tree Hall - Jump Off Enemies Bomb Jump (Advanced) to reach GTC NSJ
- Added: Wallboost FCS Climb
- Added: Logic for Traversing Twin Fires Tunnel to Workstation NSJ Gravity
- Added: Logic for Traversing Twin Fires Tunnel to Workstation NSJ Bombless
- Added: Logic for Traversing Twin Fires Tunnel to Workstation Missileless Grappless
- Added: Gravityless Grappless Morphless method for crossing FCS
- Added: Waste Disposal Wallboosts
- Added: Climb Connection Elevator to Deck Beta Gravityless
- Added: Combat Requirements for Essence fight
- Added: 2 Additional NSJ methods for reaching FCS item
- Added: Lava Lake Item NSJ Combat Dash
- Added: Triclops Pit Item SJ Beginner Standable
- Added: 3 new ways to climb Tower of Light (L-Jump, R-Jump, Slope Jump)
- Added: Underwater Movement (Beginner) to get to Tower Chamber with Space Jump
- Added: Underwater Movement (Intermediate) for NSJ Tower Chamber
- Added: Frigate Crash Site climb with Space Jump and L-Jump (Intermediate) and Standable Terrain (Beginner)
- Added: More logical paths for Ice Ruins West NSJ
- Added: Ice Ruins West Middle-Left Rooftop to Item Combat/Scan Dash
- Added: Beginner L-Jump to reach Main Quarry Save Station
- Added: Main Quarry Crane Platform to Waste Disposal NSJ Advanced Combat Dash
- Added: Main Quarry Crane Platform to Item Intermediate Scan Dash
- Added: Expert Gravity Wallboost to get to Tower Chamber
- Added: Beginner Gravity Wallboost to get to Watery Hall
- Added: Expert Trick for NSJ+Boost Crossway
- Added: Movement (Intermediate) to skip Spider Ball in Crossway
- Added: L-Jump to skip SJ on 3rd tier of ore processing puzzle
- Added: NSJ Ore Processing with Spider+Bombs (Expert)
- Added: Bombless Ore Processing Puzzle with Wallboost(Advanced)
- Added: Phendrana Canyon Hypermode Boost
- Added: NSJ Combat Dash (Expert) to Temple Entryway from lower part of room
- Added: Various tricks in Uncrashed Frigate
- Added: Ore Processing Door To Elevator Access A to Storage Depot B Standable L-Jump with Power Bombs
- Added: Combat logic for Dynamo Access and Elite Control Elite Pirate fights
- Added: Intermediate/Advanced Standables to enter/escape Elite Control after/without triggering Elite Pirate
- Added: Logic now can expect players to play in just scan visor, using bombs to open doors
- Added: Knowledge/Combat (Intermediate) trick to skip needing Power Beam for Exo fight
- Changed: Renamed Misc Logic Option to "Allow Dangerous Gravity Suit Logic"
- Changed: Increased difficulty of Connection Elevator to Deck Beta DBJs to Advanced
- Changed: HAT Wallboosts can be done using Gravity at the same difficulty
- Changed: Removed under-used "Complex Movement" trick category
- Changed: All Gravityless Slope Jumps are now categorized as "Underwater Movement without Gravity", as opposed to just NSJ ones
- Changed: Knowledge (Beginner) to Traverse Magmoor Workstation without Varia
- Changed: Magma Pool - Gravity Suit lava dive difficulty was reduced to L-Jump (Intermediate) and Standable Terrain (Beginner)
- Changed: Hall of the Elders - Now properly model needing to kill the 1 ghost to leave the room. Chargeless 1 ghost fight combat difficulty reduced to beginner.
- Changed: Added requirement for X-Ray Visor or Invisible Platforms to Triclops Pit Item NSJ tricks
- Changed: Monitor Station climb to Warrior Shrine Bomb Jump difficulty changed from Advanced to Intermediate
- Changed: Monitor Station NSJ Combat Dash to Warrior Shrine lowered difficulty from Advanced to Intermediate
- Changed: Increase the difficulty of Tower of Light climb with combat dash from 'Beginner' to 'Intermediate' lowered Standable Terrain from 'Intermediate' to 'Beginner'
- Changed: Frigate Crash Site Climb Space Jump Slope Jump Standable Terrain difficulty was reduced to Standable Terrain (Beginner)
- Changed: Removed Slope Jump and Standable requirement from Ice Ruins West NSJ
- Changed: Main Quarry Save Station NSJ Movement difficulty from Beginner to Intermediate
- Changed: Main Quarry Crane Platform to Waste Disposal Standable/Slope Jumpe no longer requires L-Jump
- Changed: Main Quarry Crane Platform to Waste Disposal NSJ Scan Dash difficiulty from Advanced to Intermediate
- Changed: Ore Processing Storage Depot B to Waste Disposal NSJ Standable difficulty from Intermediate to Beginner
- Changed: Ore Processing Storage Depot B to Waste Disposal R-Jump to L-Jump
- Changed: Elite Research Spinners without Boost from Advanced to Intermediate
- Changed: Ore Processing Door To Elevator Access A to Storage Depot B Standable difficulty from Intermediate to Advanced
- Changed: Sun Tower Early Wild now requires Intermediate Knowledge on all methods
- Changed: Less damage required for Watery Hall with Gravity Suit

### Metroid Prime 2: Echoes

- Changed: Minimal Logic no longer checks for Light Suit or Agon Keys.

#### Patcher Changes

- Fixed: Exporting an ISO when Randovania is in a read-only path now works properly.
- Added: Ability to set a custom HUD color

#### Logic Database

- Changed: Shrine Access Seeker Door without Seekers is now Hypermode (from Expert).


## [3.2.2] - 2022-01-17

- Fixed: Presets for unknown games (for example, from a dev version of Randovania) are now properly ignored.

## [3.2.1] - 2021-10-23

- Fixed: The spin box for starting Energy Tanks no longer goes above 14.
- Fixed: Errors from the Prime 1 patcher are now properly displayed in error messages.
- Fixed: Converting presets from previous games should no longer cause invalid expansion ammo count.
- Fixed: Converting presets with multiple major items that give ammo no longer cause incorrect per-expansion ammo count.
- Fixed: Changing the default beam in Echoes no longer throws an error with invalid included ammo.
- Fixed: Sky Temple Keys on Guardians/Sub-Guardians are now properly counted for the item pool size.
- Fixed: Sky Temple Keys on Guardians/Sub-Guardians now appears on the preset description.
- Fixed: Safety check that there's enough available locations for all non-progression at the end of generation has been re-added.
- Changed: Improved error message for certain kinds of invalid permalinks.
- Changed: Presets with negative ammo count for expansions are invalid.

### Metroid Prime

#### Patcher Changes

- Fixed: PAL ISOs now correctly work again.

## [3.2.0] - 2021-10-16

- **Major** - Added: The Logic Database can now have comments in requirements.
- **Major** - Changed: Expansions contents are now configured directly, instead of being calculated from a target.
- Added: Files in the "Previously generated games" folder now includes the name of the games used.
- Added: Custom names for Prime 1 elevators
- Added: Support for Minimal Logic has been added for Metroid Prime and Metroid Prime 3.
- Added: New auto tracker layouts for Metroid Prime 2, with two lines and three lines.
- Changed: Force one specific certificate root when connecting to the server.
- Changed: Custom elevator names across both games now used throughout the entire UI
- Changed: Data Editor now raises an error if two Pickup Nodes share the same index.
- Changed: When changing Echoes Goals, the slider of the number of keys is now hidden when "Collect Keys" goal is not selected.
- Changed: Customizing the item pool causes permalinks to not get as long as before.
- Changed: The Qt theme was changed, as the previous one had serious issues on certain platforms and certain elements.
- Fixed: Items that include ammo are now configurable to provide up to the ammo's capacity.
- Fixed: Certain invalid permalinks are now properly recognized as invalid.
- Fixed: In connections editor, changing a requirement to "And/Or" no longer places ui elements in the wrong place.
- Removed: Metroid Prime 2: Echoes FAQ entry about the weird hint categories, as the issue has been fixed.
- Removed: Menu option to open STB's Echoes item tracker in a new window.

### Metroid Prime - Patcher Changes

- Added: New Nothing model.
- Added: Missile Expansions for yourself has a 1 in 1024 of being shiny.
- Fixed: Mine security station softlock so that defeating the purple pirates first doesn't fail to switch the room to the non-cutscene layer.
- Fixed: Qol scan for Ice Ruins West pickup.
- Fixed: Warp-to-start crash.
- Changed: Fewer forced popup alert for multiworld purpose, and popups now lasts 3s instead of 5s.

#### Cutscene Skips

- Added: Cutscene skip for arboretum gate (competitive+).
- Added: Mine Security Station now longer force switches to Combat Visor.
- Changed: Shorelines Tower cutscene skip is now Minor.
- Changed: Workstation cutscene is now Competitive.
- Changed: Wave panel cutscene in Main Quarry is now Competitive.
- Changed: Elevator leaving cutscenes back are now Major.

### Metroid Prime 2: Echoes - Patcher Changes

- Added: Cosmetic option to customize hud color.
- Fixed: Scanning hints now displays the correct, edited categories.

### Metroid Prime - Logic Database

- Added: Method of reaching pickup in Root Cave from Arbor Chamber with a Dash (Intermediate and above).
- Added: Knowledge (Beginner) trick to leave Central Dynamo without completing the maze or fighting the drone.
- Added: Additional Lower Mines NSJ logic.
- Added: Movement tricks for logical forced damage in Magmoor Caverns, Phazon Mines, and Impact Crater.
- Added: Tricks for climbing Research Lab Aether NSJ
- Added: Tricks for traversing Magmoor Workstation bombless NSJ
- Added: More detailed boss/combat logic
- Fixed: Shorelines tower item being accessible from Ruins Entryway and not Temple Entryway.
- Fixed: Backwards Lower Mines logic
- Fixed: Ice Ruins West NSJ logic now accounts for adult sheegoth layer
- Fixed: Added missing requirements for releasing the metroid in Research Lab Aether

### Metroid Prime 2: Echoes - Logic Database

- Added: Method of climbing halfpipe in Meeting Grounds with Space Jump, Screw Attack, and Standable Terrain (Beginner and above)
- Added: Method of killing Quad MBs using Bombs or Power Bombs and Combat (Beginner)
- Added: Method of killing Quad MBs using Screw Attack (Space Jump) and Knowledge (Beginner)
- Added: Requirement to either kill the Quad MBs or defeat Spider Guardian in order to collect the item in Hall of Combat Mastery in the intended way
- Fixed: A few broken Dark Forgotten Bridge paths have now been fixed.
- Changed: Simplified Meeting Grounds logic slightly, by removing the redundant Top of Halfpipe node
- Changed: Killing Quad MBs now uses a template, as it's a complex set of requirements repeated in three separate rooms

### Discord Bot (Caretaker Class Drone)

- Changed: Room images uses two-way arrows if a connection is two-way, instead of two arrows.

## [3.1.4] - 2021-09-19

- Changed: Force one specific certificate root when connecting to the server.
- Fixed: Checking for updated versions will no longer close Randovania when no internet connectivity is present.
- Fixed: The server will properly reject clients with mismatched versions.

## [3.1.3] - 2021-09-19

- Added: Dialog that shows all enabled tricks in a preset and a list of all rooms that have some combination of tricks that ends up active in that preset.
  - This dialog can be accessed by right-clicking a preset on the "Generate Game" tab, or by pressing the "..." menu in the "Game Details" window.
- Added: Multiworld Help entry regarding maximum number of players.
- Added: Metroid Prime FAQ entry regarding the forced popup alert.
- Changed: Long lines of requirements (Check for all artifacts in Artifact Temple) are now word wrapped.
- Changed: When changing Echoes Goals, the slider of the number of keys is now hidden when "Collect Keys" goal is not selected.
- Changed: In the description of Prime 1 presets, Quality of Life now comes before Game Changes.
- Changed: Clarify that only "Two-way, between areas" guarantees that all areas are accessible.
- Changed: Progress bar when generating a game now reports how many actions were taken, instead of how many items are left.
- Fixed: Nodes with no outbound connections now clearly display this in the visualizer, instead of an error.
- Fixed: Updated multiworld damage warning to mention Magmoor Caverns as well.

### Discord Bot (Caretaker Class Drone)

- Added: The bot now responds to permalinks, presets and rdvgame files sent via direct messages.
- Added: Response for permalinks now offers the permalink's presets for download.
- Changed: `/database-inspect` area responses now has a node selection.

## [3.1.2] - 2021-09-15

- Fixed: In game session, pressing the "Generate game" button no longer errors.

### Discord Bot (Caretaker Class Drone)

- Changed: The response to `.rdvgame` files now include the seed hash and permalink.
- Changed: `/database-inspect` response now includes an image of the requested room layout.

## [3.1.1] - 2021-09-12

- Added: When importing a preset in a game session, there's now an option to import directly from a file.
- Added: In game session, it's now possible to export a preset directly to a file.
- Added: In game session, there's now a "Generate game (no retries)" button. This option attempts generation only a single
time, before giving the error message of why it failed. It's useful for investigating bad presets.
- Changed: When multiworld generation fails, the error message is now clearer on which players haven't reached the end.
- Changed: Preset summaries have been split better into categories.
- Removed: The "Never" option for dangerous actions has been removed from the UI, as it currently doesn't work.

### Discord Bot (Caretaker Class Drone)

- Changed: `/database-inspect` response is now more readable and includes the name of who requested it.

## [3.1.0] - 2021-09-05

- **Major** - Added: Setting for requiring a number of actions/progression before artifacts are placed, to prevent early artifacts.
  - Default Prime 1 presets now default to 6 minimum progression for artifacts.
- **Major** - Added: Setting for controlling how dangerous checks are handled in logic.
- Added: Setting for toggling the pickup scan QOL adjustments.
- Added: The seed hash label in Game Sessions is now selectable.
- Added: One joke hint, requested in 2019.
- Added: Data Visualizer now only shows target nodes for selection that are non-impossible.
- Added: Data Visualizer now highlights nodes that have a path to the selected node.
- Added: Improved the error message when the patcher executable is somehow missing.
- Added: New entries to the Multiworld Help for collecting items and cross game.
- Fixed: Randovania no longer errors when the last selected preset is for a hidden game.
- Fixed: Quality of Life page link in Metroid Prime preset customization is now fixed.
- Fixed: The tracker now properly restores states for games other than Echoes.
- Fixed: Fixed a crash that sometimes occurs when deleting presets.
- Fixed: Generator now directly accounts for events weighting actions.
- Changed: Removed customization of Qt theme for decreasing whitespace.
- Changed: Upgrades in the tracker fills an entire column first, instead of filling rows first.
- Changed: Tracker now properly saves the preset used when persisting the state.

### Metroid Prime - Patcher Changes

- Added `Pickup Scans` option to toggle the patching of item locations so that they can always be scanned.
- Magmoor Workstation item scannable through the purple door (QoL Pickup Scan)
- Fixed shorelines tower item custom scan sometimes showing the incorrect text for certain models
- Certain pickups now always have the popup alert on collection during multiworlds.
- If there are multiple pickups for other players next to each other, these pickups are forced to have a popup alert, so Randovania can properly detect they were picked up.
- Fixed PCA crash patch not being applied when playing small samus.

#### Cutscene Skips
- Added `Competitive` cutscene skip option.
- Moved Shorelines Tower cutscene to major (it sometimes has a reposition that is sometimes useful in routing)
- Removed Main Quarry Combat Visor switch
- Speed up opening of gate in ice temple
- Speed up opening of gate in sun tower
- Fixed Thardus cutscene skip softlock

### Metroid Prime - Logic Database

- Added: Method of reaching Ruins Entryway from Plaza Walkway in Phendrana Shorelines with a Dash (Intermediate).
- Added: Easier NSJ trick to climb Ruined Courtyard using the water puzzle platforms.
- Added: Charge Beam requirements were added to the following rooms with combat trick alternatives:
    - (Beginner) Elite research - Phazon Elite
    - (Beginner) Research Entrance
    - (Intermediate) Hall of the Elders - Wave and Ice bomb slots
    - (Intermediate) Sunchamber - Ghosts fight
    - (Intermediate) Mine Security Station with >= 200 energy
    - (Advanced) Mine Security Station
- Fixed: Main Plaza door to Plaza Access is now properly a normal door, instead of a permanently locked door.
- Fixed: Sun tower now requires Knowledge (Intermediate) to collect the Sunchamber layer change event without falling down.
- Fixed: Removed broken/redudant trick for reaching Temple Entryway ledge using cutscene reposition
- Fixed: Trivial logic for Plaza Walkway to Ruins Walkway
- Fixed: Replaced Bomb Jump (Intermediate) with Dash (Beginner) trick to cross the gap to reach the Courtyard Access door in Ice Ruins West.
- Fixed: NSJ logic now accounts for stalactite in Ice Ruins West.
- Fixed: Crossing the gap by Specimen Storage door no longer sometimes requires L-Jump (Intermediate) instead of Beginner.
- Changed: Improved readability of Ruined Courtyard logic.
- Changed: Reorganized Sunchamber logic to improve usage by generator/solver.
- Changed: Picking up Sunchamber Ghosts item NSJ is now L-Jump (Beginner) instead of Intermediate.
- Changed: Crossing TFT to TF with Gravity+SJ now requires Movement (Beginner)
- Changed: FCS Item Scan Dash method is now Intermediate without SJ.
- Added: FCS Grapple strat - Movement (Beginner)

### Metroid Prime 2: Echoes - Patcher Changes

- Added: A-Kul's scan in Sky Temple Gateway now displays a list of previous tournament winners.
- Changed: Echoes now uses a different game ID when saving ISOs with menu mod enabled, preventing issues from incompatible save files.
- Changed: The elevator sound effect is never removed when elevators are vanilla, ignoring the preference.

### Metroid Prime 2: Echoes - Logic Database
- Added: Method of reaching the pickup in Reactor Core with Space Jump, Bombs, Spider Ball, and Standable Terrain (Intermediate and above).
- Fixed: Lore Scan in Meeting Grounds no longer believes that Boost is required to scan it.
- Fixed: Reactor Core has been cleaned up slightly.
- Fixed: Spawn point in Accursed Lake is now correctly set.

### Discord Bot (Caretaker Class Drone)

- Added: The `/database-inspect` command to send the logic of a room to the channel.
- Added: Messages with rdvgame files also get a reply with a summary of the preset.
- Changed: Responses with preset descriptions no longer pings the original message.

## [3.0.4] - 2021-08-10

- Added: Game Sessions now have an accessible audit log, which includes whenever a player accesses the spoiler log.
- Added: Metroid Prime 1 racetime.gg rooms are now viewable in the racetime.gg browser, with filters for each game
- Fixed: Importing a permalink from the racetime.gg browser while a race is currently in progress now selects the correct racetime.gg room

## [3.0.3] - 2021-08-08

- Fixed: "Open FAQ" in the main window now works correctly.
- Fixed: Pressing Yes to ignore invalid configuration now works correctly.
- Changed: Randovania now silently handles some invalid configuration states.
- Changed: Improved handling of corrupted repository for old preset versions.

## [3.0.2] - 2021-08-05

- Added: In-game crashes in Metroid Prime now automatically show the error screen.

- Changed: Game Sessions - The window now uses docks for the different parts, meaning you can resize, reorder and even split off.

- Changed: Use different colors for artifact hints in Metroid Prime, for better readability on both scan box and logbook.

- Fixed: Exporting a Metroid Prime ISO with Warp to Start enabled and starting at certain elevator rooms no longer fails.

## [3.0.1] - 2021-08-01

- Changed: Disabled the option to stop exporting a Prime 1 ISO to avoid crashes.

- Fixed: Server will now re-authenticate with Discord, preventing users from logging with the incorrect account.

- Fixed: Game Sessions - History entries with invalid locations no longer cause error messages.

## [3.0.0] - 2021-07-30

-   **Major** - Metroid Prime 1 is now fully supported, including multiworld and auto tracker!

-   **Major** - Presets are now presented in a tree view, with custom presets being nested under another one. They're also saved separately from Randovania data.

-   **Major** - The auto tracker now have support for different layouts, with their own assets and game support. New themes with icons similar to the game were also added, provided by MaskedKirby.

-   Added: Credits in Metroid Prime 2 now contains a list of where all non-expansions were placed, including possibly other player's for a multiworld. The credits now takes 75 seconds instead of 60 to accomodate this.

-   Added: Button to export the presets used in a game file.

-   Added: Add text description to unusual items in the Item Pool tab.

-   Added: New Help tab with information on how to read the Data Visualizer.

-   Added: In the Map Tracker, it's now possible to right-click a location to see a path from last action to it.

-   Added: A menu option to open the logs folder.

-   Added: The timeout limit is now progressively more forgiving, the more timeouts that happen.

-   Added: Button to set all gates to "Random with Unlocked' for Prime 2.

-   Changed: The items in the starting items popup is now sorted.

-   Changed: Customizing Dark Aether damage is now considered by logic.

-   Changed: Pickup visibility method is now configured in the Item Pool tab.

-   Changed: Multiworld connection is slightly more conservative when giving items.

-   Changed: Updated the Multiworld Nintendont for hopefully more stability.

-   Changed: The session history in multiworld now has different columns for the players involved, pickup and where the pickup was. It's also possible to sort the table by any of these fields.

-   Changed: The ISO prompt dialog now remembers your last used vanilla ISO, for when you delete the internal copy. When opening the file pickers, these start now with the paths from the input fields.

-   Changed: Many Spin/Combo boxes no longer react to the mouse wheel when not focused.

-   Fixed: Closing the dangerous settings warning via the X button is now properly recognized as "don't continue".

-   Fixed: Hint Item Names no longer breaks if you swap games while the table is sorted.

-   Fixed: Hint Item Names now properly list Artifacts and Energy Cells.

-   Fixed: Map Tracker now properly handles unassigned elevators.

-   Fixed: Trick names in the preset are always sorted.

### Metroid Prime 2 - Logic Database Changes

-   **Major** - "Suitless Ingclaw/Ingstorm" trick added to cover traversing rooms with either Ingclaw Vapor or Ingstorm.

#### Added

-   Method of getting over the gate in Mining Station A in reverse with Space Jump and Screw Attack (Expert and above).

-   Method of bypassing the breakable glass in Sand Processing from Main Reactor with Space Jump and Screw Attack (Expert and above).

-   Method of climbing to the top level of Main Gyro Chamber with Space Jump, Screw Attack, and Bombs, and no Scan Visor (Advanced and above).

-   Method of climbing the Sand Processing bomb slot with a Slope Jump for Bombless Bomb Slots (Advanced and above).

-   Method of leaving Dark Agon Temple by opening the gate from OoB with Single Room OoB, Slope Jump, Standable Terrain, Bomb Space Jump, Space Jump, and the Agon Keys (Expert and above).

-   Great Bridge:
    - Method of reaching Abandoned Worksite door with Space Jump and Extended Dash (Advanced and above).
    - Method of reaching Abandoned Worksite and Torvus Map Station doors from Temple Access Dark door with Boost Ball and Boost Jump (Advanced and above).
    - Method of reaching the pickup with Screw Attack and Single Room Out of Bounds (Expert and above).

-   Method of Crossing Grand Windchamber (both ways) Without Space Jump using Extended Dash (Hypermode).

-   Method of reaching the pickup in Watch Station:
    - With Space Jump, Screw Attack, and Single Room OoB (Expert and above).
    - With only Space Jump and Single Room OoB (Hypermode)

-   Alpha Blogg now has proper requirements for multiple difficulties.

-   Method of Bomb Slots without Bombs in Sanctuary Fortress/Ing Hive - Controller Access/Hive Controller Access without Space Jump (Expert and above).

-   Methods of crossing Torvus Bog - Fortress Transport Access with Gravity Boost or Bombs (No Tricks/Advanced and above).

-   Method of traversing Vault without Space Jump or Screw Attack using Extended Dashes (Advanced and above).

-   Method of reaching Windchamber Gateway item with only Scan Visor using Extended Dashes (Expert and above).

-   Method of reaching Kinetic Orb Cannon in Gathering Hall using Extended Dashes (Expert and above).

-   Method of reaching the pickup in Accursed Lake with a dash (Advanced and above).

-   Method of reaching Temple Security Access from the portal in Aerial Training Site with an Extended Dash (Hypermode).

-   Method of reaching the pickup in Mining Plaza with an Extended Dash (Hypermode).

-   Method of completing the Main Gyro Puzzle with only Space Jump and Screw Attack (Advanced and above).

#### Changed

-   Reaching the pickup in Temple Transport B with a Wall Boost is now Hypermode (from Expert).

-   Reaching the pickup in Path of Roots with only Bombs is now Expert (from Hypermode).

-   Reaching the portal in Hydrodynamo Shaft with Air Underwater and Screw Attack is now Hypermode (from Expert).

-   Reaching the pickup in Dark Torvus Arena with a Roll Jump is now Hypermode (from Expert).

-   Trial Grounds, reaching the door:
    - From the portal with Space Jump and a Slope Jump is now Beginner (from Intermediate).
    - From the left safe zone with a Dash is now Intermediate (from Expert) and without anything is now Advanced (from Expert).

-   Opening the Seeker Lock without Seekers in Mine Shaft is now Advanced (From Expert)

-   Opening the Seeker Lock without Seekers in Plain of Dark Worship is now Expert (From Hypermode).

-   Reaching the Windchamber Gateway Door from Windchamber Tunnel with a Boost Jump is now Hypermode (From Expert).

-   Reaching the pickup in Medidation Vista with a Boost Jump is now Expert (From Advanced).

-   Quadraxis and Boost Guardian now have proper health and item requirements with tricks disabled.

-   Activating Controller Access rooms Bomb Slots without Bombs is now Advanced (from Expert).

-   Reaching the Abandoned Worksite/Brooding Ground door from the bridge in Dark/Forgotten Bridge with an Extended Dash is now Hypermode (from Expert).

-   The initial Terminal Fall Abuses in Vault from the scan portal are separate from the final and are now Advanced (from Expert).

-   Catacombs NSJ dash to Transit Tunnel South has been modified to account for Scan Visor, with the original difficulty being raised to Advanced (from Intermediate).

-   Undertemple Shaft NSJ dash from bottom to top of cannon is now Intermediate (from Advanced).

-   Morph Ball is no longer required to reach the portal from the Echo Gate in Profane Path Scan Dash method.

-   Various Standable Terrain tricks (Dark Agon - Portal Site, Temple Grounds - Sacred Path) have been lowered to Beginner/Intermediate (from Advanced). This is to
    attempt to fix an old database limitation from before tricks had their own difficulty levels.

-   The dashes in Gathering Hall from Transit Tunnel South/West to the Kinetic Orb Cannon are now Intermediate (from Advanced).

-   The Bomb Space Jump NSJ to reach Abandoned Worksite in Great Bridge is now Expert (from Hypermode).

-   The dash to reach the portal in Aerial Training Site from Central Hive Transport West is now Hypermode (from Expert).

-   The dash to leave Hive Temple after Quadraxis via Security Station is now Hypermode (from Expert).

-   The dashes in Command Center (top level) and Accursed Lake without Space Jump are now Beginner (from Intermediate).

-   The dash in Mining Station A to reach Temple Access without Space Jump or Missiles is now Advanced (from Intermediate).

-   The dashes in Trial Grounds to Dark Transit Station without Space Jump are now Advanced (from Intermediate).

-   The dashes in Undertemple Shaft to reach Sacrificial Chamber Tunnel (and back) are now Advanced (from Intermediate).

-   The dash in Hall of Combat Mastery to reach the upper area after the glass is now Advanced (from Intermediate).

-   Bomb Guardian now has proper logic when shuffling Power Beam.

## [2.6.1] - 2021-05-05

-   Changed: Invalid values for the Multiworld magic item are ignored when detecting if the game is properly connected.

-   Fixed: "One-way anywhere" no longer shows up twice in preset warnings for multiworld

-   Fixed: Changing starting location to Ship or Save Stations now works again.

-   Fixed: Torvus Gate elevator is now properly hidden instead of Dark Torvus Ammo Station.

## [2.6.0] - 2021-05-02

-   **Major** - Added: New elevator randomization settings:
    * New mode: *One-way, elevator room with replacement*. One way elevator, but loops aren't guaranteed.
    * Select which elevators can be randomized.
    * Select possible destinations for *One-way, anywhere*.
    * Randomize Sky Temple Gateway, Sky Temple Energy Controller, Aerie Transport Station and Aerie elevators. *Warning*: These rooms have some details you must consider. Please read the elevators tab for more information.

-   **Major** - Added: The Energy Controllers in Agon Wastes, Torvus Bog and Sanctuary Fortress are always visible in the map, regardless if map is revealed by default. All regions are also always available for selection. This allows the light beam warps after U-Mos 2 to always be used.

-   **Major** - Added: An user preference (in *Customize in-game settings*) for the map to display names of unvisited rooms.
    When randomizing elevators, the elevator rooms are excluded to prevent spoiling their destinations. An option were added to disallow displaying names entirely, since otherwise you can use a Map Station to find the names.

-   Added: An option to disable the elevator sound effect, preventing it from playing endlessly in certain cases.

-   Added: When a crash happens, the game now displays an error screen instead of just stopping.

-   Added: The *Hint Item Names* tab now supports switching between all 3 Prime games.

-   Added: An option to use an experimental new pickup placement logic, able to place multiple pickups at once.

-   Added: Two additional joke hints. (Thanks CZeke and Geoffistopheles)

-   Added: It's now possible to add Infinite Beam Ammo, Infinite Missiles and Double Damage to the item pool.

-   Added: Player names are now colored yellow in hints.

-   Changed: Elevator names in the tracker uses their customized names, not the vanilla ones.

-   Changed: Optimized Randovania startup time and extensive logging of what's being done during it.

-   Changed: Improve scan text for expansions.

-   Changed: Some hints in multiworld games now also include the player names.

-   Changed: Missiles, Power Bombs and Ship Missiles are now only in logic after their respective main launcher, even if it's not required in game.

-   Changed: You can add up to 99 of any expansion to the pool, up from 64.

-   Fixed: The *Logic damage strictness* multipliers are no longer applied twice.

-   Fixed: *Up to* relative hints are no longer converted into *exactly* if the actual distance matches the displayed number.

-   Fixed: Dark Torvus Bog - Portal Chamber is no longer silently ignored as a starting location.

-   Fixed: Charging your beam to shoot when out of ammo now works even when customizing the ammo type required.

-   Fixed: Having the maximum number allowed of an expansion in a preset no longer causes permalink errors.

-   Fixed: Fixed the game defaulting to Combat Visor after an elevator.

-   Fixed: Multiworld spoiler logs now use 1-indexed player names for locations.

-   Removed: Using Dark Visor as the starting visor is no longer supported. (Game crashes on unmorph for unknown reasons)

### Logic Database Changes

-   Added: Method of reaching the pickup in Hive Gyro Chamber with Space Jump, Boost Ball, and a Boost Jump (Expert and above).

-   Added: Method of climbing Torvus Grove with Space Jump, Screw Attack, and Standable Terrain (Advanced and above).

-   Added: Method of reaching cannon in Great Bridge with Boost Ball and a Boost Jump (Expert and above).

-   Added: Method of reaching the main part of Hall of Combat Mastery with a Scan Dash and after blowing up the glass (Intermediate and above).

-   Added: Method of activating the portal in Portal Terminal with Screw Attack, Slope Jump, and No Bombs or Space Jump (Expert and above).

-   Added: Method of climbing Sacred Bridge with Bombs and a Bomb Space Jump (Advanced and above).

-   Changed: Logic paths that require Screw Attack without Space Jump now make sure to not have Space Jump to be valid.

-   Fixed: Spawn point of Aerie Transport Station is now the door, making DS2 required to take the elevator there.

## [2.5.2] - 2021-02-28

-   Added: The number of items in the pool is now included in the summary.

-   Fixed: Shuffling Combat Visor with item acquisition popups enabled no longer errors.

## [2.5.1] - 2021-02-26

-   Added: Drag and dropping rdvgame and rdvpreset files into the main Randovania window now imports that game file and preset, respectively.

-   Added: Discord bot now posts summary whenever a preset is attached to a message.

## [2.5.0] - 2021-02-19

-   Changed: Preset summary now only include differences from vanilla game.

-   Changed: The relative hint using an item category has been replaced with a relative hint using an area, with up to distance.

### Logic Database Changes

#### Added

-   Method of climbing Sanctuary Temple from the bottom with Bombs and Spider Ball (Intermediate and above).

-   Method of climbing Sanctuary Temple from the bottom with Screw Attack and Single Room Out of Bounds (Expert and above).

-   Method of reaching Worker's Path from the top level in Sanctuary Temple with Scan Visor and an Extended Dash (Expert and above).

-   Method of reaching Windchamber Gateway from Windchamber Tunnel in Grand Windchamber with a Boost Jump (Expert and above).

-   Method of reaching Temple Access in Mining Station A with a Boost Jump (Advanced and above).

-   Method of reaching pickup in Temple Access (Sanctuary) with Space Jump, Screw Attack, and Standable Terrain (Intermediate and above).

-   Method of climbing Temple Access (Sanctuary) with Space Jump, standing on a Rezbit, and dashing off the other Rezbit (Expert and above).

#### Changed

-   Increased weight for Energy Tanks to be selected as progression.

-   Reaching the pickup in Path of Roots from Torvus Lagoon with Gravity Boost, Space Jump, and a Slope Jump is now Intermediate (from Beginner).

-   Reaching the pickup in Grand Windchamber with Space Jump, Screw Attack, Slope Jump, Standable Terrain is now Advanced (from Intermediate).

-   Bomb Jumping over the 2nd light block heading to Hall of Eyes is now Intermediate (from Beginner).

-   Energy Tank requirements for Chykka have been lowered.

#### Fixed

-   Reliquary Grounds now has proper requirements for reaching Ing Reliquary with Light Suit.


## [2.4.2] - 2021-02-08

-   Fixed: Randovania no longer crashes if the connected Dolphin stops emulation.

## [2.4.1] - 2021-02-06

-   Added: Detect if the internal game copy was modified by a future version of Randovania, prompting for the user to press "Delete internal copy".

-   Changed: An error popup now shows up when exporting an ISO fails.

-   Removed: "Automatically track inventory" toggle, as the functionality was already removed.

-   Fixed: Randovania now considers any inventory item with amount above capacity, or capacity above the strict maximum as the game not being connected.

-   Fixed: Error message when the server rejects your client version not being displayed.

-   Fixed: Setting beam ammo expansions to 0 pickups no longer hides the boxes.

## [2.4.0] - 2021-02-01

-   **Major** - Added: The visor and beam you start the game equipped with is now configurable.

-   **Major** - Changed: In multiworld, items are now delivered at the same time as the message. It should also no longer fail to send with Nintendont.

-   Added: Additional joke hints were added.

-   Added: Method to climb to the portal Base Access with just Screw Attack (Intermediate and above).

-   Added: Method to reach the pickup in Grand Windchamber with Space Jump, Screw Attack, and a Slope Jump (Intermediate and above).

-   Added: Method to traverse Ventilation Area B from Bionenergy Production without Bombs by Screw Attacking into the tunnel and destorying the barriers with Missiles (Advanced and above).

-   Added: Method to reach the pickup in Path of Roots from Torvus Lagoon without Morph Ball (Beginner and above).

-   Added: Method to enter the tunnel in Underground Tunnel to Torvus Temple from Torvus Grove with an Instant Morph (Advanced and above).

-   Added: Method to reach the halfpipe pickup in Dark Torvus Arena with Space Jump and a Roll Jump (Expert and above).

-   Added: Method to climb to the upper level in Biostorage Station with Bomb Space Jump (Advanced and above).

-   Added: Method to reach the pickup in Grand Windchamber with a Space Jump, Bomb Space Jump, and a Scan Dash (Expert and above).

-   Added: Method to climb Mining Station B with Space Jump and a Slope Jump (Expert and above).

-   Added: Method to reach the portal in Mining Station B with Space Jump, Scan Visor, and Dashing for Single Room OoB (Expert and above).

-   Added: Method to cross Bitter Well to Phazon Site with Wall Boosts (Hypermode).

-   Added: Method to reach the bomb slot in Training Chamber with Gravity Boost and Air Underwater (Advanced and above).

-   Added: Method to open activate the Bomb Slot in Training Chamber with Darkburst or Sonic Boom (Hypermode).

-   Changed: Auto tracker internally uses a configuration file for the item positions.

-   Changed: The item pool tab when customizing presets now can edit major items directly.

-   Changed: Defeating Quadraxis with Power Bombs is now Advanced (from Beginner).

-   Changed: Bypassing the statue in Training Chamber from the back with Screw Attack and a Bomb Space Jump is now Expert (from Advanced).

-   Changed: Escaping Hive Temple without Spider Ball is now Expert (from Hypermode).

-   Changed: Bomb Space Jump in Great Bridge/Venomous Pond to reach Abandonded Worksite/Brooding Ground is now Expert (from Hypermode).

-   Changed: Using Seeker Missiles now requires either Combat Visor or Dark Visor.

-   Changed: Bomb Slots without Bombs in Sand Processing, Main Gyro Chamber, and Vault are now Advanced (from Expert).

## [2.3.0] - 2021-01-08

-   Added: Method to enter tunnels in Transit Tunnel East/Undertransit One from Catacombs/Dungeon to Training Chamber/Sacrificial Chamber with an Instant Morph (Intermediate and above).

-   Added: Method to reach the pickup on the Screw Attack wall in Aerial Training Site with a Roll Jump (Expert and above).

-   Added: Method to reach the pickup in Abandoned Worksite from the tunnel with a Boost Jump (Advanced and above).

-   Added: Method to bypass the statue in Training Chamber from the back with Screw Attack and a Bomb Space Jump (Advanced and above).

-   Added: Methods to reach the pickup in Mining Station B with Space Jump, Screw Attack, and Standable Terrain or after the puzzle with a Bomb Jump (Advanced and above).

-   Changed: In multiworld, keybearer hints now tells the player and broad category instead of just player.

-   Changed: Dark Alpha Splinter no longer strictly requires Power Beam.

-   Changed: Crossing Main Gyro Chamber with Screw Attack before stopping the gyro is now Hypermode (from Expert).

-   Changed: Phazon Grounds and Transport to Agon Wastes (Torvus) Seeker Locks without Seekers are now Expert (from Hypermode).

-   Fixed: Properly handle invalid ammo configurations in preset editor.

-   Fixed: Randovania no longer instantly crashes on macOS.

-   Fixed: Logic properly considers the Transport A gate being gone after entering from that side in Random Elevators.

## [2.2.0] - 2020-12-20

-   Added: 1 HP Mode, where all Energy Tanks and Save Stations leave you at 1 HP instead of fully healing.

-   Added: Added a detailed report of the generator's state when a game fails to generate.

-   Fixed: Generator will no longer ignore players that have no locations left. This would likely cause multiworld generation to fail more often.

-   Fixed: Error messages are properly shown if a game fails to generate.

-   Fixed: Alerts are now properly saved as displayed.

-   Fixed: Errors in the default preset no longer prevent Randovania from starting.

-   Changed: Optimized game generation, it now takes roughly 2/3 of the time.

-   Changed: Optimized game validation, it now also takes roughly 2/3 of the time.

-   Changed: Relative hints no longer cross portals.

-   Changed: In multiworld, keybearer hints now instead tells the player the item is for, instead of a category.

-   Changed: Decreased the chance of Power Bombs being late in a game.

-   Changed: Account name are updated every time you login via Discord.

-   Changed: Warning about dangerous presets in Multiworld sessions now include the player name.

-   Changed: Roll Jump in Meditation Vista to reach the pickup is now Hypermode (from Expert).

## [2.1.2] - 2020-12-05

-   Added: The Item Pool size now displays a warning if it's above the maximum.

-   Changed: The minimum random starting items is now considered for checking the pool size.

-   Fixed: Being kicked from an online session would leave the window stuck there forever.

-   Fixed: Bulk selecting areas for starting location no longer includes areas that aren't valid starting locations.

## [2.1.1] - 2020-12-02

-   Added: A prompt is now shown asking the user to install the Visual C++ Redistributable if loading the Dolphin backend fails.

-   Fixed: Changing ammo configuration breaks everything.

-   Fixed: Patching ISOs should work again.

-   Fixed: Clean installations can select presets again.

## [2.1.0] - 2020-12-02

-   Changed: Multiworld session history now auto-scrolls to the bottom

-   Changed: The lowest level for a trick is now called "Disabled" instead of "No Tricks".

-   Changed: Minimum Varia Suit Dark Aether is now 0.1, as 0 crashes the game.

-   Changed: Permalinks are now entirely different for different games.

-   Changed: Preset summary now specifies if hidden model uses ETM or random item.

-   Added: A very basic visualization of the map to the tracker.

-   Added: Trick Details can now be used with all 3 games.

-   Fixed: Changing a trick level to No Tricks no longer cause inconsistent behavior with the permalinks.

-   Removed: Intermediate path for reaching item in Main Reactor from Security Station B door without Screw Attack since it was broken and impossible.

-   Changed: Renamed "Before Pickup" to "Next to Pickup" in various locations for more clarity


## [2.0.2] - 2020-11-21

-   Added: Starting locations tab has checkboxes to easily select all locations in an area

-   Added: The map tracker now supports random elevators, translator gates and starting location.

-   Changed: The pickup spoiler in game details is now sorted.

-   Fixed: Multiworld sessions should no longer occasionally duplicate messages.

-   Fixed: Custom safe zone healing should now work in multiworld sessions.

-   Fixed: Occasional error with switching an observer into a player.

## [2.0.1] - Skipped

## [2.0.0] - 2020-11-15

This version is dedicated to SpaghettiToastBook, a great member of our community who sadly lost her life this year.

Her contributions to Randovania were invaluable and she'll be missed.

---

-   **Major** - New game mode: Multiworld. In this co-op multiplayer mode, there's one different world for each player which is filled with items for specific players.

-   **Major** - Tricks are more organized and can be customized more precisely to a player's desire.

### General

-   Removed: Presets no longer have a global trick level. Each trick is now configured separately.

-   Added: Options for configuring usage of new tricks:
    - Bomb Jump (renamed from Difficult Bomb Jump)
    - Bomb Slot without Bombs
    - Boost Jump
    - Combat
    - Difficult Movement
    - Extended Dash
    - Knowledge
    - Open Gates from Behind
    - Respawn Abuse
    - Screw Attack into Tunnels
    - Seeker Locks without Seekers
    - Single Room Out of Bounds
    - Standable Terrain

-   Changed: The following trick level difficulties were renamed:
    - Trivial -> Beginner
    - Easy -> Intermediate
    - Normal -> Advanced
    - Hard -> Expert
    - Minimal Checking -> Minimal Logic

-   Changed: Replaced Beginner Friendly with Starter Preset, which is now the default preset.

-   Fixed: Energy Tanks can now properly be used as progression.

### Hints

-   Added: Relative hints, where an item is described as being some rooms away from another item or room.

-   Added: Guaranteed hints which tells in which areas (Agon Wastes, Ing Hive, etc) contains the keys for each of your dark temples.
    These hints are placed purely randomly, similarly to the guaranteed Temple Bosses hints.

-   Added: Free hint spots after generation now prefer items from late in progression instead of pure random.

-   Removed: Hints with green item names/joke item names have been removed.

-   Removed: Temple Keys are no longer hinted by progression-based Luminoth lore hints.

-   Changed: All games now have precisely 2 joke hints, which no longer randomly replace a progression hint.

-   Changed: Hints from keybearer corpses now uses a broader category, which leaves unclear if it's an expansion or not.

### GUI

-   Added: An automatic item tracker based on a Dolphin running on the same computer or a special Nintendont build on the same Wifi.

-   Added: A dark theme has been added. It can be toggled in the Advanced menu.

-   Added: Requirements in the logic database can now use templates of requirements, allowing for easy re-use.

-   Added: Data Editor can now edit all fields of a node, from type, name and all type specific fields.

-   Added: Data Visualizer and Editor now can operate in the included database for Prime 1 and 3.

-   Added: The Data Editor now displays a warning if you're closing with unsaved changes.

-   Added: Randovania can generate a game by importing permalinks directly from a race on racetime.gg.

-   Added: Some tricks now have a description on the Trick Details popup.

-   Fixed: Some complex combination of requirements with different depths now are displayed correctly.

-   Fixed: The Data Visualizer no longer opens behind the Customize Preset window when using the Trick Details popup.

-   Changed: After generating a game, the details shows up in a new window instead of in a new tab.

-   Changed: In game details, the permalink is now placed inside a line edit, so the window doesn't stretch with long permalinks.

-   Changed: All cosmetic game changes are now configured in the same dialog as the in-game options.

### Quality of Life

-   Added: A button in the Open menu now opens the folder where previously generated games are placed.

-   Added: Charge Beam and Scan Visor now use their respective models in game instead of Energy Transfer Module.

-   Added: The rate of healing for Safe Zones is now configurable.

-   Fixed: Removed Aerie Access and Credits from possible starting locations.

-   Changed: The Mission Final screen now includes the seed hash instead of Permalink, as many permalinks are bigger than the screen.

-   Changed: The elevator scan now includes the world of the connected area.

### Internals/Developer

-   Added: Energy Tanks have doubled weight for the generator.

-   Added: It's now possible to set the default spawn point of an area.

-   Fixed: Fixed solver when an event only connects to a pickup, but that pickup has connections from other nodes.

-   Fixed: The Data Editor no longer errors when saving after creating a new node.

-   Fixed: Certain combinations of item requirements with damage requirements weren't being processed correctly.

-   Fixed: Duplicated requirements are now properly removed when simplifying requirements.

-   Fixed: Exclude from Room Randomizer is now properly set, restoring many logic paths.

-   Changed: Better error messages when there are references to unknown resources in the database.

-   Changed: The `database` command is no longer a subcommand of `echoes`. It also has the `--game` argument to choose which database to use.

-   Changed: The `_locations_internal` field is no longer needed for .rdvgame files.

### Logic Database changes

#### Added

-   General:
    - Methods to open all Seeker Missile Doors with Screw Attack (Advanced and above).
    - Method to activate most Bomb Slots without Bombs (Advanced and above).
    - Dark/Light/Annihilator doors and Dark/Light portals require either ammo or Charge Beam.

-   Sanctum, method to fight Emperor Ing without Spider Ball (Hypermode).

-   Transport A Access, method of reaching Temple Transport A door with a Wall Boost (Advanced and above).

-   Abandoned Base, method of reaching portal with Space Jump and Screw Attack (Intermediate and above).

-   Accursed Lake, method of collecting the item and leaving with Morph Ball, Light Suit, Gravity Boost, and Reverse Air Underwater (Advanced and above).

-   Hall of Honored Dead, method of leaving through the Morph tunnel without Space Jump (Expert and above).

-   Industrial Site, method of opening the gate to Hive Access Tunnel from behind with just Charge Beam (Intermediate and above).

-   Ing Windchamber, method of completing the puzzle with Power Bombs instead of Bombs (Beginner and above).

-   Landing Site, method of reaching Service Access door:
    - With Bombs and Screw Attack (Intermediate and above).
    - With Space Jump and Bomb Space Jump (Intermediate and above).

-   Meeting Grounds, method of reaching the tunnel with Space Jump and a Bomb Space Jump (Intermediate and above).

-   Temple Assembly Site:
    - Methods of reaching Dynamo Chamber door with a Bomb Jump (Beginner and above), a Dash (Intermediate and above), or a Roll Jump (Advanced and above).
    - Methods of reaching the portal without moving the light block with Single Room Out of Bounds and either Screw Attack or Space Jump (Expert and above).
    - Method of leaving from the portal with Single Room Out of Bounds and Screw Attack (Expert and above).

-   Windchamber Gateway:
    - Method of reaching the item with a Boost Jump (Advanced and above) and returning with an Extended Dash (Expert and above).
    - Method of reaching Path of Eyes door from Grand Windchamber door with an Extended Dash (Advanced and above).

-   Bioenergy Production, method to reach Storage C door or item from top level with Extended Dash (Expert and above).

-   Central Station Access/Warrior's Walk, method of climbing the ledge with an Instant Unmorph Jump (Hypermode).

-   Crossroads, method to reach the item from the half pipe with just Screw Attack (Advanced and above).

-   Dark Transit Station, method to reach the ledge from Duelling Range with a Bomb Jump (Beginner and above).

-   Portal Access, method of crossing to Judgement Pit using Screw Attack without Z-Axis (Beginner and above).

-   Doomed Entry, method to climb room with Space Jump and Screw Attack (Beginner and above).

-   Feeding Pit:
    - Method of reaching Ing Cache 1 door with Space Jump and Screw Attack (No Tricks and above).
    - Method of climbing to Watering Hole door without any items (Expert and above).
    - Method of escaping the pool using Light Suit and a Bomb Space Jump no Space Jump or Gravity Boost (Hypermode)

-   Main Reactor, method of reaching Dark Samus 1 fight from Ventilation Area A door with Space Jump, Bombs, and a Bomb Space Jump (Intermediate and above).

-   Mining Station B:
    - Method to climb to the Seeker door without Morph Ball and with Space Jump (Beginner and above).
    - Method to reach the portal without breaking the rock with Single Room Out of Bounds and Screw Attack (Expert and above).

-   Sandcanyon, method to reach the item with Space Jump and Single Room Out of Bounds (Expert and above).

-   Transport Center/Crossroads, method to climb the halfpipe with Space Jump (Advanced and above).

-   Abandoned Worksite:
    - Method of reaching the item with a Bomb Space Jump without Space Jump (Advanced and above).
    - Method of reaching the tunnel from Forgotten Bridge with a Slope Jump (Intermediate and above).

-   Catacombs:
    - Method to reach the Bomb Slot with Air Underwater and Screw Attack (Advanced and above).
    - Method to reach Transit Tunnel East with a Combat/Scan Dash (Advanced and above).
    - Method to reach the portal with Screw Attack (Intermediate and above).
    - Method to reach Transit Tunnel East/South with Morph Ball, Gravity Boost, and Reverse Air Underwater (Advanced and above).
    - Method to reach Transit Tunnel South with Jump Off Enemy (Advanced and above).

-   Dark Arena Tunnel, method of reaching either door with Screw Attack and Single Room Out of Bounds (Advanced and above).

-   Dark Forgotten Bridge:
    - Method to perform the gate clip to Dark Falls/Dark Arena Tunnel with a Ledge Clip Jump (Hypermode).
    - Method to reach Bridge Center from Putrid Alcove door with only Scan Visor (Advanced and above).
    - Method to reach Brooding Ground door from the bridge before rotating and with an Extended Dash (Expert and above).

-   Forgotten Bridge:
    - Method to reach Abandoned Worksite door from the bridge before rotating and with an Extended Dash (Expert and above).
    - Method to reach Bridge Center with Morph Ball, Gravity Boost, and Reverse Air Underwater (Advanced and above).

-   Gathering Hall:
    - Method to reach the Kinetic Orb Cannon with Gravity Boost and Bombs (Expert and above) or Gravity Boost and Space Jump (Beginner and above).
    - Method to reach Transit Tunnel South from Transit Tunnel West with Morph Ball, Gravity Boost, and Reverse Air Underwater (Advanced and above).
    - Method to reach the Spider Ball tracks with Morph Ball, Gravity Boost, and Reverse Air Underwater (Advanced and above).
    - Methods to escape the halfpipe after draining the water with Space Jump and Bomb Space Jump or Space Jump and Screw Attack (Advanced and above).

-   Great Bridge, method of reaching the lower Temple Access door from Path of Roots door with Screw Attack and Slope Jump (Intermediate and above).

-   Main Hydrochamber/Hydrodynamo Station, methods to climb rooms without Gravity Boost and with Air Underwater (Advanced and above), Space Jump, and Screw Attack (Hypermode).

-   Meditation Vista, methods of reaching the item with a Boost Jump (Advanced and above), Roll Jump (Expert and above), or Extended Dash (Hypermode).

-   Path of Roots, method of reaching the item using:
    - Morph Ball, Bombs and Space Jump (Advanced and above).
    - Morph Ball, Gravity Boost, and Reverse Air Underwater (Advanced and above).
    - Morph Ball, Bombs, and Standable Terrain (Hypermode).

-   Plaza Access, method of reaching the doors and the item with Screw Attack and Single Room Out of Bounds (Advanced and above).

-   Portal Chamber (Light World), method of reaching the portal from Torvus Lagoon door with Screw Attack and Single Room Out of Bounds (Advanced and above).

-   Putrid Alcove, method of getting the item and leaving without any items (Expert and above).

-   Sacrificial Chamber, method of crossing gap to Sacrificial Chamber Tunnel with Extended Dash (Expert and above).

-   Torvus Grove, method of climbing the room without Boost Ball (Expert and above).

-   Torvus Plaza:
    - Method of getting the item without Boost Ball and/or Spider Ball (Advanced and above).
    - Method of leaving the room with Space Jump and Bombs (Advanced and above).

-   Torvus Temple, method of reaching the pirate fight from the lower level with Screw Attack and Single Room Out of Bounds (Advanced and above).

-   Training Chamber:
    - Method to exit the spinner with Power Bombs instead of Bombs (Beginner and above).
    - Method to climb to the top of the statue with Gravity Boost and Bombs (Intermediate and above).
    - Method to climb to the top of the statue with Space Jump, Scan Dash, and Underwater Dash (Advanced and above).
    - Method to climb to the top of the statue with Space Jump and Extended Dash (Expert and Above).

-   Underground Tunnel, method to access Torvus Temple from Torvus Grove with Screw Attack (Expert and above).

-   Undertemple, method to have PB Guardian break PB door using bombs (Advanced and above).

-   Undertemple Access, method of reaching the item using Screw Attack and Jump Off Enemy (Hypermode).

-   Venomous Pond, method to reach the key from the Save Station with Screw Attack and Standable Terrain (Beginner and above).

-   Aerial Training Site, methods to cross the room from various nodes with Dashes, Roll Jumps, and Extended Dashes (Intermediate/Expert and above).

-   Aerie, method of collecting the item:
    - Without entering the Dark World (Expert and above).
    - With only Screw Attack (Beginner and above).

-   Dynamo Access, method to cross over the Spider Track with Space Jump and Standable Terrain (Beginner and above).

-   Dynamo Works:
    - Method of collecting the item with a Roll Jump and Instant Morph (Expert and above).
    - Method of reaching the upper door with a Bomb Space Jump (Beginnner and above).

-   Grand Abyss, methods of crossing the gap with Boost Jump (Advanced and above) or Extended Dash (Expert and above).

-   Hall of Combat Mastery:
    - Method of collecting the item with a Wall Boost (Expert and above).
    - Methods of reaching the item, and skipping the Spider Track to and from Central Area Transport East with Screw Attack (Intermediate and above).

-   Hive Entrance, method of reaching the Flying Ing Cache with Screw Attack and Single Room Out of Bounds (Hypermode).

-   Hive Dynamo Works:
    - Method of collecting the Flying Ing Cache item and leaving with Space Jump and Scan Visor (Advanced and above).
    - Method of reaching the Flying Ing Cache from portal side and vice versa with Screw Attack and Single Room Out of Bounds (Expert and above).

-   Hive Summit, method of reaching the portal:
    - With Space Jump and Standable Terrain (Intermediate and above).
    - With Space Jump, Boost Ball, Boost Jump, and Out of Bounds (Expert and above).

-   Hive Temple:
    - Method of fighting Quadraxis with Power Bombs instead of Bombs (Beginner and above).
    - Methods of leaving the room without Spider Ball after Quadraxis with Boost Ball or Space Jump (Hypermode).

-   Judgment Drop, method of reaching the portal with Space Jump and Single Room Out of Bounds (Expert and above).

-   Main Research, method of fighting Caretaker Drone without Bombs (Expert and above).

-   Reactor Core, method of reaching the item with only Space Jump (Expert and above).

-   Sanctuary Entrance, method to reach the cannon to the item with only Morph Ball, Spider Ball, and Power Bombs (Advanced and above).

-   Vault Attack Portal, method to cross either direction with just Screw Attack (Expert and above).

-   Watch Station, method of accessing the Spider Ball track to Watch Station Access door and Sentinel's Path door and back with an Instant Morph (Intermediate and above).

-   Watch Station Access, methods to cross the pit in either direction using:
    - Boost Ball and Boost Jump (Advanced and above).
    - Space Jump, Scan Visor, and Scan Dash (Advanced and above).

-   Workers Path, method of crossing the room from Sanctuary Temple with a Boost Jump (Advanced and above).

#### Fixed

-   Scan Visor Requirements:
    - Dash Requirements in many rooms
    - Grand Abyss Bridge terminal
    - Sand Processing item
    - Staging Area terminal
    - Torvus Lagoon terminal
    - Trooper Security Station Event coming from Communication Area
    - Various Dash Requirements

-   Dark Aether Damage Requirements have been added to every room in the Dark World.

-   Morph Ball requirements added to Morph Ball Doors and various rooms.

-   Invisible Objects and Dark Visor Requirements:
    - Screw Attack without Space Jump in Unseen Way (Intermediate and above)
    - Screw Attack without Space Jump in Phazon Grounds (Advanced and above)

-   Entrance to Agon Map Station now requires Bombs, Power Bombs, or Boost Ball if coming from either direction, or Screw Attack and Space Jump as well if coming from Mining Plaza.

-   Added Charge Beam and Beam Ammo Requirements to Profane Path and Sentinel's Path.

-   Sand Processing:
    - Now requires items to climb the room before draining the sand: Space Jump, with a Bomb Jump (Beginner and above) or with Screw Attack (Intermediate and above)
    - Screw Attacking into the tunnel is now Expert (from Hypermode).

-   Portal Site:
    - Now does not require the gate open to enter from Portal Access.
    - Now does not require the gate closed to enter from Crossroads.

-   Service Access now properly includes Wall Boost to Meeting Grounds from Landing Site on Advanced.

#### Changed

-   Many nodes with missing requirements have been updated/cleaned up.

-   Simplified nodes in many rooms for ease of logic navigation.

-   Various tricks have been changed to more accurately represent the required method.

-   Abandoned Base, Bomb Jump to transport is now Advanced (from Intermediate).

-   Accursed Lake, Dash to Safe Zone from Flying Ing Cache is now Intermediate (from Beginner).

-   Communication Area:
    - Standable Terrain to reach the item is now Beginner (from Intermediate).
    - Screw Attack without Space Jump to reach Storage Cavern A is now Beginner (from Intermediate).
    - Double Bomb Jump up Standable Terrain is now Intermediate (from Advanced).

-   GFMC Compound, Extended Dash to reach the item on the Ship without Space Jump is now Expert (from Hypermode).

-   Grand Windchamber, reaching the pickup with Terminal Fall Abuse after solving the Ing Windchamber puzzle is now Beginner (from Intermediate).

-   Path of Eyes, Bomb Jumps to get over Light blocks are now Beginner (from Intermediate).

-   Service Access, crossing upper tunnel without Boost Ball is now Advanced (from Intermediate).

-   Temple Assembly Site, method to reach the item with Screw Attack is now Beginner (from Intermediate).

-   Agon Temple, Slope Jumps to skip the fight barriers are now Beginner (from Advanced).

-   Battleground, climbing to top safe zone via Standable Terrain is now Beginner (from Intermediate).

-   Central Mining Station, Scan Dash to upper level from Central Station Access is now Expert (from Advanced).

-   Command Center Access, exiting tunnel without Space Jump is now Beginner (from Intermediate).

-   Doomed Entry, Slope Jump to reach the upper level from the portal is now Beginner (from Intermediate).

-   Double Path, crossing lower path without Space Jump is now Beginner (from Intermediate).

-   Feeding Pit, method to climb to Watering Hole with just Screw Attack is now Beginner (from Intermediate).

-   Mining Plaza, climbing the room with Screw Attack is now Beginner (from Intermediate).

-   Mining Station A, reaching Front of Lore Scan from Room Center with a Bomb Jump is now Intermediate (from Advanced).

-   Mining Station B:
    - Reaching Transit Station door from room center with Screw Attack after opening the portal is now Intermediate (from Hypermode).
    - Reaching the bomb slot to open the portal with Standable Terrain and Screw Attack is now Intermediate (from Advanced).
    - Reaching the bomb slot to open the portal with Slope Jump and Space Jump is now Advanced (from Expert).

-   Portal Access, returning from Judgment Pit without Space Jump is now Beginner (from Intermediate).

-   Trial Grounds, Standable Terrain to reach the door from the portal is now Beginner (from Intermediate).

-   Catacombs, reaching the portal with Morph Ball and Reverse Air Underwater is now Advanced (from Expert).

-   Crypt, Bomb Jump to Laser Platfrom from bottom Safe Zone is now Beginner (from Intermediate).

-   Forgotten Bridge, reaching Bridge Center with Bombs and Screw Attack is now Intermediate (from Advanced).

-   Gathering Hall:
    - Reaching Transit Tunnel South/West Doors from top door with Morph Ball and Roll Jump is now Expert (from Advanced).
    - Reaching Transit Tunnel East with Spider Ball and Boost Ball is now Beginner (from Intermediate).

-   Great Bridge:
    - Slope Jumps to reach Map Station from Bottom Level and from Map Station to Upper Level are now Beginner and Intermediate (from Intermediate and Advanced, respectively).
    - Bomb Space Jump with Space Jump to reach the Translator Gate is now Advanced (from Expert).

-   Poisoned Bog, reaching Portal Chamber door with just Screw Attack is now Advanced (from Intermediate).

-   Torvus Lagoon, reaching Portal Chamber from Temple Transport Access is now Intermediate (from Advanced).

-   Training Chamber, Standable Terrain to reach Fortress Transport Access from Top of Statue and back is now Beginner (from Intermediate).

-   Venomous Pond, reaching the key from the Save Station with Screw Attack is now Beginner (from Intermediate).

-   Aerial Training Site, Screw Attack at Z-Axis from Central Hive Area West door to the portal or Temple Security Access door is now Intermediate (from Advanced).

-   Dynamo Access, crossing over the Spider Track with a Slope Jump is now Beginner (from Intermediate).

-   Hall of Combat Mastery, Instant Morph tricks to the item and Central Area Transport East and back are now Advanced (from Intermediate).

-   Hive Dynamo Access, opening Echo Gate from behind is now Beginner (from Intermediate).

-   Hive Dynamo Works:
    - Reaching the Seeker Lock Safe Zone from Hive Dynamo Access door with Terminal Fall Abuse is now Beginner (from Intermediate).
    - Reaching the Flying Ing Cache from the tunnel with Screw Attack is now Beginner (from Intermediate).
    - Reaching the Flying Ing Cache from the tunnel and back with Standable Terrain is now Intermediate (from Advanced).
    - Opening the Seeker Lock from behind is now Beginner (from Intermediate).

-   Hive Summit, Standable Terrain to reach portal inside glass area is now Beginner (from Intermediate).

-   Hive/Temple Access, reaching the upper door with Screw Attack at Z-Axis is now Beginenr (from Intermediate).

-   Transit Station, reaching the top portal with Screw Attack is now Beginner (from Intermediate).

-   Vault:
    - Terminal Fall abuse to reach Grand Abyss door from bridge portal with Space Jump is now Beginner (from Intermediate).
    - Reaching the Bomb Slot with Screw Attack from the bridge portal is now Beginner (from Intermediate).

-   Watch Station, Screw Attack at Z-Axis from Watch Station door to Sentinel's Path door is now Beginner (from Intermediate).

-   Watch Station Access, reaching the Watch Station door from the pickup with just Screw Attack is now Beginner (from Intermediate).

## [1.2.2] - 2020-06-06

-   Changed: Re-organized the tabs in the preset customization window

-   Changed: The reset map tracker menu action is now visible on non-windows platforms.

-   Fixed: Exporting ISOs with Menu Mod should now work on macOS.

## [1.2.1] - 2020-05-30

-   Added: Randovania releases now includes a packages for macOS.

## [1.2.0] - 2020-05-25

-   *Major* - Added: The text of the scan that unlocks an elevator now includes the
    elevators destination.

-   *Major* - Added: Translator gates can be configured as Unlocked: the hologram will be invisible and can be scanned
    without any translator.

-   *Major* - Added: The default in-game options can now be configured from Randovania.

-   *Major* - Added: How much ammo each beam uses to shoot uncharged, charged and charge combos is now configurable,
    along with the ammo it uses.

-   *Major* - Changed: The database now uses a new format which allows for any combination of "Or"/"And" statements.
    The Data Visualizer and Editor were both updated to take advantage of this.

-   Added: An option to connect Sky Temple Gateway directly to the credits, skipping the final bosses.

-   Added: How much energy you get for each Energy Tank is now configurable.

-   Added: The in-game Hint System has been removed. The option for it remains, but does nothing.

-   Changed: The spoiler log now lists the order in which items where placed, with their location and hints,
    instead of a detailed playthrough for completion.

-   Changed: The logbook entries that contains hints are now named after the room they're in, with the categories
    being about which kind of hint they are.
    KNOWN ISSUE: While scanning something, the categories that show up are incorrect.

-   Added: Open -> Trick Details menu entry, similar to what's available in the
    Trick Level tab when customizing a preset.

-   Added: Play -> Import game file, to load spoiler logs.

-   Added: The "Heals?" checkbox in the database editor now works.

-   Added: The permalink import dialog now shows an error message for invalid permalinks.

-   Changed: One-way elevators now have a chance of warping to credits.

-   Changed: Clarified that the item from Space Jump Guardian and Power Bomb Guardian
    must be collected for the appropriate events to be triggered.

-   Changed: In Menu Mod, the list of rooms to warp to is now sorted.

-   Changed: The export-areas command line option now outputs details about requirements for each area.

-   Internal: A human-readable copy of the database is now kept next to the database file, for easier diffs.

-   Fixed: Debug logs can no longer be enabled for non-spoiler permalinks.

-   Added: Missile Expansions have a 1/8192 chance of using Dark Missile Trooper model.

-   Fixed: Progress bar no longer goes to an indefinite status when generation fails.

-   Added: Checkbox for automatically exporting a spoiler log next to the ISO.

-   Fixed: Only the last digit of the game id is changed, instead of the full game id.

### Logic Database changes

-   Fixed: Staging Area is now correctly considered a dark world room.

-   Fixed: The Ing Cache in Dark Oasis now requires Power Bombs.

-   Fixed: Bioenergy Production correctly requires Scan Visor for connections using the racks.

-   Added: In Bioenergy Production, method of reaching the Storage C door with Space Jump and Screw Attack (Easy and above)

-   Added: In Bioenergy Production, method of reaching the Storage C door using a roll jump (Normal and above).

-   Added: In Bioenergy Production, method of reaching the Ventilation Area B door using Screw Attack without Space Jump (Normal and above).

-   Added: In Bioenergy Production, additional upper level connections using Space Jump and Screw Attack.

-   Added: In Sandcanyon, method of reaching the center platform using a roll jump and boost ball (Hard and above).

-   Changed: In Command Center Access, the wall boosts to reach the lower Central Mining Station and Command Center doors from the morph ball tunnel are now Normal difficulty (from Hard).

-   Changed: In Portal Chamber (both light and dark Torvus) , all wall boosts are now Normal difficulty (from Hard).

-   Changed: In Undertransit Two, all wall boosts are now Easy difficulty (from Hard).

-   Changed: In Temple Security Access, all wall boosts are now Normal difficulty (from Hard).

-   Changed: In Watch Station, all wall boosts are now Normal difficulty (from Hard).

-   Added: In Watch Station, a wall boost method of reaching the Watch Station Access door from the Sentinel's Path door using Spider Ball and Boost Ball (Normal and above).

-   Changed: In Service Access, methods using a wall boost to reach the Meeting Grounds door from the upper Morph Ball tunnel are now Normal difficulty (from Hard).

-   Changed: In Great Bridge, the wall boost to reach the lower Temple Access Door from the Path of Roots door is now Easy difficulty (from Hard).

-   Changed: In Transit Tunnel East, the wall boost to reach the Training Chamber door from the Catacombs door is now Easy dififculty (from Hard).

-   Changed: In Transit Tunnel South, all wall boosts are now Easy difficulty (from Hard).

-   Added: In Hall of Honored Dead, a method of obtaining the item with Power Bombs (Trivial and above).

-   Added: Many Light Ammo/Dark Ammo/Morph Ball/Charge Beam requirements.

-   Added: In Bioenergy Production, methods of reaching the item and the door to Ventilation Area B using a Bomb Space Jump and Screw Attack without Space Jump (Hypermode).

-   Fixed: Biostorage Station now requires Space Jump or Scan Visor to reach the upper level (No Tricks and above).

-   Changed: In Sand Processing, the method of reaching the item without Boost Ball requires the Bomb Space Jump trick, and no longer requires Screw Attack.

-   Added: In GFMC Compound, a method of reaching the ship item with Screw Attack (Normal and above).

-   Added: In Main Gyro Chamber, a method of reaching the bottom of the gyro area from the middle of the room with Screw Attack (Easy and above).

-   Changed: In Workers Path, Morph Ball Bomb is no longer required.

-   Changed: In Main Reactor, unlocking the gate no longer requires Space Jump, and is now Trivial difficulty (from Easy).

-   Added: In Landing Site, a method of reaching the door to Service Access using Morph Ball Bomb and a Slope Jump (Normal and above).

-   Added: Methods of climbing Central Station Access and Warrior's Walk using Screw Attack (Hard and above) and a wall boost (Hypermode).

-   Added: A method of opening the echo gate in Hive Dynamo Access from the Hive Gyro chamber side using Sonic Boom or Darkburst (Easy and above).

-   Changed: In Reliquary Grounds, the method of reaching the door to Ing Reliquary using Screw Attack is now Normal difficulty (from Hard).

-   Added: In Reliquary Grounds, a method of reaching the door to Ing Reliquary using Morph Ball Bomb and Screw Attack without Space Jump (Easy and above).

-   Added: In Phazon Pit, a method of reaching the door to Phazon Grounds using a roll jump and boost ball (Hard and above).

-   Changed: Climbing Hall of Stairs with Space Jump is now Trivial difficulty (from Easy).

-   Added: In Transport Center, a method of reaching the elevator door from the portal using Screw Attack without Space Jump (Trivial and above).

-   Added: In Mining Station A, a method to reach the Temple Access door using Screw Attack (Trivial and above).

-   Added: In Gathering Hall, a method to reach the Transit Tunnel South from the Gathering Access door using Space Jump (Easy and above).

-   Added: In Industrial Site, a method of opening the Industrial Site gate from the wrong side using a missile (Trivial and above).

-   Fixed: Removing the Aerial Training Site barrier requires Scan Visor.



## [1.1.1] - 2020-03-11

-   Added: The preset summary now includes if menu mod is enabled.

-   Fixed: The cursor no longer snaps to the end on all changes, in the permalink
    input field.

-   Fixed: "Starting Items" is now properly implemented in the preset summary.

-   Changed: "Custom Items" is now "Item Pool" in the preset summary, and lists all
    deviations from the standard item pool.

## [1.1.0] - 2020-03-10

-   Added: The pickup notice for a locked expansion is more clear of what's going on.

-   Added: The "Save ISO" dialog now remembers the last output directory used.

-   Added: A copy of the game file is automatically saved to
    `%LOCALAPPDATA%\Randovania\game_history` whenever a game is generated. There's no
    interface in Randovania to view this history.

-   Changed: The "Save Spoiler" button now provides a default name for the game file.

-   Changed: Shortened permalinks with customized starting locations.

-   Changed: Preset are now exported to `.rdvpreset` files, to avoid Discord truncating the
    file names.

-   Fixed: When changing a preset name, the cursor no longer moves to end after any change.

### Logic Database changes

-   Fixed: The pickup in Undertransit One now requires Power Bombs, to avoid soft locks.

-   Fixed: The second Portal Chamber is now correctly considered a Dark Torvus Bog room.

## [1.0.0] - 2020-02-09

-   *Major* - Added: Support for multiple presets of options, as well as saving your own presets.

-   *Major* - Changed: The user experience for creating a new game has been changed completely.

-   Added: Three new methods of shuffling elevators: *Two-way, unchecked*, *One-way, elevator room*
    and *One-way, anywhere*. The elevators tab has more details of how these work.

-   Added: Add a setting for how strict the damage requirements are.

-   Added: It's now possible to exclude locations from having any progression on them.

-   Added: You can choose an arbitrary number of locations to choose randomly from for starting location.

-   Changed: A Luminoth Lore scan is less likely to have hints for what was already accessible
    when that scan was found.

-   Changed: Power Bombs and Progressive Grapple are now slightly more likely to appear earlier.

-   Changed: The hints randomly assigned at the end of generation are less likely to be repeats.

-   Changed: Loading a new game will automatically clear any existing one.

-   Changed: Minimal Checking now also checks of Dark Agon Temple Keys and Dark Torvus Temple Keys.

-   Removed: The Progressive Launcher has been removed.

-   Removed: The settings for fixing the translator gates have been removed for now, to be re-added
    on a future "Advanced" tab.

-   Removed: The create-permalink command line argument has been removed.

### Logic Database changes

-   Fixed: Spider Guardian fight now requires Dynamo Works Quads Gone to be triggered.

-   Fixed: Boost Guardian now properly requires Bombs.

-   Added: Escaping Dark Torvus Arena with a BSJ, for Normal. (See #581).

-   Added: Activating the Industrial Site gate backwards, using charged Annihilator Beam, for Trivial. (See #582).

## [0.29.1] - 2019-10-01

-   Fixed: Fix AttributeError preventing major/minor randomization from working.

-   Fixed: Seeds where no progression is needed to finish should no longer fail to generate.

## [0.29.0] - 2019-10-01

-   *Major* - There is now an option for a major/minor split randomization mode, in which expansions and
    non-expansion items are shuffled separately.

-   *Major* - Changed: Item hints and Sky Temple Key hints now distinguish between the light and dark worlds.
    For example, the room in which Quadraxis resides will be shown as "Ing Hive - Hive Temple" rather than
    "Sanctuary Fortress - Hive Temple".

-   *Major* - Added: the "Invisible Objects" trick in places where a visor would otherwise be used to be able to see
    something (such as an invisible platform).

-   *Major* - Added: Title screen now shows a three-word representation of the seed hash.

-   Added: As an experimental feature, it is now possible to shuffle Power Beam, Charge Beam, Scan Visor and Morph Ball.
    These items use Energy Transfer Module model in game.

-   Added: You can now place a pickup that temporarily gives Cannon Ball when collected. It uses Boost Ball's model.

-   Changed: Some item categories were given clearer names:
    - Dark Agon Keys, Dark Torvus Keys, and Ing Hive Keys are now referred to as "red Temple Keys" instead of
    "Temple Keys".
    - Items that aren't keys or expansions are collectively referred to as "major upgrades" instead of "major items".
    - Red Temple Keys and Sky Temple Keys are now collectively referred to as "Dark Temple Keys" instead of "keys".

-   Fixed: "Beam combos" are now called "charge combos".

-   Changed: The hints acquired from keybearer corpses now clarify that the item is the one contained in a Flying
    Ing Cache.

-   Changed: Each hint for the items guarded by Amorbis, Chykka, and Quadraxis now contains the corresponding
    Guardian's name.

-   Changed: The hint for the vanilla Light Suit location now has special text.

-   Changed: Item names in hints are now colored orange instead of red.

-   Changed: Some hints were added, some removed, and some modified.

-   Changed: Item scans were slightly edited.

-   Changed: The Sky Temple Key hints no longer use ordinal numbers.

-   Added: The seed hash is shown in Randovania's GUI after patching is done.

-   Changed: Generation will now be retried more times before giving up.

-   Changed: Joke hints are now used at most once each when placing hints.

-   Changed: The generator is now more likely to fill the worlds evenly.

-   Fixed: Added proper default nodes for rooms that were missing one, allowing those rooms to be selected as the
    starting room.

-   Fixed: Minimal Checking now correctly handles progressive suit and grapple.

-   Fixed: Config files with invalid JSON are now correctly dealt with.

-   Changed: Improved the performance of the resolver considerably.

-   Added: In the data visualizer, the damage requirements now have more descriptive names.

-   Added: In the data visualizer, requirements are now described with simpler to understand terms.

-   Changed: Windows releases are now created with PyInstaller 3.5.

-   Changed: The generator is now more likely to fill the worlds evenly.

### Logic Database changes

-   Changed: All NTSC-specific tricks are now in logic. These are always in logic, since the fixes from other versions
    are patched out.

-   Changed: Screw Attacking without Space Jump Boots in Hive Temple is no longer required on No Tricks.

-   Changed: In Hive Temple, scan dashing to the door to Temple Security Access is now Hypermode difficulty,
    from Hard and above.

-   Changed: The method to get the Main Research item with only Spider Ball was removed.

-   Fixed: Using charged Light Beam shots to get the item in Hazing Cliff now requires 5 or more Light Ammo.

-   Added: Method to open the gate in Main Reactor with Space Jump Boots and Screw Attack.

-   Changed: Opening the barrier in Crypt with Screw Attack is now always Easy and above.

-   Added: Method to climb to the door to Crypt Tunnel in Crypt via a Bomb Space Jump (Normal and above).

-   Added: Method to open Seeker Launcher blast shields with four missiles, Seeker Launcher, and Screw Attack (Easy
    and above). Underwater, the trick Air Underwater is also required, and the difficulty is Normal and above.

-   Fixed: Dark world damage during the Quadraxis fight is now correctly calculated.

-   Fixed: Requirements for crossing Sacred Path were added.

-   Added: Method to cross gap in the upper level of Command Center using Screw Attack without Space Jump Boots
    (Trivial and above).

-   Added: In Central Mining Station, a method to get to upper door to Command Center Access using a
    Bomb Space Jump (Easy and above) and another using Space Jump Boots and Screw Attack (Easy and above).

-   Added: Methods to climb Mining Plaza using the Morph Ball Bomb (Trivial and above) and using Screw Attack
    without Space Jump Boots (Easy and above).

-   Changed: In Forgotten Bridge, the difficulty of scan dashing to the door to Abandoned Worksite or the portal to
    Dark Forgotten Bridge was lowered to Easy, from Normal.

-   Added: In Forgotten Bridge, a method to get to the door to Grove Access from the portal to Dark Forgotten Bridge
    using only Screw Attack (Easy and above).

-   Added: In Forgotten Bridge, a method to get to the door to Abandoned Worksite via a roll jump (Easy and above).

-   Added: In Forgotten Bridge, a method to get to the bridge center from the door to Grove Access via a scan dash
    (Easy and above).

-   Added: In Hydrodynamo Station, a method to get from the room's top to the door to Save Station B with Screw Attack
    without Space Jump Boots (Trivial and above).

-   Changed: Climbing Hydrodynamo Station with only Gravity Boost and before all three locks are unlocked is now
    Trivial difficulty (from No Tricks).

-   Changed: Getting to the three doors in the middle section of Hydrodynamo Station using Air Underwater is now
    Normal difficulty (from Hard).

-   Fixed: A method to get the item in the Sunburst location by abusing terminal fall now has a damage requirement.

-   Added: A method to get to the turret in Sanctuary Entrance with only Space Jump Boots and Screw Attack, even
    after the bridge is destroyed.

-   Fixed: Lowering the portal barrier in Hive Dynamo Works now requires five missiles.

-   Added: Methods to cross Hive Dynamo Works using a roll jump (Easy and above) and using Space Jump Boots and
    Screw Attack (No Tricks).

-   Added: In Hive Dynamo Works, a method to cross the gap from the door to Hive Dynamo Access by abusing terminal
    fall (Easy and above).

-   Changed: In Hive Dynamo Works, returning from the Flying Ing Cache location using Space Jump Boots and
    Screw Attack is now Trivial difficulty (from Easy).

-   Added: Method to cross Watch Station Access from the door to Main Gyro Chamber using a Bomb Space Jump and
    Screw Attack without Space Jump Boots (Normal and above).

-   Added: In Watch Station Access, method to get from the scan post to the door to Watch Station by bomb jumping
    (Trivial and above) and by using Screw Attack without Space Jump Boots (Easy and above).

-   Fixed: The instant morph into the Morph Ball tunnel in Hall of Honored Dead now lists the Instant Morph trick.

-   Added: Method to get into the Morph Ball tunnel in Hall of Honored Dead using Space Jump Boots and Screw Attack
    (Easy and above).

-   Added: In Phazon Site, methods to get to the door to Bitter Well and to remove the barrier using Screw Attack
    without Space Jump Boots (both Easy difficulty).

-   Changed: The method to go over the Training Chamber statue from the back using Boost Ball and Spider Ball is
    now Normal difficulty (from Hard).

-   Added: In Phazon Site, a method to get to the door to Bitter Well by bomb jumping (Trivial and above).

-   Added: Many connections in Sacrificial Chamber.

-   Added: A method to get to the door to Fortress Transport Access from the top of the statue in Training Chamber
    using only Space Jump Boots (Easy and above). Morph Ball is also required if the statue hasn't been moved.

-   Added: A method to get to the doors to Transit Tunnel West/East in Training Chamber using Air Underwater (Normal
    and above).

-   Fixed: The method to get to the top of the Training Chamber statue using Gravity Boost and Spider Ball now lists
    the Instant Morph trick.

-   Added: In Training Chamber, a method of getting to the top of the statue from the door to Fortress Transport Access
    using just Space Jump Boots (Easy and above).

-   Added: Many connections in Windchamber Gateway.

-   Added: Method to get from the Kinetic Orb Cannon to the door to Transit Tunnel West via Grapple Beam in
    Gathering Hall.

-   Fixed: The slope jump in Abandoned Base now has a damage requirement.

-   Added: Method of getting the Temple Assembly Site item with Screw Attack and without Space Jump Boots.

-   Changed: The slope jump to get to the item in Temple Assembly Site is now Normal difficulty (from Hard).

-   Fixed: Requirements for crossing Dynamo Access were added.

-   Added: In Landing Site, method of reaching the door to Service Access from the Save Station using Space Jump and
    Screw Attack (No Tricks and above).

-   Fixed: The Culling Chamber item now has a damage requirement.

-   Changed: The trick to shoot the Seeker targets in Hive Dynamo Works from the wrong side is now Easy (from Trivial).

-   Fixed: The Watch Station Access roll jump now has a damage requirement.

-   Changed: The Watch Station Access roll jump is now Normal (from Easy).

-   Fixed: Added missing Space Jump Boots requirement for a Bomb Space Jump in Mining Station B.

-   Added: Method to unblock the portal in Mining Station B without Scan Visor (Normal and above).

-   Added: Method to get to the Darkburst location in Mining Station B with just Space Jump Boots and Screw Attack,
    and without using slope jumps or bomb space jumps (Hypermode difficulty).

-   Added: Method to manipulate Power Bomb Guardian into opening the Power Bomb Blast Shield on the door to
    Undertemple Access, using Boost Ball (Normal and above).

-   Fixed: The method to open the Hydrodynamo Station Seeker door using Screw Attack without Seeker Launcher now
    requires Gravity Boost to not have been collected.

-   Added: Method to get to the portal in Mining Station B with Space Jump Boots and Screw Attack (Trivial and above).

-   Fixed: Transport A Access, Collapsed Tunnel, Dynamo Chamber, Trooper Security Station, Mining Station Access, and
    Portal Access A now correctly require Morph Ball.

-   Fixed: Elevator rooms with missing Scan Visor requirements now have them.

-   Fixed: Removed erroneously added method to cross Sanctuary Entrance with Screw Attack without Space Jump Boots.

-   Fixed: Going through Sacred Bridge on No Tricks now requires Scan Visor and Morph Ball when coming from GFMC
    Compound.

-   Added: Method to skip Scan Visor and Morph Ball using Space Jump Boots in Sacred Bridge, when coming from GFMC
    Compound (Easy and above).

-   Fixed: Added Scan Visor requirement in Temple Transport Access (Sanctuary).

-   Changed: Connections in Venomous Pond were redone.

-   Changed: Getting to the door to Dark Transit Station in Trial Grounds with no items is now Hard difficulty, from
    Easy.

-   Added: Methods to get to the door to Dark Transit Station in Trial Grounds with Screw Attack without Space Jump
    Boots (Easy and above) and with a Bomb Space Jump (Normal and above).

-   Fixed: Added missing requirements for the Dark Samus 3 and 4 fight.

-   Changed: Fighting Dark Samus 2 with only Echo Visor is now Trivial difficulty, from Easy.

-   Fixed: Power Bomb doors now require Morph Ball, and Super Missile doors now require Power Beam and Charge Beam.

-   Added: Method to destroy the second web in Hive Tunnel when going through the room backwards using Sonic Boom
    (Easy and above).

## [0.28.1] - 2019-06-14

-   Fixed: Resetting settings would leave the launchers' configuration in an invalid state.

## [0.28.0] - 2019-06-12

-   *Major* - Changed: The resolver now keeps track of current energy during resolution.
    This ensures you'll always have enough Energy Tanks for trips to Dark Aether.

-   *Major* - Added: Scanning a keybearer corpse provides a hint of what is in the matching Flying
    Ing Cache.

-   Added: The tracker now persists the current state.

-   Added: Some generation failures are now automatically retried, using the same permalink.

-   Added: Buttons to see what a difficulty unlocks that doesn't involve tricks at all.

-   Changed: Increased Hint Scan value for logic to the intended value from the previous
    change.

-   Changed: There's no more hints with joke locations.

-   Changed: The lore hint in Mining Station A is now able to be scanned from the room center.

-   Added: A warning is now displayed when trying to disable validation.

-   Fixed: Seeker Missile's included missiles now respect the "needs Missile Launcher"
    option.

-   Changed: Progressive Launcher is now disabled by default.

-   Fixed: Clicking the connection's link in the Data Visualizer should now always work.

-   Changed: Hint Locations page now has a more usable UI.

-   Changed: On No Tricks, the logic will ensure that you can get Missiles, Seeker Launcher, and either
    Grapple Beam or both Space Jump Boots and Screw Attack before fighting Chykka.

-   Added: Methods to cross Workers Path with Screw Attack.

## [0.27.1] - 2019-05-30

-   Fixed: Specific trick levels are now persisted correctly across multiple sessions.

## [0.27.0] - 2019-05-28

-   *Major* - Changed: Optimized the seed generation step. It should now take roughly
    half as long or even faster.

-   *Major* - Added: It's now possible to configure the difficulty on a per-trick basis.

-   *Major* - Added: It's now possible to check where a certain trick is used on each
    difficulty.

-   Added: Hint Scans are valued more by the logic, making Translators more likely.

-   Changed: Joke item and locations now have a `(?)` added to make then slightly more
    obvious they're not serious.

-   Changed: Average ammo provided per expansion is now shown with more precision.

-   Added: `randovania echoes database list-dangerous-usage` command to list all
    paths that require a resource to not be collected.

-   Added: Methods to get to Sunburst location by reaching the platform with the cannon
    with a scan dash (Normal and above) or with just Space Jump Boots (Easy and above).

-   Added: Method to leave and enter the arena in Agon Temple with only Space Jump Boots
    (Trivial and above to enter; Easy and above to leave).

-   Added: Method to get to Darkburst location in Mining Station B via a Bomb Space Jump
    and without Screw Attack (Easy and above).

-   Fixed: In Hydrodynamo Station, going from the door to Hydrodynamo Shaft to the door to
    Save Station B now always requires all three locks in Hydrodynamo Station to be unlocked.

-   Added: Method to cross Phazon Pit using a Bomb Space Jump (Easy and above).

-   Added: Method to open the Seeker door in Hydrodynamo Station without the Seeker Launcher,
    using Screw Attack and one missile (Hard and Above).

-   Changed: The Ing Windchamber puzzle now only requires four missiles instead of five.

-   Changed: The cannon in Sanctuary Temple Access now only requires four missiles to
    activate instead of five.

-   Changed: Sanctuary Temple Access now requires a way to defeat the Quad to get through.

-   Added: Support for damage requirements without exactly one damage reduction item.

-   Changed: Seed validation should run faster and with fewer errors now.

-   Added: Another joke hint.

-   Changed: Updated credits.

-   Fixed: Crossing Sanctuary Entrance via the Spider Ball Track now requires Boost Ball.

-   Added: Method to cross Sanctuary Entrance with Screw Attack and without Space Jump Boots
    (Trivial and above).

-   Added: Method to cross Sanctuary Entrance, from the door to Power Junction to the door to
    Temple Transport Access, with Spider Ball and Power Bombs (Easy and above).

-   Fixed: The method to get the Sanctuary Entrance item without Spider Ball now requires
    Spider Guardian to not have been defeated.

-   Added: Method to get to and use the Vigilance Class Turret in Sanctuary Entrance using
    Space Jump Boots, Screw Attack, and Spider Ball. Spider Ball isn't required if Spider
    Guardian hasn't been defeated.

-   Fixed: In Sanctuary Entrance, going up the Spider Ball Track near the lore scan via the
    intended method now requires Boost Ball and the Morph Ball Bomb.

-   Added: Methods to go up the Spider Ball Track near the lore scan in Sanctuary Entrance
    with Spider Ball and only one of the following items:
    - Morph Ball Bomb (Trivial and above);
    - Boost Ball (Trivial and above);
    - Space Jump Boots (Easy and above).

-   Changed: In Sanctuary Temple, getting to the door to Controller Access via scan dashing
    is now Hard and above, from Normal and above.

-   Added: A tab with all change logs.

## [0.26.3] - 2019-05-10

-   Changed: Tracker now raises an error if the current configuration is unsupported.

-   Fixed: Tracker no longer shows an error when opening.

## [0.26.2] - 2019-05-07

-   Fixed: An empty box no longer shows up when starting a game with no
    extra starting items.

-   Fixed: A potential crash involving HUD Memos when a game is randomized
    multiple times.


## [0.26.1] - 2019-05-05

-   Fixed: The in-app changelog and new version checker now works again.

-   Fixed: Patching with HUD text on and using expansions locked by major item now works.

-   Changed: Missile target default is now 175, since Seeker Launcher now defaults to
    giving 5 missiles.


## [0.26.0] - 2019-05-05

-   **MAJOR** - Added: Option to require Missile Launcher and main Power Bombs for the
    respective expansions to work.

-   **MAJOR** - Added: Option to change which translator each translator gate in the
    game needs, including choosing a random one.

-   **MAJOR** - Added: Luminoth Lore scans now includes hints for where major items
    are located, as well as what the Temple Guardians bosses drop and vanilla Light Suit.

-   Added: Welcome tab, with instructions on how to use Randovania.

-   Added: Option to specify how many items Randovania will randomly place on your
    starting inventory.

-   Added: Option to change how much damage you take from Dark Aether when using
    Varia Suit and Dark Suit.

-   Added: Progressive Launcher: a progression between Missile Launcher and Seeker Launcher.

-   Changed: Logic considers the Translator Gates in GFMC Compound and Torvus Temple
    to be up from the start, preventing potential softlocks.

-   Changed: Escaping Main Hydrochamber after the Alpha Blogg with a Roll Jump is
    now Hard and above, from Easy and above.

-   Changed: The no-Boost return method in Dark Arena Tunnel is now Normal and above only.

-   Changed: The Slope Jump method in Great Bridge for Abandoned Worksite is now Hard
    and above, from Normal.

-   Changed: Crossing the statue in Training Chamber before it's moved with Boost and
    Spider is now Hard and above, from Hypermode.

-   Added: Option to disable the Sky Temple Key hints or to hide the Area name.

-   Changed: The location in the Sky Temple Key hint is now colored.

-   Changed: There can now be a total of 99 of any single Major Item, up from 9.

-   Changed: Improved elevator room names. There's now a short and clear name for all
    elevators.

-   Changed: The changed room names now apply for when elevators are vanilla as well.

-   Fixed: Going from randomized elevators to vanilla elevators no longer requires a
    clean unpack.

-   Added: `randovania echoes database list-resource-usage` now supports all types of
    resources.

-   Added: `list-resource-usage` and `list-difficulty-usage` now has the `--print-only-area`
    argument.

-   Changed: Areas with names starting with !! are now hidden in the Data Visualizer.

-   Added: Docks and Elevators now have usable links in the Data Visualizer. These links
    brings you to the matching node.

-   Added: The message when collecting the item in Mining Station B now displays when in
    the wrong layer.

-   Added: A warning now shows when going on top of the ship in GFMC Compound before
    beating Jump Guardian.

## [0.25.0] - 2019-03-24

-   Changed: Reworked requirements for getting the Missile in Crossroads from the doors. You can:
    - On Normal and above, with Boost, Bombs, Space Jump and Screw Attack
    - On Hard and above, with Bombs, Space Jump and Screw Attack
    - On Hypermode, with Bombs and Space Jump

-   Changed: Logic requirements for Dark Samus 2 fight are now the following:
    - On all trick levels, Dark Visor
    - On Easy and above, Echo Visor
    - On Normal and above, no items

-   Changed: The Slope Jump in Temple Assembly Site is now Hard and above, from Normal and above.

-   Changed: All occurrences of Wall Boost are now locked behind Hard or above.

-   Added: Added method to get the Power Bomb in Sanctuary Entrance with just Space Jump
    and Screw Attack. (See [#29](https://github.com/randovania/randovania/issues/29))

-   Added: Added method to cross Dark Arena Tunnel in the other direction without Boost.
    (See [#47](https://github.com/randovania/randovania/issues/47))

-   Added: Basic support for running Randovania on non-Windows platforms.

-   Added: You can now create Generic Nodes in the Data Editor.

-   Changed: Drop down selection of resources are now sorted in the Data Editor.

-   Changed: Shareable hash is now based only on the game modifications part of the seed log.

-   Fixed: Python wheel wasn't including required files due to mising \_\_init__.py

-   Fixed: error when shuffling more than 2 copies of any Major Item

-   Fixed: permalinks were using the the ammo id instead of the configured

## [0.24.1] - 2019-03-22

-    **MAJOR**: New configuration GUI for Major Items:
     - For each item, you can now choose between:
        - You start with it
        - It's in the vanilla location
        - It's shuffled and how many copies there are
        - It's missing
     - Configure how much beam ammo Light Beam, Dark Beam and Annihilator Beam gives when picked.
        - The same for Seeker Launcher and missiles.

-    **MAJOR**: New configuration GUI for Ammo:
     - For each ammo type, you choose a target total count and how many pickups there will be.

        Randovania will ensure if you collect every single pickup and every major item that gives
        that ammo, you'll have the target total count.

-    **MAJOR**: Added progressive items. These items gives different items when you collect then,
        based on how many you've already collected. There are two:
     - Progressive Suit: Gives Dark Suit and then Light Suit.
     - Progressive Grapple: Gives Grapple Beam and then Screw Attack.

-    **MAJOR**: Add option to split the Beam Ammo Expansion into a Dark Ammo Expansion and
        Light Ammo Expansion.

        By default there's 10 of each, with less missiles instead.


-    **MAJOR**: Improvements for accessibility:
     - All translator gates are now colored with the correct translator gate color they need.
     - Translators you have now show up under "Visors" in the inventory menu.
     - An option to start the game with all maps open, as if you used all map stations.
     - An option to add pickup markers on the map, that identifies where items are and if
        you've collected them already.
     - When elevators are randomized, the room name in the map now says where that elevator goes.
     - Changed the model for the Translator pickups: now the translator color is very prominent and easy to identify.

-    Added: Option to choose where you start the game

-    Added: Option to hide what items are, going from just changing the model, to including the
    scan and even the pickup text.

     You can choose to replace the model with ETM or with a random other item, for even more troll.

-    Added: Configure how many count of how many Sky Temple Keys you need to finish the game

-    Changed: Choosing "All Guardians" only 3 keys now

-    Changed: Timeout for generating a seed is now 5 minutes, up from 2.

0.24.0 was a beta only version.

## [0.23.0] - 2019-02-10

-   Added: New option to enable the "Warp to Start" feature.
-   Added: A "What's new" popup is displayed when launching a new version for the first time.
-   Fixed: changed text in Logic Settings to mention there _are_ hints for Sky Temple Keys.
-   Changed: Updated Claris' Randomizer, for the following fixes:
    -   Added the ability to warp to the starting room from save stations (-t).
    -   Major bug fix: The game will no longer immediately crash when not playing with Menu Mod.

## [0.22.0] - 2019-02-06

-   Changed: "Faster credits" and "Skip item acquisitions popups" are no longer included in permalinks.
-   Changed: Updated Claris' Randomizer, for the following fixes:
    -   Fixed an issue with two of the Sky Temple Key hints being accidentally switched.
    -   FrontEnd editing now works properly for PAL and Japanese versions.
    -   Attract video removal is now integrated directly into the Randomizer.
    -   Getting the Torvus Energy Controller item will no longer block you from getting the Torvus Temple item.

## [0.21.0] - 2019-01-31

-   **Major**: now using Claris' Randomizer version 4.0. See [Changelog](https://pastebin.com/HdK9jdps).

-   Added: Randovania now changes the game id to G2ME0R, ensuring it has different saves.
-   Added: Game name is now changed to 'Metroid Prime 2: Randomizer - SEEDHASH'. Seed hash is a 8 letter/number
      combination that identifies the seed being played.
-   Changed: the ISO name now uses the seed hash instead of the permalink. This avoids issues with the permalink containing /
-   Changed: Removed Agon Temple door lock after fighting Bomb Guardian, since this has been fixed in the Randomizer.
-   Fixed: Selecting an non-existent directory for Output Directory had inconsistent results

## [0.20.2] - 2019-01-26

-   Fixed: changed release zip to not use BZIP2. This fixes the native windows zip client being unable to extract.

0.20.1 was skipped due to technical issues.

## [0.20.0] - 2019-01-13

-   Added: an icon! Thanks to Dyceron for the icon.
-   Added: a simple Tracker to allow knowing where you can go with a given item state
-   Changed: Don't consider that Seeker Launcher give missiles for logic, so it's never
      considered a missile source.

## [0.19.1] - 2019-01-06

-   Fixed: Hydrodynamo Station's Door to Training Access now correctly needs Seekers
-   Added: New alternatives with tricks to get the pickup in Mining Plaza A.
-   Added: Trick to cross the Mining Plaza A backwards while it's closed.
-   Changed: Added a chance for Temple Keys not being always placed last.
-   Changed: Light Suit now has a decreased chance of being placed early.

0.19.0 was skipped due to technical issues.

## [0.18.0] - 2019-01-02

-   Added: Editor for Randovania's database. This allows for modifications and contributions to be made easily.
      There's currently no way to use the modified database directly.
-   Added: Options to place the Sky Temple Keys on Guardians + Sub-Guardians or just on Guardians.
-   Changed: Removed Space Jump method from Training Chamber.
-   Changed: Added Power Bomb as option for pickup in Hive Chamber B.
-   Changed: Shortened Permalinks when pickup quantities aren't customized.
-   Added: Permalinks now include the database version they were created for.
-   Fixed: Logic mistake in item distribution that made some impossible seeds.
-   Changed: For now, don't consider Chykka a "can only do once" event, since Floaty is not used.
-   Fixed: Permalinks now properly ignore the Energy Transfer Module.

## [0.17.2] - 2018-12-27

-   Fixed: 'Clear loaded game' now properly does its job.
-   Changed: Add an error message to capture potential Randomizer failures.
-   Changed: Improved README.

## [0.17.1] - 2018-12-24

-   Fixed: stray tooltips in GUI elements were removed.
-   Fixed: multiple typos in GUI elements.

## [0.17.0] - 2018-12-23

-   New: Reorganized GUI!
    -   Seed Details and Data Visualizer are now different windows opened via the menu bar.
    -   There are now three tabs: ROM Settings, Logic Settings and Item Quantities.
-   New: Option to disable generating an spoiler.
-   New: All options can now be exported and imported via a permalink.
-   Changed: Renamed "Logic" to "Trick Level" and "No Glitches" to "No Tricks". Appropriate labels in the GUI and files
    changed to match.
-   Internal: no longer using the py.path and dataset libraries

## [0.16.2] - 2018-12-01

-   Fixed: adding multiples of an item now works properly.

## [0.16.1] - 2018-11-25

-   Fixed: pressing the Reset button in the Item Quantity works properly.
-   Fixed: hiding help in Layout Generation will no longer hide the item names in Item Quantity.

## [0.16.0] - 2018-11-20

-   Updated item distribution: seeds are now less likely to have all items in the beginning, and some items less likely to appear in vanilla locations.
-   Item Mode (Standard/Major Items) removed for now.

## [0.15.0] - 2018-10-27

-   Added a timeout of 2 minutes to seed generation.
-   Added two new difficulties:
    -   Trivial: An expansion of No Glitches, where no tricks are used but some clever abuse of room layouts are used.
    -   Hypermode: The highest difficulty tricks, mostly including ways to skip Space Jump, are now exclusive to this difficulty.
-   Removed Controller Reset tricks. This trick doesn't work with Nintendont. This will return later as an additional configuration.

## [0.14.0] - 2018-10-07

-   **Major**: Added support for randomizing elevators.
-   Fixed spin boxes for item quantities changing while user scrolled the window.
    It is now needed to click on them before using the mouse wheel to change their values.
-   Fixed some texts being truncated in the Layout Generation window.
-   Fixed generation failing when adding multiple of some items.
-   Added links to where to find the Menu Mod.
-   Changed the order of some fields in the Seed Log.

## [0.13.2] - 2018-06-28

-   Fixed logic missing Amber Translator being required to pass by Path of Eyes.

## [0.13.1] - 2018-06-27

-   Fixed logic errors due to inability to reload Main Reactor after defeating Dark Samus 1.
-   Added prefix when loading resources based on type, improving logs and Data Visualizer.

## [0.13.0] - 2018-06-26

-   Added new logic: "Minimal Validation". This logic only checks if Dark Visor, Light Suit and Screw Attack won't lock each other.
-   Added option to include the Claris' Menu Mod to the ISO.
-   Added option to control how many of each item is added to the game.

## [0.12.0] - 2018-09-23

-   Improved GUI usability
-   Fixed Workers Path not requiring Cobalt Translator to enter

## [0.11.0] - 2018-07-30

-   Randovania should no longe create invalid ISOs when the game files are bigger than the maximum ISO size: an error is properly reported in that case.
-   When exporting a Metroid Prime 2: Echoes ISO if the maximum size is reached there's is now an automatic attempt to fix the issue by running Claris' "Disable Echoes Attract Videos" tool from the Menu Mod.
-   The layout log is automatically added to the game's files when randomizing.
-   Simplified ISO patching: by default, Randovania now asks for an input ISO and an output path and does everything else automatically.

## [0.10.0] - 2018-07-15

-   This release includes the capability to generate layouts from scratch and these to the game, skipping the entire searching step!

## [0.9.2] - 2018-07-10

-   Added: After killing Bomb Guardian, collecting the pickup from Agon Energy Controller is necessary to unlock the Agon Temple door to Temple Access.
-   Added a version check. Once a day, the application will check GitHub if there's a new version.
-   Preview feature: option to create item layouts, instead of searching for seeds. This is much more CPU friendly and faster than searching for seeds, but is currently experimental: generation is prone to errors and items concentrated in early locations. To use, open with randovania.exe gui --preview from a terminal. Even though there are many configuration options, only the Item Loss makes any difference.

## [0.9.1] - 2018-07-21

-   Fixed the Ing Cache in Accursed Lake didn't need Dark Visor.

## [0.9.0] - 2018-05-31

-   Added a fully featured GUI.

## [0.8.2] - 2017-10-19

-   Stupid mistake.

## [0.8.1] - 2017-10-19

-   Fix previous release.

## [0.8.0] - 2017-10-19

-   Save preferences.
-   Added Claris Randomizer to the binary release.

## [0.7.1] - 2017-10-17

-   Fixed the interactive .bat

## [0.7.0] - 2017-10-14

-   Added an interactive shell.
-   Releases now include the README.

## [0.5.0] - 2017-10-10

-   Releases now include standalone windows binaries<|MERGE_RESOLUTION|>--- conflicted
+++ resolved
@@ -77,19 +77,15 @@
 
 - Changed: Climbing Reactor Core with Bomb Jumps is now classified as Complex Bomb Jump(s) (Ludicrous).
 
-<<<<<<< HEAD
 ### Metroid Prime 2 Echoes
 
+- Added: 14 joke hints.
+
 #### Logic Database
 
 ##### Dark Agon Wastes
 
 - Changed: Minor adjustment aimed at making Amorbis safer for the generator, no changes to requirements in practice.
-=======
-### Metroid Prime 2: Echoes
-
-- Added: 14 joke hints.
->>>>>>> 4acc1d34
 
 ## [10.0.1] - 2025-08-03
 
