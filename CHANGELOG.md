# Change Log

All notable changes to this project will be documented in this file.

The format is based on [Keep a Changelog](https://keepachangelog.com/en/1.0.0/)
and this project adheres to [Semantic Versioning](https://semver.org/spec/v2.0.0.html).

## [8.10.x] - 2025-03-??

<<<<<<< HEAD
- **Major** - Added: Featural Hints. Echoes and Cave Story now use a brand new hint system, where hints may refer to various Features of a pickup or of a location. Read the complete changelog for more details.
- **Major** - Changed: Hints are now placed after pickup placement, rather than during. This should result in more interesting hints in all games.
- Added: Every game now has a "Pickup Hint Features" tab where you can view which Features apply to which pickups.
- Added: Cave Story and Echoes now have a "Pickup Location Features" tab where you can view which Features apply to which locations.
- Added: Location Features can be viewed in the Database Viewer.
- Fixed: It is now properly impossible for multiple hints to point to the same location.

### Metroid Prime 2: Echoes
- Removed: Relative hints will no longer be placed.
- Changed: Legacy multiworld sessions where an Echoes hint points to a Cave Story item may have very slightly altered wording.
- Changed: A legacy relative hint pointing to a Nothing will now always refer to it by name.
=======
### Metroid Dread

#### Logic Database

##### Artaria

- Changed: Flipping the spinner. in Screw Attack Room when by going from the door to the transport is now logically possible also after having flipped the spinner.
- Changed: All other connections in Screw Attack Room that are only open before flipping the spinner are now only logical when Highly Dangerous Logic is enabled.
- Changed: The conditions that depends on not having blown up the blob in Screw Attack Room are now only logical when Highly Dangerous Logic is enabled.
>>>>>>> a0bc90df

### Metroid: Samus Returns

- Fixed: One Area 8 theme from not being included in music shuffle.

#### Logic Database

#### Area 5 Tower Exterior

- Fixed: Starting in Zeta Arena Access now places Samus in the correct room.

## [8.9.0] - 2025-02-02

- Added: It is now possible to focus the game images in the "Games" tab via a Keyboard.
- Added: Experimental option under Generation -> Logic Settings that makes an early check if the game is unbeatable due to options such as starting location, transports etc.
- Changed: Wording on the Door Locks preset tab to be clearer.
- Changed: The main Randovania window now doesn't have an unnecessary border.
- Changed: The highlighted button in the cosmetic options is now `Accept` instead of `Reset to Defaults`.
- Changed: Node details in the Data Visualizer now have word wrap.

### AM2R

#### Logic Database

##### Main Caves

- Added: Mining Facility Alpha Nest Access now has a Spider Ball method of crossing the room from either side.
- Added: Mining Facility Gamma Nest Access now has a Spider Ball method of crossing the room from either side.

### Metroid Dread

- Added: There is now a preset option for each region that will remove all of its light sources when enabled, making the game very dark.

#### Logic Database

- Fixed: A typo in the event name Artaria - Prepare Speedboost in Map Station has been changed from Prepare Speeboost in Map Station.
- Changed: Various locations listed below are altered in ways that improve the quality of generation and resolution. What is and isn't in logic should remain unchanged.

##### Artaria

- Added: In White EMMI Introduction: Climb from  Door to Teleport to Dairon (Lower) to Door to Teleport to Dairon (Thermal) by grapple-jumping on the falling magnet platform.
- Added: It is now logical to blow up the Proto EMMI blob in Melee tutorial from the right, with Wave Beam, Diffusion beam or a Pseudo Wave Beam (Intermediate) using Morph Ball, Wide Beam and Charge Beam.
- Changed: The logic surrounding the Single Use Slide in EMMI Zone Dome now makes it so that the event nodes remain logically accessible after collecting the event.
- Changed: It is now logical to go back to the event node for blowing up the Proto EMMI Blob from the right.

##### Cataris

- Changed: It is now considered logical to go back into Kraid's area using the normal entrance after defeating Kraid, if all the blobs necessary to go around have been blown up.

##### Dairon

- Changed: The logic in the Freezer is changed so that traversing the right part of the room ignores the dangerousness of turning on the Freezer generator. Meanwhile, all connections in the left part of the room that can be used before turning on the generator now require Highly Dangerous Logic.

##### Ghavoran

- Changed: It is now logical to go back to the event node for flipping the Super Missile Rotatable from the tunnel under it.
- Changed: It is now logical to go back to the event node for lowering the Super Missile Spider Magnet from the tunnel under it.

### Metroid Prime 2: Echoes

- Changed: Double Damage is now classified as a Beam instead of a Suit.
- Fixed: Typo in the Differences tab.
- Added: FAQ entry for light beam transport requirements.

#### Logic Database

##### Agon Wastes

- Added: Mining Station B: Hypermode method to open the portal without Space Jump Boots or Morph Ball Bombs.

##### Torvus Bog

- Added: Torvus Grove: Two expert difficulty methods to cross the upper part of this room without Space Jump Boots.
- Added: Torvus Plaza: Using Boost Ball and standables to reach the pickup without Spider or Screw Attack.

##### Sanctuary Fortress

- Added: Worker's Path: Advanced bomb jumps to get to the cannon platforms NSJ.
- Added: Grand Abyss: Expert extended dashes and standables to cross from the Vault side to the Watch Station side.

##### Ing Hive

- Added: Hive Dynamo Works: Advanced/Expert NSJ Extended Dashes to go across the gap with the grapple point.
- Added: Hive Entrance: Expert inbounds method to get to the item without Light Suit.
- Changed: Temple Security Access: Crossing the room after the gates have been triggered with only Screw Attack no longer requires Screw Attack at Z-Axis.

### Metroid: Samus Returns

- **Major** - Added: Split beams and suits. When playing with non-progressive beams or suits, each individual upgrade provides a unique effect instead of providing the effects of all previous upgrades. For suits, protection against lava requires having both suits, whereas Gravity on its own just provides reduced damage and free movement.
- Changed: The hinted item after collecting the last required DNA is now dependent on the final boss. The Baby Metroid is hinted for Proteus Ridley, the Ice Beam for Metroid Queen and the Bomb for Diggernaut.
- Fixed: Prevented the block with a hidden item in Area 4 Central Caves - Transit Tunnel from being destroyed from another area, causing the item disappear.
- Fixed: Incorrect rotation of a progressive item if the previous stage of the progressive item was received without leaving the area.
- Fixed: Once you have collected all Metroid DNA, when traveling from Surface West to Surface East, a message will always appear asking if you want to fight Proteus Ridley or not. Canceling the message will load Surface East like normal. This is to prevent Surface East from being potentially inaccessible if the only entry point is from Surface West.
- Fixed: Issue where reloading an area would retain the disconnected status regardless if the disconnect message was displayed or not.

#### Logic Database

##### Area 4 Central Caverns

- Added: Transport to Area 3 and Crystal Mines: A beginner Spider Ball Clip to reach the elevator to Crystal Mines from the bottom Chozo Seal with Space Jump.

##### Area 5 Tower Exterior

- Added: Tower Exterior Spider Ball Clip added to traverse from Next to Teleporter to Pickup (Super Missile Tank Bottom).

## [8.8.0] - 2025-01-02

- Added: Experimental preset option to place all majors or pickups logically. This makes sure pickups that are not required can be collected.
- Fixed: The map tracker no longer opens if the starting location prompt was cancelled.

### Metroid Prime

- Changed: The refill pickups don't show the irrelevant explanation about how much underlying ammo will be provided.

#### Logic Database

##### Tallon Overworld

- Fixed: Artifact Temple - Using the Artifact Temple Transport now expects Ridley to be defeated first.

### Metroid Prime 2: Echoes

- Fixed: Error when splitting or unsplitting Beam Ammo Expansions when there are a total 0 Beam Ammo expansions.

### Metroid: Samus Returns

#### Logic Database

##### Area 2 Dam Exterior

- Added: Spike Ravine - Collecting the pickup from below with High Jump Boots, Super Jump (Expert), and Unmorph Extend (Advanced).

##### Area 5 Tower Exterior

- Fixed: Starting in Screw Attack Chamber now places Samus in the correct room.

## [8.7.1] - 2024-12-05

### Cave Story

- Fixed: Curly's item in Plantation is now always sent in multiworld
- Changed: Loading a save in Jail no. 1 will now remove the block if the chest has been opened
- Changed: The helper block in Grasstown to return from east to west has been lowered by one block to make the jump easier
- Fixed: The helper block in Grasstown always spawns when it is supposed to
- Fixed: Freeware no longer crashes when alt-tabbing in fullscreen mode
- Fixed: Teleporter icons in Arthur's House now always appear in the correct order
- Fixed: Music randomization in Outer Wall now works regardless of which way you entered the room
- Added: Ikuyo and kl3cks7r have been added to the ingame credits

## [8.7.0] - 2024-12-02

- Added: When exporting a game fails, for certain cases Randovania will now verify your input files for bad files. This is supported by Metroid Prime and Metroid Prime 2: Echoes.
- Added: Drag and dropping a preset file into the main window now imports it.
- Added: Options to alert the user via flashing the taskbar/playing a sound when generation completes in the Preferences menu.
- Added: Show confirmation dialog when deleting a world in Multiworld.
- Added: Show confirmation dialog when closing the main window or multiplayer session window while generation is in progress.
- Fixed: When editing the preset description after another change in a preset, the cursor position is now retained.
- Fixed: Closing the multiplayer session window while generation is in progress will now abort the generation.

### Door Lock Randomizer

- Added: Experimental option that changes Door Lock Rando so that when determining which types a door can be randomized into, the algorithm searches for either side of the door using the resolver. This means some doors are more likely to have locks on them. Generation will also be faster.

### AM2R

- Changed: DNA hints are now sorted. If the DNA is for your own world, it is sorted based on the region, otherwise alphabetically based on the World name.

### Metroid Dread

#### Logic Database

##### Burenia

- Added: In Main Hub Tower Bottom: Get from Water Space Jump Platform to Alcove Across Grapple Block with just Gravity Suit and Movement (Beginner).
- Added: In Main Hub Tower Bottom: Get from Alcove Across Grapple Block to Door to Energy Recharge South with Gravity Suit, Morph Ball and Single-wall Wall Jump (Intermediate).

##### Dairon

- Changed: In Early Grapple Room: The second Slide Jump has been upgraded from Beginner to Advanced.
- Changed: In Early Grapple Room: Using Cross Bomb to cross the right gap is now under Movement (Beginner).
- Changed: In Early Grapple Room: It is now logical to get from the Door to Transport to Artaria to Door to Early Grapple Access by using just Movement (Beginner) to jump off the slope and into the tunnel, then jump into the tunnel at the end.

##### Ferenia

- Added: Wall Jump (Beginner) to get from Cold Room (Storm Missile Gate) to Wave Beam Tutorial.
- Changed: Opening the Storm Missile Gate in Cold Room now requires Screw Attack.
- Changed: Getting back to the door to Energy Recharge Station after opening the Storm missile Gate now accounts for needing two units of Power Bomb ammo.

### Metroid Prime

- Added: A feature that removes the Boost Ball bars obstacle in Tallon Overworld's Great Tree Hall, allowing free movement between the lower and upper levels of the room.
- Changed: Damage Reduction for Starter Preset and Moderate Challenge is now set to Additive.
- Changed: Missile Blast Shields have received some Quality of Life changes: they now automatically open the door when broken, even from behind, as well as being two-way if the opposite side was a normal door.
- Fixed: Setting Screen Brightness in the cosmetic settings mismatching with what appears in-game.

#### Logic Database

- Changed: The Varia-only heat reduction is now done via a miscellaneous resource rather than being patched at runtime.
- Changed: Going through Morph Ball Doors doesn't require the ability to shoot a beam anymore.

##### Tallon Overworld

- Added: Reverse Frigate now requires Knowledge (Beginner) in every room where the door usually requires activating Thermal Conduits from the other side.

### Metroid Prime 2: Echoes

- Removed: The "Fewest Changes" preset was removed.

#### Logic Database

- Fixed: All Seeker Doors without Seekers tricks have been moved into the dock override section thus allowing the corresponding doors to get shuffled in door type rando. To find the requirements of a seeker skip, look in the description of the corresponding dock node in the data visualiser.

### Metroid: Samus Returns

- Fixed: When Arachnus is configured to be the final boss, logic now requires collecting all DNA.

## [8.6.1] - 2024-11-03

- Fixed: Exporting Metroid Prime 2: Echoes games when the "Coin Chest" model is used now works.

## [8.6.0] - 2024-11-01

- Changed: The "Customize Preset" window has been given a visual overhaul.
- Changed: Filtering in the Generation Order tab is now case-insensitive.
- Changed: The Area View of the Data Visualizer now always has a dark gray background to help with readability.
- Changed: The progress bar in the Main Window and Game Details window is now in a status bar and only displayed when relevant.
- Fixed: When an error during exporting occurs, the progress bar will now reset.

### Resolver

- Fixed: Some seeds being considered impossible when finding a progressive item in an area where a later item in the progressive chain is required to leave.

### AM2R

- Changed: Adjusted the spacing of the Hints and Goal entries to be more consistent with other entries.
- Fixed: An error appearing when going to the Pipe rando preset page with the Depths pipes disabled.

#### Logic Database

- Fixed: The Hideout<->Bubble lair Depths pipes being on the wrong layer.

##### Golden Temple

- Fixed: Guardian Arena: IBJing up to Guardian Storage now requires Morph Ball.

##### Hydro Station

- Fixed: Breeding Grounds Entrance: Using Mid Air Morph to get to the upper part now requires Morph Ball.

##### Industrial Complex

- Fixed: Senjoo Settlement: Using Morph Glides to go from the Gamma Nest to the exterior now requires Morph Ball.

##### The Tower

- Fixed: Tower Exterior South East: Getting to the upper Gamma Nest ledge with Shinesparking and Morph Ball now requires a Beginner Morph Glide instead of an Intermediate Mid Air Morph and also requires Morph Ball.
- Fixed: Tower Exterior North East: Getting to the Plasma Beam Chamber Access door from below with Morph is now correctly classified as a Morph Glide instead of a Mid Air Morph and also requires Morph Ball.
- Fixed: Tower Exterior North East: Getting to the Save Station from the Zeta tunnel with Morph is now correctly classified as a Morph Glide instead of a Mid Air Morph and also requires Morph Ball.
- Fixed: Exterior Zeta Nest East Access: IBJing to the ceiling to get across from the Zeta Nest to the Exterior requires Infinite Bomb Propulsion.

##### Distribution Center

- Fixed: Distribution Center Exterior East: Climbing the room with High Jump and Morph Gliding now requires Morph Ball.
- Fixed: Distribution Facility Tower East: Morph Gliding over the little gap at the top now requires Morph Ball.
- Fixed: Distribution Facility Tower East: Walljumping and Morph Gliding from the bottom pipe to the middle pipe now requires Morph Ball.
- Fixed: Ice Beam Chamber Access: Mid Air Morphing into the pipe now requires Morph Ball.

##### The Depths

- Fixed: Bubble Lair Shinespark Cave: Climbing the upper part of the room with Walljumps and Morph Glides now requires Morph Ball.

##### Genetics Laboratory

- Fixed: Laboratory Entrance: Climbing the room with Walljumps and Morph Glides now requires Morph Ball.
- Fixed: Laboratory Spiked Hall: Morph Gliding across the room now requires Morph Ball.

### Cave Story

- Changed: The Objective preset entry doesn't enforce a minimum size anymore.
- Changed: Adjust spacing on the HP preset entry.

### Metroid Dread

- Fixed: Common case where an invalid input RomFS was considered valid.

### Metroid Dread

#### Logic Database

##### Ferenia

- Changed: The trick to pull the Grapple Block in Energy Recharge Station (Gate) using only Power Bombs to break the Bomb Blocks has been upgraded to Movement (Intermediate).
- Changed: The trick to pull the Grapple Block in Energy Recharge Station (Gate) using only Normal Bombs to break the Bomb Blocks has been upgraded to Movement (Advanced).

### Metroid Prime
- Added: The Data Visualizer now shows an Area View.
- Changed: Artifact, Phazon Suit, and Missile Expansion generation weights adjusted resulting in more even item-location probability distribution.

#### Logic Database

- Added: 3 Videos added to the logic database.

##### Chozo Ruins

- Added: In Furnace: Add comments that the standable climb up the spider track does not work on PAL.
- Added: In Furnace: Add Bomb Space Jump method for climbing the spider track on the West Furnace side.

##### Impact Crater

- Added: In Metroid Prime Lair: Require Combat Visor for Essence fight unless Invisible Objects is set to Advanced.

##### Tallon Overworld

- Added: In Tallon Canyon: Climb to the top of the half-pipe via one of the following: Intermediate Standable, Beginner BSJ, Intermediate Dash, or Intermediate Slope Jump.
- Added: In Tallon Canyon: Beginner Knowledge to break blocks with Power Bombs.
- Added: In Tallon Canyon: Advanced Wall Boost to climb the room from Gully.
- Added: In Gully: Beginner Standables to climb the room.

### Metroid Prime 2: Echoes

- Added: Colorblind-friendly textures for Main Gyro Chamber.
- Changed: Updated tournament winners scan text for Echoes 2024.

### Metroid: Samus Returns

- Added: Multiworld and item tracker support for console.
- Fixed: Rare case of the connector not being able to reconnect until Randovania is restarted.
- Fixed: Speed Booster offworld not displaying correctly for Metroid Dread.
- Fixed: Map tracker could not be opened if the final boss is Ridley.
- Changed: The preset entry for Aeion and Energy are now combined into one.
- Changed: The preset entries for the Goal and Hints don't enforce a minimum size anymore.
- Changed: Adjust spacing on the Elevator preset entry.
- Changed: Instead of a path to the RomFS, you now need to provide a decrypted 3ds, cia, cxi or app rom file.
- Removed: Requirement to provide the ExHeader for multiworld.
- Removed: Selection of PAL or NTSC region. This is automatically determined by the provided rom file.

## [8.5.0] - 2024-10-01

- Fixed: Improved server performance when importing/generating games with a huge number of worlds.

### AM2R

- Added: 1 more joke hint
- Fixed: A joke hint showing as two joke hints.

### Metroid Dread

#### Logic Database

##### Artaria

- Added: Various individual means of using Speed Booster to climb EMMI Zone Spinner from the Tunnel to White EMMI Area, using Speed Booster Conservation, and a choice between Normal Bombs, Cross Bombs and Spin Boost.
- Fixed: Logic now accounts for the need to escape through the doors after pulling open the EMMI Zone Spinner with Grapple Beam.
- Removed: Using Speed Booster to climb the EMMI Zone Spinner Room from the Door to White EMMI Arena (Power).

##### Ghavoran

- Added: In Super Missile Room: Intermediate Single-wall Wall Jump to reach Tunnel to Super Missile Room Access.

### Metroid: Samus Returns

- Added: Option to change the final boss to be Arachnus, Diggernaut, Metroid Queen, or Proteus Ridley (default).
- Changed: The DNA counter on the HUD now counts down to 0 from the amount DNA that is required to access the final boss instead of counting up to 39.
- Changed: The automatic item tracker now shows the collected DNA out of the required DNA.

## [8.4.0] - 2024-09-04

- Changed: When replacing a preset in a multiworld session, the user playing the world will now be unmarked from being ready.
- Fixed: The "Last Activity" text on the Multiplayer Session window is not aligned properly.

### AM2R

- Changed: The preset settings have been reordered to be more sensible.
- Changed: Flipping the game horizontally/vertically is not an unsupported option anymore.
- Fixed: Damage Reduction now functions correctly when more than 1 copy of a suit or more than 2 progressive suits are shuffled in the pool.
- Fixed: The seed hash on the ending screen will not clip anymore

### Cave Story

- Fixed: The explanation text in the objective tab no longer refers to a 100% objective that does not exist.

### Metroid Dread

- Added: Freesink can be enabled in a preset's Game Modifications -> Other tab. A more detailed description of this change can be found in the description. This option is **not** accounted for in logic.

#### Logic Database

##### Artaria

- Changed: The door that is locked by both Super Missile and Charge Beam is now using lock overrides. This ensures that the requirements of these locks are both respected by logic when randomizing Doors and this door is unchanged.

##### Cataris

- Added: Pseudo Wave Beam (Intermediate) to break the Blob above Blue Teleportal with Diffusion Beam.
- Added: Breaking the Blob above Blue Teleportal from the bottom of the lava, Knowledge (Beginner)
- Fixed: The Power Bomb requirement to reach the Blue Teleportal from above was circumvented when breaking the Blob from the left side of the wall.

##### Ferenia

- Removed: Getting the Missile Tank Pickup in Space Jump Room using Normal Bombs and Speed Booster.

### Metroid Prime

- Fixed: Underwater screen effect persisting after traversing backwards through Biotech Research Area 1
- Fixed: [JP/PAL] Reverse Lower Mines setting impassible at Metroid Quarantine B
- Fixed: [Experimental] Item Position Rando fixes: Scan visibility through walls and Artifact Temple/Burn Dome positions
- Changed: Cosmetic improvements to Impact Crater's dead bosses 2nd pass layer

### Metroid: Samus Returns

- Added: Changing the volume of the music and background ambience is now possible via cosmetic options.
- Added: Option to have more Metroid DNA placed than required.
- Changed: Area 6 - The Door to Chozo Seal West Intersection Terminal from Crumbling Stairwell is excluded from Door Lock Rando.
- Changed: The Gullugg next to the DNA Chozo Seal in Area 6 - Crumbling Stairwell has been removed.
- Fixed: The spawn point in Area 1 - Spider Ball chamber not working correctly.

#### Area 3 Metroid Caverns

- Fixed: The Grapple block between Letum Shrine and Gravitt Garden can now be removed from both sides.

## [8.3.0] - 2024-08-02

- Changed: Reduced some visual noise in the main window and customize preset window.
- Changed: Don't show unnecessary lines on Door Lock and Teleporter rando customization tabs.
- Changed: Clarified the description for the "Two way, between regions" transporter mode.
- Fixed: In multiworld sessions, creating a new world with a preset with unsupported features is now properly rejected.
- Fixed: The "Users and Worlds" tab on the Multiworld Session window is now easier to select.

### AM2R

- Added: 10 more joke hints have been added.
- Added: Progressive pickups can now be configured to be placed vanilla.
- Added: The first log entry in the game now displays a history of the collected items.
- Added: Multiworld generation now warns when chaos settings are enabled.
- Added: Cosmetic option to randomly color shift tilesets or backgrounds.
- Added: Configurable Damage Reduction for suits.
- Added: The seed hash will be displayed on the clear screen as well.
- Added: Options for flipping the gameplay vertically and horizontally.
- Added: The following offworld sprites have been added: Charge Beam, Energy Tank and Missile Expansion for Prime 1, Missile Launcher for Samus Returns.
- Changed: The offworld sprite for Prime 1 Bombs has been changed to better fit with the existing artstyle.
- Changed: When "Skip Gameplay cutscenes" is on, the Tower activation cutscene will also be skipped.
- Changed: On the Starter Preset, Screw Attack's priority has been changed to be `Low`.
- Changed: The Septogg in Breeding Grounds 3 South Gamma will now spawn instantly after defeating the Gamma.
- Changed: A warning will be shown when having Queen Metroid-Locked Doors as a target in Multiworlds.
- Changed: In a generated game, every joke hint will now be unique.
- Changed: When the DNA hint setting is set to `No hints`, joke hints will now also be shown, instead of the same generic text.
- Fixed: The Tower - Dark Maze now has the correct light level.
- Fixed: Industrial Complex - Breeding Grounds Fly Stadium Access now has the correct light level.
- Fixed: Exporting a game after a Music Rando game now properly deletes all randomized songs.
- Fixed: The Baby now requires all DNA in order to be collected again.
- Fixed: When using Door Lock rando, doors in boss rooms will not close instantly when stepping into the room, but instead stay open until the proper event starts.
- Fixed: Doors in boss rooms will not lock again when reentering the boss room after the boss was defeated.
- Fixed: In Door Lock Rando, when doors unlock in Genetic Laboratory rooms, they will now properly switch to ammo doors rather than switching to blue doors.
- Fixed: The softlock prevention in Super Missile Chamber now doesn't have a shot block overlapping with a crumble block.
- Fixed: In Door Lock Rando, if another Water Turbine has been destroyed, it will now not cause the original Water Turbine in Hydro Station to get destroyed.

#### Logic Database

##### The Tower

- Added: Ext. Zeta Nest East Access now has an IBJ (intermediate) + Knowledge (Beginner) + Spider method of crossing the room from the right.
- Added: Gamma Nest West Access now has an IBJ (intermediate) + Knowledge (Beginner) + Spider method of crossing the room from center to right.
- Fixed: Ext. Zeta Nest East Access now has corrected Morph Ball requirements and trick types.
- Fixed: Ext. Zeta Nest West Access now has corrected Morph Ball requirements and trick types.
- Fixed: Ext. Gamma Nest NE Access now has corrected Morph Ball requirements and trick types.
- Fixed: Ext. Zeta Nest West Access now has corrected Morph Ball requirements and trick types.

### Metroid Dread

- Fixed: The option to hide scans with Nothing data now behaves as expected.
- Fixed: Seeds with more than 3 starting Energy Parts can be exported and played.
- Fixed: The "start the game with the X released" option now also mentions Experiment Z-57.

#### Logic Database

##### Burenia

- Added: Use Pseudo Wave Beam (Intermediate) with Diffusion Beam to break the Early Gravity Blob through the wall.
- Fixed: The Early Gravity Speed Booster puzzle now correctly requires Speed Booster Conservation set to Beginner.
- Removed: Using Water Bomb Jumps to reach the Blob Alcove in Gravity Suit Tower.

##### Cataris

- Changed: The fight with Experiment Z-57 now requires more resources
  - Charge Beam changes
    - Using just Charge Beam has been upgraded to Combat (Intermediate)
    - Using Charge Beam with beams dealing at least 75 damage satisfies Combat (Beginner)
    - Using Charge Beams with beams dealing at least 120 damage is in logic with no tricks.
  - Health changes
    - When dodging the later attack without Flash Shift or a Spin Jump, 250 Energy is required
    - The fan phase requires a Spin Jump or Combat (Intermediate) with 300 Energy.

### Metroid Prime

- Changed: Updated tournament winners scan text
- Fixed: Crash in Central Dynamo/Quarantine Access A due to the memory from extra blast shields
- Fixed: Crash in Deck Beta Security Hall due to the memory from extra blast shields and auto-loads
- Fixed: Non-NTSC 0-00 Ruined Courtyard thermal conduit patch exploit where Super Missiles could be skipped
- Fixed: Upper Research Core door forcefield having the wrong color/vulnerability when a custom blast shield is placed
- Fixed: Upper Research Core door opening if a custom blast shield is destroyed while the door is unpowered
- Fixed: Export error when using (deprecated) Major cutscene skips
- Fixed: Shorelines lighthouse cutscene skip not working if the player had visited the save station
- Fixed: Missing black bars in the Elite Research bottom platform activation cutscene
- Fixed: Black bars sometimes disappearing prematurely in the Chozo Ice Temple cutscene
- Fixed: Missing screen fade-in from Arrival cutscenes in Transport to Chozo Ruins East and Transport to Tallon Overworld South when skipped
- Fixed: Ghost music in Furnace not playing when coming from Energy Core

#### Logic Database

- Fixed: When elevators are shuffled one-way (cycles/replacement/anywhere), and an elevator leads into the Ship on uncrashed Frigate Orpheon, coming back now properly needs Parasite Queen defeated.

##### Chozo Ruins

- Added: Ruined Shrine NSJ climb now has both NTSC and non-NTSC versions documented.

##### Phazon Mines

- Fixed: Added back the item requirements to Mines Security Station Barrier after they were accidentally removed.

### Metroid Prime 2: Echoes

- Added: FAQ for Sanctuary Entrance Kinetic Orb Cannon.

#### Logic Database

##### Temple Grounds

- Added: Great Wind Chamber terminal fall to the morph cannon now has standable terrain (beginner) and is documented.

##### Torvus Bog

- Fixed: Transit Tunnel East: Getting from Door to Training Chamber to Door to Catacombs without Gravity Boost now requires Morph Ball.

### Metroid: Samus Returns

- Added: Cosmetic option to shuffle music either by song type or full shuffle.
- Added: More starting locations have been added for all areas.
- Added: Progressive pickups can now be configured to be placed vanilla.
- Added: New generic offworld items for Missiles, Beams, and Suits in multiworld.
- Added: A unique icon for major items on the map.
- Changed: Room Names on the HUD are now enabled by default.
- Changed: Power Bomb drop rates have been bumped to 20% from 10-15% for nearly all enemies.
- Changed: The music in Surface West now plays the Surface East - Landing Site theme if you do not have the Baby and all DNA collected.
- Changed: The Aeion orbs after collecting major upgrades has been restored.
- Changed: Beams have been rebalanced against Diggernaut.
- Fixed: The hidden area in Area 7 - Spider Boost Tunnel South not being removed fully.
- Fixed: Negative Metroid count if defeating the Larva Metroids in reverse.
- Fixed: Visual bug where Samus would display incorrectly after reloading to checkpoint from a boss fight.
- Fixed: The pickup from Arachnus no longer faces the screen when it spawns.

#### Logic Database

##### Area 1

- Added: Destroyed Armory - Reach the pickup by doing a Damage Boost (Advanced) off the Gullugg, along with Precise Aiming (Beginner), Single-Wall Wall Jump (Intermediate), and Unmorph Extend (Advanced).
- Added: Temple Exterior
    - Video for the Melee Clip to access Exterior Alpha Arena from the tunnel.
    - Methods to climb the right side of the room to the door and to the top:
        - High Jump Boots, Damage Boost (Advanced), Super Jump (Hypermode).
        - High Jump Boots, Super Jump (Expert), Unmorph Extend (Advanced).
        - Single-Wall Wall Jump/Wall Jump (Intermediate) and either High Jump Boots, Ice Beam (Intermediate), or Damage Boosts (Advanced).
- Fixed: Inner Temple West Hall - Reaching Door to Inner Temple Save Station properly requires Morph Ball on the Unmorph Extend paths.

##### Area 4 Central Caves

- Added: Amethyst Altars - Reach the pickup with Spider Ball, Single-Wall Wall Jumps (Expert), and Movement (Advanced).

##### Area 5 Tower Exterior

- Added: Tower Exterior
    - Reach the door to Zeta Arena Access with High Jump Boots, Single-Wall Wall Jumps (Beginner) and either Super Jump (Intermediate) or Unmorph Extend (Intermediate).
    - Reach the center top of the tower with High Jump Boots, Single-Wall Wall Jump (Intermediate), Super Jump (Advanced), Unmorph Extend (Advanced), and Movement (Advanced).
    - Reach the top ledge to Gamma+ Arena Access with High Jump Boots and Ice Beam, and either Charge Beam (Intermediate), Phase Drift (Advanced), or nothing extra (Expert).

##### Area 7

- Added: Omega Arena South Access
    - Reach the pickup with Bombs and a Bomb Launch (Diagonal Bomb Jump (Advanced)).
    - Reach the door to Omega Arena South by freezing the Gullugg and using High Jump Boots or Super Jump (Advanced).

## [8.2.1] - 2024-07-05

### AM2R

- Fixed: The Tower is now properly unlit when it hasn't been activated, and lit when it has been activated.

### Metroid Dread

- Fixed: Added missing dependency for Storm Missile Doors, which could crash the game when visiting a region where there was no other door that used the Super Missile Door as a base.

### Metroid: Samus Returns

- Changed: The hidden area obstruction before Diggernaut in Area 6 has been removed.
- Fixed: Hidden area obstructions not being properly removed.
- Fixed: An issue where items collected in Surface West weren't being sent in Multiworld.

## [8.2.0] - 2024-07-03

- Added: When generating for a multiworld, certain error messages now mention the names of relevant worlds.
- Added: When generating for a multiworld, all mentions of a world now use the world's name.
- Added: "Export all presets" option under multiworld session Advanced Options.
- Added: Credits spoiler log now mention if one of the items was randomly placed as a starting item.
- Added: Warn when generating a game with Door Lock Randomizer in Types Mode and Permanently Locked doors are set as a valid option.
- Added: Rdvgame files now contain a checksum, in order to detect if invalid files were user-modified.
- Added: Metroid Samus Returns racetime.gg rooms are now viewable in the racetime.gg browser.
- Changed: Significantly improved the performance of uploading a game to multiworld session, as well as downloading the spoiler.
- Changed: The Receiver/Provider world selector in the History tab is now sorted.
- Changed: The dropdown to select a connector is now sorted alphabetically.
- Fixed: When opening the window to select a preset for Multiworld sessions, it will not show placeholder text anymore.

### AM2R

- Added: Chaos Options to randomly make a room dark, submerged in water or submerged in lava.
- Added: 10 Videos added to the logic database.
- Fixed: Dread's Wide Beam will now show as a Wide Beam sprite instead of a Spazer Beam sprite.
- Fixed: A crash when in Door Lock Rando, a Research Site Hatch was shuffled to become a Research Site Hatch.

#### Logic Database

##### Distribution Center

- Added: Facility Storage Spiked Path: It is now possible to cross the rooms with Wall Jumps and Intermediate Zips.
- Fixed: Pipe Hub Access: Solving the EMP Puzzle is not possible to do with Power Bombs anymore.
- Fixed: Zipping across in Serris Arena now requires Morph Ball.

##### Hydro Station

- Changed: Breeding Grounds Entrance: The Walljump that's used to get to Breeding Grounds Save Station with a Damage Boost is now Intermediate instead of Expert.

##### Industrial Complex

- Fixed: Spiky Shaft: It is now not trivial anymore to go between the top left door and the top right door.

##### The Depths

- Added: Bubble Lair Shinespark Cave: Expert Walljump and Intermediate Morph Glide option to climb the room as well as a video demonstration.
- Changed: Hideout Omega Nest: Getting past the Omega is now Movement Intermediate with Space Jump, and Movement Advanced with Spider Ball.

### Metroid Dread

- Added: Progressive pickups can now be configured to be placed vanilla.
- Changed: The water in Early Cloak Room in Artaria will disappear after the blob is broken, instead of flooding the lower section with the tunnel.
- Changed: Water will no longer appear in First Tutorial after using the water device in EMMI Zone Hub in Artaria.
- Changed: Prime 1's Missile Launcher now shows up as a Missile Tank.
- Fixed: Entering Intro Room in Artaria will no longer cause long loads or crash the game.
- Fixed: The Navigation Station in Itorash now has a map icon.
- Fixed: The Thermal Gate blocking the Morph Launcher to Experiment Z-57 now has a map icon.
- Fixed: The transport in Ghavoran - Flipper now shows the destination on the minimap icon.

#### Logic Database

##### Cataris

- Fixed: Moving Magnet Walls (Tall) now uses the correct lava button event for the magnet surfaces.

##### Hanubia

- Changed: The Door to Orange EMMI Introduction is excluded from Door Lock Rando.

### Metroid Prime

- Fixed: Typo on the Quality of Life preset tab.
- Changed: Open Map can be used with Elevator Randomization (Unvisited rooms do not reveal their name. Unvisited Elevators do not reveal their destination.)

#### Logic Database

##### Chozo Ruins

- Fixed: Removed redundant connection to Hive Totem.

##### Tallon Overworld

- Fixed: Overgrown Cavern now has the correct node marked as player spawn.

### Metroid Prime 2: Echoes

- Added: Progressive pickups can now be configured to be placed vanilla.

### Metroid: Samus Returns

- **Major** - Added: Multiworld and automatic item tracker support for Citra.
- Added: New door types: `Access Open` and `Lightning Armor`. Access Open adds new doors to most 3-Tile high open transitions, which can then be shuffled. Lightning Armor doors can be opened with a Melee while having Lightning Armor enabled.
- Added: Option to configure if heated rooms or lava deals constant instead of scaled damage.
- Added: If you don't have the Baby Metroid, a configurable hint is now displayed in the textbox after collecting all DNA.
- Changed: The popup when collecting an item has been removed, and has been replaced with a message that does not interrupt gameplay.
- Changed: Item icons on the map will now show the icon of the pickup instead of the open circles. Powerups and Nothings currently share the same icon. Hidden Pickups will still show up as open circles.
- Changed: When collecting a Reserve Tank, the HUD will now properly update instead of disabling the bottom screen.
- Changed: Some "hidden area" obstructions have been removed in the following areas to improve visibility in certain sections: Area 1, Area 3 Factory Exterior, Area 4 Central Caves, Area 7.
- Changed: Area 1 - Inner Temple East Hall: The top crumble block no longer respawns to help prevent a possible softlock in Door Lock Rando.
- Changed: Area 4 Crystal Mines: The upper door in Mines Entrance can now be shuffled in Door Lock Rando.
- Changed: The description for the `Missile Reserve Tank` is now more explicit about when it can be used.
- Fixed: When exporting a new seed, any leftover data from previous seeds will be deleted.
- Fixed: If progressives are enabled, the models for Wave Beam and High Jump Boots now face right to be more recognizable.
- Fixed: Beam Doors are no longer mismatched with the door they are attached to, which would prevent certain doors from being opened.
- Fixed: Crash when defeating the Larva Metroids in reverse.
- Fixed: Typos in `Patches` tab regarding area names.

#### Logic Database

##### Area 5 Tower Exterior

- Fixed: Picking up `Missile Tank (Top)` from the top of the room now requires Bombs.

## [8.1.1] - 2024-06-08

### Metroid Prime

- Fixed: Arboretum - Gate not staying open on room reload if the gate cutscene was skipped
- Fixed: Sunchamber - Artifact unveil cutscene black bars not going away

## [8.1.0] - 2024-06-04

- Changed: In Item Pool tab, improved the presentation for configuring ammo.
- Changed: Error messages have been made more detailed if Randovania is unable to connect to Dolphin.
- Fixed: Events followed by pickups are now better weighted during generation.
- Fixed: During generation, the starting health is now properly accounted for when deciding how many Energy Tanks (and similar) are needed for a requirement.
- Fixed: Text in the Customize Preset window's Randomizer Logic > Generation tab is now game-neutral.
- Fixed: Items placed before standard generation now respect vanilla item placement settings to not assign two items to one location.
- Fixed: The Spoiler Playthrough tab is now hidden when creating a game with minimal logic, as it's not a reliable source on determining whether a seed is beatable.
- Fixed: Locked/Disabled Doors will, in addition to checking if you can reach the backside of the door, also check if you can leave from there.
- Fixed: Games that support randomisation of any type of transport with the "Two-way, between regions" mode now ensure that all regions are reachable.

### AM2R

- **Major** - Added: Transport Pipe randomizer. If enabled, it will change where Transport Pipes lead to.
- **Major** - Added: Long Beam, Walljump Boots and Infinite Bomb Propulsion have been added as items.
- Added: It is now possible to have a seperate shuffled amount and required amount of DNA.
- Added: Exposed Metroid Queen-Locked doors for Door Lock Rando.
- Added: Exposed Open Transitions for Door Lock Rando. Shuffling these in, will place Doors on all 4-Tile high transitions.
- Added: All Bosses now drop Power Bombs.
- Added: The following sprites have been added: Spider Ball for Prime 1, Missile Launcher, Speed Booster Upgrades and Super Missile Launcher for Dread.
- Changed: The following sprites were changed in order to fit more with AM2R's art style: Ice Missiles and Storm Missiles for Dread, Annihilator Beam, Dark Suit, Dark Visor, Echo Visor, Light Suit and Progressive Suit for Echoes, Gravity Suit, Phazon Suit and Varia Suit for Prime 1.
- Changed: The hints are now in color.
- Changed: The sprites for the EMP doors have been changed to be more distinct.
- Changed: When Doors are shuffled over Research Site Hatches, they are now not obscured by the rock background.
- Changed: The Starter Preset now has `Unlock Genetics Laboratory Doors` enabled.
- Changed: The Starter Preset now has Progressive Jumps and Progressive Suits enabled.
- Fixed: When Research Site Hatches are shuffled to Ammo doors (Missile, Super Missile, Power Bomb), they will now get unlocked automatically when going through them.

#### Logic Database

##### Distribution Center

- Changed: Dual Gammas: Fighting them without Gravity Suit now requires intermediate combat instead of beginner.
- Changed: Dual Gammas: Fighting them with Charge Beam now requires you to be able to climb the platforms in the room.
- Fixed: Gravity Area Trapdoor: Shinesparking up is now impossible on Door Lock Rando.
- Fixed: Gravity Area Shaft: Shinesparking up is now impossible on Door Lock Rando and also properly accounts for Missiles.

##### Genetics Laboratory

- Added: Waterfalls Exterior: Hypermode option of climbing the room with Walljumps and Morph Glides.
- Fixed: Hatchling Room Underside: Shinesparking up is now impossible on Door Lock Rando.

##### Industrial Complex

- Changed: Upper Factory Gamma Nest: Leaving to the top with Spider Ball or IBJ now requires the Gamma to be dead first.
- Changed: Upper Factory Gamma Nest: Leaving to the top with only Walljump is now an Expert Walljump instead of Advanced.
- Changed: Upper Factory Gamma Nest: Leaving to the top with Walljumps and the Septoggs is now an Intermediate Walljump instead of Beginner.
- Changed: Fighting Torizo without any Beam Upgrades is now Advanced Combat.

##### GFS Thoth

- Changed: Fighting Genesis without any Beam Upgrades is now Expert Combat.

##### Golden Temple

- Added: Golden Temple Exterior: A video for the Walljump to Exterior Alpha Nest.

##### The Tower

- Changed: Tower Exterior South East: Shinesparking up to the cliff near the Gamma Nest has been changed from a beginner shinespark to an intermediate one.

### Cave Story

- Added: 60fps can be enabled for Freeware by setting the appropriate value in the `settings.ini` file next to the executable after an export.
- Changed: When playing a Multiworld, Windows will not show a Firewall prompt anymore to allow the game.
- Fixed: Cave Story Tweaked now runs on the Steam Deck.

### Discord Bot

- Changed: The website command now points to `https://randovania.org` rather than `https://randovania.github.io`.

### Metroid Dread

- Changed: The Morph Launcher leading to Experiment Z-57 will no longer cause Thermal Doors to temporarily be closed.
- Changed: The exporting dialog now links to a guide that explains how to dump the RomFS.
- Changed: In the preset energy tab, the explanation of environmental damage being non-logical is now less misleading.
- Changed: When transports are randomized, the room names will now always be displayed on the HUD for rooms containing transports, regardless of cosmetic settings.
- Fixed: Typo on the exporting dialog.
- Removed: The `Ryujinx (Legacy)` option for exporting has been removed. The `Ryujinx` option should be used instead.

#### Logic database

- Added: New trick: Climb Sloped Surfaces.

#### Artaria

- Added: Wall Jump (Beginner) is now an option for reaching the bottom part of the slope in EMMI Zone Spinner.
- Added: In Waterfall: Getting from Tower Middle to Door to Behind Waterfall with Phantom Cloak and Climb Sloped Surfaces (Advanced).
- Changed: Climbing the slope in EMMI Zone Spinner with Spin Boost has been reclassified from Movement to Climb Sloped Surfaces.
- Changed: Using Speed Booster to climb the slope in EMMI Zone Spinner has been reclassified to Speed Booster Conservation.
- Changed: In Waterfall: Getting from Tower Middle to Door to Behind Waterfall with no items has been reclassified from Movement (Advanced) to Climb Sloped Surfaces (Expert).
- Changed: In Waterfall: Getting from Right of Rotatable to Tower Middle  with Spin Boost now requires Climb Sloped Surfaces (Beginner).

#### Burenia

- Changed: Using Flash Shift to get the Missile Tank Pickup in Main Hub Tower Top now requires tricks, either Movement (Beginner) with 3 Flash charges, Climb Sloped Surfaces (Intermediate) with 2 Flash chargers, or Wall Jump (Beginner) and Climb Sloped Surfaces (Beginner) with 1 Flash Charge.

##### Dairon

- Added: Door Types for the two Dairon Power Events for future-proofing (not the Missile or Wide doors) and updated the relevant connections.
- Added: Using Stand on Frozen Enemies trick to get the item in Big Hub, using either Flash Shift or Spin Boost.

##### Ferenia

- Added: Climb Sloped Surfaces (Intermediate) with Flash Shift to reach the pickup in Pitfall Puzzle Room, with 2 Flash Charges.
- Added: Climb Sloped Surfaces (Beginner) with Flash Shift to climb the slope at the bottom of Speedboost Slopes Maze, with 1 Flach Charge.

##### Ghavoran

- Changed: Climbing to the pickup at the top of Spin Boost Tower using Flash Shift has been reclassified from Climb Sloped Tunnels to Climb Sloped Surfaces.
- Changed: Climbing to the pickup at the top of Spin Boost Tower Using Flash Shit, the Wall Jump has been reduced from Advanced to Intermediate.

### Metroid Prime

- Fixed: The artifact totems now break during the Meta-Ridley fight if less artifacts were required than shuffled
- Fixed: Crashes in several rooms when pressing start to skip cutscene exactly 1 second from the end of cutscene
- Fixed: Crash in certain elevator rooms when warping the moment connecting room(s) finish loading
- Fixed: Incorrect shield texture for vertical **Power Beam Only** doors
- Fixed: Elite Research - Stuttering when loading the room
- Fixed: Mine Security Station - Wave Pirates not dropping down if the player didn't skip the cutscene immediately
- Fixed: Reactor Core - Escape music restarting when leaving the room after Parasite Queen has been killed
- Fixed: Furnace - Ghost elements re-appearing when re-entering the room from East Furnace Access
- Fixed: Main Plaza - Door background texture not rendering on the correct side
- Fixed: Hive Totem - Skipping the cutscene now behaves more accurately as if the cutscene wasn't skipped
- Fixed: Ruined Courtyard - Skipping the cutscene now behaves more accurately as if the cutscene wasn't skipped
- Fixed: Phendrana Shorelines - The item behind the ice can now be collected again with Infinite Speed
- Fixed: Control Tower - Flying Pirates incorrectly flying away from the player when skipping the cutscene
- Fixed: Research Core - Combat Visor being forced after grabbing the pickup on Competitive Cutscene mode
- Fixed: Research Entrance - Softlock if the player kills the pirates before touching the cutscene trigger
- Fixed: Research Entrance - Fog disappearing after clearing the 1st Pass Pirates and before the 2nd Pass Shadow Pirates
- Fixed: Energy Core - Underwater sound incorrectly playing when the player was not underwater
- Fixed: Energy Core - Puzzle music not playing again if the player re-enters the room during the countdown
- Fixed: Ruined Shrine - Beetle music incorrectly continues playing after leaving towards Main Plaza
- Fixed: Save Station B - Incorrectly playing save station music instead of Phendrana music if the player leaves too quickly
- Fixed: Observatory - Projector activation cutscene skip activating the projector twice if the cutscene was skipped late
- Fixed: Observatory - Fixed incorrect music playing when the projector is active
- Fixed: Observatory - Panel activation cutscene incorrectly playing on 2nd Pass when the projector is already active
- Added: New option for suit damage reduction: "Additive", where each suit provides a specific amount of damage reduction
- Changed: The map tracker uses the same names for elevators as when editing a preset
- Changed: Updated tournament winners scan
- Changed: Ventilation Shaft: Cutscene skip no longer waits for nearby rooms to load
- Changed: Mine Security Station: The Wave Pirates now get activated with the same timing, regardless of what death animation the Shadow Pirates play
- Changed: Mine Security Station: Adjusted cutscene trigger so it can't be accidentally skipped
- Changed: Ruined Shrine - Adjusted position of the cutscene skip lock-on point
- Changed: Control Tower - "Doors Unlocked" HUD Memo now shows in Control Tower once the fight is done on Competitive Cutscene mode
- Changed: Ruined Fountain - Morph Ball can no longer get stuck at the bend on the Spider Track
- Changed: Energy Core - Increased the size of the Load Trigger to Furnace Access
- Changed: Hive Totem - Adjusted the Hive Totem scan position to match how it is on PAL
- Changed: Sun Tower Elevator - Cutscene now shows Samus facing the correct direction
- Changed: Observatory - Restored an unused particle effect for the projector
- Changed: Observatory - The projector is now activated on room load, instead of activating immediately after the room loaded
- Changed: Research Entrance - 2nd Pass Shadow Pirates can longer interrupt 1st Pass fight music if they die too slowly
- Changed: Omega Research - Ambient music now resumes when the pirates die instead of when they fully despawn
- Changed: Geothermal Core - The previously invisible ledge connected to Plasma Processing is now always visible

#### Logic Database

##### Magmoor Caverns

- Fixed: Geothermal Core: Various Puddle Spore requirements now require Before Storage Depot B instead of After.

##### Phazon Mines

- Changed: Central Dynamo: Infinite Speed trick no longer requires Knowledge (Advanced)
- Changed: Fungal Hall Access now appropriately requires Plasma
- Added: Mine Security Station: Combat logic for getting Storage Depot A
- Changed: Mine Security Station: Adjusted combat logic to have stricter requirements

##### Phendrana Drifts

- Changed: Temple Entryway: Breaking ice properly requires Plasma/Wave/Power

##### Tallon Overworld

- Changed: Root Cave: NSJ climb connects to a skybox which connects to the item and Arbor Chamber
- Changed: Root Cave: NSJ climb to item no longer needs Standable Terrain and Invisible Objects has been nerfed to Beginner for the item
- Changed: Root Cave: NSJ climb now appropriately requires Door Lock Rando to be off
- Changed: Root Cave: Combat Dash from Arbor Chamber to item no longer requires X-Ray/Invisible Objects
- Added: Root Cave: NSJ climb now has comments to explain methodology
- Added: Root Cave: Advanced Combat Dash to Arbor Chamber from item that does not need X-Ray/Invisible Objects

### Metroid Prime 2: Echoes

- Fixed: A small typo with "immune" in the energy preset tab.
- Fixed: Seeker Locks without Seeker now properly show all usages when asked for.

### Metroid: Samus Returns

- **Major** - Added: Door Lock randomizer has been added, along with new door types.
- **Major** - Added: Elevator randomizer has been added.
- Changed: DNA hints now just say "DNA" instead of "Metroid DNA".
- Fixed: If no seed was exported at a previous start of Randovania, the export window now shows the correct title ID in the output path for NTSC without having to switch to PAL and back to NTSC.
- Fixed: Removed an incorrect start location from Area 4 Central Caves, which failed when exporting the game.
- Fixed: Typo on the exporting dialog.
- Fixed: Common case where a modified input RomFS was considered being unmodified.
- Fixed: Starting at Area 3 Factory Exterior - Beam Burst Chamber & Tsumuri Station no longer spawns Samus out of bounds.
- Fixed: The Laser Aim cosmetic options UI no longer exports the wrong colors and has been simplified.
- Fixed: The item in Area 7 - Omega Arena South Access no longer disappears after defeating the Omega in Area 7 - Omega Arena South.
- Fixed: Case where Power Bombs would not be disabled when fighting Diggernaut.

#### Logic Database

##### Area 1

- Fixed: Metroid Caverns Hub: Dock to Metroid Caverns Save Station -> Tunnel to Metroid Caverns Save Station now has the correct grouping for the logical paths.

##### Area 3 Metroid Caverns

- Added: Caverns Teleporter East - Reaching the pickup now has correct requirements with High Jump Boots, requiring either a Super Jump (Advanced), Unmorph Extend (Intermediate), or Freezing the Moheek (Intermediate).

## [8.0.0] - 2024-05-01

- **Major** - Added: Metroid Samus Returns has been added with full single player support. Includes random starting locations, some toggleable patches, and more.
- Added: Highlighting nodes in the Map view of the Map tracker will now update the current location.
- Changed: The output after verifying the installation has been made less misleading.
- Changed: Show better errors on Linux and macOS when something goes wrong while trying to open a directory.
- Changed: Improve error handling when exporting presets.
- Fixed: The Map view on the Map tracker will not show doors and generic nodes as being inaccessible if only resources were shown on the Text Map view.

### Resolver

- Fixed: Some cases of seeds being wrongly considered as impossible.

### Discord Bot

- Added: The Discord bot now mentions the game when describing a preset.
- Changed: Experimental games are now only available in the development bot.

### AM2R

- Added: 1 joke hint.
- Changed: All ammo tanks are now consistently being referred to as "Tanks" rather than "Expansions".

#### Logic Database

- Changed: Zipping from destroyable objects with Missiles is now rated as Expert.

##### Hydro Station

- Fixed: Varia Chamber Access: Logic will not expect you to Infinite Bomb Jump with only Power Bombs to get to the item anymore.
- Fixed: Inner Alpha Nest South: It's not logical anymore to get the Missile tank with only Walljumps and Mid-Air Morphs.
- Added: Inner Alpha Nest South: A video link to get the Missile Tank with a Morph Glide.

### Cave Story

- Fixed: If the objective has been set to the bad ending, then the Explosive will be in its vanilla location, rather than not being shuffled at all.
- Fixed: King does not have a third ear anymore when using him as a player sprite.

##### Sand Zone

- Fixed: Sand Zone: Breaking the blocks now properly accounts for having either Missile Launcher or Super Missile Launcher.
- Fixed: Sand Zone: Breaking the blocks to go from the Sunstones to before the omega fight now properly accounts for killing enemies to farm Missiles.
- Fixed: Sand Zone: Reaching the Storehouse now expects you to have a weapon on trickless instead of the ability to fly.
- Added: Sand Zone: Breaking the blocks near the Storehouse is now accounted for with Missiles/Bubbler.
- Added: Sand Zone: Collecting the running puppy now expects you to either kill the Armadillos, or avoid them via intermediate Pacifist strats.

### Metroid Dread

- Added: Linux and macOS now have the Ryujinx exporting option available.
- Changed: The Missile Tank pickup in Invisible Corpius Room in Artaria has been moved to the left so that it won't overlap with the door in Door Lock Rando.
- Changed: There is now a thermal gate preventing players from entering the Experiment Z-57 fight without activating the nearby thermal first.
- Fixed: The `Hints Location` tab no longer refers to Prime 2 when describing where the hints are placed.
- Fixed: Customizing a preset where EMMI and Bosses were turned off for DNA placement won't have the DNA slider be initially enabled.
- Fixed: A `drive letter` typo in the exporting window.
- Removed: The FAQ entry stating that only the English language is supported has been removed, as all languages are patched since version 7.4.0.

#### Logic database

##### Cataris

- Added: Pseudo Wave Beam (Beginner) to break the blob above Blue Teleportal to Artaria, from the left side of the wall.

### Metroid Prime

- Added: FAQ Entry about non-Superheated rooms
- Added: Exposed "Power Beam Only"-Doors for Door Lock Rando.

#### Logic Database

##### Chozo Ruins

- Changed: Main Plaza: The R-Jump and L-Jump to reach the Grapple Ledge Missile Expansion have been lowered to beginner.

##### Frigate Orpheon

- Added: Biotech Research Area 2 can now be crossed with a Hypermode Wall Boost

##### Magmoor Caverns

- Added: The Sloped R-Jump in Geothermal Core to get to the door to Plasma Processing (commonly referred to as Eagle Jump) is now in logic.

##### Phendrana Drifts

- Added: The jump to the upper pickup in Gravity Chamber now requires an intermediate R-Jump or an Advanced L-Jump alongside the Advanced Slope Jump requirement.

### Metroid Prime 2: Echoes

#### Logic Database

- Fixed: Normal Doors now account for having a beam or Morph Ball Bombs to open.

##### Agon Wastes

- Added: Movement (Intermediate) to get from the center platforms in Central Mining Station to the cannons using Space Jump Boots.
- Added: Screw Attack from the cannons to get the item in Central Mining Station before the Pirate fight.
- Added: Mining Station B - Room Center to Transit Station with Boost Ball, Bombs, BSJ (Intermediate), and Standable Terrain (Intermediate).
- Fixed: The video link for the Expert Slope Jump in Central Mining Station now links to a working video.
- Fixed: Mining Station B - Room Center to Transit Station now properly requires Boost Ball and Standable Terrain (Intermediate) for the No Space Jump Post-Puzzle path.

## [7.5.0] - 2024-04-01

- Added: Command line arguments for exporting games. These commands are intended for advanced uses only.
- Fixed: During generation, actions that involves multiple progressive pickups are now properly considered.

### AM2R

- Fixed: Hitting Zetas with Charge Beam works again.

#### Logic Database

##### Distribution Center

- Added: Gravity Area Corridor: Getting the item is now logical via a Charge Bomb Spread. This requires Knowledge Beginner and Movement Intermediate.
- Fixed: Gravity Chamber Access: Going from right to left is now logical with Gravity and Bombs.
- Fixed: Gravity Chamber Access: Going from right to left is not logical anymore with walljumping.

##### Hydro Station

- Changed: Shinesparking from Breeding Grounds Alpha Nest West to Breeding Grounds Overgrown Alley now requires an intermediate Shinespark.
- Fixed: Hydro Station Exterior: It's now impossible for the Water Turbine to shuffle to a Spider Ball door or a Screw Attack door.

##### Industrial Complex

- Added: Industrial Complex Exterior: It is now possible to get from the right building to the left building. It's an Intermediate Morph Glide with High Jump, and an Advanced without.

##### Main Caves

- Fixed: Drill Excavation: Logic does not expect you to need bombs anymore to break the crystal if Cutscene Skips are enabled.

##### The Tower

- Fixed: Plasma Chamber: It is now logical to escape the room through the left tunnel if the Softlock Prevention option is enabled.

### Cave Story

- Fixed: Cave Story exports with CS:Tweaked now prioritize the mod-specific files over Freeware's. This solves several issues with missing graphics when exporting over a Freeeware game.
- Fixed: Missing graphical assets for rando-exclusive inventory entries in Cave Story: Tweaked exports

#### Logic Database

##### Ruined Egg Corridor

- Added: Health requirements to the Sisters.
- Fixed: Breaking the blocks in `Cthulhu's Abode?` now properly accounts for Super Missile Launcher

### Metroid Dread

- Fixed: DNA placement respects vanilla item placement settings to not assign two items to one location

#### Logic Database

- Added: New trick, Cross Bomb Launch.
- Changed: The Shinesink Clip and Aim Down Clip tricks are now a single Floor Clip trick.

##### Artaria

- Added: Video: Ballsparking into Speed Hallway from the right, charging speed from Energy Recharge Station South.

##### Burenia

- Added: Crossing the gap in Underneath Drogyga with Cross Bomb Launch; Intermediate with Spin Boost, Advanced without.
- Added: Reaching the Missile Tank Pickup in Main Hub Tower Top using Cross Bomb Launch (Advanced).
- Added: Video: Morph Ball Movement Jump in Main Hub Tower Middle.

##### Cataris

- Added: Reaching the Pickup in EMMI Zone Item Tunnel using Cross Bomb Launch (Advanced).
- Changed: The Cross Bomb Skip to reach the Pickup in EMMI Zone Item Tunnel has been reduced from HyperMode to Expert.

##### Dairon

- Added: Getting across the right gap in Early Grapple Room with Cross Bomb.

##### Elun

- Changed: Releasing the X without Bombs or Cross Bombs now requires Knowledge (Beginner).

##### Ferenia

- Changed: Getting across the water in EMMI Zone Exit East with Cross Bombs now additionally requires Cross Bomb Launch (Advanced).
- Changed: Path to Escue: Getting from Door to Save Station Southeast to Dock to EMMI Zone Exit East is now trivial.

##### Ghavoran

- Added: Cross Bomb Launch (Advanced) to get to the Save Station Door in Golzuna Tower from the Missile Tank Pickup.
- Added: Cross Bomb Launch (Beginner) to get the Missile Tank Pickup in Golzuna Tower.
- Added: Video showing the Climb Sloped Tunnels trick to get from the Missile Tank Pickup to the Save Station Door in Golzuna Tower.
- Added: Wall Jump using Spin Boost in Left Entrance.
- Added: Water Space Jump (Intermediate) in Energy Recharge Station, getting up through the Screw Attack Blocks.
- Changed: Using Cross Bomb to get the Missile Tank Pickup in Golzuna Tower now requires Movement (Beginner).
- Changed: The Floor Clip into Golzuna Arena has been reduced from Expert to Intermediate.
- Changed: The Cross Bomb Skip to get across the Pitfall blocks in Cross Bomb Tutorial has been reduced from Expert to Advanced.

### Metroid Prime

#### Logic Database

##### Phendrana Drifts

- Added: Ruined Courtyard: Scan/X-Ray Beginner dash to and from Specimen Storage

##### Tallon Overworld

- Changed: Frigate Crash Site: Overgrown Cavern Climb L-Jump adjusted to Beginner

### Metroid Prime 2: Echoes

- Added: Updated A-Kul's scan with the 2023 CGC Tournament winners.

#### Logic Database

##### Torvus Bog

- Added: The reverse air underwater in Training Chamber now has a method with and without Space Jump (Advanced and Expert respectively). This can be used to get to the bomb slot as well as the door to Fortress Transport Access.

## [7.4.2] - 2024-03-13

This release is identical to 7.4.0 and was released to revert 7.4.1.

## [7.4.1] - 2024-03-13

### AM2R
- Fixed: Hitting Zetas with Charge Beam works again.

### Cave Story
- Fixed: Cave Story exports with CS:Tweaked now prioritize the mod-specific files over Freeware's. This solves several issues with missing graphics when exporting over a Freeeware game.
- Fixed: Missing graphical assets for rando-exclusive inventory entries in Cave Story: Tweaked exports


## [7.4.0] - 2024-03-08

- Added: A warning will be shown when trying to generate a game where more items are in the pool than the maximum amount of items.
- Added: When a game is exported via ftp, a message is displayed indicating that an attempt is being made to connect to the ftp server instead of the patcher's misleading "Done" message.
- Changed: Improved how requirement templates are simplified, improving generation and resolver performance.
- Fixed: Generating a game after customizing a preset will not completely freeze Randovania anymore.
- Fixed: The collection text displayed when mixing Hide All model style with Random models and a cross-game multiworld is now always a generic message when your own pickup is disguised as a pickup of another game.
- Fixed: In the Item Pool tab, selecting Shuffled now works properly for non-progressive entries with multiple copies and certain other items.
- Fixed: Changelog window properly displays images.
- Fixed: Cancelling connecting to the server is better handled now.

### Resolver

- Fixed: Some cases of resolver timeout.

### AM2R
- Added: A popup helping the player to inform how Missile-less Metroid combat works
- Added: The following sprites were added for Dread Multiworld: Energy Tanks, Missile Tanks, Missile Tank+, Power Bomb Launcher, Power Bomb Tank, Varia Suit
- Changed: The following Multiworld sprites were changed in order to fit more with AM2R's art style: Dread's Energy Part, Dread's Wide Beam, Echoes' Amber Translator, Echoes' Cobalt Translator, Echoes' Dark Agon Key, Echoes' Darkburst, Echoes' Dark Torvus Key, Echoes' Emerald Translator, Echoes' Ing Hive Key, Echoes' Sky Temple Key, Echoes' Super Missiles, Echoes' Violet Translator
- Fixed: Rare crash when receiving a flashlight/blindfold in a Multiworld session.
- Fixed: AM2R Speed Booster Upgrades now show properly instead of using the default offworld model.

### Cave Story
- **Major** - Cave Story: Tweaked is now supported as an export platform and included with Randovania.

#### Logic Database

##### Egg Corridor

- Added: Health requirements for the Igor boss fight.

##### Grasstown

- Fixed: Grasstown: Accessing the Jellyfish field from the east side of Chaco's House now properly accounts for weapons/pacifist strats instead of being trivial.
- Added: Health requirements for the Balrog 2 boss fight.
- Added: Health requirements for the Balfrog boss fight.
- Changed: Shelter: Accessing the Save Point and Refill is now logically possible when entering from the teleporter.

##### Mimiga Village

- Added: Health requirements for the Balrog 1 boss fight.

### Metroid Dread

- Added: "Access Permanently Closed" doors can be used in Door Lock Randomizer. This includes new default and alternate textures in cosmetic options.
- Added: New Missile Launcher model for Prime, Echoes, and AM2R multiworld pickups.
- Added: New Super Missile Expansion model for AM2R multiworld pickups.
- Fixed: Wide Beam shields now require the Wide Beam to break, and cannot be cheesed with Wave or Plasma beam.
- Fixed: Saves from a different world in the same multiworld session are correctly handled as incompatible.
- Fixed: Text is patched in all languages, not just English.

#### Logic Database

##### Ghavoran

- Added: In Spin Boost Tower: Expert Speed Booster Conservation from Ledge Below PB Tank to Pickup (PB Tank), as well as a video for this trick.

### Metroid Prime

#### Logic Database

- Added: 35 new Videos to the Database

##### Chozo Ruins

- Changed: Vault: NSJ Bombless Wall Boost lowered to Expert
- Changed: Ruined Nursery: bombless Standable Terrain NSJ lowered to Advanced and w/ SJ lowered to Intermediate
- Changed: Hive Mecha: Fight skip via walkway lowered to Intermediate Movement
- Added: Hive Mecha: Fight skip NSJ Advanced Movement bunny hop
- Added: Furnace: Spider track climb trick description
- Added: Furnace: Bombless Intermediate Movement to West Furnace Access
- Added: Burn Dome Access: Advanced Movement and Wallboost bombless escape
- Added: Hall of the Elders: Advanced Complex Bomb Jump wave slot skip

##### Phazon Mines

- Added: Elite Research: Advanced IUJ scanless climb
- Added: Main Quarry: Advanced BSJ to Waste Disposal
- Added: Metroid Quarantine B: Hypermode Single Room OOB NSJ bombless
- Added: Elevator Access A: Hypermode bombless spiderless climb from Elevator A
- Added: Elevator Access A: Expert Movement logic for climbing without Wave Beam
- Changed: Phazon Processing Center: Item to Maintenance Tunnel L-Jump now has proper X-Ray logic
- Changed: Phazon Processing Center: Item to Maintenance Tunnel Complex Bomb Jump has been properly replaced with Bomb Jump

##### Phendrana Drifts

- Added: Frozen Pike NSJ Bombless Climb from Frost Cave Access now has proper Charge Beam, Scan Visor, and Combat logic
- Added: Hypermode Frozen Pike NSJ Bombless Climb from bottom to top
- Added: Frozen Pike Hypermode BSJ to Transport Access
- Added: Frozen Pike NSJ Hunter Cave to Frost Cave Intermediate Slope Jump
- Changed: Transport Access Single Room OOB lowered to expert and advanced tricks
- Added: Ice Ruins West Courtyard Entryway to middle platform NSJ Hypermode BSJ and NSJ damage boost
- Added: Ice Ruins East Expert Single Room OOB ice item heist
- Added: Ice Ruins East Advanced Single Room OOB and Hypermode Movement spiderless bombless spider track item
- Added: Ruined Courtyard Advanced Movement bunny hop to Save Station A
- Added: New hash words

## [7.3.2] - 2024-02-??

- TODO: fill out or remove.

## [7.3.1] - 2024-02-07

### AM2R

- Fixed: Receiving a suit in a Multiworld session will not place you in the most upper-left position of a room anymore.

## [7.3.0] - 2024-02-07

- Added: Ability to turn off changing "to" Normal Doors in Door Type dock rando.
- Fixed: For Linux and macOS, the auto tracker tooltip will not show black text on black background anymore.
- Fixed: Searching for your own pickup in multiworld sessions will now show only pickups which match *exactly* the name, instead of showing pickups which start with that name.
- Fixed: The import in a multiworld session is blocked if it contains an unsupported game.
- Fixed: Opening the webbrowser for Discord Login doesn't fail on Linux anymore.
- Changed: Scanning ammo in the Prime games will now show nicer text for items that provide negative ammo or multiple positive ammo.
- Fixed: For Windows, the game select tooltip will not render as grey text on grey background in dark mode.
- Added: Games display a banner if they are multiworld compatible.

### Resolver

- Fixed: Some cases of resolver timeout.

### AM2R

- **Major** - Added: Multiworld support for AM2R.
- Added: Auto-Tracker functionality.
- Added: A "Hints"-tab, which describes the hint system used in AM2R in detail.
- Added: A "Hint Item Names"-tab, which describes which names are used to describe the items in offworld hints.
- Changed: Minimal Logic has been adjusted. It now also checks for Morph Ball, Missile Launcher, the DNA and the Baby collection.
- Changed: The Baby now checks for all DNA being collected and will display a message if not.
- Changed: Progressive Suits and Progressive Jumps now display custom sprites instead of Space Jump / Gravity Suit sprites in order to make them more distinct.
- Changed: The yams.json file will not be present anymore for race seeds.
- Fixed: The shell script after exporting works now on Flatpak environments.
- Fixed: Typos in FAQ.

#### Logic Database

- Added: 20 Videos to the Logic Database.

##### Main Caves

- Fixed: In Surface Hi-Jump Challenge: Now correctly uses normal damage instead of lava damage for damage boost.
- Fixed: In Drivel Drive: Intended Ballspark now requires Gravity.
- Changed: In Drivel Drive: Bumped mockball method to Expert.
- Changed: In Western Cave Shaft: Bumped health requirement for the descent to require an Energy Tank in trickless.

##### Golden Temple

- Added: In Guardian Arena: Now accounts for Speed Booster quick kill with Intermediate Knowledge.

##### Hydro Station

- Fixed: In Breeding Grounds Entrance: Activating the EMP Slot now properly accounts for Missiles.

##### Industrial Complex

- Fixed: Renamed the room `Spazer Beam` to `Spazer Beam Chamber`.
- Changed: Upper Factory Gamma Nest: Shinesparking from the room below to get the top item is now an intermediate shinesparking trick.

##### The Tower

- Changed: In Tester Arena, the fight requirements have been restructured with more thorough combat and health requirements.

##### Distribution Center

- Changed: In Dual Gamma Nest, the fight now requires Gravity suit on Trickless Combat. Health requirements adjusted around this change.
- Changed: Distribution Center Exterior West: Shinesparking to get the top Missile Tank is now an intermediate shinesparking trick.
- Changed: Bullet Hell Room Access: Shinesparking to get from `Door to Bullet Hell Room` to `Door to Distribution Facility Intersection` now requires an intermediate shinesparking trick.

### Cave Story

- Fixed: The name for Puppy locations and Labyrinth Shop locations will now be shown correctly on the Location Pool tab.

### Metroid Dread

- Added: Changing the volume of the music, SFX and background ambience is now possible via cosmetic options.
- Changed: Speed Booster Upgrades and Flash Shift Upgrades are now considered minor items instead of major.

#### Logic Database

- Removed: It's no longer logical to push Wide Beam Blocks with Wave Beam without Wide Beam.
- Fixed: All usages of Missiles now require the Missile Launcher.
  - Affects:
    - Fighting Corpius with Normal Missiles.
    - The part of the Z57 fight where you use Storm Missiles to stop the healing.
    - Breaking the Missile Blocks in Dairon - Transport to Artaria.
    - Fighting Escue with Normal Missiles.
    - Fighting Golzuna with Storm Missiles and Normal Missiles.
    - Fighting Central Units.

##### Artaria

- Added: Single Wall Jump (Beginner) to cross the pillar left to right in White EMMI Introduction.
- Added: Using Speed Booster in White EMMI Introduction to get over the pillar left to right, from the BallSpark Hallway Room, also available in Door Lock Rando.
- Fixed: Using Speed Booster in White EMMI Introduction to get over the pillar left to right, from the Teleport to Dairon Room now requires Door Lock Rando to be disabled.

##### Cataris

- Added: The Wide Beam Block in Dairon Transport Access can now be traversed with a Diffusion Abuse trick from below.

##### Ferenia

- Changed: Using Speed Booster to reach the item at the top of Purple EMMI Introduction now requires Speed Booster Conservation (Intermediate).
- Fixed: Energy Recharge Station (Gate): Clearing the Grapple Block from the Upper Bomb Ledge now additionally requires the Main Power Bomb instead of only Power Bomb Ammo.
  - All the other usages of Power Bombs in this area also now require the Main Power Bomb.

##### Ghavoran

- Added: Bomb Jump in Right Entrance, out of the water to the Grapple Block Alcove. Requires Diagonal Bomb Jump and either Out of Water Bomb Jump or Gravity Suit.
- Added: Video showing the Grapple Movement trick in Right Entrance.

### Metroid Prime

- Added: It is now possible to have a seperate total amount and required amount of Artifacts.
- Changed: Minimal Logic now also checks for the Ridley event.
- Fixed: Rare softlock/glitches regarding Central Dynamo maze

### Metroid Prime 2: Echoes

- Added: Having Double Damage no longer causes the morph ball to glow.
- Added: 7 more joke hints.
- Changed: Minimal Logic now also checks for the Emperor Ing event.

#### Logic Database

- Added: 12 videos to the database

##### Torvus Bog

- Added: In Great Bridge: Rolljump method to reach Abandoned Worksite from Temple Access (Top)

## [7.2.0] - 2024-01-05

- **Major** - Added: Rebranded Randovania icons.
- Fixed: Bug where tooltips did not show uncollected item names in the autotracker.
- Changed: Update to the Database Video Directory site to eliminate lag and add modern styling.
- Changed: Autotracker tooltips now display text in black instead of gray.

### Metroid Dread

#### Logic Database

##### Artaria

- Added: In Screw Attack Room: Break the blob with Slide Turnaround Pseudo Wave Beam, requires Gravity Suit. Beginner from the left and Intermediate from the right.
- Fixed: The Advanced Pseudo Wave Beam to break the Blob in Screw Attack Room from the right now handles it not working with Gravity Suit.
- Fixed: Add Slide as a requirement for the Pseudo Wave Beam usages in Melee Tutorial Room and Early Cloak Room.

##### Burenia

- Added: Pseudo Wave Beam to break the bottom right blob in Burenia Hub to Dairon. Requires Slide and Gravity Suit or Diffusion Beam.
- Fixed: When using Power Bomb to break the bottom right blob in Burenia Hub to Dairon, also require the ability to shoot a beam.
- Fixed: Burenia Hub to Dairon: Getting the item in the fan with only Flash Shift now requires at least one Flash Shift Upgrade as well, and also only requires Intermediate movement (instead of Advanced).
- Changed: Main Hub Tower Middle: Climbing out of the water from Left of Central Grapple Block without any items now requires Advanced Movement, up from Intermediate.

##### Ferenia

- Added: In Space Jump Room: Use Grapple Beam to jump out of water above Underwater Ledge Left, and use Single Wall Jump, Spin Boost or Flash Shift to reach Dock to Transport to Ghavoran. Video included.
- Changed: In Space Jump Room: Can traverse from Underwater Ledge Left to Dock to Transport to Ghavoran using Spider Magnet, with either Flash Shift and Wall Jump or Morph Ball and Single Wall Jump.
- Changed: In Space Jump Room: Added a video for reaching the Missile Tank with only Morph Ball and Bombs
- Changed: In Space Jump Room: Added a video traversing from Underwater Bottom to Underwater Ledge Left with only Grapple Beam.

##### Ghavoran

- Fixed: Getting the Energy Part Pickup in Golzuna Tower using Spin Boost and Shinespark Conservation Beginner now correctly requires Morph Ball.
- Changed: Opening the door to Orange Teleportal directly from below, in Golzuna Tower, requires Diffusion Beam.
- Added: The door to Orange Teleportal can be opened from inside the tunnel left after breaking the Speed Booster Blocks, in Golzuna Tower. This requires Charge Beam and either Wave Beam or Pseudo Wave Beam Beginner.

### AM2R

- Added: Research Site Open Hatches as available doors for Door Lock Rando.
- Added: New option to place DNA anywhere.
- Added: New option to force Save Station doors to be normal doors.
- Added: New option to force doors in Genetics Laboratory to be normal doors.
- Added: If the user starts with random items, then an item collection screen will now be shown, telling the player which items they start with.
- Added: Clearer GUI symbols, when expansions have been collected, but not their corresponding launcher.
- Added: When softlock prevention is active, then the first two crumble blocks in Super Missile Chamber will be shoot blocks instead.
- Changed: "Distribution Center - Energy Distribution Emergency Exit" has updated behavior when 'Softlock Prevention' is enabled. Before, only the bottom row of Speed Booster blocks were removed. Now, all of them have been removed, except for the leftmost pillar.
- Fixed: When spinjumping into a progressive Space Jump, the spinjump SFX is not being infinitely looped anymore.
- Fixed: Entering "Hatchling Room Underside" will now show the Metroid scan notification only once.

#### Logic Database

- Added: 15 Videos to the Logic Database.

##### Main Caves

- Added: In Surface Hi-Jump Challenge: Shinespark conservation method to reach item.

##### Hydro Station

- Added: In Inner Alpha Nest South: IBJ method to reach item.
- Changed: In Arachnus Arena: New health and dodging requirements for fighting Arachnus.

##### Industrial Complex

- Added: In Lower Factory Intersection: Can now climb the room by shinesparking after a short charge.
- Added: In Treadmill Room: Going from right to left is now possible via a beginner Shinespark or an intermediate Morph Glide.
- Fixed: In Lower Factory Intersection: Climbing the room now correctly needs a damage boost for wall jumps.
- Fixed: In Shirk Prisons: Going from right to left, now requires Morph Ball, or 4 (Super) Missiles.
- Fixed: In Treadmill Room: Going from right to left via Movement is now impossible.
- Changed: In Torizo Arena: New weapon, health, and dodging requirements for fighting Torizo.

##### Genetics Labratory

- Changed: In Queen Arena: Additional Beam requirements and dodging requirements for fighting Queen trickless.

### Metroid Prime 2: Echoes

#### Logic Database

##### Dark Agon Wastes

- Added: Requirements to trigger the Amorbis fight from below: Spacejump, NSJ Z-Axis Screw Attack or BSJ, and bomb jumps or standable terrain with the energy taken.
- Added: Advanced combat to fight Amorbis after the energy has been taken.
- Changed: Revised Amorbis combat requirements (trickless requires a good weapon + 2 E, beginner requires a weapon and 1 E, intermediate neither)
- Changed: Skipping the Amorbis trigger, or touching it to trigger the fight from below, requires Knowledge set to Intermediate.

### Metroid Prime

#### Logic Database

##### Tallon Overworld

- Added: Advanced Single Room OoB to reach Landing Site item without Morph Ball

## [7.1.1] - 2023-12-26

### Metroid Prime

- Added: A more stream-friendly autotracker layout
- Fixed: Reverted Warrior Shrine -> Monitor Station loading improvement which could sometimes cause crashes
- Fixed: Export compatibility with legacy cutscene skip options
- Fixed: Music issues in Frigate Orpheon, Artifact Temple, Arboretum, Sunchamber Lobby, Burn Dome and Lava Lake
- Fixed: [PAL] Issue with the Artifact Temple teleporter arrival cutscene
- Fixed: Non-NTSC text issues
  - Seed hash not showing on main menu
  - Credits not showing seed spoiler
  - [JP] Font size
- Added: `qolGeneral` improvements
  - Ice wall in Phendrana Shorelines now shatters instead of melting when shot
  - Better Save Station load trigger in Phendrana Shorelines
  - Better door open triggers in Arboretum
- Changed: Back-to-back cutscenes in Artifact Temple now skip as one

### Metroid Prime 2: Echoes

- Added: A more stream-friendly autotracker layout

## [7.1.0] - 2023-12-01

- Fixed: Bug with progressive suits in the autotracker always highlighting first suit
- Changed: "Remove redundant pickup alternatives" and "Stagger placement of pickups" are no longer experimental options and will be included in all presets moving forwards.

### AM2R

- Added: Shell script to make launching randomized games easier on Flatpak.
- Added: Plasma Beam Chamber's crumble blocks will be gone when the softlock prevention setting is turned on.
- Fixed: Visual time of day discrepancy with Septoggs and the tileset if started at GFS Thoth.
- Fixed: A flipped water turbine if the vanilla water turbine was set to be changed to one.
- Fixed: Crash when starting the game and loading a save room which contains a destroyed water turbine.
- Fixed: "Cancel" button not working properly on "Toggle" Missile-Mode.

#### Logic Database

- Changed: Zeta and Omegas combat rebalanced for lower difficulties.

### Metroid Dread

- Added: Power Bomb Limitations now shows up on the Preset Summary when enabled.

#### Logic Database

##### Artaria

- Added: In Screw Attack Room: Get from Door to Freezer(Power) to Start Point 2 by sliding.
- Added: In Screw Attack Room: Get from Start Point 2 to Early SA Platform with Space Jump.
- Added: In Screw Attack Room: Get from Door to Freezer(Power) to Screw Attack Pickup by using Shinespark. Requires Speed Booster Conservation Beginner and Disabled Door Lock Randomizer.
- Added: In EMMI Zone Hub: Get to the item pickup and the top left door from Door to Ballspark Hallway, using Shinespark, Speed Booster Conservation Beginner.
- Added: In EMMI Zone Hub: Get to the item pickup from Door to Ballspark Hallway using Speed Booster and Spider Magnet.
- Fixed: In EMMI Zone Hub: Getting to the item pickup from Door to Ballspark Hallway using Flash Shift and Single Wall Jump is now separated from the Grapple Movement alternative.
- Fixed: In EMMI Zone Hub: Getting to the item pickup from Door to Ballspark Hallway using Flash Shift and Single Wall Jump now requires a Flash Shift Upgrade.
- Fixed: In EMMI Zone Hub: Getting to the item pickup from the lower door to Wide Beam Block Room using a Shinespark now requires Door Lock Rando to be disabled.
- Removed: In EMMI Zone Hub: Redundant option: getting from the lower to the upper Door to EMMI Zone Exit Southwest using Speed Booster when Door Lock Rando is disabled.

##### Burenia

- Added: In Gravity Suit Tower: Getting from the Lower door to Ammo Station South to the Upper door to Gravity Suit Room is in logic with either Power Bombs or after breaking the floor.
- Changed: In Gravity Suit Tower: Getting from the Lower door to Ammo Station South to the Lower door to Gravity Suit Room is now locked behind Highly Dangerous Logic

##### Cataris
- Added: In Underlava Puzzle Room 2: Use Speed Booster with at least one upgrade to shinespark through the speed blocks from the right.

##### Ferenia

- Added: In EMMI Zone Exit Middle: Use Wave Beam and Charge Beam or Power Bombs to open the Upper Door to EMMI Zone Exit West, then traverse through that room to get to the upper door.
- Added: In Purple EMMI Arena: Use Water Space Jump (Intermediate) to jump out of the water to reach the door.
- Changed: In EMMI Zone Exit Middle: Going from the Dock to Map Station to the Door to EMMI ZONE Exit West (Lower) is now trivial.
- Changed: In Purple EMMI Arena: Jumping out of the Water to reach the door using Cross Bombs now requires Water Bomb Jump Beginner. Using Normal Bombs no longer requires Spin Boost.

##### Ghavoran

- Changed: Golzuna logic has been overhauled to include Storm Missiles, Bombs, or Cross Bombs to fight it and forcing Flash Shift, Spin Boost, or Space Jump to dodge its attacks if not using shinesparks to defeat it.
- Fixed: Missing check on PB limitations to get to Orange Teleportal by opening the door from the tunnels below.

### Metroid Prime

- Fixed: Some rooms not appearing on map when "Open map from start" export option is selected
- Fixed: Parasite Queen permadeath when skipping death cutscene
- Fixed: Black bar in Control Tower cutscene
- Fixed: Minor PAL issues regarding Skippable Cutscenes in Exterior Docking Hangar and Sunchamber
- Added: Preset option to force Normal or Hard difficulty in the Main Menu
- Added: More Base QoL
  - All rooms now automatically play music appropriate to the area, even if the original music trigger has not been touched
  - The bomb blocks in Lava Lake and Chapel Tunnel are gone forever once destroyed
  - Fix Arboretum rune scan not always appearing when vines are retracted
  - Fix broken load trigger in Aether Lab Entryway
  - Tweaked the size of some door open and loading triggers
  - Sun Tower Access Ghost can now be seen after performing Early Wild
  - Better music timing of Elite Pirate breakout
  - Fix Chapel of the Elder's item platform not rising up all the way
  - Removed more "flashbang" effects
- Changed: Research Core item acquisition cutscene removed in Competitive Skippable Cutscenes
- Changed: Reintroduce and improve loading trigger optimization in Warrior Shrine
- Changed: Update in-game text when refilling PBs at missile stations
- Changed: The Missile Launcher's broad category is now "missile system" instead of "missile-related upgrade".

#### Logic Database

- Added: Database logic for Hard Mode

##### Chozo Ruins

- Added: Vault NSJ with Wallboosts
- Changed: Decreased Difficulty of Tower of Light NSJ Slope Jump

##### Magmoor Caverns

- Added: Fiery Shores wallcrawl to reach Upper Item

##### Phazon Mines

- Added: Difficult HBJ in MQB Phazon Pit
- Added: Elite Research Single Room OOB to Item
- Added: Upper Elite Research Dash to Reach Item NSJ

##### Phendrana Drifts

- Changed: Thardus Thermaless with Bombs and w/o adjusted
- Added: Phendrana Canyon NSJ Scanless Damage Boost
- Added: Phendrana's Edge NSJ Grappleless BSJ
- Added: Ruined Courtyard NSJ Climb UBJ
- Added: Thardus Skip NSJ from North Quarantine Tunnel

##### Tallon Overworld

- Added: Great Tree Hall Lower NSJ Climb BSJ
- Added: Landing Site B Hop to Reach Gully NSJ

### Metroid Prime 2: Echoes

#### Logic Database

- Changed: Climbing Transport A Access using slope jump + NSJ SA no longer incorrectly requires SJ as well

## [7.0.1] - 2023-11-??

- To be decided if it will be necessary.

## [7.0.0] - 2023-11-03

- **Major** - Added: AM2R has been added with full single player support. Includes Door Lock Rando, some toggleable patches and more.
- Changed: The Changelog window has received a slight overhaul. The date of each release is shown, hyperlinks are fixed, and patch notes are now accessed through a drop-down box (previously used vertical tabs).
- Changed: Trick level sliders ignore mouse scroll inputs, preventing unintended preset changes.
- Changed: The Trick Details list in the menu bar no longer displays tricks that shouldn't be visible in the UI.
- Changed: For Multiworld, sending collected locations to the server can no longer fail if there's an error encoding the inventory.
- Changed: The directory layout has now changed, moving everything that isn't the executable to an `_internal` folder.
- Changed: When verifying the installation, missing files and modified files are listed in the console and log.
- Changed: An explicit error is now displayed when a preset has minimum random starting items higher than the maximum.
- Fixed: Map tracker selects the correct start location if the preset has only one start location that is not the default.
- Fixed: When verifying the installation, the title of the popup now properly says "Verifying installation".
- Fixed: Exporting with hidden item models in a multiworld now works properly.

### Resolver

- Fixed: Bug where damage constraints in chains were not understood correctly.
- Fixed: Damage reductions from multiple suits are no longer multiplied together.
- Improved: The output from the resolver now includes the node with the victory condition.
- Improved: When using verbosity level High or above, the energy is displayed in the output.
- Improved: Speed up resolving of hard seeds by allowing skipping of more kinds of unsatisfied requirements.

### Cave Story

- **Major** - Added: Multiworld support. Currently only supports the version of freeware provided by Randovania.
- Fixed: Exporting Cave Story no longer causes a runtime error.
- Fixed: Presets that start in Camp no longer error in generation.
- Changed: The bookshelf in Prefab House now returns you to Prefab Building, before the boss rush.
- Fixed: Alt-tabbing while in fullscreen no longer crashes the game.
- Fixed: You can no longer select a negative weapon slot from the inventory.
- Fixed: The teleporter menu no longer flickers.

### Metroid Dread

- Fixed: Custom shields now use the correct shader and texture effects and no longer a black background
- Fixed: Issues with negative amount for ammo items. The current amount was set to a wrong value and you had to use a ammo refill station. This also caused issues with the auto tracker and multiworld.

#### Logic Database

- Fixed: The "Power Bomb Limitations" setting is now respected for opening Charge Beam Doors.

##### Artaria

- Changed: Going to Transport to Dairon with Speed Booster now requires the Speed Booster Conservation trick set to Beginner.
- Changed: The item above Proto EMMI now requires Speed Booster Conservation set to Beginner when reaching it with Speed from the top.
- Changed: Using Speed Booster to reach the pickup in EMMI Zone First Entrance now requires either the EMMI defeated or Speed Booster Conservation set to Beginner.

##### Burenia

- Added: Use Spin Boost with Wall Jump to climb from left to right at the top of Gravity Suit Tower.
- Changed: The Early Gravity sequence now requires the Speed Booster Conservation trick set to Beginner.

##### Cataris

- Added: Ledge warp out of the Diffusion Beam Room to avoid being trapped by the one way door and the blob.
- Changed: The item in Dairon Transport Access now requires the Speed Booster Conservation trick set to Beginner.
- Changed: The speed blocks leading to Underlava Puzzle Room 2 now require the Speed Booster Conservation trick set to Beginner or Power Bombs.

##### Dairon

- Changed: The lower item in the Freezer now requires the Speed Booster Conservation trick set to Beginner.
- Changed: The item in Ghavoran Transport Access now requires the Speed Booster Conservation trick set to Beginner when using Space Jump.
- Changed: The item in Storm Missile Gate Room now requires the Speed Booster Conservation trick set to Beginner when coming from above.

##### Elun

- Added: Elun's Save Station is now a valid starting room.
- Changed: The item in Fan Room now requires the Speed Booster Conservation trick set to Beginner.

##### Ferenia

- Added: Emmi Zone West Exit now has a Damage Boost trick to move from the center platform to the west door.
- Changed: The item in Fan Room now requires the Speed Booster Conservation trick set to Beginner or Gravity Suit with door lock rando disabled.
- Changed: The item in Speedboost Slopes Maze now requires the Speed Booster Conservation trick set to Beginner.
- Changed: The Missile+ Tank in Space Jump Room now requires the Speed Booster Conservation trick set to Beginner.

##### Ghavoran

- Changed: Going up Right Entrance with Speed Booster now requires the Speed Booster Conservation trick set to Beginner.
- Changed: The upper item in Golzuna Tower now requires the Speed Booster Conservation trick set to Beginner when using Spin Boost from the top.

### Metroid Prime

- Changed: In the Auto-Tracker Pixel Theme, visors are now pilled, Boost Ball icon with a proper trail, improvements to Power Bomb icon.
- Fixed: Counting normal damage reductions from suits twice.
- Fixed: Item position randomizer not being random.
- Fixed: Foreign object in ruined shrine
- Fixed: Room rando + cutscene skip compatibility
- Fixed: Crash when exporting a seed with a blast shield in phazon infusion chamber and essence death teleporter
- Fixed: [PAL/JP] Restored Missile and Charge shot stun in one hit on Ridley
- Fixed: [PAL/JP] Restored Wavebuster cheese on Ridley
- Fixed: When customizing cosmetic options, the labels are now properly updated.

### Metroid Prime 2: Echoes

- Added: One new Joke Hint referring to Raven Beak added to the pool
- Changed: In the Auto-Tracker Pixel Theme, visors are now pilled, Boost Ball icon with a proper trail, Screw Attack icon now faces clockwise, dedicated Power Beam icon.
- Changed: Damage Requirements for Warrior's Walk Item Pickup has been lowered from 80 to 60 dmg in total (30 energy getting the item and 30 energy going back)

## [6.4.1] - 2023-10-12

### Metroid Dread

- Removed: The "Power Bomb Limitations" has been disabled due to issues. This will be re-added in the future.

## [6.4.0] - 2023-10-05

### Metroid Dread

- Fixed: The "Power Bomb Limitations" setting is now accounted for by logic.

### Metroid Prime:

- Fixed: When room rando is enabled, cutscenes are no longer skippable to avoid a bug with elevators. This will be properly fixed in the future.

## [6.3.0] - 2023-10-02

- Added: During generation, if no alternatives have a non-zero weight, try weighting by how many additional Nodes are reachable.
- Added: Data Visualizer now has a very visible checkbox to quickly toggle if the selected trick filters are enabled.
- Added: When trick filters are enabled, a line is added indicating how many requirements are being filtered.
- Changed: The generator will now consider placing Energy Tanks, if there's a damage requirement that's exactly high enough to kill the player.
- Fixed: The menu option for viewing all Randovania dependencies and their licenses has been restored.
- Fixed: The generator should now handle cases with negative requirements a little better.
- Fixed: Map tracker works again for Metroid Dread and Metroid Prime.

### Resolver

- Fixed: Bug where nested requirements were combined wrongly.
- Improved: Order of exploring certain dangerous events.

### Metroid Dread

- Added: Enky and Charge Beam Doors can be made immune to Power Bombs. This is enabled in the Starter Preset, and can be toggled in Preset -> Game Modifications -> Other -> Miscellaneous -> Power Bomb Limitations.
- Added: Warning in the FAQ about custom text not displaying if the game is played in languages other than English.
- Changed: Exporting games is now significantly faster.

#### Logic Database

- Added: 3 videos to the logic the database for a diagonal bomb jump in Ghavoran, a single-wall jump in Cataris, and a diffusion abuse trick in Artaria.

##### Artaria

- Changed: EMMI Zone Spinner: The connection to the pickup that is available before flipping the spinner now also requires door lock rando and Highly Dangerous Logic to be enabled.

##### Burenia

- Changed: Teleport to Ferenia: Using Speed Booster to get past the Shutter Gate now requires Speed Booster Conservation Beginner.

##### Cataris

- Changed: Thermal Device Room South: The connections to the thermal door that closes after using the thermal device now logically remains open when door lock rando is disabled and the "Can Slide" and "Shoot Beam" templates are satisfied. This is a handwave that makes the thermal device no longer a dangerous resource.
- Changed: Single-wall Jump trick in Cataris Teleport to Artaria (Blue) now requires a slide jump.
- Changed: Exclude Door above First Thermal Device from Door Randomization. Effectively making the First Thermal Device a safe action also when doors are randomized.

##### Dairon

- Changed: Yellow EMMI Introduction: Using Speed Booster to go through the Shutter Gate, right to left, no longer requires Flash Shift Skip.

##### Ferenia

- Changed: Purple EMMI Introduction: Using Speed Booster to get past the Shutter Gate now requires Speed Booster Conservation Intermediate instead of Flash Shift Skip Beginner.

##### Ghavoran

- Changed: The connection of EMMI Zone Exit Southeast and EMMI Zone Exit West is now a proper door. This enables it to now be shuffled in door lock rando.
- Changed: Going backwards through the Eyedoor now requires having first destroyed it, Flash Shift and Intermediate Movement, or being able to tank the damage.

### Metroid Prime

- Fixed: Door from Quarantine Access A to Central Dynamo being inoperable with Reverse Lower Mines enabled.
- Fixed: Minor issues with new skippable cutscenes option.
- Fixed: PAL export with skippable cutscenes
- Fixed: Flaahgra crash with skippable cutscenes (fingers crossed)
- Fixed: Warrior shrine loading behavior
- Changed: Remove white screen flash effect when crates explode.
- Changed: Skippable cutscene modes are no longer experimental. Skippable is the new default. Competitive cutscene mode has been updated appropriately.
- Changed: Update tournament winner scan in Artifact Temple
- Changed: Improve loading times when leaving MQB
- Changed: Parasite Queen no longer respawns on 2nd pass
- Changed: The post-Parasite Queen layer in Biotech Research Area 1 now prevents backtracking through Emergency Evacuation Area (1-way door)
- Removed: Major/Minor Cutscene Mode (Major hidden behind experimental options)

#### Logic Database

##### Impact Crater

- Added: The Metroid Prime Exoskeleton fight has full combat logic.

##### Chozo Ruins

- Added: Sun Tower Sessamoharu Complex Bomb Jump to Skip Super Missiles/Scan Visor

##### Phazon Mines

- Added: Phazon Processing Center between Pickup and Maintenance Tunnel Door
- Fixed: Traversing from the Spider Track Bridge to the Quarantine Access A door in Metroid Quarantine A now properly requires the barrier to be removed or `Backwards Lower Mines` to be enabled.

##### Phendrana Drifts

- Added: New Thardus Skip Method from Room Center
- Added: Quarantine Monitor to North Quarantine Tunnel Thardus Skip
- Added: Phendrana Shorelines Spider Track item without spider ball out of bounds trick

### Metroid Prime 2: Echoes

- Changed: When Progressive Grapple is enabled, it will now show `2 shuffled copies` rather than `Shuffled` for better consistency.
- Changed: A proper error message is displayed when mono is not found, when exporting a game on macOS and Linux.

#### Logic Database

- Added: 22 videos to the logic database. see the [Video Directory]
(https://randovania.github.io/Metroid%20Prime%202%20Echoes/) for the full collection
- Added: Comments to some Beginner Bomb Jump tricks
- Changed: The trick setting "Suitless Ingclaw/Ingstorm" got renamed to "Suitless Dark Aether" with the intention to cover more tight Dark Aether energy requirements outside of Ingclaw or Ingstorm related checks.

##### Sky Temple Grounds:

- Changed: War Ritual Grounds, Shrine Access, Lake Access, Accursed Lake, Phazon Pit and Phazon Grounds will now require a Suit on trickless settings

##### Agon Wastes:

- Added: Main Reactor: Scan Dash (Advanced) to reach the Luminoth Corpse which allows to reach the item through Slope Jumps and Standable Terrain (Advanced).
- Added: Main Reactor: It is now possible to get to the item with only Spider Ball, Morph Ball Bombs, Standable Terrain (Intermediate) and Bomb Space Jump (Expert) without Space Jump.

##### Dark Agon Wastes:

- Added: Hall of Stairs: Bomb Space Jump (Advanced) to reach Save Station 3 Door without Space Jump

##### Dark Torvus Bog:

- Added: Portal Chamber (Dark): It is now possible to reach the Portal with a Slope Jump (Intermediate) and Screw Attack without Space Jump.

##### Sanctuary Fortress:

- Added: Main Gyro Chamber: Instant Morph (Hypermode) into boost, to destroy the glass to Checkpoint Station
- Added: Reactor Core Item pickup now possible with just Spider Ball and Morph Ball Bombs via Standable Terrain (Intermediate) and Bomb Jump (Intermediate)
- Added: Vault: Extended Dash (Expert) and Boost Jump (Expert) Method to reach the Spinner Side
- Added: Accessing the portal in Watch Station with a Bomb Space Jump (Advanced) to reach the Spider Track, Standable Terrain (Advanced) to reach the Bomb Slot, and an Instant Morph (Advanced)

##### Ing Hive:

- Added: Hive Temple Access: Slope Jump (Expert) into Screw Attack to skip Hive Temple Key Gate
- Changed: Temple Security Access: Z-Axis Screw Attack Trick is changed into Screw Attack into Tunnels (Advanced)
- Changed: Culling Chamber and Hazing Cliff will now require a Suit on trickless settings

## [6.2.0] - 2023-09-02

- Added: "Help -> Verify Installation" menu option, to verify that your Randovania installation is correct. This is only present on Windows.
- Changed: Game generation is now up to 150% faster.
- Changed: The resolver now tries otherwise safe actions behind a point of no return before it tries actions that give dangerous resources. This makes the solve faster by avoiding some cases of backtracking.
- Changed: Comments no longer prevent And/Or requirements from being displayed as short form.
- Fixed: Auto Tracker icons that were supposed to be always visible no longer show as disabled.
- Fixed: Opening race rdvgame files from older Randovania versions now works properly.
- Fixed: Exporting games with hidden Nothing models don't crash during the exporting process anymore.
- Fixed: For macOS, exporting Metroid Prime 2: Echoes games does not require you to run Randovania from within a terminal anymore to see the Mono installation.

### Metroid Dread

- **Major** - Added: Elevator and Shuttle randomizer. The destination is shown on the elevator/shuttle's minimap icon and in the room name, if enabled. This will show different area names to the logic database for some items.
- **Major** - Added: Split beams and missiles. When playing with non-progressive beams or missiles, each individual upgrade provides a unique effect instead of providing the effects of all previous upgrades.
- Added: An in-game icon will appear if the player becomes disconnected from the multiworld server.
- Changed: The Starter Preset and April Fools 2023 preset now have non-progressive beams and missiles, instead of progressive.
- Changed: Bomb Shields are no longer vulnerable to Cross Bombs.
- Fixed: The door model for certain door types now uses the intended textures correctly.
- Fixed: The save file percentage counter and the per-region percentage counter are now all updated correctly.

#### Logic Database

- Added: Diagonal Bomb Jump in Ferenia - Speedboost Slopes Maze.
- Added: Diagonal Bomb Jump in Burenia - Main Hub Tower Top, to the Missile Tank, using either Gravity Suit or an out of water bomb jump.
- Added: In Dairon - West Transport to Ferenia, use Wave Beam to push the Wide Beam Block from above, without Wide Beam.
- Added: Logic to handle having Ice Missiles without Super Missile.
- Added: In Ghavoran - Teleport to Burenia, Cross Bomb Skip using just Morph Ball to get to and from the Pickup. Rated one level higher than the corresponding usage with Flash Shift or Spin Boost.
- Added: Ledge Warp usage to flip the spinner in Ghavoran next the Transport to Elun, and in Elun to release the X.
- Added: All Chozo-X encounters now have energy requirements.
- Changed: Added Wide Beam to missile farming during Kraid's fight.
- Changed: Fighting Kraid in Phase 2 without going up is moved from Beginner Combat to Intermediate.
- Changed: Fighting Kraid with no energy is now Intermediate Combat. Fighting with 1 Energy Tank is Beginner.
- Changed: Dodging in all Chozo-X fights now has Flash Shift as trivial, Spin Boost with Beginner Combat, and nothing with Intermediate.
- Changed: In Dairon - Teleport to Artaria, breaking the speed blocks is no longer "dangerous". This is done by removing the "Before Event" condition on breaking the blocks from above.
- Changed: In Artaria - Water Reservoir, breaking the blob is no longer "dangerous", as long as Slide is not randomized. This was previously dangerous because there's a connection in EMMI Zone Exit Southwest that makes use of Speed Booster, however, by simply adding a "Can Slide" option on the same condition, the logic now sees the blob as safe.
- Changed: In Burenia: Fighting Drogyga is now only "dangerous" if Highly Dangerous Logic is enabled. This is achieved by adding a Highly Dangerous Logic constraint on all instances where the logic uses "Before Drogyga" on connections in the Underneath Drogyga room.
- Changed: Move victory condition to after Raven Beak, and encode all requirements to finish the escape sequence to that connection. This avoids having a "dangerous" resource at the end of the game.
- Changed: In Burenia - Main Hub Tower Middle, lowering the Spider Magnet Wall is now "dangerous" only when Highly Dangerous Logic is enabled. The connection from the bottom of the room to the Pickup Platform that uses Grapple Movement requires the Spider Magnet Wall to not be lowered now requires Highly Dangerous Logic. The randomizer currently doesn't have the necessary options to make this connection mandatory in any seeds anyway.
- Changed: Most instances of pushing Wide Beam Blocks by using Wave Beam through walls now no longer need Wide Beam. Notable exception is Dairon - West Transport to Ferenia, from below.
- Changed: Boss fight logic using Ice Missile without Super Missile is no longer an option, and effectively requires as many missiles as with normal Missiles.
- Changed: Boss fight logic now understands how damage values work with Split Beams behavior.
  - Affected bosses: Robot Chozo fights, Chozo X fights and Raven Beak.
  - Having only Plasma Beam or only Wave Beam is only used to fight the Robot Chozos, at Combat Intermediate.
  - Having both Plasma Beam and Wave Beam is considered as the same bracket as only Wide Beam.
  - Having Wide Beam and Wave Beam is considered as the same bracket as Wide Beam and Plasma Beam.
- Changed: Exclude Ghavoran door between Flipper Room and Elun Transport Access from being shuffled as a Grapple Beam door in Door Lock rando. This is to enable a Ledge Warp to flip the Spinner from below.
- Changed: In Ghavoran - Flipper Room, rotating the flipper the normal way can now be in logic before having pulled the Grapple Block at Right Entrance or having turned on Power Switch 2 in Dairon, if Transport Randomizer is enabled.
- Changed: Revised logic for fighting Corpius
  - When using missiles without an ammo requirement, the X must not have been released.
  - Using Cross Bomb is moved to Combat Beginner
  - For Missiles, Super Missiles and Ice Missiles, the number of required missiles is reduced by 1, which matches the pre-existing comments. These alternatives remain Combat Intermediate.
  - For Missiles, Super Missiles and Ice Missiles, these can now also be used without combat tricks, but you need 1.5x as many units of Missiles ammo as the combat trick version.
  - Added Storm Missiles.
- Fixed: A typo in the room name Ferenia - East Transport to Dairon has been changed from East Transport to Darion.
- Fixed: In Burenia - Teleport to Ghavoran, to open the Plasma Beam door from below, add requirement to have Plasma Beam. This becomes relevant with Separate Beam Behavior.
- Fixed: In Artaria - Teleport to Dairon, to enter the teleport itself using Wave Beam, add requirements to have Wide Beam and Door Lock Rando being disabled. The former becomes relevant with Separate Beam Behavior.
- Fixed: In Cataris - Kraid Area, when using Wave Beam to fight Kraid from behind, you now also need the rest of the rest of the requirements to fight Kraid.

### Metroid Prime

- Fixed: One-way elevator mode not able to generate
- Fixed: Doors openable underneath blast shields
- Fixed: Doors and Blast shields hurting the player with reflected shots
- Fixed: Starting items getting  ignored when starting in Connection Elevator to Deck Alpha
- Fixed: Skipping the cutscene in Connection Elevator to Deck Alpha also skips item loss
- Fixed: Doors in Omega Research not locking
- Fixed: Elite Control entry Barrier activating again
- Fixed: Hall of the Elders "New Path Opened" HUD Memo not appearing
- Fixed: Some unskippable cutscenes
- Fixed: Removed HUD Memos in Emergency Evacuation Area
- Fixed: Timing of Metroids in Metroid Quarantine A
- Fixed: Stuck camera in control tower
- Fixed: Timing of flying pirates in control tower
- Fixed: Echoes Unlimited Missiles model now appears larger
- Added: More Quality of life improvements over vanilla
  - Colorblind friendlier flamethrower model
  - Power Bombs now have a heat signature
  - Power Conduits activate even if only 1 of 3 wave particles hit
  - Main Quarry power conduit no longer reflects charged wave
  - Added lock to top door during Phazon Elite fight
  - Doors unlock from picking up the artifact item instead of the Phazon Elite dying

#### Logic Database

##### Chozo Ruins

- Added: Reverse Flaahgra in Sun Tower is now logical
- Added: Furnace E Tank Wall Boost Escape
- Added: Transport Access North Wallboost to Hive Totem from Elevator
- Added: Trigger Ghosts from Sun Tower Access without Bombs or Spider

##### Phazon Mines

- Added: Fungal Hall A now has Energy and Combat Logic
- Added: Fungal Hall A SJ Scan Dash Grapple Skip
- Added: Fungal Hall Access NSJ Bombless Escape to Fungal Hall A

##### Phendrana Drifts

- Changed: Phendrana Canyon Pickup NSJ Bombless Triple Boost Adjustments
- Changed: Control Tower Plasma Skip is now Beginner
- Added: Hunter Cave Bunny Hop to reach Hunter Cave Access from Lower Edge Tunnel
- Added: Hunter Cave Slope Jump to reach Chamber Access from Lake Tunnel

##### Tallon Overworld

- Added: Root Cave Climb NSJ Boost Strat

### Metroid Prime 2: Echoes

- Added: New cosmetic suit options. Please note that these suits require the experimental patcher to be enabled.
- Added: The internal game copy is automatically deleted when exporting a game fails in certain situations.

#### Logic Database

- Added: 307 videos to the logic database. see the [Video Directory]
(https://randovania.github.io/Metroid%20Prime%202%20Echoes/) for the full collection.

##### Temple Grounds

- Added:  NSJ Extended Dash (Expert) to cross Grand Windchamber through the middle platform.

##### Sky Temple Ground

- Removed: Phazon Grounds NSJ, No SA -> Invisibil Objects (Hypermode) or Movement (Expert) and Dark Visor. Doesn't exist.

##### Agon Wastes

- Added: NSJ Extended Dash (Advanced) to reach Temple Access Door in Mining Station A.

##### Sanctuary Fortress

- Added: Extended Dash (Expert) to reach the Scan Post in Watch Station Access from Main Gyro Chamber Door.
- Added: Extended Dash (Expert) to reach Main Gyro Chamber Door in Watch Station Access from the Scan Post Side.
- Added: Workers Path - Screw Attack from Z-Axis (Intermediate) now requires Bomb Space Jump (Intermediate) from Dynamo Works
- Added: Workers Path - Bomb Jump (Advanced) method added to reach cannon NSJ from landing platform

## [6.1.1] - 2023-08-07


- Changed: Improve performance significantly when opening a Multiworld session with long history.
- Changed: Slightly improve performance when opening game details.
- Fixed: The correct error is displayed when the incorrect password is provided for Multiworld Sessions.

### Metroid Dread

- Fixed: The progress bar when exporting no longer reaches 100% earlier than intended in some situations.
- Added: Racetime seeds can now be directly imported into Randovania

## [6.1.0] - 2023-08-02

- **Major** - Removed: Starting sessions is no longer necessary and has been removed as an option. It's now always possible to clear a generated game.
- Added: Importing permalinks and rdvgames in a multiworld session now creates new worlds if missing.
- Added: The Generation Order spoiler now has a field to filter it.
- Added: An "Export Game" button has been added to "Session and Connectivity" tab as a shortcut to export any of your worlds.
- Added: It's now possible to filter the history tab in a Multiworld session.
- Added: Add Ready checkbox for Multiworld sessions.
- Added: A new tool was added to the Pickup tab of Game Details that lets you quickly find in which worlds your pickups are.
- Added: The time a world last had any activity is now displayed in the Multiworld session.
- Added: A toggle for allowing anyone to claim worlds in a Multiworld session.
- Added: Sending pickups to an offline world now updates the auto tracker.
- Added: Warnings now show up in Multiworld sessions if you're not connected to any of your worlds.
- Changed: The popup when replacing a preset for a Multiworld Session now has the same features as the solo game interface.
- Changed: Text prompts now default to accepting when pressing enter.
- Changed: Reorganized the top menu bar. The Advanced menu is now called Preferences, with an Advanced sub-menu. Opening the Login window is now in the Open menu.
- Changed: The handling for presets that can't be loaded have been improved.
- Changed: Finishing a session is now called hiding a session, and now can be undone.
- Fixed: Multiworld now properly respects major/minor configuration of each world.
- Fixed: The generation order for multiworld session now correctly handles any kind of names.
- Fixed: Any buttons for changing presets or deleting worlds are properly disabled when a game is being generated.
- Fixed: Import rdvgames for games that uses certain features, like Sky Temple Keys on Bosses or Metroid DNA in Dread, now works properly.
- Fixed: Session Browser now properly sorts by creation date and user count. It also now properly defaults to showing recent sessions first.
- Fixed: Tracking another user's inventory now properly keeps working after a connection loss.
- Fixed: Sorting the session history and audit log now works properly.
- Fixed: In Multiworld session, the Claim world button is now properly disabled when you don't have permissions.
- Fixed: Changing a preset no longer causes it to lose its position in the tree.
- Removed: Connecting to Dolphin on Linux executable builds is now hidden on known situations that it doesn't work properly.

### Metroid Dread

- **Major** - Added: Multiworld support for Dread.
- Changed: Ryujinx (Legacy) is disabled when auto-tracker support is on, or in a multiworld.
- Fixed: Dairon - Navigation Station North can no longer be assigned a hint, which would then be replaced with DNA Hints.
- Added: A new auto-tracker layout featuring progressive items.
- Added: Custom shields now have alternate and more accessible models, which can be toggled per-shield in Cosmetic Options.

#### Logic Database

- Added: 2 videos to the database
- Added: Slide from right to left in Cataris - Total Recharge Station South.
- Added: Grapple Movement to get from Lower Door to Wide Beam Block Room to Upper Door in Artaria - EMMI Zone Hub.
- Added: Crossing the water gap in Ferenia EMMI Zone Exit East with just Bombs (Hypermode IBJ and DBJ) or Cross Bombs and a Slide Bomb Boost (currently Movement Advanced).
- Added: Use Speed Booster and Gravity Suit to escape Cataris - Kraid Arena after fighting Kraid.
- Added: Using Wall Jump to get past the Flash Shift gate in Burenia - Teleport to Ferenia.
- Changed: Make it possible to get to the Diffusion Beam location without Morph Ball.
- Fixed: Entering Hanubia Orange EMMI Introduction from the right now requires having beaten the Red Chozo.
- Fixed: The Pseudo Wave Beam in Burenia - Burenia Hub to Dairon now correctly requires Wide Beam.
- Fixed: Logic issues surrounding ending the Chain Reaction sequence in Artaria, aka the Vanilla Varia Suit area.
- Removed: In Cataris - Green EMMI Introduction, the advanced Pseudo Wave Beam to break the blob from below is removed.
- Removed: In Ghavoran - Blue EMMI Introduction, the trickless Ballspark to climb the room has been removed.

### Metroid Prime

- Added: Experimental Option - `Skippable` Cutscene Mode. Keeps all cutscenes in the game but makes it so they can be skipped with the START button
- Added: Experimental Option - `Competitive (Experimental)` Cutscene Mode Removes some cutscenes from the game which hinder the flow of competitive play. All others are skippable. This will eventually replace the existing Competitive implementation.
- Added: Introduction of non-critical fixes and improvements to the base game such as fixed sound effects and removed tutorial popups. Those wanting an untainted experience of the vanilla game may still do so at their own risk by activating "Legacy Mode". For technical description of what's changed, see [qol.jsonc](https://github.com/toasterparty/randomprime/blob/randovania/generated/json_data/qol.jsonc)
- Added: Completely overhauled how custom Blast Shields and Doors look
- Added: Morph Ball Bomb and Charge Beam door locks now use Blast Shields so that they only need to be opened once with that weapon
- Added: New "Gamecube" pickup model which acts as a placeholder for all non-nothing items without a suitable model which can be displayed natively
- Added: The "Hints" page in the "Game" window now lists the location of the Phazon Suit hint.
- Changed: Non-NTSC enemies now have their health reset to match NTSC 0-00
- Changed: Blast Shields are much more visible in dark rooms
- Fixed: Random Elevators settings should no longer have mismatches between the UI and the preset regarding which elevators are excluded.
- Fixed: HoTE statue door can now handle a blast shield cover
- Fixed: Old scan points lingering in Door Lock Rando
- Fixed: Door Lock Rando shields now make explosion sounds

#### Logic Database

- Added: 52 videos to logic database, bringing the total available via the [Video Directory](https://randovania.github.io/Metroid%20Prime/) to 276

##### Chozo Ruins

- Added: The Hall of the Elders Ghost Skip from Reflecting Pool Access to reach Crossway Access South, using advanced level tricks.
- Added: Knowledge (Intermediate) for reaching Elder Chamber without fighting the Chozo Ghost.
- Added: Main Plaza - Tree item OoB logic.
- Added: Crossway - Easier boost only method for item.
- Changed: Tower of Light - Reduced gravityless SJ slope jump to tower chamber to Beginner.
- Fixed: Ice Beam has been removed from the connection to Elder Chamber in Hall of the Elders.
- Fixed: The Door in Tower of Light Access that leads to Ruined Shrine is now a normal Door instead of a Wave Beam Door.
- Changed: Ruined Nursery Bombless Standables Logic Adjustments
- Added: Ruined Nursery Bombless w/ Boost strat
- Added: Training Chamber Ghost Skip

##### Phendrana Drifts

- Changed: Quarantine Cave - Various cleanup with Thardus fight logic. Reworked visor requirements. Added Missile strategy (allows Ice Beam only fight logically).
- Added: Added Quarantine Cave NSJ Scan Dash to Q-Mon Tunnel
- Added: Dash to Q Mon from Room Center with SJ
- Added: Reverse Thardus Skip Logic (Scan and Scanless)
- Added: Thardus Hop
- Changed: Ice Ruins West Baby Sheegoth Jump Damage Requirements and Trick Adjustments
- Added: Gravity Chamber Pickup (Missile) NSJ w/o Grapple/Plasma Dash Method and Bombu Method

##### Phazon Mines

- Added: Metroid Hop to reach Missile from Quarantine Access A
- Changed: Various Metroid Quarantine A logic adjustments
- Fixed: NSJ Phazon Processing Center having too few requirements

### Metroid Prime 2: Echoes

- Added: Tracker layout "Debug Info", which also shows details useful for investigating errors.
- Added: The Coin Chest model from multiplayer is now used for offworld items instead of the ETM model.
- Changed: The Power Beam and the Morph Ball now use the Coin Chest model when shuffled, instead of the ETM model.
- Added: 4 new joke hints in the pool.
- Fixed: The gate in Command Center now opens correctly when using the new patcher.
- Fixed: Doors in Venomous Pond can no longer become blast shields.
- Fixed: The door from Sacrificial Chamber Tunnel to Sacrificial Chamber has been excluded from door lock rando.
- Fixed: Random Elevators settings should no longer have mismatches between the UI and the preset regarding which elevators are excluded.

#### Logic Database

- Added: 4 videos to logic database, see the [Video Directory](https://randovania.github.io/Metroid%20Prime%202%20Echoes/) for the full collection

## [6.0.1] - 2023-07-04

- Added: Option for disabling crash reporting and monitoring.
- Added: In multiworld sessions, you're prevented from selecting a preset that is incompatible with multiworld.
- Added: In multiworld sessions, world names must now be unique.
- Changed: The Privacy Policy has been updated to mention crash reporting and monitoring.
- Changed: Tweaked the error reporting for generating and exporting games.
- Fixed: Importing permalinks and spoilers in multiworld no longer fails.
- Fixed: Generation order is no longer hidden when Door Lock is enabled with Types mode.
- Fixed: Pickups providing negative resources can now be sent in multiworld games.
- Fixed: The prompt for a session name no longer deletes spaces at the end, making it easier to split words.
- Fixed: In multiworld sessions, the copy permalink button is properly disabled before a game is available.

## [6.0.0] - 2023-07-03

- **Major** - Multiworld support has been significantly changed! New features include:
  *  Sessions now have Worlds instead of rows with users, and users can be associated with any number of Worlds.
     * This means it's now possible to play a Multiworld entirely solo.
  *  You can connect to one Dolphin and any number of Nintendont at the same time.
  *  Multiple sessions can be opened at the same time.
  *  A session window is no longer required to be kept open. As long as Randovania is connected to a game, the server communication works.
- Added: It's now possible to drag presets directly into the root of the presets.
- Added: The order you place presets when drag and dropping is now saved.
- Added: New command line arguments `--local-data` and `--user-data` to allow configuring where Randovania saves its data.
- Added: New Door Lock rando mode - Types. In this mode, every single door of a type is swapped with another type. Generation times should be fast and be compatible with multiworld.
- Added: Interface to customize preset description.
- Added: It's now possible to save rdvgame files for race games. This is not available for multiworld.
- Added: When editing a Pickup Node, there's now a button to find an unused pickup index.
- Added: When viewing the spoiler log in a Multiworld session, it will now display the names for each world rather than "Player 1", "Player 2", etc.
- Changed: Discord login is now performed via your browser, instead of the Discord client.
- Changed: Door Lock mode Two-way is now named Doors. The functionality is unchanged.
- Changed: Improved preset descriptions, making them significantly simpler.
- Changed: Some preset options which are not ready for wide consumption have been hidden by default. To show all preset options, please select `Advanced > Show Experimental Settings`.
- Changed: In the Data Visualizer, requirements are now displayed using a tree widget, which allows for collapsing the and/or blocks.
- Changed: Optimized the solver by allowing more resources as additional resources, allowing more actions to be skipped until the necessary resources are found.
- Changed: For Multiworld, it's now preferred to have an additional pickups than placing it in another player's game, when there's no locations left in your game.
- Changed: Randovania now internally uses the term `Region` for what used to be called a `World`. This is mostly an internal change.
- Changed: Connecting to Dolphin is now hidden on macOS, as it never was supported.
- Changed: Door Lock rando generation is now up to 50% faster.
- Fixed: Issue where the resolver didn't find the paths that lead to taking the least damage.
- Fixed: The resolver no longer allows events as additional requirements. This fixes a problem that could lead to an event locking itself.
- Fixed: The `database render-region-graph` command now works properly.

### Cave Story

- Nothing.

### Metroid Dread

- **Major** - Added: Random Starting Locations is now supported. This enables all Save Stations, Navigation Stations, and Map Stations as possible starting options.
- Added: New cosmetic option to display Randovania's area names on the HUD, either always or after room transitions.
- Added: Door Lock Randomizer can randomize doors to be weak to Ice Missile, Storm Missile, Diffusion Beam, Bombs, Cross Bombs, Power Bombs.
- Added: New option under "Game Modifications" to choose how inconsistencies in Raven Beak's damage resistance are handled.
- Added: Auto tracker is now supported via a new game connection choice.
- Added: Exporting now checks if the RomFS folder has some required files.
- Changed: The doors in Itorash are now excluded from being shuffled in Door Lock Randomizer.

#### Patcher Changes

- Added: Belated April Fools 2023 preset. Enables door rando by default, as well as some surprise changes to the item pool. Make sure to see what advice ADAM has to give!
- Changed: Pickups can be configured to take away some of an item instead of giving more (e.g. missile tanks could take away missiles when collected).
- Fixed: Using Morph Ball in Proto Emmi sequence no longer crashes the game.

#### Logic Database

- Added: Grapple Movement (Beginner) for going up the left side of Burenia - Main Hub Tower Middle.
- Added: Movement (Intermediate) and Water Bomb Jump (Intermediate) for getting out of the water at the same spot.
- Added: Grapple Movement (Beginner) for the Grapple only method of reaching the Missile Tank in Main Hub Tower Top.
- Added: Use Speed Booster to skip breaking the blob submerged in water in Artaria Early Cloak room, requires Speed Booster Conservation (Beginner).
- Added: Use Flash Shift to go right after getting the pickup in Artaria EMMI Zone Spinner.
- Added: Use Flash Shift and Slide Jump to go from Artaria White EMMMI Arena to the top door to EMMI Zone Spinner.
- Added: A new way to reach the tunnel in EMMI Hub Zone with Spider Magnet, Flash Shift and Single-wall Wall Jump (Advanced).
- Added: Use a Shinespark to climb up from Above Screw Attack Blocks in Burenia Main Hub Tower Bottom with only Gravity Suit.
- Added: Use a Shinespark to climb up from Alcove Across Grapple Block in Burenia Main Hub Tower Bottom with only Speed Booster using Speed Booster Conservation Beginner.
- Added: Use a Shinespark with Gravity Suit to reach Ammo Recharge South at the bottom of Burenia Gravity Suit Tower before the Destroy Gravity Suit Floor event.
- Added: Use Spin Boost And Gravity Suit with different trick strategies to cross the big gap in Burenia Main Hub Tower Middle.
- Added: Use a Shinespark with Gravity Suit to reach the Spider Magnet wall in Burenia Main Hub Tower Middle from the bottom of the room.
- Added: Climb up to the Charge Beam Door in Burenia Main Hub Tower Middle using Gravity Suit and Flash Shift.
- Added: Climb up from the Charge Beam Door in Burenia Main Hub Tower Middle using Gravity Suit, a Slide Jump, Spin Boost and a Wall Jump.
- Added: Allow using Shinesparks in Gravity Suit Tower by storing speed in the upper part of Gravity Suit Room, also when Door Lock rando is enabled.
- Added: Pseudo-Wave Beam to break the blob in Ferenia Wave Beam Tutorial, from the right.
- Added: Use Spider Magnet with Grapple Beam in Ghavoran Spider Magnet Elevator.
- Added: Use Speed Booster to get past the pool of water in Dairon Freezer before turning on the power.
- Added: Various trick alternatives to get past the pool of water in Dairon Freezer with Bomb Jumps.
- Added: Water Bomb Jump in Burenia Underneath Drogyga to get up to the left ledge with Normal Bomb, rated as Intermediate.
- Changed: Wall Jump from Flash Shift for reaching the left Dock to Main Hub Tower Top in Main Hub Tower Middle has been removed; it is now trickless.
- Changed: Wall Jump from Flash Shift for reaching the left Dock to Main Hub Tower Top in Main Hub Tower Middle has been removed; it is now trickless.
- Changed: Avoid treating Gravity Suit as a dangerous resource, by removing the "No Gravity Suit" constraint from the "Perform WBJ" template.
- Changed: Going through Artaria Lower Path to Cataris using Damage Boost no longer requires Morph Ball.
- Changed: Reduced the difficulty of the Wall Jump in Dairon Teleporter to Artaria, to reach the pickup from the teleporter, from Advanced to Intermediate.
- Changed: Using Wall Jump Advanced to climb across Moving Magnet Walls (Small) in Cataris, aka Adam Skip, now correctly requires Spider Magnet.
- Changed: The Upper Tunnel from Burenia Teleport to Ghavoran to Main Hub Tower Middle has been converted from a Morph Ball Tunnel to a Slide Tunnel. In order to use this tunnel with Slide, Gravity Suit is also required.
- Changed: In Burenia Teleport to Ghavoran, using Power Bombs to get back up from Early Gravity Speedboost Room now requires 2 ammo units of Power Bomb. The purpose is to account for using one unit on the way down in the first place.
- Changed: Water Bomb Jump in Artaria First Tutorial, after adding the water has been changed to Infinite Bomb Jump.
- Changed: Infinite Bomb Jump in Artaria Screw Attack Room to jump out of the water under the Recharge Station has been changed to Water Bomb Jump.
- Changed: Water Bomb Jump in Burenia Underneath Drogyga to get the pickup is now Beginner with Cross Bombs.
- Changed: Water Bomb Jump in Burenia Underneath Drogyga to get up to the left ledge with Cross Bomb is now Beginner.
- Changed: Bomb Jumping to the upper part of Ghavoran Map Station Access now requires Water Bomb Jump Intermediate with Normal Bomb and Beginner with Cross Bomb. This was previously trivial with both of those.
- Changed: Bomb Jumping to the upper part of Ghavoran EMMI Zone Exit Southeast with Cross Bombs is changed from trivial to Water Bomb Jump Intermediate.
- Changed: Bomb Jumping to the upper part of Ghavoran EMMI Zone Exit Southeast with Normal Bombs is changed from Infinite Bomb Jump Intermediate to both Water Bomb Jump Intermediate and Diagonal Bomb Jump Intermediate.
- Fixed: Correctly require breaking the blob in Burenia Teleport to Ghavoran to be able to go from Main Hub Tower Middle to Teleport to Ghavoran through the upper Tunnel.
- Fixed: Burenia Hub to Dairon Transport Blob from Below giving the wrong event resource.
- Removed: Use Cross Bombs to skip the blob submerged in water in Artaria Early Cloak room. The point of this connection is to skip breaking the blob, which is no longer dangerous when you have the Morph Ball.

### Metroid Prime

- Changed: Divided the "Other" tab into "Quality of Life" and "Chaos".
- Changed: QoL Game Breaking, QoL Cosmetic, QoL pickup scans, Varia-only Heat Protection and Deterministic RNG settings are now always enabled. A new chaos option "Legacy Mode" has been added as a catch-all replacement, including the PB Refill from 5.8.0.
- Changed: Pickups can be configured to take away some of an item instead of giving more (e.g. missile tanks could take away missiles when collected).
- Removed: One-Way door lock randomizer has been removed. This has actually been the case since 5.3.0!
- Fixed: The "Unlock Save Station doors" option should now correctly unlock them.

#### Logic Database

##### Chozo Ruins

- Changed: Reorganized Morph Ball pickup in Ruined Shrine to better fit database good practices.

### Metroid Prime 2: Echoes

- **Major** - Added: Door Lock randomizer has been added. Note that this feature requires enabling the new patcher.
- Added: New random elevators mode: Shuffle Regions. In this mode, we keep the game world consistent by shuffling the regions around Temple Grounds, and then changing the elevators to match. See [this map](randovania/data/gui_assets/echoes_elevator_map.png) for reference.
- Added: When the new patcher is enabled, Security Station B starts in the post-Dark Samus appearance. This change is supported by logic.
- Changed: Pickups can be configured to take away some of an item instead of giving more (e.g. missile tanks could take away missiles when collected).
- Changed: When the new patcher is enabled, some cosmetic effects are removed from Torvus Temple in an attempt to make it crash less.
- Changed: For Multiworld ISOs, the game name now mentions the session name and world name.
- Removed: The elevator sound effect removal is no longer an option and is now automatically enabled in the appropriate circumstances.
- Fixed: The progress bar when exporting a seed is now much more accurate.

#### Logic Database

- Fixed: Re-Added Vanilla Method to access Storage C to logic.
- Changed: Movement trick level for reaching the door to Security Station B from Bioenergy Production with a NSJ Screw jump extension from Advanced to Beginner.
- Changed: Combat/Scan Dash trick level for reaching the door to Security Station B from Bioenergy Production with a Scan Dash from Expert to Intermediate.
- Added: 142 videos to the logic database
- Added: Method to climb Forgotten Bridge with Jump Off Enemy (Advanced)
- Added: Scan Dash to grab the half pipe item in Dark Torvus Arena with Combat/Scan Dash (Intermediate)
- Added: Method to collect the pickup in Reactor Core using the top Rezbit, Bombs, Bomb Space Jump (Advanced), Standable Terrain (Advanced), Movement (Advanced), and Jump Off Enemies (Expert).
- Added: Method to reach the top cannon in Sanctuary Entrance using Bombs, Space Jump Boots, Bomb Space Jump (Advanced), and Standable Terrain (Advanced).
- Added: Method to collect the pickup in Abandoned Worksite using just Screw Attack, and Screw Attack into Tunnels/Openings (Advanced).
- Added: Method to collect the pickup in Bioenergy Production using Boost Ball, Spider Ball, Screw Attack, and Movement (Advanced).

## [5.8.0] - 2023-06-05

- Added: It's now possible to save rdvgame files for race games. This is not available for multiworld.
- Changed: Use the user's new discord display name instead of their username, for users that migrated.
- Fixed: Batch generation now properly prevents Windows from going to sleep.

### Metroid Prime

- Fixed: Generator unable to pass through one-way permanently locked doors such as the ones in uncrashed Frigate
- Fixed: Exporting games with both Door Lock Rando and Room Rando will now preserve both modifications
- Added: Missile Stations refill Power Bomb. In this version, this is always enabled.

#### Logic Database

- Added: 55 videos to logic database, bringing the total available via the [Video Directory](https://randovania.github.io/Metroid%20Prime/) to 224

##### Tallon Overworld

- Added: Biotech Research Area 1 - Easier gravityless NSJ method from room center to Deck Beta Security Hall
- Added: Root Cave - L-Jump method to reach upper area

#### Magmoor Caverns

- Added: Twin Fires Tunnel - Transport to Talon -> Twin Fires, NSJ & SJ dashes now require standable terrain

##### Phendrana Drifts

- Added: Hunter Cave - Lower Edge Tunnel -> Hunter Cave Access, NSJ requires a slope jump or bomb jump after the grapple point to reach the platform with the doors.
- Added: Hunter Cave - Hunter Cave Access -> Lower Edge Tunnell, NSJ requires an L-Jump to reach the platforms across the water without falling in. Added Gravity logic if falling in (matches Lake Tunnel -> Lower Edge Tunnel).

##### Phazon Mines

- Fixed: Fungal Hall B - Scan dash method now requires scan visor
- Fixed: Ventillation Shaft - Combat dash to climb room now requires door lock rando to be off

## [5.7.0] - 2023-05-05

- Added: Skip usual Door Lock randomizer logic when the only valid lock option is unlocked doors.
- Added: When major/minor mode is enabled, the count of majors and minors is also displayed next to how many items are the in the pool.
- Fixed: Unsupported features are now disallowed from use in Multiworld sessions.

### Cave Story

- Fixed: Exporting on Linux no longer fails due to Rest Area in Plantation using "lounge" instead of "Lounge".

### Metroid Dread

- Fixed: All pickups in the pool are now correctly assigned major or minor.

#### Logic Database

- Fixed: Experiment Z-57's pickup is now a major item location in Major/Minor split.

### Metroid Prime

- Added: Selecting an ISO that isn't for Metroid Prime is now explicitly refused when exporting.
- Fixed: All pickups in the pool are now correctly assigned major or minor.
- Fixed: Room Rando no longer overrides the results of Door Lock Rando when exporting.

#### Logic Database

- Fixed: The Artifact of Truth pickup is now a major location for Major/Minor split.

### Metroid Prime 2: Echoes

- Added: Selecting an ISO that isn't for Metroid Prime 2 is now explicitly refused when exporting.
- Fixed: Energy Tanks are now considered major items in Major/Minor split.

## [5.6.1] - 2023-04-??

- Nothing.

## [5.6.0] - 2023-04-02

- Added: Trick Details popup now lists the usages in each area.
- Added: Opening the Data Visualizer from the Trick Details while customizing a preset now automatically configured the trick filters based on the preset being edited.
- Changed: Setting trick filters in the Data Visualizer based on a preset now sets all tricks, even those at disabled.
- Changed: Optimize Solver by choosing actions in a smarter order. Prefer actions of types that are likely to progress th. Postpone dangerous actions. This should make the solver able to validate seeds where it previously timed out. Solving should in general be faster in general.
- Fixed: Solver bug that made it unable to detect dangerous actions, which could result in some possible seeds being considered impossible.
- Fixed: Searching for Multiworld sessions by name is no longer case sensitive.

### Metroid Prime 2: Echoes

#### Logic Database

- Added: Proper combat requirements for the Amorbis fight.
- Removed: Incorrect and improper connections to and from the Amorbis fight.

### Metroid Prime

#### Logic Database

- Added: 48 videos to logic database, bringing the total available via the [Video Directory](https://randovania.github.io/Metroid%20Prime/) 216

### Metroid Dread

#### Logic Database

- Added: Use Flash Shift and Spin Boost with Wall Jump (Beginner) in Burenia Main Hub Tower Bottom to reach the tunnel.
- Changed: The logic for Spin Boost Room in Ghavoran now requires either the template to fight the Chozo X or Highly Dangerous logic to climb out of the room.
- Changed: Simplified various database connections.
- Changed: All three kinds of Chozo X fights now consider Use Spin Boost a valid means of dodging.
- Fixed: Missile ammo requirement when fighting Chozo X with Storm Missile. The numbers were previously too high and the numbers with and without the combat trick were swapped.
- Fixed: Resolve bug with fighting the Twin Robots fights, where to fight them using only missiles for damage always required both the expert level combat trick and the 153 missiles that are intended for trickless.
- Fixed: Add missing fight requirement to fight the Chozo X in Elun when entering the arena from the left.
- Fixed: Add missing requirement to release the X before leaving Elun.

## [5.5.1] - 2023-02-28

- Added: Game Details now contains a tab describing all door locks, when Door Lock rando is enabled.
- Changed: Certain spoiler tabs in Game Details now only show up when relevant, such as Elevators spoiler only when elevators are shuffled.
- Changed: Generation Order in Game Details is now hidden when there's incompatible settings, such as Door Lock rando.
- Changed: A nicer error message is now given when generating with a preset with configuration errors, such as no starting locations.
- Changed: A nicer error message is now given when an error occurs when loading a game layout file.
- Fixed: Customizing an included preset should properly place the resulting preset nested to that preset.
- Fixed: Customizing a preset should no longer reset where it's been placed at.
- Fixed: Generated games now keep track of extra starting pickups instead of starting items, fixing some cases you'd start with the middle of a progressive chain.
- Fixed: Changing trick filters in the Data Visualizer no longer resets the selected connection.
- Fixed: Using trick filters in the Data Visualizer no longer unnecessarily expands templates or remove comments.
- Fixed: Using trick filters in the Data Visualizer now properly removes extra requirements when tricks are removed.
- Fixed: Hiding the pickup collection message now correctly works for other player's pickups in a multiworld.

### Metroid Prime

#### Patcher Changes

- Fixed: Several soft-locks and janky cutscenes when shuffling the Essence elevator
- Fixed: Research Lab Aether wall not breaking when approached from behind (QoL Game Breaking)
- Fixed: Watery Hall lore scan being replaced with QoL Scan Point text
- Fixed: Escape sequence counting up instead of down
- Fixed: Small Samus spawning in ship instead of on top
- Added: Ridley shorelines, biotech research 2, and exterior docking hangar actors now scale with boss size

#### Logic Database

##### Tallon Overworld

- Fixed: Landing Site - PAL SJF is now only logical if Dock Rando is disabled
- Added: Life Grove - Alternate method to skip Bombs and SJ (Scan Dash Expert) to reach item *Found by Vertigo*
- Added: Life Grove - Trick to skip wallboosts when also skipping SJ and Bombs *Found by Vertigo*

##### Chozo Ruins

- Changed: Main Plaza - Lowered Half-Pipe roll-in to Expert ([See Video](https://youtu.be/ne8ap0xa_UE))
- Changed: Ruined Shrine - Wave door to half-pipe item is now L-Jump instead of R-Jump
- Added: Hive Totem - Fight Skip Intermediate Combat Dash
- Added: Hive Totem - Fight Skip "TAS Walk" Advanced Movement+Knowledge
- Added: Crossway Access West - Advanced Standable Terrain (Skips Morph) *Found by toasterparty*

##### Magmoor Caverns

- Fixed: Twin Fires Tunnel - Combat dash is now only logical if Dock Rando is disabled
- Added: Monitor Station - NSJ Heat Run Expert *Found by JustinDM*
- Added: Twin Fires Tunnel - NSJ Bunny Hop Expert Movement *Found by JustinDM*

##### Phendrana Drifts

- Changed: Quarantine Cave - More detailed Thardus Fight requirements (e.g. Plasma Beam, PBs, Boost)
- Changed: Labs - More detailed combat requirements
- Added: Chozo Ice Temple - Expert NSJ Bombless Climb *Found by MeriKatt*
- Added: Quarantine Cave - Thardus Skip Hypermode Slope Jump *Found by JustinDM*
- Added: Quarantine Cave - Expert R-Jumps to skip grapple *Found by toasterparty*
- Added: Control Tower - SJ/DBJ/BSJ/Wallboost tricks(s) to skip fight both ways
- Added: Transport to Magmoor Caverns South - Alternate NSJ Spider Skip BSJ Advanced *Found by Cyberpod*

##### Phazon Mines

- Fixed: Mine Security Station - Starting Room/Elevator doesn't account for doors locking
- Fixed: Mine Security Station - Entering from Storage Depot A doesn't check for lowered barrier
- Fixed: Metroid Quarantine A - Wallboost doesn't require Spider Ball
- Added: Main Quarry - Intermediate Wallboost to skip Bombs for item
- Added: Main Quarry - Intermediate Knowledge+Movement to skip Bombs for item *Found by toasterparty*
- Added: Metroid Quarantine A - Advanced Dashes to skip PBs
- Added: Metroid Quarantine A - Alternate R-Jump from item to door
- Added: Metroid Quarantine A - NSJ Expert Dashes from item to door
- Added: Fungal Hall Access - NSJ Advanced BSJs *Found by JustinDM*

### Metroid Prime 2: Echoes

- Added: Updated A-Kul's scan with the 2022 Echoes Randomizer tournament winner.
- Added: When the experimental patcher is enabled, Dynamo Chamber and Trooper Security Station now start in post-layer change state.

### Metroid Dread

- **Major** - Added: Door Lock randomizer has been added. In this mode, the weapons needed to open doors in the game are also changed, with full support of our logic database.
- Added: A new cosmetic option for adding an in-game death counter to the HUD.
- Added: Exporting with a custom path now checks for conflicts with the input path.
- Fixed: Ryujinx no longer hangs when stopping emulation.

## [5.5.0] - Skipped

## [5.4.1] - 2023-02-16

- Added: Linux releases are now also published to Flathub.
- Fixed: Canceling the prompt from "View previous versions" no longer causes an error.

## [5.4.0] - 2023-02-06

- Added: Experimental generation setting for staggering the placement of selected pickups.
- Added: Experimental generation setting for removing redundant possible actions.
- Added: Automatic reporting of exceptions for the client, and monitoring for requests to the server.
- Added: New pixel icons for Prime 1 & 2 autotracker
- Added: New 8x3 layouts for all Prime 1 & 2 autotracker styles
- Fixed: The minor/major split setting is obeyed much more accurately by the generator.
- Fixed: Starting with ammo no longer causes all requirements for that ammo to be ignored.
- Fixed: The generator no longer attempts placing pickups based on alternatives to satisfied requirements, such as Missile Expansions for Quadraxis while already having Light Beam.
- Fixed: Minor typos in the UI are fixed.
- Fixed: Canceling certain actions will no longer cause the UI to react as if it were an error.
- Changed: Unsupported features are now restricted to dev builds.
- Changed: Requirements where different amount of the same item, such as both Missile = 5 and Missile = 1, are expected are now properly simplified.

  This results in certain pickup combinations no longer being considered for placement in the generator, such as Sunburst for unlocking the Industrial Site from behind.

### Metroid Prime

- Changed: All included presets now have "Unlocked Save Station doors" enabled.
- Changed: "Unlocked Save Station doors" no longer remove the lock in Chozo Ruins - Save Station 3.

#### Patcher Changes

- Added: CGC Tournament Winners to Artifact Temple lore scan
- Fixed: Chapel IS giving the player lightshow on 2nd pass
- Fixed: Items in every room incompatibility with shuffled essence elevator
- Changed: Always apply Elite Quarters item softlock patch regardless of cutscene skip mode

#### Logic Database

- Fixed: Collecting the Missile Expansion in Burn Dome before the fight no longer causes the generation to fail.

### Metroid Prime 2: Echoes

- Changed: Inverted Aether is now an unsupported feature.

### Metroid Dread

- Fixed: Energy Parts are now considered minor items, and Missile+ Tanks are now considered major items.

#### Patcher Changes

- Changed: Main Power Bomb has a different color than Power Bomb tanks
- Changed: Cutscene in Hanubia - Tank Room was removed because it teleports the player to the lower section, which can softlock the player
- Fixed: You now retain Drogyga's and Corpius's item if you reload checkpoint after defeating them. This eliminates a way of rendering a seed impossible to complete.

#### Logic Database

- Added: New trick "Flash Shift Skip" to account for skipping Flash Shift gates.
- Added: Traverse to the bottom of Ferenia: Space Jump Room Access with some more options.
- Added: Pseudo-Wave Beam (Beginner) for the two blobs in Cataris - Teleport to Dairon.
- Added: Water Bomb Jump to reach the item in Cataris - Teleport to Dairon without Gravity Suit.
- Added: Flash Shift (Intermediate), Morph Ball (Intermediate), and Spin Boost (Beginner) wall jumps for climbing up Experiment Z-57's arena.
- Added: Spin Boost and Slide Jump (Beginner) for climbing the upper part of Experiment Z-57's room.
- Added: Speed Booster Conservation (Intermediate) for climbing to either the top platform or Double Obsydomithon Room in Cataris - Teleport to Artaria (Blue).
- Added: Grapple Movement (Beginner) to climb Cataris - Moving Magnet Walls (Tall).
- Added: Flash Shift (Intermediate), Morph Ball (Advanced), and Spin Boost with Spider Magnet wall jumps to climb Cataris - Moving Magnet Walls (Tall).
- Added: Speed Booster Conservation (Beginner) to collect the lower item in Cataris - Teleport to Ghavoran without Gravity Suit.
- Added: Damage Boost (Intermediate) for reaching the teleport in Cataris - Teleport to Ghavoran with Spider Magnet.
- Added: "Adam Skip" added to logic as Wall Jump (Advanced) in Cataris - Moving Magnet Walls (Small).
- Added: Space Jump method of Cross Bomb Skip (Hypermode) to skip needing Speed for the item in Cataris - EMMI Zone Item Tunnel.
- Added: Spin Boost Movement (Intermediate) and Speed Booster Conservation (Beginner) for getting up Hanubia - Central Unit without Space Jump or Infinite Bomb Jump.
- Added: Spin Boost method to climb Hanubia - Escape Room 3.
- Added: Morph Ball Single-Wall Wall Jumps to get to the Nav Station in Itorash - Transport to Hanubia.
- Added: Flash Shift Skip (Intermediate) with Bombs to skip the Flash Shift gate in Teleport to Ferenia.
- Added: Aim Down Clips (Intermediate/Advanced) to go to and from Storm Missile Gate Room without Morph Ball.
- Added: Shine Sink Clip/Aim Down Clip (Intermediate) and Speed Booster Conservation (Advanced) to reach the bottom of Teleport to Ghavoran from the top level.
- Added: Aim Down Clip (Expert) to reach the blobs in Gravity Suit Tower from the top level.
- Added: Aim Down Clip (Intermediate) in Main Hub Tower Middle to Main Hub Tower Bottom.
- Added: Shine Sink Clip/Aim Down Clip (Intermediate) in Gravity Suit room top door to bottom door.
- Added: Climb Golzuna Tower using Spin Boost and Flash Shift using Wall Jump (Intermediate).
- Added: Movement (Intermediate), Simple IBJ, or Spin Boost to reach top tunnel in Vertical Bomb Maze.
- Added: Flash Shift Skip (Beginner) in Purple EMMI Introduction; (Intermediate) with normal bombs.
- Added: Moving from Ferenia - Transport to Ghavoran to Pitfall Puzzle Room with Spin Boost, Flash Shift, or Speed Booster.
- Added: Using Normal Bomb Jump with a Cross Bomb at the top, for sideways movement, to reach the item in Artaria Proto EMMI Introduction.
- Changed: Increased difficulty of Flash Shift Wall Jump to reach the Raven Beak elevator from Intermediate to Advanced.
- Changed: Simplified many room nodes and connections.
- Changed: Shine Sink Clip in Main Hub Tower Middle to Main Hub Tower Bottom is now Intermediate (from Expert).
- Changed: Using Flash Shift to collect the fan pickup in Burenia Hub to Dairon is now Advanced (from Beginner).
- Changed: All three fan skips are now classified as Movement instead of Infinite Bomb Jump.
- Changed: Convert most of the harder IBJ instances to new Diagonal Bomb Jump trick.
- Changed: Increase difficulty of the few harder IBJs that weren't changed to Diagonal Bomb Jumps. This should better reflect the fact that Intermediate IBJ is applied for performing Simple IBJ with Normal Bombs.
- Fixed: Correctly require Morph Ball in all cases where Power Bombs are used.
- Fixed: Replace some instances of Beginner Infinite Bomb Jump in Ferenia with the Simple Infinite Bomb Jump template. This ensures that the missing bomb or cross bomb item is required.
- Fixed: Reaching the upper tunnel in Ferenia - Speedboost Slopes Maze properly accounts for the ability to destroy the beamblocks using Wave Beam, Diffusion Beam, explosives, or Movement (Beginner)
- Fixed: Usage of Infinite Bomb Jump in Ferenia Separate Tunnels Room now correctly requires the respective Bomb type. The trick is now set at different difficulty depending on which bomb type is being used.
- Removed: Infinite Bomb Jump for reaching Wave Beam Tutorial from the cold rooms.
- Removed: Shinespark in Ghavoran Total Recharge Station North. This one requires either short boost or charging speed in the room to the left. Removing this for now.

## [5.3.0] - 2023-01-05

- Added: You can now open a tracker for other player's inventories in a multiworld session.
- Changed: LogbookNodes are now called HintNodes.

### Metroid Prime

#### Patcher Changes

- Fixed: Spring ball has been nerfed to prevent abusing steep terrain marked as standable.
- Fixed: Spring ball cooldown is now properly reset when morphing/unmorphing.
- Fixed: Vanilla blast shields not being removed in door lock randomizer.

### Metroid Prime 2: Echoes

- Changed: The Auto Tracker icon for Spider Ball now uses the Dark Suit model instead of the Prime 1 model.

#### Logic Database

- Changed: Sand Processing - Screw Attack clip to access the halfpipe from Main Reactor side without Missiles is now Intermediate and without Space Jump (from Expert).
- Fixed: Main Gyro now properly accounts for solving the puzzles.

### Metroid Dread

#### Patcher Changes

- Fixed: Incorrect color during animation of killing an EMMI.

#### Logic Database

- Added: Climbing Z-57 Arena with Spin Boost and Ice Missiles (Beginner).
- Changed: Major/Minor Item Location Updates: Energy Tanks -> Major, Energy Parts -> Minor, Drogyga -> Major, Missile+ Tanks -> Major
- Removed: Water Bomb Jump in Ghavoran - Map Station Access Secret.

## [5.2.1] - 2022-12-01

- Fixed: Exporting Metroid Prime 2 when converting Metroid Prime models now works.
- Fixed: Experimental Metroid Prime 2 patcher no longer errors with some settings.

## [5.2.0] - 2022-12-01

- Added: Help -> Dependencies window, to see all dependencies included in Randovania, including their versions and licenses.
- Added: A warning is now displayed when using presets with unsupported features enabled. These features are not present in the UI.
- Added: When the generated game fails due to the solver, you're now offered to retry, cancel or keep the generated game.
- Changed: Experimental games are no longer available on stable versions.
- Fixed: Solver debug now contains previously missing rollback instances.

### Cave Story

- Nothing.

### Metroid Dread

- Added: The Power Beam tiles in the Artaria EMMI Zone Speed Boost puzzle have been changed to Speed Boost tiles to prevent softlocks.
- Added: Entering Golzuna's arena without releasing the X displays a message explaining why the boss won't spawn.
- Added: All doors locked while fighting an EMMI now unlock immediately upon defeating it.
- Changed: Exporting for Ryujinx now also utilizes the Dread Depackager, for a smaller mod size. This requires an up to date Ryujinx.
- Fixed: You now retain Kraid's item if you reload checkpoint after defeating him. This eliminates a way of rendering a seed impossible to complete.

#### Logic Database

- Added: New Highly Dangerous Logic setting for enabling situations that may be unrecoverable upon saving.
- Added: Cross Bomb alternative for crossing Flash Gates.
- Added: Pseudo-wave beam trick for destroying the bottom blob in Cataris' Central Unit Access.
- Added: Traversal through Ghavoran Total Recharge Station North without Morph Ball, before pulling the grapple block, by destroying the left Enky.
- Changed: Cataris' Thermal Device Room North now forces picking the Energy Tank pickup and the Magnet Wall Thermal Device event before going to the Final Thermal Device, or uses Highly Dangerous Logic.
- Changed: Removed the Cataris EMMI Zone Door Trigger event now that the door remains unsealed.
- Fixed: Going to the red teleporter in Cataris no longer forces needing to use bombs.

### Metroid Prime

- Fixed: The infinite scanning bug has been fixed.

### Metroid Prime 2: Echoes

- Added: A new experimental option, Inverted Aether. In this mode, it's the Light Aether atmosphere that is dangerous! All safe zones are moved to Light Aether, but that's not enough so it's still extremely dangerous. This mode has no logic.

#### Logic Database

- Added: Intermediate Slope Jump and Intermediate Wall Boost to get next to the pickup in Communication Area.
- Added: Beginner Movement for crossing Hall of Combat Mastery from the Portal Side with NSJ Screw Attack after the tunnel is destroyed.
- Changed: Standable Terrain to reach the upper Command Center Access door in Central Mining Station with Space Jump and Screw Attack has had its difficulty decreased from Intermediate to Beginner.

## [5.1.0] - 2022-10-01

- Added: You can now view past versions of the presets and revert your preset to it.
- Added: A Playthrough tab where you can run the validator has been added to the Game Details window.
- Added: Deleting a preset now has a confirmation dialog.
- Added: A development mode for permalinks, to help investigate issues.
- Changed: Discord slash command for FAQ has better usability on mobile.
- Changed: The parent for a preset is now stored in your preferences, instead of in the preset itself.
- Fixed: The solver can no longer consider collecting a location a requirement to collecting itself. This is a regression from 4.3.0.

### Discord Bot

- Added: `/website` command that gives instructions to where Randovania's website is.
- Changed: `/randovania-faq` is now just `/faq`.
- Changed: `/database-inspect` is now just `/database`.

### Cave Story

- Nothing.

### Metroid Dread

- Fixed: The target DNA count is no longer limited to 6 when modifying an existing preset, or changing tabs.
- Fixed: Exporting multiple games at once is not properly prevented with an error message. It was never possible and fail in unclear ways.

#### Logic Database

- Added: Event in Underlava Puzzle Room 2 for breaking the speed blocks so that going between the two parts can be accounted for
- Added: Event for the trigger that reopens the door to Central Unit Access, allowing it logical to go back through
- Added: Other various methods of going through rooms
- Added: New Diffusion Abuse trick for pushing Wide Beam blocks and activating the lava buttons in Cataris.
- Added: Cross Bomb Skip (Advanced) for Dairon's Cross Bomb Puzzle Room item
- Added: Power Bombs method for the Speed Booster Conservation for Dairon's Cross Bomb Puzzle Room item
- Changed: Separated the First Tunnel Blob event into two to account for Diffusion/Wave not needing to be in the tunnel
- Changed: Deleted some unnecessary tile nodes
- Changed: Various instances of Wall Jump (Beginner) to trivial
- Changed: Some Grapple options to include Grapple Movement
- Changed: Some Movement tricks to Climb Sloped Tunnels
- Changed: Some Movement tricks to Skip Cross Bomb
- Changed: Rotating the spinner in Ghavoran - Flipper Room now requires either pulling the grapple block in Right Entrance, or activating the Freezer in Dairon.
- Changed: Allow pickup in Ghavoran Elun Transport Access by charging speed via navigation room
- Changed: Help solver by adding Morph Ball requirment on connections to event to flip the spinner in Ghavoran Flipper Room
- Changed: Shooting occluded objects requires at least Intermediate Knowledge
- Fixed: Accounted for whether the player could have Varia or not when trudging through lava
- Fixed: Accounted for the upper parts of Thermal Device Room North being heated without pressing the lava button
- Fixed: Ghavoran Orange backdoor properly connects to Above Pulse Radar
- Fixed: Purple EMMI Arena properly accounting for Gravity Suit to climb the tower.
- Fixed: Ferenia - Space Jump Room Access properly requires a way of destroying the blocks to get to the lower door.
- Changed: Collecting the item in Burenia - Underneath Drogyga before flooding the room by defeating Drogyga now requires Highly Dangerous Logic to be enabled.

### Metroid Prime

- Fixed: Shuffle Item Position is now properly randomized, along with other things shuffled patcher-side.
- Added: You may now force all Save Station doors to be blue, improving QOL for both random start and door lock rando.

### Metroid Prime 2: Echoes

- Fixed: Exporting multiple games at once is not properly prevented with an error message. It was never possible and fail in unclear ways.
- Added: The winners of the Cross-Game Cup have been added to A-Kul's scan.

## [5.0.2] - 2022-09-19

### Metroid Dread

- Fixed: Exporting Metroid Dread games on the Linux builds no longer causes an error.
- Added: FAQ entry about Speed Booster/Phantom Cloak/Storm Missile not working.
- Added: FAQ entry about Golzuna and Experiment Z-57 spawn conditions.
- Added: FAQ entry about the Wide Beam door in Dairon - Teleport to Cataris.

## [5.0.1] - 2022-09-12

- Fixed: The README and front page now lists Metroid Dread as a supported game.

### Metroid Dread

- Fixed: The differences tab no longer mentions Kraid and Corpius checkpoints being removed, as that's not a thing.
- Fixed: Missing credits in Randovania itself for SkyTheLucario's new map icons.

## [5.0.0] - 2022-09-10

- **Major** - Added: Metroid Dread has been added with full single-player support.
- **Major** - Added: An installer is now provided for Windows. With it rdvgame files are associated to open with Randovania, for ease of use. A shortcut for opening just the auto tracker is also provided.
- **Major** - Changed: The UI has been significantly revamped, with each game having their own section and an easy to use selector.
- Changed: The multi-pickup placement, using the new weighting, is now the default mode. The old behavior has been removed.
- Changed: Error messages when a permalink is incompatible have been improved with more details.
- Changed: The Customize Preset dialog now creates each tab as you click then. This means the dialog is now faster to first open, but there's a short delay when opening certain tabs.
- Changed: Progressive items now have their proper count as the simplified shuffled option.
- Fixed: Hints can now once again be placed during generation.
- Fixed: Exceptions when exporting a game now use the improved error dialog.
- Fixed: Gracefully handle unsupported old versions of the preferences file.
- Fixed: Excluding all copies of a progressive item, or the non-progressive equivalent, no longer hides them from the editor.
- Fixed: Changing the selected backend while it's being used should no longer cause issues.
- Fixed: Unexpected exceptions during generation now properly display an error message.
- Fixed: Trick usage in preset summary now ignores tricks that are hidden from the UI.
- Fixed: /database-inspect command no longer shows EventPickup nodes.
- Fixed: Data Editor is now correctly named Data Editor instead of Data Visualizer.

### Cave Story

- The hints fix affects Cave Story.

### Metroid Prime

- **Major** - Added: Enemy Attribute Rando. Enemy stat values such as speed and scale can be randomized within a range you specify.

### Metroid Prime 2: Echoes

- The hints fix affects Metroid Prime 2: Echoes.

## [4.5.1] - 2022-08-03

- Fixed: The History and Audit Log are now properly updated when joining a game session.
- Fixed: Your connection state is properly updated when joining a game session.

## [4.5.0] - 2022-08-01

- Added: Preferences are now saved separately for each version. This means newer Randovania versions don't break the preferences of older versions.
- Added: Exporting presets now fills in default file name.
- Added: Logging messages when receiving events from the server.
- Changed: Internal changes to server for hopefully less expired sessions.
- Fixed: The discord bot no longer includes the lock nodes.

### Cave Story

- Nothing.

#### Patcher Changes

- Nothing.

#### Logic Database

- Nothing.

### Metroid Prime

- **Major** - Added: Door lock rando. Door locks can now be randomized, with many options to fine-tune your experience. This feature is incompatible with multiworld.
- **Major** - Added: Option to show icons on the map for each uncollected item in the game under "Customize Cosmetic Options..."

#### Patcher Changes

- Fixed: Exporting with `QoL Cosmetic` disabled
- Fixed: Zoid's deadname appearing in credits
- Changed: Patches now consume fewer layers on average

#### Logic Database

- Fixed: Phazon Mining Tunnel now accounts only for Bombs when coming from Fungal Hall B
- Fixed: The Central Dynamo drone event is now accounted for to go through Dynamo Access
- Added: Beginner Wall Boost to lock onto the spider track in Metroid Quarantine A
- Added: Advancing through rooms containing Trooper Pirates now requires either the proper beam(s), basic defensive capabilities (varies slightly by room), or Combat (Intermediate) where appropriate
- Added: Advancing through rooms containing Scatter Bombus now requires Morph Ball, Wave Beam, Movement tricks, or basic defensive capabilities

### Metroid Prime 2: Echoes

- Nothing.

#### Patcher Changes

- Nothing.

#### Logic Database

- Nothing.

## [4.4.2] - 2022-06-05

- Fixed: Generating multiworld games where one Prime 1 player has item in every room while another Prime 1 player doesn't now works properly.
- Fixed: It's no longer possible to configure more than 99 shuffled copies of a major item, as that causes errors.
- Fixed: Using a trick to break a door lock is now properly displayed in the UI.
- Fixed: The description for expansions now mention they can be logical with multi-pickup placement.
- Fixed: The change log tab no longer causes the window to have absurd sizes on macOS.
- Removed: The broken option for enabling required mains for Metroid Prime 1. It was non-functional and incorrectly displayed.

## [4.4.1] - 2022-06-04

- **Major** - Added: When using multi-pickup placement, expansions are now considered for logic.
- Added: New experimental option for a different algorithm for how the generator weights locations for multi-pickup placement.
- Added: "Generate Game" tab now remembers which games and presets were expanded or collapsed.
- Added: The Game Session Window now has a counter for how many pickups it's currently trying to send to the server.
- Changed: Considerable more effort is made to keep hints relevant if there isn't enough things to be hinted in a game.
- Changed: Reduced the lag you get the first time you open the Games tab.
- Changed: Optimized the game generation. As example, Echoes' Starter Preset is 45% faster.
- Changed: Optimized the game validation. As example, Echoes' Starter Preset is 91% faster.
- Changed: The algorithm for how locations lose value over generation has changed. This should have bigger impact in big multiworlds.
- Changed: It's now possible to login again directly in the Game Session Window.
- Removed: The server and discord bot are entirely removed from the distributed executables, reducing its size.
- Removed: Metroid Dread is no longer available in releases, as it was never intended to be considered stable.
- Removed: All auto trackers based on pixel art style were removed by request of their artist.
- Fixed: The "Spoiler: Pickups" tab no longer shows locations that aren't present in the given preset.
- Fixed: The Game Session Window now better handles getting disconnected from the server.

### Cave Story

- Fixed: Hint Locations tab in Help no longer has an empty column named "2".

#### Patcher Changes

- Nothing.

#### Logic Database

- Nothing.

### Metroid Prime

- Added: "Cosmetic" option to force Fusion Suit
- Changed: Converting models from Echoes now always needs to be provided with an ISO.

#### Patcher Changes

- **Major** - Added: Models for Echoes' translators and split beam ammo are now also converted to Prime.
- Fixed: Spawning in Elite Quarters after killing OP no longer spawns the player OoB
- Fixed: Ridley boss random size on PAL/NTSC-J and Trilogy
- Fixed: Many rooms which, when submerged, the water box would be misaligned with the bounding box
- Fixed: Certain rooms where item position randomizer biased towards one side or OoB entirely
- Added: Results screen now shows Randovania version and seed hash

#### Logic Database

- Fixed: Gravityless SJ strat for Cargo Freight Lift to Deck Gamma is no longer dangerous
- Fixed: Main Plaza NSJ Grapple Ledge dash now correctly uses the Wasp damage boost method
- Fixed: Hall of the Elders Boost IUJ typos- BSJ is now IUJ and Combat is now Combat/Scan Dash
- Added: Thardus is now logical if you only have Thermal Visor with the Invisible Objects trick set to Intermediate
- Added: Flaghra now accounts for defeating it both before and after triggering the fight
- Added: Method to reach Main Quarry's crane platform with just Grapple Beam and Beginner Movement
- Added: Method to reach Main Quarry's crane platform with Expert Wall Boosts and Slope Jumps
- Added: Method of getting Crossway with only Boost Ball and Xxpert Movement
- Added: Method of climbing Connection Elevator to Deck Beta gravityless NSJ with Advanced Bomb Jump and Expert Slope Jump
- Added: NSJ/bombless strat of getting Gathering Hall's item with a Hypermode dash
- Added: Method of getting Crossway item with Advanced Bomb Jump and Expert BSJ, Scan Dash, and Standable Terrain
- Added: Method of climbing Reflecting Pool using the Stone Toad's wacky physics as Advanced Movement
- Added: Gravityless NSJ method of leaving Gravity Chamber with Advanced Wall Boost and Expert Slope Jumps and Underwater Movement
- Changed: Increased Elite Quarters BSJ to Advanced
- Changed: Increase lower Great Tree Hall Wall Boost to Hypermode
- Changed: Chozo Ruins Save Station 3 boostless/bombless strat to go through the tunnel has had its difficulty decreased to Advanced Movement and Intermediate Standable Terrain
- Changed: Hive Totem NSJ Slope Jump now uses Beginner Underwater Movement
- Changed: Monitor Station dash to Warrior Shrine is now Beginner with SJ

### Metroid Prime 2: Echoes

- Nothing.

#### Patcher Changes

- Nothing.

#### Logic Database

- Nothing.

## [4.4.0] - Not released

This release was skipped.

## [4.3.2] - 2022-05-13

### Metroid Prime

- Fixed: Lightshow during Chapel IS after Chapel item has been obtained and room has been reloaded

### Metroid Prime 2: Echoes

- Fixed: Significantly reduced lag spikes when loading a room containing Prime1 models.

## [4.3.1] - 2022-05-08

- Added: Phazon Suit hints are now included in the preset description.
- Fixed: Exporting Prime 1 games that have no Phazon Suit no longer fails if it's configured to have a hint.

## [4.3.0] - 2022-05-01

- Added: Destroying door locks is now properly tracked. In Echoes, this means removing a door lock from the back allows for logical access to where you were.
- Added: In Data Visualizer, it's now possible to set tricks to a certain level and simplify all visible connections based on that.
- Fixed: Maximum values for certain preset fields, such as Energy Tank capacity and Superheated Room Probability, can now properly be used.
- Fixed: A race condition with Randovania connected to Nintendont, where Randovania could incorrectly assume the game was idle if memory was read while it was executing the last sent task.
- Fixed: The map tracker now properly handles when multiple nodes gives the same resource/event.
- Changed: Online game list by default only shows 100 sessions, for performance reasons. Press "Refresh" to get all.

### Cave Story

- Nothing.

#### Patcher Changes

- Nothing.

#### Logic Database

- Nothing.

### Metroid Prime

- Added: Option to specify hint for Phazon Suit in Impact Crater (default=Show only area name)
- Added: April Fools Preset
- Added: Map images are now generated and written in the same folder as output ISO when generating room rando seeds and exporting them with spoilers enabled.
- Fixed: Random Superheated, Random Submerged and Dangerous Gravity Suit logic now trigger dialog warning in Multiword sessions
- Fixed: Adjusted min/max boss sizes to prevent softlocks
- Fixed: Default setting for screen Y offset now works
- Changed: The "Items in Every Room" Chaos Option now uses items from the Randovania pool (shows n/293 items when enabled). This means multiworld items can now appear at extra locations, and item text is now consistent with the rest of item placement.
- Changed: Two-way room rando now ensures that all rooms are part of the same network

#### Patcher Changes

- Fixed: Specifying custom heat-damage-per-second now properly affects non-vanilla superheated rooms
- Fixed: Some akward cutscene timing when playing skipped cutscenes in realtime
- Added: Random boss sizes now affects Flaahgra, Plated Beetle and Cloaked Drone
- Changed: Random boss sizes now affects bosses in cutscenes, additionally Omega Pirate's armor plates now scale properly
- Changed: When creating a new save file, the default selection is now "Normal" to help prevent accidentally starting the game on Hard mode
- Changed: Artifacts which do have no need to be collected are removed from the logbook

##### Room Rando
- Added: Include Square Frigate doors and morph ball tunnels during randomization
- Fixed: Crash when opening the map near certain rooms
- Fixed: Crashes due to two large rooms being connected.
- Fixed: Crash when rolling through some doors in morph ball
- Fixed: Central Dynamo reposition soft-lock
- Fixed: Inability to scan vertical doors
- Fixed: Incompatability with "No Doors" + "Room Rando"
- Changed: The door immediately behind the player is unlocked when teleporting to a new room. This gives the player one chance to backtrack before commiting to the warp.

#### Logic Database

- Nothing.

### Metroid Prime 2: Echoes

- Added: Preset descriptions now list custom beam ammo configuration.
- Changed: Optimized how long it takes to export a game that uses Prime 1 models.

#### Patcher Changes

- Nothing.

#### Logic Database

- Nothing.

## [4.2.1] - 2022-04-01

- Fixed: Popup for new changes fixed.

## [4.2.0] - 2022-04-01

- Added: Experimental option to force first progression to be local.
- Added: New pixel icons for the auto tracker.
- Changed: Standard tracker layouts for Prime, Echoes and Corruption now include a few more items.
- Changed: Auto tracker game icons for Echoes beams now use the HUD icons instead of the pickup models.
- Changed: Update to Qt 6.
- Changed: The import preset menu in game sessions now has the presets of a game sorted by name, with the default presets on top.
- Fixed: Randovania no longer hangs on start if there's a loop in the hierarchy of presets.
- Fixed: Generation no longer fails when one player has no pickups assigned during logic.

### Cave Story

- Nothing.

#### Patcher Changes

- Nothing.

#### Logic Database

- Nothing.

### Metroid Prime

- **Major** - Added: In multiworld, pickups from an Echoes player now uses the correct model from Echoes.
- **Major** - Added: **April Fool's Day Special!** New game modification category "Chaos Options" in "Other" tab. Chaos options are patcher-side only, and thus are not accounted for by the seed generator logic.
    - Enable Large Samus
    - Random Boss Sizes
    - Remove Doors
    - Random Superheated Rooms
    - Random Submerged Rooms
    - One-way Room Rando
- Added: Deterministic Maze RNG option for fairer racing
- Fixed: Echoes Combat Visor placed in a Prime player's world now uses the new Combat Visor model.
- Fixed: Deterministic Incinerator Drone RNG setting staying on even when checkbox was unchecked.

#### Patcher Changes

- Fixed: Soft-lock in Artifact Temple with Major Cutscene skips (players could leave during ghost cutscene and abort the layer change)
- Fixed: Items Anywhere could delete Artifact hints in rare cases
- Changed: Updated [Quality of Life documentation](https://github.com/toasterparty/randomprime/blob/randovania/doc/quality_of_life.md)
- Changed: Nerfed "Items in Every Room" (Extra items more likely to be missiles)

#### Logic Database

- Nothing.

### Metroid Prime 2: Echoes

- **Major** - Added: In multiworld, pickups from a Prime player now uses the correct model from Prime.

#### Patcher Changes

- Nothing.

#### Logic Database

- Nothing.

## [4.1.1] - 2022-03-12

- Added: The game details window now displays the Randovania version the game was generated with.
- Added: You can now import a game layout/spoiler file in multiworld sessions.
- Changed: A popup shows up while waiting for the game session list.
- Fixed: The error message when the client is incompatible is now properly displayed.
- Fixed: Player inventory is now properly sent to the server in multiworld sessions.


### Metroid Prime

#### Patcher Changes

- Fixed: Scan visor and X-Ray not displaying properly after taking an elevator when combat visor is shuffled.
- Fixed: Some users receiving OS error when exporting ISO with non-vanilla suit colors.


## [4.1.0] - 2022-03-01

- Added: /randovania-faq command was added to the Discord bot, which sends FAQ messages.
- Added: Randovania now checks if the entire database is strongly connected, allowing for manual exceptions.
- Added: You can now configure the priority given to each major item. Higher values are more likely show up earlier in the progression chain.
- Added: Generation failures now have a lot more details on what was missing for progression, facilitating finding issues with your preset.
- Added: The item pool screen now explicitly tells you expansions are not used for logic.
- Added: Implemented support for changing the title for a game session.
- Added: A button for duplicating a session, including the generated game and all rows.
- Added: Multiworld sessions can now be generated without spoilers.
- Added: Preset descriptions now include if some item has a different number of copies shuffled.
- Changed: Multiworld damage logic incompatibility warning now displays every time.
- Changed: On generation failure, a count of how many nodes are accessible is now displayed.
- Changed: Data Editor now lets you save non-experimental databases with integrity errors.
- Changed: Most command line arguments have been renamed.
- Changed: Simplified the item pool tab, with the usual case now having only a single line per item.
- Changed: Improved the text for quantities for ammo in the item pool tab.
- Changed: Experimental games are only shown in the menu if the option for experimental games is enabled.
- Changed: Only session admins are allowed to copy the permalink of a session.
- Changed: Modified how ConfigurableNodes (In Echoes, the Translator Gates) are handled in logic. This should have no visual differences, other than speeding up generation.
- Changed: Great internal changes were done to how hints are applied to the game. This should have no visible impact.
- Changed: The UI for 1HP Mode now only shows up for Echoes.
- Fixed: Map Tracker now properly handles multiple copies of pickups in all cases.
- Removed: The Database Editor can only be open when running from source. In releases, use `Open -> (Game) -> Data Visualizer` instead.
- Removed: All auto trackers based on pixel art style were removed over concerns about asset licensing.

### Cave Story

- Nothing.

#### Patcher Changes

- Nothing.

#### Logic Database

- Nothing.

### Metroid Prime 1

- Added: Option to use deterministic Incinerator Drone RNG for fairer racing
- Added: Spring Ball. Enable in preset configuration. Must have bombs in inventory to work.

#### Patcher Changes

- Added: QoL Game Breaking - Reserach Lab Aether Pirate now guaranteed to jump through glass when doing room backwards
- Fixed: Players could unmorph in Magmoor Workstation where they should not be able to
- Fixed: Abuse of QoL Game Breaking in Central Dynamo to skip the maze/drone
- Fixed: Exclude Phazon Elite Item from QoL Pickup Scans
- Fixed: Wavesun when playing with shuffled item positions
- Fixed: Main Plaza etank ledge door shield was slightly misaligned
- Fixed: Cannon remaining holstered after grapple when shuffling combat visor
- Fixed: Cannon remaining holstered after a specific type of R-Jump when shuffling combat visor
- Fixed: Unmorphing now returns you to your previous visor instead of default visor when shuffling combat visor for quality of life purposes

#### Logic Database

- Changed: Reduce difficulty of Monitor Station -> Warrior Shrine NSJ/No Bombs to intermediate dash and standable terrain (from advanced dash and expert standable) and included a video.

### Metroid Prime 2: Echoes

- When checking details for a game, the hint spoiler tab now includes the correct text for Dark Temple keys hints.

#### Patcher Changes

- Nothing.

#### Logic Database

- Added: Using Screw Attack as a trickless means to obtain Grand Windchamber item after seeker puzzles

## [4.0.1] - 2022-01-30

- Changed: The UI for 1HP Mode now only shows up for Echoes.
- Fixed: Support for non-NTSC Metroid Prime 1 ISOs restored.

## [4.0.0] - 2022-01-30

- **Major** - Added: Cave Story has been added with full single-player support.
- **Major** - Added: Data Visualizer/Editor now contains a visual representation of the nodes in the area.
This feature comes with plenty of quality of life functionality for editing the database.
- Added: A new tab has been added to the preset editor, Generation Settings, consolidating various settings such as minimal logic, multi-pickup placement, dangerous actions, etc.
- Added: The Logic Database can now have descriptions for nodes.
- Added: Game Details window can now spoil the item order, elevators, translator gates and hints.
- Added: Data Editor can now edit area names.
- Added: Data Editor can now view and edit resources.
- Added: Items now have tooltips in the Auto-Tracker.
- Added: One joke hint.
- Added: Descriptions for Minimal Logic for each game, with a better definition of what Minimal Logic is.
- Added: Randovania is now able to identify for what version of Randovania a given permalink is, if they're similar enough versions.
- Added: Permalinks now contain the seed hash, so Randovania can detect if there's a hash mismatch when importing.
- Changed: In the Game Session Window, the observers tab is now visible by default.
- Changed: The rdvgame file is now considerably more technical in order to require less game-specific code.
- Changed: Editing connections in the Data Editor now has an easier to use selector for non-item resources.
- Fixed: Data Visualizer no longer hides the comment for a single-element Or/And entry.
- Fixed: Data Editor now properly handles areas without nodes.
- Removed: It's no longer possible to delete a game session.
- Removed: It's no longer possible to leave the session when closing the window.

### Metroid Prime

- Added: Start in any (uncrashed) Frigate room
- Added: 1-way cycles and 1-way anywhere elevators can lead to (uncrashed) Frigate rooms
- Added: Essence Death and Frigate Escape Cutscene teleporter destinations can now be shuffled
- Added: Artifact hints can now be configured to show area and room name, just area name, or nothing at all
- Added: Cosmetic Option - Select HUD Color
- Added: Cosmetic Option - Rotate hue of all 4 suit textures and ball glow color
- Added: Cosmetic Option - Set default in-game options like Echoes
- Added: Experimental Option - Shuffle the coordinates of items within their respective rooms. Seeds may not be completable.
- Added: Experimental Option - Add random (non-logical) items to rooms which do not usually have items.
- Added: Shuffle Power Beam
- Added: Shuffle Combat Visor
- Added: New default preset: "Moderate Challenge".
- Changed: Minimal Logic no longer checks for Plasma Beam.
- Changed: Removed "Fewest Changes" preset.
- Changed: Updated "Starter Preset" to better match community preferences.

#### Known Issues:

- Nothing.

#### Patcher Changes

- Added: Support for NTSC-U 0-01, NTSC-J and NTSC-K (Gamecube)
- Added: List of tournament winners on lore scan in Artifact Temple
- Added: QoL Game Breaking now fixes several crashes on Frigate Orpheon
- Added: QoL Game Breaking now fixes the soft-lock in hive totem by making the blocks drop sooner
- Added: Option to disable item loss in Frigate (Enabled by default)
- Added: QoL Pickup Scans - Weeds by item in Landing Site now don't have scan point
- Added: Combat/Scan/Thermal/X-Ray all have unique custom models
- Fixed: Safeguard against blowing past layer limits.
- Fixed: On Major custscene skip, Elite Quarters now stays locked until the player picks up the item. The hudmemo is now tied to the item rather than the death animation.
- Fixed: Ruined fountain not always showing the right scan.
- Fixed: Phazon Suit Small Samus Morph Ball Glow
- Fixed: Vent shaft item not being scannable on QoL Pickup Scans
- Fixed: Automatic crash screen
- Fixed: Wavesun not collecting item/unlocking door
- Fixed: Locked door on Storage Depot B (NTSC 0-02)
- Fixed: Bug in Elite Quarters where game would crash during OP death cutscene if the player changed suit during the fight
- Changed: The vines in arboretum which cover the scan panel remain in the room on the ghost layer to help aid newer players.
- Changed: Exo and Essence stay dead permanently if traversing Impact Crater multiple times
- Changed: Increased Maximum Missile/Etank/Capacity for seeds with more expansion count than is available in vanilla

#### Logic Database

- Fixed: Magma Pool - Added missing suit or heated runs trick requirement for non-grapple methods of crossing the room
- Fixed: HAT - Updated spawn node
- Fixed: Quarantine Cave - Properly model when the fight is required and when it is not
- Fixed: Bug where Biohazard Containment didn't check Power Conduit Requirements if Super Missiles were available
- Fixed: Typo in Frozen Pike - Hunter Cave Access requires Slope Jump (Advanced), not Single-Room OoB (Advanced)
- Added: New Event - Gravity Chamber Item (Lower)
- Added: New Trick Category - Infinite Speed
- Added: Magma Pool - Added standable terrain method to cross the room with a video example
- Added: Main Plaza - Hypermode Dash to get Grapple Ledge
- Added: Elite Quarters - BSJ to skip scan visor
- Added: Reactor Core - NSJ Gravityless Bomb Jumps
- Added: Cargo Freight Lift - NSJ Gravityless Boost or Bombs climbs
- Added: Flick BSJ in watery hall OoB
- Added: NSJ Bombless Lower GTH Climb (Wallboost)
- Added: NSJ Bombless Quarantine Cave Elevator Spider Skip
- Added: NSJ Bombless Gravity Chamber Escape (Gravity Wallboost)
- Added: NSJ Bombless Lower Phen's Edge
- Added: NSJ Bombless Frozen Pike (Mid-Section)
- Added: NSJ Bombless Life Grove (Wallboost)
- Added: NSJ Bombless HOTE Climb (Boost IUJs)
- Added: NSJ Bombless Elite Control Access (Wallboost)
- Added: Elite Control Access Item (Damage Boost)
- Added: Central Dynamo Item w/ Infinite Speed
- Added: Bomb jump to skip grapple in Biotech Research Area 2
- Added: Great Tree Hall - Jump Off Enemies Bomb Jump (Advanced) to reach GTC NSJ
- Added: Wallboost FCS Climb
- Added: Logic for Traversing Twin Fires Tunnel to Workstation NSJ Gravity
- Added: Logic for Traversing Twin Fires Tunnel to Workstation NSJ Bombless
- Added: Logic for Traversing Twin Fires Tunnel to Workstation Missileless Grappless
- Added: Gravityless Grappless Morphless method for crossing FCS
- Added: Waste Disposal Wallboosts
- Added: Climb Connection Elevator to Deck Beta Gravityless
- Added: Combat Requirements for Essence fight
- Added: 2 Additional NSJ methods for reaching FCS item
- Added: Lava Lake Item NSJ Combat Dash
- Added: Triclops Pit Item SJ Beginner Standable
- Added: 3 new ways to climb Tower of Light (L-Jump, R-Jump, Slope Jump)
- Added: Underwater Movement (Beginner) to get to Tower Chamber with Space Jump
- Added: Underwater Movement (Intermediate) for NSJ Tower Chamber
- Added: Frigate Crash Site climb with Space Jump and L-Jump (Intermediate) and Standable Terrain (Beginner)
- Added: More logical paths for Ice Ruins West NSJ
- Added: Ice Ruins West Middle-Left Rooftop to Item Combat/Scan Dash
- Added: Beginner L-Jump to reach Main Quarry Save Station
- Added: Main Quarry Crane Platform to Waste Disposal NSJ Advanced Combat Dash
- Added: Main Quarry Crane Platform to Item Intermediate Scan Dash
- Added: Expert Gravity Wallboost to get to Tower Chamber
- Added: Beginner Gravity Wallboost to get to Watery Hall
- Added: Expert Trick for NSJ+Boost Crossway
- Added: Movement (Intermediate) to skip Spider Ball in Crossway
- Added: L-Jump to skip SJ on 3rd tier of ore processing puzzle
- Added: NSJ Ore Processing with Spider+Bombs (Expert)
- Added: Bombless Ore Processing Puzzle with Wallboost(Advanced)
- Added: Phendrana Canyon Hypermode Boost
- Added: NSJ Combat Dash (Expert) to Temple Entryway from lower part of room
- Added: Various tricks in Uncrashed Frigate
- Added: Ore Processing Door To Elevator Access A to Storage Depot B Standable L-Jump with Power Bombs
- Added: Combat logic for Dynamo Access and Elite Control Elite Pirate fights
- Added: Intermediate/Advanced Standables to enter/escape Elite Control after/without triggering Elite Pirate
- Added: Logic now can expect players to play in just scan visor, using bombs to open doors
- Added: Knowledge/Combat (Intermediate) trick to skip needing Power Beam for Exo fight
- Changed: Renamed Misc Logic Option to "Allow Dangerous Gravity Suit Logic"
- Changed: Increased difficulty of Connection Elevator to Deck Beta DBJs to Advanced
- Changed: HAT Wallboosts can be done using Gravity at the same difficulty
- Changed: Removed under-used "Complex Movement" trick category
- Changed: All Gravityless Slope Jumps are now categorized as "Underwater Movement without Gravity", as opposed to just NSJ ones
- Changed: Knowledge (Beginner) to Traverse Magmoor Workstation without Varia
- Changed: Magma Pool - Gravity Suit lava dive difficulty was reduced to L-Jump (Intermediate) and Standable Terrain (Beginner)
- Changed: Hall of the Elders - Now properly model needing to kill the 1 ghost to leave the room. Chargeless 1 ghost fight combat difficulty reduced to beginner.
- Changed: Added requirement for X-Ray Visor or Invisible Platforms to Triclops Pit Item NSJ tricks
- Changed: Monitor Station climb to Warrior Shrine Bomb Jump difficulty changed from Advanced to Intermediate
- Changed: Monitor Station NSJ Combat Dash to Warrior Shrine lowered difficulty from Advanced to Intermediate
- Changed: Increase the difficulty of Tower of Light climb with combat dash from 'Beginner' to 'Intermediate' lowered Standable Terrain from 'Intermediate' to 'Beginner'
- Changed: Frigate Crash Site Climb Space Jump Slope Jump Standable Terrain difficulty was reduced to Standable Terrain (Beginner)
- Changed: Removed Slope Jump and Standable requirement from Ice Ruins West NSJ
- Changed: Main Quarry Save Station NSJ Movement difficulty from Beginner to Intermediate
- Changed: Main Quarry Crane Platform to Waste Disposal Standable/Slope Jumpe no longer requires L-Jump
- Changed: Main Quarry Crane Platform to Waste Disposal NSJ Scan Dash difficiulty from Advanced to Intermediate
- Changed: Ore Processing Storage Depot B to Waste Disposal NSJ Standable difficulty from Intermediate to Beginner
- Changed: Ore Processing Storage Depot B to Waste Disposal R-Jump to L-Jump
- Changed: Elite Research Spinners without Boost from Advanced to Intermediate
- Changed: Ore Processing Door To Elevator Access A to Storage Depot B Standable difficulty from Intermediate to Advanced
- Changed: Sun Tower Early Wild now requires Intermediate Knowledge on all methods
- Changed: Less damage required for Watery Hall with Gravity Suit

### Metroid Prime 2: Echoes

- Changed: Minimal Logic no longer checks for Light Suit or Agon Keys.

#### Patcher Changes

- Fixed: Exporting an ISO when Randovania is in a read-only path now works properly.
- Added: Ability to set a custom HUD color

#### Logic Database

- Changed: Shrine Access Seeker Door without Seekers is now Hypermode (from Expert).


## [3.2.2] - 2022-01-17

- Fixed: Presets for unknown games (for example, from a dev version of Randovania) are now properly ignored.

## [3.2.1] - 2021-10-23

- Fixed: The spin box for starting Energy Tanks no longer goes above 14.
- Fixed: Errors from the Prime 1 patcher are now properly displayed in error messages.
- Fixed: Converting presets from previous games should no longer cause invalid expansion ammo count.
- Fixed: Converting presets with multiple major items that give ammo no longer cause incorrect per-expansion ammo count.
- Fixed: Changing the default beam in Echoes no longer throws an error with invalid included ammo.
- Fixed: Sky Temple Keys on Guardians/Sub-Guardians are now properly counted for the item pool size.
- Fixed: Sky Temple Keys on Guardians/Sub-Guardians now appears on the preset description.
- Fixed: Safety check that there's enough available locations for all non-progression at the end of generation has been re-added.
- Changed: Improved error message for certain kinds of invalid permalinks.
- Changed: Presets with negative ammo count for expansions are invalid.

### Metroid Prime

#### Patcher Changes

- Fixed: PAL ISOs now correctly work again.

## [3.2.0] - 2021-10-16

- **Major** - Added: The Logic Database can now have comments in requirements.
- **Major** - Changed: Expansions contents are now configured directly, instead of being calculated from a target.
- Added: Files in the "Previously generated games" folder now includes the name of the games used.
- Added: Custom names for Prime 1 elevators
- Added: Support for Minimal Logic has been added for Metroid Prime and Metroid Prime 3.
- Added: New auto tracker layouts for Metroid Prime 2, with two lines and three lines.
- Changed: Force one specific certificate root when connecting to the server.
- Changed: Custom elevator names across both games now used throughout the entire UI
- Changed: Data Editor now raises an error if two Pickup Nodes share the same index.
- Changed: When changing Echoes Goals, the slider of the number of keys is now hidden when "Collect Keys" goal is not selected.
- Changed: Customizing the item pool causes permalinks to not get as long as before.
- Changed: The Qt theme was changed, as the previous one had serious issues on certain platforms and certain elements.
- Fixed: Items that include ammo are now configurable to provide up to the ammo's capacity.
- Fixed: Certain invalid permalinks are now properly recognized as invalid.
- Fixed: In connections editor, changing a requirement to "And/Or" no longer places ui elements in the wrong place.
- Removed: Metroid Prime 2: Echoes FAQ entry about the weird hint categories, as the issue has been fixed.
- Removed: Menu option to open STB's Echoes item tracker in a new window.

### Metroid Prime - Patcher Changes

- Added: New Nothing model.
- Added: Missile Expansions for yourself has a 1 in 1024 of being shiny.
- Fixed: Mine security station softlock so that defeating the purple pirates first doesn't fail to switch the room to the non-cutscene layer.
- Fixed: Qol scan for Ice Ruins West pickup.
- Fixed: Warp-to-start crash.
- Changed: Fewer forced popup alert for multiworld purpose, and popups now lasts 3s instead of 5s.

#### Cutscene Skips

- Added: Cutscene skip for arboretum gate (competitive+).
- Added: Mine Security Station now longer force switches to Combat Visor.
- Changed: Shorelines Tower cutscene skip is now Minor.
- Changed: Workstation cutscene is now Competitive.
- Changed: Wave panel cutscene in Main Quarry is now Competitive.
- Changed: Elevator leaving cutscenes back are now Major.

### Metroid Prime 2: Echoes - Patcher Changes

- Added: Cosmetic option to customize hud color.
- Fixed: Scanning hints now displays the correct, edited categories.

### Metroid Prime - Logic Database

- Added: Method of reaching pickup in Root Cave from Arbor Chamber with a Dash (Intermediate and above).
- Added: Knowledge (Beginner) trick to leave Central Dynamo without completing the maze or fighting the drone.
- Added: Additional Lower Mines NSJ logic.
- Added: Movement tricks for logical forced damage in Magmoor Caverns, Phazon Mines, and Impact Crater.
- Added: Tricks for climbing Research Lab Aether NSJ
- Added: Tricks for traversing Magmoor Workstation bombless NSJ
- Added: More detailed boss/combat logic
- Fixed: Shorelines tower item being accessible from Ruins Entryway and not Temple Entryway.
- Fixed: Backwards Lower Mines logic
- Fixed: Ice Ruins West NSJ logic now accounts for adult sheegoth layer
- Fixed: Added missing requirements for releasing the metroid in Research Lab Aether

### Metroid Prime 2: Echoes - Logic Database

- Added: Method of climbing halfpipe in Meeting Grounds with Space Jump, Screw Attack, and Standable Terrain (Beginner and above)
- Added: Method of killing Quad MBs using Bombs or Power Bombs and Combat (Beginner)
- Added: Method of killing Quad MBs using Screw Attack (Space Jump) and Knowledge (Beginner)
- Added: Requirement to either kill the Quad MBs or defeat Spider Guardian in order to collect the item in Hall of Combat Mastery in the intended way
- Fixed: A few broken Dark Forgotten Bridge paths have now been fixed.
- Changed: Simplified Meeting Grounds logic slightly, by removing the redundant Top of Halfpipe node
- Changed: Killing Quad MBs now uses a template, as it's a complex set of requirements repeated in three separate rooms

### Discord Bot (Caretaker Class Drone)

- Changed: Room images uses two-way arrows if a connection is two-way, instead of two arrows.

## [3.1.4] - 2021-09-19

- Changed: Force one specific certificate root when connecting to the server.
- Fixed: Checking for updated versions will no longer close Randovania when no internet connectivity is present.
- Fixed: The server will properly reject clients with mismatched versions.

## [3.1.3] - 2021-09-19

- Added: Dialog that shows all enabled tricks in a preset and a list of all rooms that have some combination of tricks that ends up active in that preset.
  - This dialog can be accessed by right-clicking a preset on the "Generate Game" tab, or by pressing the "..." menu in the "Game Details" window.
- Added: Multiworld Help entry regarding maximum number of players.
- Added: Metroid Prime FAQ entry regarding the forced popup alert.
- Changed: Long lines of requirements (Check for all artifacts in Artifact Temple) are now word wrapped.
- Changed: When changing Echoes Goals, the slider of the number of keys is now hidden when "Collect Keys" goal is not selected.
- Changed: In the description of Prime 1 presets, Quality of Life now comes before Game Changes.
- Changed: Clarify that only "Two-way, between areas" guarantees that all areas are accessible.
- Changed: Progress bar when generating a game now reports how many actions were taken, instead of how many items are left.
- Fixed: Nodes with no outbound connections now clearly display this in the visualizer, instead of an error.
- Fixed: Updated multiworld damage warning to mention Magmoor Caverns as well.

### Discord Bot (Caretaker Class Drone)

- Added: The bot now responds to permalinks, presets and rdvgame files sent via direct messages.
- Added: Response for permalinks now offers the permalink's presets for download.
- Changed: `/database-inspect` area responses now has a node selection.

## [3.1.2] - 2021-09-15

- Fixed: In game session, pressing the "Generate game" button no longer errors.

### Discord Bot (Caretaker Class Drone)

- Changed: The response to `.rdvgame` files now include the seed hash and permalink.
- Changed: `/database-inspect` response now includes an image of the requested room layout.

## [3.1.1] - 2021-09-12

- Added: When importing a preset in a game session, there's now an option to import directly from a file.
- Added: In game session, it's now possible to export a preset directly to a file.
- Added: In game session, there's now a "Generate game (no retries)" button. This option attempts generation only a single
time, before giving the error message of why it failed. It's useful for investigating bad presets.
- Changed: When multiworld generation fails, the error message is now clearer on which players haven't reached the end.
- Changed: Preset summaries have been split better into categories.
- Removed: The "Never" option for dangerous actions has been removed from the UI, as it currently doesn't work.

### Discord Bot (Caretaker Class Drone)

- Changed: `/database-inspect` response is now more readable and includes the name of who requested it.

## [3.1.0] - 2021-09-05

- **Major** - Added: Setting for requiring a number of actions/progression before artifacts are placed, to prevent early artifacts.
  - Default Prime 1 presets now default to 6 minimum progression for artifacts.
- **Major** - Added: Setting for controlling how dangerous checks are handled in logic.
- Added: Setting for toggling the pickup scan QOL adjustments.
- Added: The seed hash label in Game Sessions is now selectable.
- Added: One joke hint, requested in 2019.
- Added: Data Visualizer now only shows target nodes for selection that are non-impossible.
- Added: Data Visualizer now highlights nodes that have a path to the selected node.
- Added: Improved the error message when the patcher executable is somehow missing.
- Added: New entries to the Multiworld Help for collecting items and cross game.
- Fixed: Randovania no longer errors when the last selected preset is for a hidden game.
- Fixed: Quality of Life page link in Metroid Prime preset customization is now fixed.
- Fixed: The tracker now properly restores states for games other than Echoes.
- Fixed: Fixed a crash that sometimes occurs when deleting presets.
- Fixed: Generator now directly accounts for events weighting actions.
- Changed: Removed customization of Qt theme for decreasing whitespace.
- Changed: Upgrades in the tracker fills an entire column first, instead of filling rows first.
- Changed: Tracker now properly saves the preset used when persisting the state.

### Metroid Prime - Patcher Changes

- Added `Pickup Scans` option to toggle the patching of item locations so that they can always be scanned.
- Magmoor Workstation item scannable through the purple door (QoL Pickup Scan)
- Fixed shorelines tower item custom scan sometimes showing the incorrect text for certain models
- Certain pickups now always have the popup alert on collection during multiworlds.
- If there are multiple pickups for other players next to each other, these pickups are forced to have a popup alert, so Randovania can properly detect they were picked up.
- Fixed PCA crash patch not being applied when playing small samus.

#### Cutscene Skips
- Added `Competitive` cutscene skip option.
- Moved Shorelines Tower cutscene to major (it sometimes has a reposition that is sometimes useful in routing)
- Removed Main Quarry Combat Visor switch
- Speed up opening of gate in ice temple
- Speed up opening of gate in sun tower
- Fixed Thardus cutscene skip softlock

### Metroid Prime - Logic Database

- Added: Method of reaching Ruins Entryway from Plaza Walkway in Phendrana Shorelines with a Dash (Intermediate).
- Added: Easier NSJ trick to climb Ruined Courtyard using the water puzzle platforms.
- Added: Charge Beam requirements were added to the following rooms with combat trick alternatives:
    - (Beginner) Elite research - Phazon Elite
    - (Beginner) Research Entrance
    - (Intermediate) Hall of the Elders - Wave and Ice bomb slots
    - (Intermediate) Sunchamber - Ghosts fight
    - (Intermediate) Mine Security Station with >= 200 energy
    - (Advanced) Mine Security Station
- Fixed: Main Plaza door to Plaza Access is now properly a normal door, instead of a permanently locked door.
- Fixed: Sun tower now requires Knowledge (Intermediate) to collect the Sunchamber layer change event without falling down.
- Fixed: Removed broken/redudant trick for reaching Temple Entryway ledge using cutscene reposition
- Fixed: Trivial logic for Plaza Walkway to Ruins Walkway
- Fixed: Replaced Bomb Jump (Intermediate) with Dash (Beginner) trick to cross the gap to reach the Courtyard Access door in Ice Ruins West.
- Fixed: NSJ logic now accounts for stalactite in Ice Ruins West.
- Fixed: Crossing the gap by Specimen Storage door no longer sometimes requires L-Jump (Intermediate) instead of Beginner.
- Changed: Improved readability of Ruined Courtyard logic.
- Changed: Reorganized Sunchamber logic to improve usage by generator/solver.
- Changed: Picking up Sunchamber Ghosts item NSJ is now L-Jump (Beginner) instead of Intermediate.
- Changed: Crossing TFT to TF with Gravity+SJ now requires Movement (Beginner)
- Changed: FCS Item Scan Dash method is now Intermediate without SJ.
- Added: FCS Grapple strat - Movement (Beginner)

### Metroid Prime 2: Echoes - Patcher Changes

- Added: A-Kul's scan in Sky Temple Gateway now displays a list of previous tournament winners.
- Changed: Echoes now uses a different game ID when saving ISOs with menu mod enabled, preventing issues from incompatible save files.
- Changed: The elevator sound effect is never removed when elevators are vanilla, ignoring the preference.

### Metroid Prime 2: Echoes - Logic Database
- Added: Method of reaching the pickup in Reactor Core with Space Jump, Bombs, Spider Ball, and Standable Terrain (Intermediate and above).
- Fixed: Lore Scan in Meeting Grounds no longer believes that Boost is required to scan it.
- Fixed: Reactor Core has been cleaned up slightly.
- Fixed: Spawn point in Accursed Lake is now correctly set.

### Discord Bot (Caretaker Class Drone)

- Added: The `/database-inspect` command to send the logic of a room to the channel.
- Added: Messages with rdvgame files also get a reply with a summary of the preset.
- Changed: Responses with preset descriptions no longer pings the original message.

## [3.0.4] - 2021-08-10

- Added: Game Sessions now have an accessible audit log, which includes whenever a player accesses the spoiler log.
- Added: Metroid Prime 1 racetime.gg rooms are now viewable in the racetime.gg browser, with filters for each game
- Fixed: Importing a permalink from the racetime.gg browser while a race is currently in progress now selects the correct racetime.gg room

## [3.0.3] - 2021-08-08

- Fixed: "Open FAQ" in the main window now works correctly.
- Fixed: Pressing Yes to ignore invalid configuration now works correctly.
- Changed: Randovania now silently handles some invalid configuration states.
- Changed: Improved handling of corrupted repository for old preset versions.

## [3.0.2] - 2021-08-05

- Added: In-game crashes in Metroid Prime now automatically show the error screen.

- Changed: Game Sessions - The window now uses docks for the different parts, meaning you can resize, reorder and even split off.

- Changed: Use different colors for artifact hints in Metroid Prime, for better readability on both scan box and logbook.

- Fixed: Exporting a Metroid Prime ISO with Warp to Start enabled and starting at certain elevator rooms no longer fails.

## [3.0.1] - 2021-08-01

- Changed: Disabled the option to stop exporting a Prime 1 ISO to avoid crashes.

- Fixed: Server will now re-authenticate with Discord, preventing users from logging with the incorrect account.

- Fixed: Game Sessions - History entries with invalid locations no longer cause error messages.

## [3.0.0] - 2021-07-30

-   **Major** - Metroid Prime 1 is now fully supported, including multiworld and auto tracker!

-   **Major** - Presets are now presented in a tree view, with custom presets being nested under another one. They're also saved separately from Randovania data.

-   **Major** - The auto tracker now have support for different layouts, with their own assets and game support. New themes with icons similar to the game were also added, provided by MaskedKirby.

-   Added: Credits in Metroid Prime 2 now contains a list of where all non-expansions were placed, including possibly other player's for a multiworld. The credits now takes 75 seconds instead of 60 to accomodate this.

-   Added: Button to export the presets used in a game file.

-   Added: Add text description to unusual items in the Item Pool tab.

-   Added: New Help tab with information on how to read the Data Visualizer.

-   Added: In the Map Tracker, it's now possible to right-click a location to see a path from last action to it.

-   Added: A menu option to open the logs folder.

-   Added: The timeout limit is now progressively more forgiving, the more timeouts that happen.

-   Added: Button to set all gates to "Random with Unlocked' for Prime 2.

-   Changed: The items in the starting items popup is now sorted.

-   Changed: Customizing Dark Aether damage is now considered by logic.

-   Changed: Pickup visibility method is now configured in the Item Pool tab.

-   Changed: Multiworld connection is slightly more conservative when giving items.

-   Changed: Updated the Multiworld Nintendont for hopefully more stability.

-   Changed: The session history in multiworld now has different columns for the players involved, pickup and where the pickup was. It's also possible to sort the table by any of these fields.

-   Changed: The ISO prompt dialog now remembers your last used vanilla ISO, for when you delete the internal copy. When opening the file pickers, these start now with the paths from the input fields.

-   Changed: Many Spin/Combo boxes no longer react to the mouse wheel when not focused.

-   Fixed: Closing the dangerous settings warning via the X button is now properly recognized as "don't continue".

-   Fixed: Hint Item Names no longer breaks if you swap games while the table is sorted.

-   Fixed: Hint Item Names now properly list Artifacts and Energy Cells.

-   Fixed: Map Tracker now properly handles unassigned elevators.

-   Fixed: Trick names in the preset are always sorted.

### Metroid Prime 2 - Logic Database Changes

-   **Major** - "Suitless Ingclaw/Ingstorm" trick added to cover traversing rooms with either Ingclaw Vapor or Ingstorm.

#### Added

-   Method of getting over the gate in Mining Station A in reverse with Space Jump and Screw Attack (Expert and above).

-   Method of bypassing the breakable glass in Sand Processing from Main Reactor with Space Jump and Screw Attack (Expert and above).

-   Method of climbing to the top level of Main Gyro Chamber with Space Jump, Screw Attack, and Bombs, and no Scan Visor (Advanced and above).

-   Method of climbing the Sand Processing bomb slot with a Slope Jump for Bombless Bomb Slots (Advanced and above).

-   Method of leaving Dark Agon Temple by opening the gate from OoB with Single Room OoB, Slope Jump, Standable Terrain, Bomb Space Jump, Space Jump, and the Agon Keys (Expert and above).

-   Great Bridge:
    - Method of reaching Abandoned Worksite door with Space Jump and Extended Dash (Advanced and above).
    - Method of reaching Abandoned Worksite and Torvus Map Station doors from Temple Access Dark door with Boost Ball and Boost Jump (Advanced and above).
    - Method of reaching the pickup with Screw Attack and Single Room Out of Bounds (Expert and above).

-   Method of Crossing Grand Windchamber (both ways) Without Space Jump using Extended Dash (Hypermode).

-   Method of reaching the pickup in Watch Station:
    - With Space Jump, Screw Attack, and Single Room OoB (Expert and above).
    - With only Space Jump and Single Room OoB (Hypermode)

-   Alpha Blogg now has proper requirements for multiple difficulties.

-   Method of Bomb Slots without Bombs in Sanctuary Fortress/Ing Hive - Controller Access/Hive Controller Access without Space Jump (Expert and above).

-   Methods of crossing Torvus Bog - Fortress Transport Access with Gravity Boost or Bombs (No Tricks/Advanced and above).

-   Method of traversing Vault without Space Jump or Screw Attack using Extended Dashes (Advanced and above).

-   Method of reaching Windchamber Gateway item with only Scan Visor using Extended Dashes (Expert and above).

-   Method of reaching Kinetic Orb Cannon in Gathering Hall using Extended Dashes (Expert and above).

-   Method of reaching the pickup in Accursed Lake with a dash (Advanced and above).

-   Method of reaching Temple Security Access from the portal in Aerial Training Site with an Extended Dash (Hypermode).

-   Method of reaching the pickup in Mining Plaza with an Extended Dash (Hypermode).

-   Method of completing the Main Gyro Puzzle with only Space Jump and Screw Attack (Advanced and above).

#### Changed

-   Reaching the pickup in Temple Transport B with a Wall Boost is now Hypermode (from Expert).

-   Reaching the pickup in Path of Roots with only Bombs is now Expert (from Hypermode).

-   Reaching the portal in Hydrodynamo Shaft with Air Underwater and Screw Attack is now Hypermode (from Expert).

-   Reaching the pickup in Dark Torvus Arena with a Roll Jump is now Hypermode (from Expert).

-   Trial Grounds, reaching the door:
    - From the portal with Space Jump and a Slope Jump is now Beginner (from Intermediate).
    - From the left safe zone with a Dash is now Intermediate (from Expert) and without anything is now Advanced (from Expert).

-   Opening the Seeker Lock without Seekers in Mine Shaft is now Advanced (From Expert)

-   Opening the Seeker Lock without Seekers in Plain of Dark Worship is now Expert (From Hypermode).

-   Reaching the Windchamber Gateway Door from Windchamber Tunnel with a Boost Jump is now Hypermode (From Expert).

-   Reaching the pickup in Medidation Vista with a Boost Jump is now Expert (From Advanced).

-   Quadraxis and Boost Guardian now have proper health and item requirements with tricks disabled.

-   Activating Controller Access rooms Bomb Slots without Bombs is now Advanced (from Expert).

-   Reaching the Abandoned Worksite/Brooding Ground door from the bridge in Dark/Forgotten Bridge with an Extended Dash is now Hypermode (from Expert).

-   The initial Terminal Fall Abuses in Vault from the scan portal are separate from the final and are now Advanced (from Expert).

-   Catacombs NSJ dash to Transit Tunnel South has been modified to account for Scan Visor, with the original difficulty being raised to Advanced (from Intermediate).

-   Undertemple Shaft NSJ dash from bottom to top of cannon is now Intermediate (from Advanced).

-   Morph Ball is no longer required to reach the portal from the Echo Gate in Profane Path Scan Dash method.

-   Various Standable Terrain tricks (Dark Agon - Portal Site, Temple Grounds - Sacred Path) have been lowered to Beginner/Intermediate (from Advanced). This is to
    attempt to fix an old database limitation from before tricks had their own difficulty levels.

-   The dashes in Gathering Hall from Transit Tunnel South/West to the Kinetic Orb Cannon are now Intermediate (from Advanced).

-   The Bomb Space Jump NSJ to reach Abandoned Worksite in Great Bridge is now Expert (from Hypermode).

-   The dash to reach the portal in Aerial Training Site from Central Hive Transport West is now Hypermode (from Expert).

-   The dash to leave Hive Temple after Quadraxis via Security Station is now Hypermode (from Expert).

-   The dashes in Command Center (top level) and Accursed Lake without Space Jump are now Beginner (from Intermediate).

-   The dash in Mining Station A to reach Temple Access without Space Jump or Missiles is now Advanced (from Intermediate).

-   The dashes in Trial Grounds to Dark Transit Station without Space Jump are now Advanced (from Intermediate).

-   The dashes in Undertemple Shaft to reach Sacrificial Chamber Tunnel (and back) are now Advanced (from Intermediate).

-   The dash in Hall of Combat Mastery to reach the upper area after the glass is now Advanced (from Intermediate).

-   Bomb Guardian now has proper logic when shuffling Power Beam.

## [2.6.1] - 2021-05-05

-   Changed: Invalid values for the Multiworld magic item are ignored when detecting if the game is properly connected.

-   Fixed: "One-way anywhere" no longer shows up twice in preset warnings for multiworld

-   Fixed: Changing starting location to Ship or Save Stations now works again.

-   Fixed: Torvus Gate elevator is now properly hidden instead of Dark Torvus Ammo Station.

## [2.6.0] - 2021-05-02

-   **Major** - Added: New elevator randomization settings:
    * New mode: *One-way, elevator room with replacement*. One way elevator, but loops aren't guaranteed.
    * Select which elevators can be randomized.
    * Select possible destinations for *One-way, anywhere*.
    * Randomize Sky Temple Gateway, Sky Temple Energy Controller, Aerie Transport Station and Aerie elevators. *Warning*: These rooms have some details you must consider. Please read the elevators tab for more information.

-   **Major** - Added: The Energy Controllers in Agon Wastes, Torvus Bog and Sanctuary Fortress are always visible in the map, regardless if map is revealed by default. All regions are also always available for selection. This allows the light beam warps after U-Mos 2 to always be used.

-   **Major** - Added: An user preference (in *Customize in-game settings*) for the map to display names of unvisited rooms.
    When randomizing elevators, the elevator rooms are excluded to prevent spoiling their destinations. An option were added to disallow displaying names entirely, since otherwise you can use a Map Station to find the names.

-   Added: An option to disable the elevator sound effect, preventing it from playing endlessly in certain cases.

-   Added: When a crash happens, the game now displays an error screen instead of just stopping.

-   Added: The *Hint Item Names* tab now supports switching between all 3 Prime games.

-   Added: An option to use an experimental new pickup placement logic, able to place multiple pickups at once.

-   Added: Two additional joke hints. (Thanks CZeke and Geoffistopheles)

-   Added: It's now possible to add Infinite Beam Ammo, Infinite Missiles and Double Damage to the item pool.

-   Added: Player names are now colored yellow in hints.

-   Changed: Elevator names in the tracker uses their customized names, not the vanilla ones.

-   Changed: Optimized Randovania startup time and extensive logging of what's being done during it.

-   Changed: Improve scan text for expansions.

-   Changed: Some hints in multiworld games now also include the player names.

-   Changed: Missiles, Power Bombs and Ship Missiles are now only in logic after their respective main launcher, even if it's not required in game.

-   Changed: You can add up to 99 of any expansion to the pool, up from 64.

-   Fixed: The *Logic damage strictness* multipliers are no longer applied twice.

-   Fixed: *Up to* relative hints are no longer converted into *exactly* if the actual distance matches the displayed number.

-   Fixed: Dark Torvus Bog - Portal Chamber is no longer silently ignored as a starting location.

-   Fixed: Charging your beam to shoot when out of ammo now works even when customizing the ammo type required.

-   Fixed: Having the maximum number allowed of an expansion in a preset no longer causes permalink errors.

-   Fixed: Fixed the game defaulting to Combat Visor after an elevator.

-   Fixed: Multiworld spoiler logs now use 1-indexed player names for locations.

-   Removed: Using Dark Visor as the starting visor is no longer supported. (Game crashes on unmorph for unknown reasons)

### Logic Database Changes

-   Added: Method of reaching the pickup in Hive Gyro Chamber with Space Jump, Boost Ball, and a Boost Jump (Expert and above).

-   Added: Method of climbing Torvus Grove with Space Jump, Screw Attack, and Standable Terrain (Advanced and above).

-   Added: Method of reaching cannon in Great Bridge with Boost Ball and a Boost Jump (Expert and above).

-   Added: Method of reaching the main part of Hall of Combat Mastery with a Scan Dash and after blowing up the glass (Intermediate and above).

-   Added: Method of activating the portal in Portal Terminal with Screw Attack, Slope Jump, and No Bombs or Space Jump (Expert and above).

-   Added: Method of climbing Sacred Bridge with Bombs and a Bomb Space Jump (Advanced and above).

-   Changed: Logic paths that require Screw Attack without Space Jump now make sure to not have Space Jump to be valid.

-   Fixed: Spawn point of Aerie Transport Station is now the door, making DS2 required to take the elevator there.

## [2.5.2] - 2021-02-28

-   Added: The number of items in the pool is now included in the summary.

-   Fixed: Shuffling Combat Visor with item acquisition popups enabled no longer errors.

## [2.5.1] - 2021-02-26

-   Added: Drag and dropping rdvgame and rdvpreset files into the main Randovania window now imports that game file and preset, respectively.

-   Added: Discord bot now posts summary whenever a preset is attached to a message.

## [2.5.0] - 2021-02-19

-   Changed: Preset summary now only include differences from vanilla game.

-   Changed: The relative hint using an item category has been replaced with a relative hint using an area, with up to distance.

### Logic Database Changes

#### Added

-   Method of climbing Sanctuary Temple from the bottom with Bombs and Spider Ball (Intermediate and above).

-   Method of climbing Sanctuary Temple from the bottom with Screw Attack and Single Room Out of Bounds (Expert and above).

-   Method of reaching Worker's Path from the top level in Sanctuary Temple with Scan Visor and an Extended Dash (Expert and above).

-   Method of reaching Windchamber Gateway from Windchamber Tunnel in Grand Windchamber with a Boost Jump (Expert and above).

-   Method of reaching Temple Access in Mining Station A with a Boost Jump (Advanced and above).

-   Method of reaching pickup in Temple Access (Sanctuary) with Space Jump, Screw Attack, and Standable Terrain (Intermediate and above).

-   Method of climbing Temple Access (Sanctuary) with Space Jump, standing on a Rezbit, and dashing off the other Rezbit (Expert and above).

#### Changed

-   Increased weight for Energy Tanks to be selected as progression.

-   Reaching the pickup in Path of Roots from Torvus Lagoon with Gravity Boost, Space Jump, and a Slope Jump is now Intermediate (from Beginner).

-   Reaching the pickup in Grand Windchamber with Space Jump, Screw Attack, Slope Jump, Standable Terrain is now Advanced (from Intermediate).

-   Bomb Jumping over the 2nd light block heading to Hall of Eyes is now Intermediate (from Beginner).

-   Energy Tank requirements for Chykka have been lowered.

#### Fixed

-   Reliquary Grounds now has proper requirements for reaching Ing Reliquary with Light Suit.


## [2.4.2] - 2021-02-08

-   Fixed: Randovania no longer crashes if the connected Dolphin stops emulation.

## [2.4.1] - 2021-02-06

-   Added: Detect if the internal game copy was modified by a future version of Randovania, prompting for the user to press "Delete internal copy".

-   Changed: An error popup now shows up when exporting an ISO fails.

-   Removed: "Automatically track inventory" toggle, as the functionality was already removed.

-   Fixed: Randovania now considers any inventory item with amount above capacity, or capacity above the strict maximum as the game not being connected.

-   Fixed: Error message when the server rejects your client version not being displayed.

-   Fixed: Setting beam ammo expansions to 0 pickups no longer hides the boxes.

## [2.4.0] - 2021-02-01

-   **Major** - Added: The visor and beam you start the game equipped with is now configurable.

-   **Major** - Changed: In multiworld, items are now delivered at the same time as the message. It should also no longer fail to send with Nintendont.

-   Added: Additional joke hints were added.

-   Added: Method to climb to the portal Base Access with just Screw Attack (Intermediate and above).

-   Added: Method to reach the pickup in Grand Windchamber with Space Jump, Screw Attack, and a Slope Jump (Intermediate and above).

-   Added: Method to traverse Ventilation Area B from Bionenergy Production without Bombs by Screw Attacking into the tunnel and destorying the barriers with Missiles (Advanced and above).

-   Added: Method to reach the pickup in Path of Roots from Torvus Lagoon without Morph Ball (Beginner and above).

-   Added: Method to enter the tunnel in Underground Tunnel to Torvus Temple from Torvus Grove with an Instant Morph (Advanced and above).

-   Added: Method to reach the halfpipe pickup in Dark Torvus Arena with Space Jump and a Roll Jump (Expert and above).

-   Added: Method to climb to the upper level in Biostorage Station with Bomb Space Jump (Advanced and above).

-   Added: Method to reach the pickup in Grand Windchamber with a Space Jump, Bomb Space Jump, and a Scan Dash (Expert and above).

-   Added: Method to climb Mining Station B with Space Jump and a Slope Jump (Expert and above).

-   Added: Method to reach the portal in Mining Station B with Space Jump, Scan Visor, and Dashing for Single Room OoB (Expert and above).

-   Added: Method to cross Bitter Well to Phazon Site with Wall Boosts (Hypermode).

-   Added: Method to reach the bomb slot in Training Chamber with Gravity Boost and Air Underwater (Advanced and above).

-   Added: Method to open activate the Bomb Slot in Training Chamber with Darkburst or Sonic Boom (Hypermode).

-   Changed: Auto tracker internally uses a configuration file for the item positions.

-   Changed: The item pool tab when customizing presets now can edit major items directly.

-   Changed: Defeating Quadraxis with Power Bombs is now Advanced (from Beginner).

-   Changed: Bypassing the statue in Training Chamber from the back with Screw Attack and a Bomb Space Jump is now Expert (from Advanced).

-   Changed: Escaping Hive Temple without Spider Ball is now Expert (from Hypermode).

-   Changed: Bomb Space Jump in Great Bridge/Venomous Pond to reach Abandonded Worksite/Brooding Ground is now Expert (from Hypermode).

-   Changed: Using Seeker Missiles now requires either Combat Visor or Dark Visor.

-   Changed: Bomb Slots without Bombs in Sand Processing, Main Gyro Chamber, and Vault are now Advanced (from Expert).

## [2.3.0] - 2021-01-08

-   Added: Method to enter tunnels in Transit Tunnel East/Undertransit One from Catacombs/Dungeon to Training Chamber/Sacrificial Chamber with an Instant Morph (Intermediate and above).

-   Added: Method to reach the pickup on the Screw Attack wall in Aerial Training Site with a Roll Jump (Expert and above).

-   Added: Method to reach the pickup in Abandoned Worksite from the tunnel with a Boost Jump (Advanced and above).

-   Added: Method to bypass the statue in Training Chamber from the back with Screw Attack and a Bomb Space Jump (Advanced and above).

-   Added: Methods to reach the pickup in Mining Station B with Space Jump, Screw Attack, and Standable Terrain or after the puzzle with a Bomb Jump (Advanced and above).

-   Changed: In multiworld, keybearer hints now tells the player and broad category instead of just player.

-   Changed: Dark Alpha Splinter no longer strictly requires Power Beam.

-   Changed: Crossing Main Gyro Chamber with Screw Attack before stopping the gyro is now Hypermode (from Expert).

-   Changed: Phazon Grounds and Transport to Agon Wastes (Torvus) Seeker Locks without Seekers are now Expert (from Hypermode).

-   Fixed: Properly handle invalid ammo configurations in preset editor.

-   Fixed: Randovania no longer instantly crashes on macOS.

-   Fixed: Logic properly considers the Transport A gate being gone after entering from that side in Random Elevators.

## [2.2.0] - 2020-12-20

-   Added: 1 HP Mode, where all Energy Tanks and Save Stations leave you at 1 HP instead of fully healing.

-   Added: Added a detailed report of the generator's state when a game fails to generate.

-   Fixed: Generator will no longer ignore players that have no locations left. This would likely cause multiworld generation to fail more often.

-   Fixed: Error messages are properly shown if a game fails to generate.

-   Fixed: Alerts are now properly saved as displayed.

-   Fixed: Errors in the default preset no longer prevent Randovania from starting.

-   Changed: Optimized game generation, it now takes roughly 2/3 of the time.

-   Changed: Optimized game validation, it now also takes roughly 2/3 of the time.

-   Changed: Relative hints no longer cross portals.

-   Changed: In multiworld, keybearer hints now instead tells the player the item is for, instead of a category.

-   Changed: Decreased the chance of Power Bombs being late in a game.

-   Changed: Account name are updated every time you login via Discord.

-   Changed: Warning about dangerous presets in Multiworld sessions now include the player name.

-   Changed: Roll Jump in Meditation Vista to reach the pickup is now Hypermode (from Expert).

## [2.1.2] - 2020-12-05

-   Added: The Item Pool size now displays a warning if it's above the maximum.

-   Changed: The minimum random starting items is now considered for checking the pool size.

-   Fixed: Being kicked from an online session would leave the window stuck there forever.

-   Fixed: Bulk selecting areas for starting location no longer includes areas that aren't valid starting locations.

## [2.1.1] - 2020-12-02

-   Added: A prompt is now shown asking the user to install the Visual C++ Redistributable if loading the Dolphin backend fails.

-   Fixed: Changing ammo configuration breaks everything.

-   Fixed: Patching ISOs should work again.

-   Fixed: Clean installations can select presets again.

## [2.1.0] - 2020-12-02

-   Changed: Multiworld session history now auto-scrolls to the bottom

-   Changed: The lowest level for a trick is now called "Disabled" instead of "No Tricks".

-   Changed: Minimum Varia Suit Dark Aether is now 0.1, as 0 crashes the game.

-   Changed: Permalinks are now entirely different for different games.

-   Changed: Preset summary now specifies if hidden model uses ETM or random item.

-   Added: A very basic visualization of the map to the tracker.

-   Added: Trick Details can now be used with all 3 games.

-   Fixed: Changing a trick level to No Tricks no longer cause inconsistent behavior with the permalinks.

-   Removed: Intermediate path for reaching item in Main Reactor from Security Station B door without Screw Attack since it was broken and impossible.

-   Changed: Renamed "Before Pickup" to "Next to Pickup" in various locations for more clarity


## [2.0.2] - 2020-11-21

-   Added: Starting locations tab has checkboxes to easily select all locations in an area

-   Added: The map tracker now supports random elevators, translator gates and starting location.

-   Changed: The pickup spoiler in game details is now sorted.

-   Fixed: Multiworld sessions should no longer occasionally duplicate messages.

-   Fixed: Custom safe zone healing should now work in multiworld sessions.

-   Fixed: Occasional error with switching an observer into a player.

## [2.0.1] - Skipped

## [2.0.0] - 2020-11-15

This version is dedicated to SpaghettiToastBook, a great member of our community who sadly lost her life this year.

Her contributions to Randovania were invaluable and she'll be missed.

---

-   **Major** - New game mode: Multiworld. In this co-op multiplayer mode, there's one different world for each player which is filled with items for specific players.

-   **Major** - Tricks are more organized and can be customized more precisely to a player's desire.

### General

-   Removed: Presets no longer have a global trick level. Each trick is now configured separately.

-   Added: Options for configuring usage of new tricks:
    - Bomb Jump (renamed from Difficult Bomb Jump)
    - Bomb Slot without Bombs
    - Boost Jump
    - Combat
    - Difficult Movement
    - Extended Dash
    - Knowledge
    - Open Gates from Behind
    - Respawn Abuse
    - Screw Attack into Tunnels
    - Seeker Locks without Seekers
    - Single Room Out of Bounds
    - Standable Terrain

-   Changed: The following trick level difficulties were renamed:
    - Trivial -> Beginner
    - Easy -> Intermediate
    - Normal -> Advanced
    - Hard -> Expert
    - Minimal Checking -> Minimal Logic

-   Changed: Replaced Beginner Friendly with Starter Preset, which is now the default preset.

-   Fixed: Energy Tanks can now properly be used as progression.

### Hints

-   Added: Relative hints, where an item is described as being some rooms away from another item or room.

-   Added: Guaranteed hints which tells in which areas (Agon Wastes, Ing Hive, etc) contains the keys for each of your dark temples.
    These hints are placed purely randomly, similarly to the guaranteed Temple Bosses hints.

-   Added: Free hint spots after generation now prefer items from late in progression instead of pure random.

-   Removed: Hints with green item names/joke item names have been removed.

-   Removed: Temple Keys are no longer hinted by progression-based Luminoth lore hints.

-   Changed: All games now have precisely 2 joke hints, which no longer randomly replace a progression hint.

-   Changed: Hints from keybearer corpses now uses a broader category, which leaves unclear if it's an expansion or not.

### GUI

-   Added: An automatic item tracker based on a Dolphin running on the same computer or a special Nintendont build on the same Wifi.

-   Added: A dark theme has been added. It can be toggled in the Advanced menu.

-   Added: Requirements in the logic database can now use templates of requirements, allowing for easy re-use.

-   Added: Data Editor can now edit all fields of a node, from type, name and all type specific fields.

-   Added: Data Visualizer and Editor now can operate in the included database for Prime 1 and 3.

-   Added: The Data Editor now displays a warning if you're closing with unsaved changes.

-   Added: Randovania can generate a game by importing permalinks directly from a race on racetime.gg.

-   Added: Some tricks now have a description on the Trick Details popup.

-   Fixed: Some complex combination of requirements with different depths now are displayed correctly.

-   Fixed: The Data Visualizer no longer opens behind the Customize Preset window when using the Trick Details popup.

-   Changed: After generating a game, the details shows up in a new window instead of in a new tab.

-   Changed: In game details, the permalink is now placed inside a line edit, so the window doesn't stretch with long permalinks.

-   Changed: All cosmetic game changes are now configured in the same dialog as the in-game options.

### Quality of Life

-   Added: A button in the Open menu now opens the folder where previously generated games are placed.

-   Added: Charge Beam and Scan Visor now use their respective models in game instead of Energy Transfer Module.

-   Added: The rate of healing for Safe Zones is now configurable.

-   Fixed: Removed Aerie Access and Credits from possible starting locations.

-   Changed: The Mission Final screen now includes the seed hash instead of Permalink, as many permalinks are bigger than the screen.

-   Changed: The elevator scan now includes the world of the connected area.

### Internals/Developer

-   Added: Energy Tanks have doubled weight for the generator.

-   Added: It's now possible to set the default spawn point of an area.

-   Fixed: Fixed solver when an event only connects to a pickup, but that pickup has connections from other nodes.

-   Fixed: The Data Editor no longer errors when saving after creating a new node.

-   Fixed: Certain combinations of item requirements with damage requirements weren't being processed correctly.

-   Fixed: Duplicated requirements are now properly removed when simplifying requirements.

-   Fixed: Exclude from Room Randomizer is now properly set, restoring many logic paths.

-   Changed: Better error messages when there are references to unknown resources in the database.

-   Changed: The `database` command is no longer a subcommand of `echoes`. It also has the `--game` argument to choose which database to use.

-   Changed: The `_locations_internal` field is no longer needed for .rdvgame files.

### Logic Database changes

#### Added

-   General:
    - Methods to open all Seeker Missile Doors with Screw Attack (Advanced and above).
    - Method to activate most Bomb Slots without Bombs (Advanced and above).
    - Dark/Light/Annihilator doors and Dark/Light portals require either ammo or Charge Beam.

-   Sanctum, method to fight Emperor Ing without Spider Ball (Hypermode).

-   Transport A Access, method of reaching Temple Transport A door with a Wall Boost (Advanced and above).

-   Abandoned Base, method of reaching portal with Space Jump and Screw Attack (Intermediate and above).

-   Accursed Lake, method of collecting the item and leaving with Morph Ball, Light Suit, Gravity Boost, and Reverse Air Underwater (Advanced and above).

-   Hall of Honored Dead, method of leaving through the Morph tunnel without Space Jump (Expert and above).

-   Industrial Site, method of opening the gate to Hive Access Tunnel from behind with just Charge Beam (Intermediate and above).

-   Ing Windchamber, method of completing the puzzle with Power Bombs instead of Bombs (Beginner and above).

-   Landing Site, method of reaching Service Access door:
    - With Bombs and Screw Attack (Intermediate and above).
    - With Space Jump and Bomb Space Jump (Intermediate and above).

-   Meeting Grounds, method of reaching the tunnel with Space Jump and a Bomb Space Jump (Intermediate and above).

-   Temple Assembly Site:
    - Methods of reaching Dynamo Chamber door with a Bomb Jump (Beginner and above), a Dash (Intermediate and above), or a Roll Jump (Advanced and above).
    - Methods of reaching the portal without moving the light block with Single Room Out of Bounds and either Screw Attack or Space Jump (Expert and above).
    - Method of leaving from the portal with Single Room Out of Bounds and Screw Attack (Expert and above).

-   Windchamber Gateway:
    - Method of reaching the item with a Boost Jump (Advanced and above) and returning with an Extended Dash (Expert and above).
    - Method of reaching Path of Eyes door from Grand Windchamber door with an Extended Dash (Advanced and above).

-   Bioenergy Production, method to reach Storage C door or item from top level with Extended Dash (Expert and above).

-   Central Station Access/Warrior's Walk, method of climbing the ledge with an Instant Unmorph Jump (Hypermode).

-   Crossroads, method to reach the item from the half pipe with just Screw Attack (Advanced and above).

-   Dark Transit Station, method to reach the ledge from Duelling Range with a Bomb Jump (Beginner and above).

-   Portal Access, method of crossing to Judgement Pit using Screw Attack without Z-Axis (Beginner and above).

-   Doomed Entry, method to climb room with Space Jump and Screw Attack (Beginner and above).

-   Feeding Pit:
    - Method of reaching Ing Cache 1 door with Space Jump and Screw Attack (No Tricks and above).
    - Method of climbing to Watering Hole door without any items (Expert and above).
    - Method of escaping the pool using Light Suit and a Bomb Space Jump no Space Jump or Gravity Boost (Hypermode)

-   Main Reactor, method of reaching Dark Samus 1 fight from Ventilation Area A door with Space Jump, Bombs, and a Bomb Space Jump (Intermediate and above).

-   Mining Station B:
    - Method to climb to the Seeker door without Morph Ball and with Space Jump (Beginner and above).
    - Method to reach the portal without breaking the rock with Single Room Out of Bounds and Screw Attack (Expert and above).

-   Sandcanyon, method to reach the item with Space Jump and Single Room Out of Bounds (Expert and above).

-   Transport Center/Crossroads, method to climb the halfpipe with Space Jump (Advanced and above).

-   Abandoned Worksite:
    - Method of reaching the item with a Bomb Space Jump without Space Jump (Advanced and above).
    - Method of reaching the tunnel from Forgotten Bridge with a Slope Jump (Intermediate and above).

-   Catacombs:
    - Method to reach the Bomb Slot with Air Underwater and Screw Attack (Advanced and above).
    - Method to reach Transit Tunnel East with a Combat/Scan Dash (Advanced and above).
    - Method to reach the portal with Screw Attack (Intermediate and above).
    - Method to reach Transit Tunnel East/South with Morph Ball, Gravity Boost, and Reverse Air Underwater (Advanced and above).
    - Method to reach Transit Tunnel South with Jump Off Enemy (Advanced and above).

-   Dark Arena Tunnel, method of reaching either door with Screw Attack and Single Room Out of Bounds (Advanced and above).

-   Dark Forgotten Bridge:
    - Method to perform the gate clip to Dark Falls/Dark Arena Tunnel with a Ledge Clip Jump (Hypermode).
    - Method to reach Bridge Center from Putrid Alcove door with only Scan Visor (Advanced and above).
    - Method to reach Brooding Ground door from the bridge before rotating and with an Extended Dash (Expert and above).

-   Forgotten Bridge:
    - Method to reach Abandoned Worksite door from the bridge before rotating and with an Extended Dash (Expert and above).
    - Method to reach Bridge Center with Morph Ball, Gravity Boost, and Reverse Air Underwater (Advanced and above).

-   Gathering Hall:
    - Method to reach the Kinetic Orb Cannon with Gravity Boost and Bombs (Expert and above) or Gravity Boost and Space Jump (Beginner and above).
    - Method to reach Transit Tunnel South from Transit Tunnel West with Morph Ball, Gravity Boost, and Reverse Air Underwater (Advanced and above).
    - Method to reach the Spider Ball tracks with Morph Ball, Gravity Boost, and Reverse Air Underwater (Advanced and above).
    - Methods to escape the halfpipe after draining the water with Space Jump and Bomb Space Jump or Space Jump and Screw Attack (Advanced and above).

-   Great Bridge, method of reaching the lower Temple Access door from Path of Roots door with Screw Attack and Slope Jump (Intermediate and above).

-   Main Hydrochamber/Hydrodynamo Station, methods to climb rooms without Gravity Boost and with Air Underwater (Advanced and above), Space Jump, and Screw Attack (Hypermode).

-   Meditation Vista, methods of reaching the item with a Boost Jump (Advanced and above), Roll Jump (Expert and above), or Extended Dash (Hypermode).

-   Path of Roots, method of reaching the item using:
    - Morph Ball, Bombs and Space Jump (Advanced and above).
    - Morph Ball, Gravity Boost, and Reverse Air Underwater (Advanced and above).
    - Morph Ball, Bombs, and Standable Terrain (Hypermode).

-   Plaza Access, method of reaching the doors and the item with Screw Attack and Single Room Out of Bounds (Advanced and above).

-   Portal Chamber (Light World), method of reaching the portal from Torvus Lagoon door with Screw Attack and Single Room Out of Bounds (Advanced and above).

-   Putrid Alcove, method of getting the item and leaving without any items (Expert and above).

-   Sacrificial Chamber, method of crossing gap to Sacrificial Chamber Tunnel with Extended Dash (Expert and above).

-   Torvus Grove, method of climbing the room without Boost Ball (Expert and above).

-   Torvus Plaza:
    - Method of getting the item without Boost Ball and/or Spider Ball (Advanced and above).
    - Method of leaving the room with Space Jump and Bombs (Advanced and above).

-   Torvus Temple, method of reaching the pirate fight from the lower level with Screw Attack and Single Room Out of Bounds (Advanced and above).

-   Training Chamber:
    - Method to exit the spinner with Power Bombs instead of Bombs (Beginner and above).
    - Method to climb to the top of the statue with Gravity Boost and Bombs (Intermediate and above).
    - Method to climb to the top of the statue with Space Jump, Scan Dash, and Underwater Dash (Advanced and above).
    - Method to climb to the top of the statue with Space Jump and Extended Dash (Expert and Above).

-   Underground Tunnel, method to access Torvus Temple from Torvus Grove with Screw Attack (Expert and above).

-   Undertemple, method to have PB Guardian break PB door using bombs (Advanced and above).

-   Undertemple Access, method of reaching the item using Screw Attack and Jump Off Enemy (Hypermode).

-   Venomous Pond, method to reach the key from the Save Station with Screw Attack and Standable Terrain (Beginner and above).

-   Aerial Training Site, methods to cross the room from various nodes with Dashes, Roll Jumps, and Extended Dashes (Intermediate/Expert and above).

-   Aerie, method of collecting the item:
    - Without entering the Dark World (Expert and above).
    - With only Screw Attack (Beginner and above).

-   Dynamo Access, method to cross over the Spider Track with Space Jump and Standable Terrain (Beginner and above).

-   Dynamo Works:
    - Method of collecting the item with a Roll Jump and Instant Morph (Expert and above).
    - Method of reaching the upper door with a Bomb Space Jump (Beginnner and above).

-   Grand Abyss, methods of crossing the gap with Boost Jump (Advanced and above) or Extended Dash (Expert and above).

-   Hall of Combat Mastery:
    - Method of collecting the item with a Wall Boost (Expert and above).
    - Methods of reaching the item, and skipping the Spider Track to and from Central Area Transport East with Screw Attack (Intermediate and above).

-   Hive Entrance, method of reaching the Flying Ing Cache with Screw Attack and Single Room Out of Bounds (Hypermode).

-   Hive Dynamo Works:
    - Method of collecting the Flying Ing Cache item and leaving with Space Jump and Scan Visor (Advanced and above).
    - Method of reaching the Flying Ing Cache from portal side and vice versa with Screw Attack and Single Room Out of Bounds (Expert and above).

-   Hive Summit, method of reaching the portal:
    - With Space Jump and Standable Terrain (Intermediate and above).
    - With Space Jump, Boost Ball, Boost Jump, and Out of Bounds (Expert and above).

-   Hive Temple:
    - Method of fighting Quadraxis with Power Bombs instead of Bombs (Beginner and above).
    - Methods of leaving the room without Spider Ball after Quadraxis with Boost Ball or Space Jump (Hypermode).

-   Judgment Drop, method of reaching the portal with Space Jump and Single Room Out of Bounds (Expert and above).

-   Main Research, method of fighting Caretaker Drone without Bombs (Expert and above).

-   Reactor Core, method of reaching the item with only Space Jump (Expert and above).

-   Sanctuary Entrance, method to reach the cannon to the item with only Morph Ball, Spider Ball, and Power Bombs (Advanced and above).

-   Vault Attack Portal, method to cross either direction with just Screw Attack (Expert and above).

-   Watch Station, method of accessing the Spider Ball track to Watch Station Access door and Sentinel's Path door and back with an Instant Morph (Intermediate and above).

-   Watch Station Access, methods to cross the pit in either direction using:
    - Boost Ball and Boost Jump (Advanced and above).
    - Space Jump, Scan Visor, and Scan Dash (Advanced and above).

-   Workers Path, method of crossing the room from Sanctuary Temple with a Boost Jump (Advanced and above).

#### Fixed

-   Scan Visor Requirements:
    - Dash Requirements in many rooms
    - Grand Abyss Bridge terminal
    - Sand Processing item
    - Staging Area terminal
    - Torvus Lagoon terminal
    - Trooper Security Station Event coming from Communication Area
    - Various Dash Requirements

-   Dark Aether Damage Requirements have been added to every room in the Dark World.

-   Morph Ball requirements added to Morph Ball Doors and various rooms.

-   Invisible Objects and Dark Visor Requirements:
    - Screw Attack without Space Jump in Unseen Way (Intermediate and above)
    - Screw Attack without Space Jump in Phazon Grounds (Advanced and above)

-   Entrance to Agon Map Station now requires Bombs, Power Bombs, or Boost Ball if coming from either direction, or Screw Attack and Space Jump as well if coming from Mining Plaza.

-   Added Charge Beam and Beam Ammo Requirements to Profane Path and Sentinel's Path.

-   Sand Processing:
    - Now requires items to climb the room before draining the sand: Space Jump, with a Bomb Jump (Beginner and above) or with Screw Attack (Intermediate and above)
    - Screw Attacking into the tunnel is now Expert (from Hypermode).

-   Portal Site:
    - Now does not require the gate open to enter from Portal Access.
    - Now does not require the gate closed to enter from Crossroads.

-   Service Access now properly includes Wall Boost to Meeting Grounds from Landing Site on Advanced.

#### Changed

-   Many nodes with missing requirements have been updated/cleaned up.

-   Simplified nodes in many rooms for ease of logic navigation.

-   Various tricks have been changed to more accurately represent the required method.

-   Abandoned Base, Bomb Jump to transport is now Advanced (from Intermediate).

-   Accursed Lake, Dash to Safe Zone from Flying Ing Cache is now Intermediate (from Beginner).

-   Communication Area:
    - Standable Terrain to reach the item is now Beginner (from Intermediate).
    - Screw Attack without Space Jump to reach Storage Cavern A is now Beginner (from Intermediate).
    - Double Bomb Jump up Standable Terrain is now Intermediate (from Advanced).

-   GFMC Compound, Extended Dash to reach the item on the Ship without Space Jump is now Expert (from Hypermode).

-   Grand Windchamber, reaching the pickup with Terminal Fall Abuse after solving the Ing Windchamber puzzle is now Beginner (from Intermediate).

-   Path of Eyes, Bomb Jumps to get over Light blocks are now Beginner (from Intermediate).

-   Service Access, crossing upper tunnel without Boost Ball is now Advanced (from Intermediate).

-   Temple Assembly Site, method to reach the item with Screw Attack is now Beginner (from Intermediate).

-   Agon Temple, Slope Jumps to skip the fight barriers are now Beginner (from Advanced).

-   Battleground, climbing to top safe zone via Standable Terrain is now Beginner (from Intermediate).

-   Central Mining Station, Scan Dash to upper level from Central Station Access is now Expert (from Advanced).

-   Command Center Access, exiting tunnel without Space Jump is now Beginner (from Intermediate).

-   Doomed Entry, Slope Jump to reach the upper level from the portal is now Beginner (from Intermediate).

-   Double Path, crossing lower path without Space Jump is now Beginner (from Intermediate).

-   Feeding Pit, method to climb to Watering Hole with just Screw Attack is now Beginner (from Intermediate).

-   Mining Plaza, climbing the room with Screw Attack is now Beginner (from Intermediate).

-   Mining Station A, reaching Front of Lore Scan from Room Center with a Bomb Jump is now Intermediate (from Advanced).

-   Mining Station B:
    - Reaching Transit Station door from room center with Screw Attack after opening the portal is now Intermediate (from Hypermode).
    - Reaching the bomb slot to open the portal with Standable Terrain and Screw Attack is now Intermediate (from Advanced).
    - Reaching the bomb slot to open the portal with Slope Jump and Space Jump is now Advanced (from Expert).

-   Portal Access, returning from Judgment Pit without Space Jump is now Beginner (from Intermediate).

-   Trial Grounds, Standable Terrain to reach the door from the portal is now Beginner (from Intermediate).

-   Catacombs, reaching the portal with Morph Ball and Reverse Air Underwater is now Advanced (from Expert).

-   Crypt, Bomb Jump to Laser Platfrom from bottom Safe Zone is now Beginner (from Intermediate).

-   Forgotten Bridge, reaching Bridge Center with Bombs and Screw Attack is now Intermediate (from Advanced).

-   Gathering Hall:
    - Reaching Transit Tunnel South/West Doors from top door with Morph Ball and Roll Jump is now Expert (from Advanced).
    - Reaching Transit Tunnel East with Spider Ball and Boost Ball is now Beginner (from Intermediate).

-   Great Bridge:
    - Slope Jumps to reach Map Station from Bottom Level and from Map Station to Upper Level are now Beginner and Intermediate (from Intermediate and Advanced, respectively).
    - Bomb Space Jump with Space Jump to reach the Translator Gate is now Advanced (from Expert).

-   Poisoned Bog, reaching Portal Chamber door with just Screw Attack is now Advanced (from Intermediate).

-   Torvus Lagoon, reaching Portal Chamber from Temple Transport Access is now Intermediate (from Advanced).

-   Training Chamber, Standable Terrain to reach Fortress Transport Access from Top of Statue and back is now Beginner (from Intermediate).

-   Venomous Pond, reaching the key from the Save Station with Screw Attack is now Beginner (from Intermediate).

-   Aerial Training Site, Screw Attack at Z-Axis from Central Hive Area West door to the portal or Temple Security Access door is now Intermediate (from Advanced).

-   Dynamo Access, crossing over the Spider Track with a Slope Jump is now Beginner (from Intermediate).

-   Hall of Combat Mastery, Instant Morph tricks to the item and Central Area Transport East and back are now Advanced (from Intermediate).

-   Hive Dynamo Access, opening Echo Gate from behind is now Beginner (from Intermediate).

-   Hive Dynamo Works:
    - Reaching the Seeker Lock Safe Zone from Hive Dynamo Access door with Terminal Fall Abuse is now Beginner (from Intermediate).
    - Reaching the Flying Ing Cache from the tunnel with Screw Attack is now Beginner (from Intermediate).
    - Reaching the Flying Ing Cache from the tunnel and back with Standable Terrain is now Intermediate (from Advanced).
    - Opening the Seeker Lock from behind is now Beginner (from Intermediate).

-   Hive Summit, Standable Terrain to reach portal inside glass area is now Beginner (from Intermediate).

-   Hive/Temple Access, reaching the upper door with Screw Attack at Z-Axis is now Beginenr (from Intermediate).

-   Transit Station, reaching the top portal with Screw Attack is now Beginner (from Intermediate).

-   Vault:
    - Terminal Fall abuse to reach Grand Abyss door from bridge portal with Space Jump is now Beginner (from Intermediate).
    - Reaching the Bomb Slot with Screw Attack from the bridge portal is now Beginner (from Intermediate).

-   Watch Station, Screw Attack at Z-Axis from Watch Station door to Sentinel's Path door is now Beginner (from Intermediate).

-   Watch Station Access, reaching the Watch Station door from the pickup with just Screw Attack is now Beginner (from Intermediate).

## [1.2.2] - 2020-06-06

-   Changed: Re-organized the tabs in the preset customization window

-   Changed: The reset map tracker menu action is now visible on non-windows platforms.

-   Fixed: Exporting ISOs with Menu Mod should now work on macOS.

## [1.2.1] - 2020-05-30

-   Added: Randovania releases now includes a packages for macOS.

## [1.2.0] - 2020-05-25

-   *Major* - Added: The text of the scan that unlocks an elevator now includes the
    elevators destination.

-   *Major* - Added: Translator gates can be configured as Unlocked: the hologram will be invisible and can be scanned
    without any translator.

-   *Major* - Added: The default in-game options can now be configured from Randovania.

-   *Major* - Added: How much ammo each beam uses to shoot uncharged, charged and charge combos is now configurable,
    along with the ammo it uses.

-   *Major* - Changed: The database now uses a new format which allows for any combination of "Or"/"And" statements.
    The Data Visualizer and Editor were both updated to take advantage of this.

-   Added: An option to connect Sky Temple Gateway directly to the credits, skipping the final bosses.

-   Added: How much energy you get for each Energy Tank is now configurable.

-   Added: The in-game Hint System has been removed. The option for it remains, but does nothing.

-   Changed: The spoiler log now lists the order in which items where placed, with their location and hints,
    instead of a detailed playthrough for completion.

-   Changed: The logbook entries that contains hints are now named after the room they're in, with the categories
    being about which kind of hint they are.
    KNOWN ISSUE: While scanning something, the categories that show up are incorrect.

-   Added: Open -> Trick Details menu entry, similar to what's available in the
    Trick Level tab when customizing a preset.

-   Added: Play -> Import game file, to load spoiler logs.

-   Added: The "Heals?" checkbox in the database editor now works.

-   Added: The permalink import dialog now shows an error message for invalid permalinks.

-   Changed: One-way elevators now have a chance of warping to credits.

-   Changed: Clarified that the item from Space Jump Guardian and Power Bomb Guardian
    must be collected for the appropriate events to be triggered.

-   Changed: In Menu Mod, the list of rooms to warp to is now sorted.

-   Changed: The export-areas command line option now outputs details about requirements for each area.

-   Internal: A human-readable copy of the database is now kept next to the database file, for easier diffs.

-   Fixed: Debug logs can no longer be enabled for non-spoiler permalinks.

-   Added: Missile Expansions have a 1/8192 chance of using Dark Missile Trooper model.

-   Fixed: Progress bar no longer goes to an indefinite status when generation fails.

-   Added: Checkbox for automatically exporting a spoiler log next to the ISO.

-   Fixed: Only the last digit of the game id is changed, instead of the full game id.

### Logic Database changes

-   Fixed: Staging Area is now correctly considered a dark world room.

-   Fixed: The Ing Cache in Dark Oasis now requires Power Bombs.

-   Fixed: Bioenergy Production correctly requires Scan Visor for connections using the racks.

-   Added: In Bioenergy Production, method of reaching the Storage C door with Space Jump and Screw Attack (Easy and above)

-   Added: In Bioenergy Production, method of reaching the Storage C door using a roll jump (Normal and above).

-   Added: In Bioenergy Production, method of reaching the Ventilation Area B door using Screw Attack without Space Jump (Normal and above).

-   Added: In Bioenergy Production, additional upper level connections using Space Jump and Screw Attack.

-   Added: In Sandcanyon, method of reaching the center platform using a roll jump and boost ball (Hard and above).

-   Changed: In Command Center Access, the wall boosts to reach the lower Central Mining Station and Command Center doors from the morph ball tunnel are now Normal difficulty (from Hard).

-   Changed: In Portal Chamber (both light and dark Torvus) , all wall boosts are now Normal difficulty (from Hard).

-   Changed: In Undertransit Two, all wall boosts are now Easy difficulty (from Hard).

-   Changed: In Temple Security Access, all wall boosts are now Normal difficulty (from Hard).

-   Changed: In Watch Station, all wall boosts are now Normal difficulty (from Hard).

-   Added: In Watch Station, a wall boost method of reaching the Watch Station Access door from the Sentinel's Path door using Spider Ball and Boost Ball (Normal and above).

-   Changed: In Service Access, methods using a wall boost to reach the Meeting Grounds door from the upper Morph Ball tunnel are now Normal difficulty (from Hard).

-   Changed: In Great Bridge, the wall boost to reach the lower Temple Access Door from the Path of Roots door is now Easy difficulty (from Hard).

-   Changed: In Transit Tunnel East, the wall boost to reach the Training Chamber door from the Catacombs door is now Easy dififculty (from Hard).

-   Changed: In Transit Tunnel South, all wall boosts are now Easy difficulty (from Hard).

-   Added: In Hall of Honored Dead, a method of obtaining the item with Power Bombs (Trivial and above).

-   Added: Many Light Ammo/Dark Ammo/Morph Ball/Charge Beam requirements.

-   Added: In Bioenergy Production, methods of reaching the item and the door to Ventilation Area B using a Bomb Space Jump and Screw Attack without Space Jump (Hypermode).

-   Fixed: Biostorage Station now requires Space Jump or Scan Visor to reach the upper level (No Tricks and above).

-   Changed: In Sand Processing, the method of reaching the item without Boost Ball requires the Bomb Space Jump trick, and no longer requires Screw Attack.

-   Added: In GFMC Compound, a method of reaching the ship item with Screw Attack (Normal and above).

-   Added: In Main Gyro Chamber, a method of reaching the bottom of the gyro area from the middle of the room with Screw Attack (Easy and above).

-   Changed: In Workers Path, Morph Ball Bomb is no longer required.

-   Changed: In Main Reactor, unlocking the gate no longer requires Space Jump, and is now Trivial difficulty (from Easy).

-   Added: In Landing Site, a method of reaching the door to Service Access using Morph Ball Bomb and a Slope Jump (Normal and above).

-   Added: Methods of climbing Central Station Access and Warrior's Walk using Screw Attack (Hard and above) and a wall boost (Hypermode).

-   Added: A method of opening the echo gate in Hive Dynamo Access from the Hive Gyro chamber side using Sonic Boom or Darkburst (Easy and above).

-   Changed: In Reliquary Grounds, the method of reaching the door to Ing Reliquary using Screw Attack is now Normal difficulty (from Hard).

-   Added: In Reliquary Grounds, a method of reaching the door to Ing Reliquary using Morph Ball Bomb and Screw Attack without Space Jump (Easy and above).

-   Added: In Phazon Pit, a method of reaching the door to Phazon Grounds using a roll jump and boost ball (Hard and above).

-   Changed: Climbing Hall of Stairs with Space Jump is now Trivial difficulty (from Easy).

-   Added: In Transport Center, a method of reaching the elevator door from the portal using Screw Attack without Space Jump (Trivial and above).

-   Added: In Mining Station A, a method to reach the Temple Access door using Screw Attack (Trivial and above).

-   Added: In Gathering Hall, a method to reach the Transit Tunnel South from the Gathering Access door using Space Jump (Easy and above).

-   Added: In Industrial Site, a method of opening the Industrial Site gate from the wrong side using a missile (Trivial and above).

-   Fixed: Removing the Aerial Training Site barrier requires Scan Visor.



## [1.1.1] - 2020-03-11

-   Added: The preset summary now includes if menu mod is enabled.

-   Fixed: The cursor no longer snaps to the end on all changes, in the permalink
    input field.

-   Fixed: "Starting Items" is now properly implemented in the preset summary.

-   Changed: "Custom Items" is now "Item Pool" in the preset summary, and lists all
    deviations from the standard item pool.

## [1.1.0] - 2020-03-10

-   Added: The pickup notice for a locked expansion is more clear of what's going on.

-   Added: The "Save ISO" dialog now remembers the last output directory used.

-   Added: A copy of the game file is automatically saved to
    `%LOCALAPPDATA%\Randovania\game_history` whenever a game is generated. There's no
    interface in Randovania to view this history.

-   Changed: The "Save Spoiler" button now provides a default name for the game file.

-   Changed: Shortened permalinks with customized starting locations.

-   Changed: Preset are now exported to `.rdvpreset` files, to avoid Discord truncating the
    file names.

-   Fixed: When changing a preset name, the cursor no longer moves to end after any change.

### Logic Database changes

-   Fixed: The pickup in Undertransit One now requires Power Bombs, to avoid soft locks.

-   Fixed: The second Portal Chamber is now correctly considered a Dark Torvus Bog room.

## [1.0.0] - 2020-02-09

-   *Major* - Added: Support for multiple presets of options, as well as saving your own presets.

-   *Major* - Changed: The user experience for creating a new game has been changed completely.

-   Added: Three new methods of shuffling elevators: *Two-way, unchecked*, *One-way, elevator room*
    and *One-way, anywhere*. The elevators tab has more details of how these work.

-   Added: Add a setting for how strict the damage requirements are.

-   Added: It's now possible to exclude locations from having any progression on them.

-   Added: You can choose an arbitrary number of locations to choose randomly from for starting location.

-   Changed: A Luminoth Lore scan is less likely to have hints for what was already accessible
    when that scan was found.

-   Changed: Power Bombs and Progressive Grapple are now slightly more likely to appear earlier.

-   Changed: The hints randomly assigned at the end of generation are less likely to be repeats.

-   Changed: Loading a new game will automatically clear any existing one.

-   Changed: Minimal Checking now also checks of Dark Agon Temple Keys and Dark Torvus Temple Keys.

-   Removed: The Progressive Launcher has been removed.

-   Removed: The settings for fixing the translator gates have been removed for now, to be re-added
    on a future "Advanced" tab.

-   Removed: The create-permalink command line argument has been removed.

### Logic Database changes

-   Fixed: Spider Guardian fight now requires Dynamo Works Quads Gone to be triggered.

-   Fixed: Boost Guardian now properly requires Bombs.

-   Added: Escaping Dark Torvus Arena with a BSJ, for Normal. (See #581).

-   Added: Activating the Industrial Site gate backwards, using charged Annihilator Beam, for Trivial. (See #582).

## [0.29.1] - 2019-10-01

-   Fixed: Fix AttributeError preventing major/minor randomization from working.

-   Fixed: Seeds where no progression is needed to finish should no longer fail to generate.

## [0.29.0] - 2019-10-01

-   *Major* - There is now an option for a major/minor split randomization mode, in which expansions and
    non-expansion items are shuffled separately.

-   *Major* - Changed: Item hints and Sky Temple Key hints now distinguish between the light and dark worlds.
    For example, the room in which Quadraxis resides will be shown as "Ing Hive - Hive Temple" rather than
    "Sanctuary Fortress - Hive Temple".

-   *Major* - Added: the "Invisible Objects" trick in places where a visor would otherwise be used to be able to see
    something (such as an invisible platform).

-   *Major* - Added: Title screen now shows a three-word representation of the seed hash.

-   Added: As an experimental feature, it is now possible to shuffle Power Beam, Charge Beam, Scan Visor and Morph Ball.
    These items use Energy Transfer Module model in game.

-   Added: You can now place a pickup that temporarily gives Cannon Ball when collected. It uses Boost Ball's model.

-   Changed: Some item categories were given clearer names:
    - Dark Agon Keys, Dark Torvus Keys, and Ing Hive Keys are now referred to as "red Temple Keys" instead of
    "Temple Keys".
    - Items that aren't keys or expansions are collectively referred to as "major upgrades" instead of "major items".
    - Red Temple Keys and Sky Temple Keys are now collectively referred to as "Dark Temple Keys" instead of "keys".

-   Fixed: "Beam combos" are now called "charge combos".

-   Changed: The hints acquired from keybearer corpses now clarify that the item is the one contained in a Flying
    Ing Cache.

-   Changed: Each hint for the items guarded by Amorbis, Chykka, and Quadraxis now contains the corresponding
    Guardian's name.

-   Changed: The hint for the vanilla Light Suit location now has special text.

-   Changed: Item names in hints are now colored orange instead of red.

-   Changed: Some hints were added, some removed, and some modified.

-   Changed: Item scans were slightly edited.

-   Changed: The Sky Temple Key hints no longer use ordinal numbers.

-   Added: The seed hash is shown in Randovania's GUI after patching is done.

-   Changed: Generation will now be retried more times before giving up.

-   Changed: Joke hints are now used at most once each when placing hints.

-   Changed: The generator is now more likely to fill the worlds evenly.

-   Fixed: Added proper default nodes for rooms that were missing one, allowing those rooms to be selected as the
    starting room.

-   Fixed: Minimal Checking now correctly handles progressive suit and grapple.

-   Fixed: Config files with invalid JSON are now correctly dealt with.

-   Changed: Improved the performance of the resolver considerably.

-   Added: In the data visualizer, the damage requirements now have more descriptive names.

-   Added: In the data visualizer, requirements are now described with simpler to understand terms.

-   Changed: Windows releases are now created with PyInstaller 3.5.

-   Changed: The generator is now more likely to fill the worlds evenly.

### Logic Database changes

-   Changed: All NTSC-specific tricks are now in logic. These are always in logic, since the fixes from other versions
    are patched out.

-   Changed: Screw Attacking without Space Jump Boots in Hive Temple is no longer required on No Tricks.

-   Changed: In Hive Temple, scan dashing to the door to Temple Security Access is now Hypermode difficulty,
    from Hard and above.

-   Changed: The method to get the Main Research item with only Spider Ball was removed.

-   Fixed: Using charged Light Beam shots to get the item in Hazing Cliff now requires 5 or more Light Ammo.

-   Added: Method to open the gate in Main Reactor with Space Jump Boots and Screw Attack.

-   Changed: Opening the barrier in Crypt with Screw Attack is now always Easy and above.

-   Added: Method to climb to the door to Crypt Tunnel in Crypt via a Bomb Space Jump (Normal and above).

-   Added: Method to open Seeker Launcher blast shields with four missiles, Seeker Launcher, and Screw Attack (Easy
    and above). Underwater, the trick Air Underwater is also required, and the difficulty is Normal and above.

-   Fixed: Dark world damage during the Quadraxis fight is now correctly calculated.

-   Fixed: Requirements for crossing Sacred Path were added.

-   Added: Method to cross gap in the upper level of Command Center using Screw Attack without Space Jump Boots
    (Trivial and above).

-   Added: In Central Mining Station, a method to get to upper door to Command Center Access using a
    Bomb Space Jump (Easy and above) and another using Space Jump Boots and Screw Attack (Easy and above).

-   Added: Methods to climb Mining Plaza using the Morph Ball Bomb (Trivial and above) and using Screw Attack
    without Space Jump Boots (Easy and above).

-   Changed: In Forgotten Bridge, the difficulty of scan dashing to the door to Abandoned Worksite or the portal to
    Dark Forgotten Bridge was lowered to Easy, from Normal.

-   Added: In Forgotten Bridge, a method to get to the door to Grove Access from the portal to Dark Forgotten Bridge
    using only Screw Attack (Easy and above).

-   Added: In Forgotten Bridge, a method to get to the door to Abandoned Worksite via a roll jump (Easy and above).

-   Added: In Forgotten Bridge, a method to get to the bridge center from the door to Grove Access via a scan dash
    (Easy and above).

-   Added: In Hydrodynamo Station, a method to get from the room's top to the door to Save Station B with Screw Attack
    without Space Jump Boots (Trivial and above).

-   Changed: Climbing Hydrodynamo Station with only Gravity Boost and before all three locks are unlocked is now
    Trivial difficulty (from No Tricks).

-   Changed: Getting to the three doors in the middle section of Hydrodynamo Station using Air Underwater is now
    Normal difficulty (from Hard).

-   Fixed: A method to get the item in the Sunburst location by abusing terminal fall now has a damage requirement.

-   Added: A method to get to the turret in Sanctuary Entrance with only Space Jump Boots and Screw Attack, even
    after the bridge is destroyed.

-   Fixed: Lowering the portal barrier in Hive Dynamo Works now requires five missiles.

-   Added: Methods to cross Hive Dynamo Works using a roll jump (Easy and above) and using Space Jump Boots and
    Screw Attack (No Tricks).

-   Added: In Hive Dynamo Works, a method to cross the gap from the door to Hive Dynamo Access by abusing terminal
    fall (Easy and above).

-   Changed: In Hive Dynamo Works, returning from the Flying Ing Cache location using Space Jump Boots and
    Screw Attack is now Trivial difficulty (from Easy).

-   Added: Method to cross Watch Station Access from the door to Main Gyro Chamber using a Bomb Space Jump and
    Screw Attack without Space Jump Boots (Normal and above).

-   Added: In Watch Station Access, method to get from the scan post to the door to Watch Station by bomb jumping
    (Trivial and above) and by using Screw Attack without Space Jump Boots (Easy and above).

-   Fixed: The instant morph into the Morph Ball tunnel in Hall of Honored Dead now lists the Instant Morph trick.

-   Added: Method to get into the Morph Ball tunnel in Hall of Honored Dead using Space Jump Boots and Screw Attack
    (Easy and above).

-   Added: In Phazon Site, methods to get to the door to Bitter Well and to remove the barrier using Screw Attack
    without Space Jump Boots (both Easy difficulty).

-   Changed: The method to go over the Training Chamber statue from the back using Boost Ball and Spider Ball is
    now Normal difficulty (from Hard).

-   Added: In Phazon Site, a method to get to the door to Bitter Well by bomb jumping (Trivial and above).

-   Added: Many connections in Sacrificial Chamber.

-   Added: A method to get to the door to Fortress Transport Access from the top of the statue in Training Chamber
    using only Space Jump Boots (Easy and above). Morph Ball is also required if the statue hasn't been moved.

-   Added: A method to get to the doors to Transit Tunnel West/East in Training Chamber using Air Underwater (Normal
    and above).

-   Fixed: The method to get to the top of the Training Chamber statue using Gravity Boost and Spider Ball now lists
    the Instant Morph trick.

-   Added: In Training Chamber, a method of getting to the top of the statue from the door to Fortress Transport Access
    using just Space Jump Boots (Easy and above).

-   Added: Many connections in Windchamber Gateway.

-   Added: Method to get from the Kinetic Orb Cannon to the door to Transit Tunnel West via Grapple Beam in
    Gathering Hall.

-   Fixed: The slope jump in Abandoned Base now has a damage requirement.

-   Added: Method of getting the Temple Assembly Site item with Screw Attack and without Space Jump Boots.

-   Changed: The slope jump to get to the item in Temple Assembly Site is now Normal difficulty (from Hard).

-   Fixed: Requirements for crossing Dynamo Access were added.

-   Added: In Landing Site, method of reaching the door to Service Access from the Save Station using Space Jump and
    Screw Attack (No Tricks and above).

-   Fixed: The Culling Chamber item now has a damage requirement.

-   Changed: The trick to shoot the Seeker targets in Hive Dynamo Works from the wrong side is now Easy (from Trivial).

-   Fixed: The Watch Station Access roll jump now has a damage requirement.

-   Changed: The Watch Station Access roll jump is now Normal (from Easy).

-   Fixed: Added missing Space Jump Boots requirement for a Bomb Space Jump in Mining Station B.

-   Added: Method to unblock the portal in Mining Station B without Scan Visor (Normal and above).

-   Added: Method to get to the Darkburst location in Mining Station B with just Space Jump Boots and Screw Attack,
    and without using slope jumps or bomb space jumps (Hypermode difficulty).

-   Added: Method to manipulate Power Bomb Guardian into opening the Power Bomb Blast Shield on the door to
    Undertemple Access, using Boost Ball (Normal and above).

-   Fixed: The method to open the Hydrodynamo Station Seeker door using Screw Attack without Seeker Launcher now
    requires Gravity Boost to not have been collected.

-   Added: Method to get to the portal in Mining Station B with Space Jump Boots and Screw Attack (Trivial and above).

-   Fixed: Transport A Access, Collapsed Tunnel, Dynamo Chamber, Trooper Security Station, Mining Station Access, and
    Portal Access A now correctly require Morph Ball.

-   Fixed: Elevator rooms with missing Scan Visor requirements now have them.

-   Fixed: Removed erroneously added method to cross Sanctuary Entrance with Screw Attack without Space Jump Boots.

-   Fixed: Going through Sacred Bridge on No Tricks now requires Scan Visor and Morph Ball when coming from GFMC
    Compound.

-   Added: Method to skip Scan Visor and Morph Ball using Space Jump Boots in Sacred Bridge, when coming from GFMC
    Compound (Easy and above).

-   Fixed: Added Scan Visor requirement in Temple Transport Access (Sanctuary).

-   Changed: Connections in Venomous Pond were redone.

-   Changed: Getting to the door to Dark Transit Station in Trial Grounds with no items is now Hard difficulty, from
    Easy.

-   Added: Methods to get to the door to Dark Transit Station in Trial Grounds with Screw Attack without Space Jump
    Boots (Easy and above) and with a Bomb Space Jump (Normal and above).

-   Fixed: Added missing requirements for the Dark Samus 3 and 4 fight.

-   Changed: Fighting Dark Samus 2 with only Echo Visor is now Trivial difficulty, from Easy.

-   Fixed: Power Bomb doors now require Morph Ball, and Super Missile doors now require Power Beam and Charge Beam.

-   Added: Method to destroy the second web in Hive Tunnel when going through the room backwards using Sonic Boom
    (Easy and above).

## [0.28.1] - 2019-06-14

-   Fixed: Resetting settings would leave the launchers' configuration in an invalid state.

## [0.28.0] - 2019-06-12

-   *Major* - Changed: The resolver now keeps track of current energy during resolution.
    This ensures you'll always have enough Energy Tanks for trips to Dark Aether.

-   *Major* - Added: Scanning a keybearer corpse provides a hint of what is in the matching Flying
    Ing Cache.

-   Added: The tracker now persists the current state.

-   Added: Some generation failures are now automatically retried, using the same permalink.

-   Added: Buttons to see what a difficulty unlocks that doesn't involve tricks at all.

-   Changed: Increased Hint Scan value for logic to the intended value from the previous
    change.

-   Changed: There's no more hints with joke locations.

-   Changed: The lore hint in Mining Station A is now able to be scanned from the room center.

-   Added: A warning is now displayed when trying to disable validation.

-   Fixed: Seeker Missile's included missiles now respect the "needs Missile Launcher"
    option.

-   Changed: Progressive Launcher is now disabled by default.

-   Fixed: Clicking the connection's link in the Data Visualizer should now always work.

-   Changed: Hint Locations page now has a more usable UI.

-   Changed: On No Tricks, the logic will ensure that you can get Missiles, Seeker Launcher, and either
    Grapple Beam or both Space Jump Boots and Screw Attack before fighting Chykka.

-   Added: Methods to cross Workers Path with Screw Attack.

## [0.27.1] - 2019-05-30

-   Fixed: Specific trick levels are now persisted correctly across multiple sessions.

## [0.27.0] - 2019-05-28

-   *Major* - Changed: Optimized the seed generation step. It should now take roughly
    half as long or even faster.

-   *Major* - Added: It's now possible to configure the difficulty on a per-trick basis.

-   *Major* - Added: It's now possible to check where a certain trick is used on each
    difficulty.

-   Added: Hint Scans are valued more by the logic, making Translators more likely.

-   Changed: Joke item and locations now have a `(?)` added to make then slightly more
    obvious they're not serious.

-   Changed: Average ammo provided per expansion is now shown with more precision.

-   Added: `randovania echoes database list-dangerous-usage` command to list all
    paths that require a resource to not be collected.

-   Added: Methods to get to Sunburst location by reaching the platform with the cannon
    with a scan dash (Normal and above) or with just Space Jump Boots (Easy and above).

-   Added: Method to leave and enter the arena in Agon Temple with only Space Jump Boots
    (Trivial and above to enter; Easy and above to leave).

-   Added: Method to get to Darkburst location in Mining Station B via a Bomb Space Jump
    and without Screw Attack (Easy and above).

-   Fixed: In Hydrodynamo Station, going from the door to Hydrodynamo Shaft to the door to
    Save Station B now always requires all three locks in Hydrodynamo Station to be unlocked.

-   Added: Method to cross Phazon Pit using a Bomb Space Jump (Easy and above).

-   Added: Method to open the Seeker door in Hydrodynamo Station without the Seeker Launcher,
    using Screw Attack and one missile (Hard and Above).

-   Changed: The Ing Windchamber puzzle now only requires four missiles instead of five.

-   Changed: The cannon in Sanctuary Temple Access now only requires four missiles to
    activate instead of five.

-   Changed: Sanctuary Temple Access now requires a way to defeat the Quad to get through.

-   Added: Support for damage requirements without exactly one damage reduction item.

-   Changed: Seed validation should run faster and with fewer errors now.

-   Added: Another joke hint.

-   Changed: Updated credits.

-   Fixed: Crossing Sanctuary Entrance via the Spider Ball Track now requires Boost Ball.

-   Added: Method to cross Sanctuary Entrance with Screw Attack and without Space Jump Boots
    (Trivial and above).

-   Added: Method to cross Sanctuary Entrance, from the door to Power Junction to the door to
    Temple Transport Access, with Spider Ball and Power Bombs (Easy and above).

-   Fixed: The method to get the Sanctuary Entrance item without Spider Ball now requires
    Spider Guardian to not have been defeated.

-   Added: Method to get to and use the Vigilance Class Turret in Sanctuary Entrance using
    Space Jump Boots, Screw Attack, and Spider Ball. Spider Ball isn't required if Spider
    Guardian hasn't been defeated.

-   Fixed: In Sanctuary Entrance, going up the Spider Ball Track near the lore scan via the
    intended method now requires Boost Ball and the Morph Ball Bomb.

-   Added: Methods to go up the Spider Ball Track near the lore scan in Sanctuary Entrance
    with Spider Ball and only one of the following items:
    - Morph Ball Bomb (Trivial and above);
    - Boost Ball (Trivial and above);
    - Space Jump Boots (Easy and above).

-   Changed: In Sanctuary Temple, getting to the door to Controller Access via scan dashing
    is now Hard and above, from Normal and above.

-   Added: A tab with all change logs.

## [0.26.3] - 2019-05-10

-   Changed: Tracker now raises an error if the current configuration is unsupported.

-   Fixed: Tracker no longer shows an error when opening.

## [0.26.2] - 2019-05-07

-   Fixed: An empty box no longer shows up when starting a game with no
    extra starting items.

-   Fixed: A potential crash involving HUD Memos when a game is randomized
    multiple times.


## [0.26.1] - 2019-05-05

-   Fixed: The in-app changelog and new version checker now works again.

-   Fixed: Patching with HUD text on and using expansions locked by major item now works.

-   Changed: Missile target default is now 175, since Seeker Launcher now defaults to
    giving 5 missiles.


## [0.26.0] - 2019-05-05

-   **MAJOR** - Added: Option to require Missile Launcher and main Power Bombs for the
    respective expansions to work.

-   **MAJOR** - Added: Option to change which translator each translator gate in the
    game needs, including choosing a random one.

-   **MAJOR** - Added: Luminoth Lore scans now includes hints for where major items
    are located, as well as what the Temple Guardians bosses drop and vanilla Light Suit.

-   Added: Welcome tab, with instructions on how to use Randovania.

-   Added: Option to specify how many items Randovania will randomly place on your
    starting inventory.

-   Added: Option to change how much damage you take from Dark Aether when using
    Varia Suit and Dark Suit.

-   Added: Progressive Launcher: a progression between Missile Launcher and Seeker Launcher.

-   Changed: Logic considers the Translator Gates in GFMC Compound and Torvus Temple
    to be up from the start, preventing potential softlocks.

-   Changed: Escaping Main Hydrochamber after the Alpha Blogg with a Roll Jump is
    now Hard and above, from Easy and above.

-   Changed: The no-Boost return method in Dark Arena Tunnel is now Normal and above only.

-   Changed: The Slope Jump method in Great Bridge for Abandoned Worksite is now Hard
    and above, from Normal.

-   Changed: Crossing the statue in Training Chamber before it's moved with Boost and
    Spider is now Hard and above, from Hypermode.

-   Added: Option to disable the Sky Temple Key hints or to hide the Area name.

-   Changed: The location in the Sky Temple Key hint is now colored.

-   Changed: There can now be a total of 99 of any single Major Item, up from 9.

-   Changed: Improved elevator room names. There's now a short and clear name for all
    elevators.

-   Changed: The changed room names now apply for when elevators are vanilla as well.

-   Fixed: Going from randomized elevators to vanilla elevators no longer requires a
    clean unpack.

-   Added: `randovania echoes database list-resource-usage` now supports all types of
    resources.

-   Added: `list-resource-usage` and `list-difficulty-usage` now has the `--print-only-area`
    argument.

-   Changed: Areas with names starting with !! are now hidden in the Data Visualizer.

-   Added: Docks and Elevators now have usable links in the Data Visualizer. These links
    brings you to the matching node.

-   Added: The message when collecting the item in Mining Station B now displays when in
    the wrong layer.

-   Added: A warning now shows when going on top of the ship in GFMC Compound before
    beating Jump Guardian.

## [0.25.0] - 2019-03-24

-   Changed: Reworked requirements for getting the Missile in Crossroads from the doors. You can:
    - On Normal and above, with Boost, Bombs, Space Jump and Screw Attack
    - On Hard and above, with Bombs, Space Jump and Screw Attack
    - On Hypermode, with Bombs and Space Jump

-   Changed: Logic requirements for Dark Samus 2 fight are now the following:
    - On all trick levels, Dark Visor
    - On Easy and above, Echo Visor
    - On Normal and above, no items

-   Changed: The Slope Jump in Temple Assembly Site is now Hard and above, from Normal and above.

-   Changed: All occurrences of Wall Boost are now locked behind Hard or above.

-   Added: Added method to get the Power Bomb in Sanctuary Entrance with just Space Jump
    and Screw Attack. (See [#29](https://github.com/randovania/randovania/issues/29))

-   Added: Added method to cross Dark Arena Tunnel in the other direction without Boost.
    (See [#47](https://github.com/randovania/randovania/issues/47))

-   Added: Basic support for running Randovania on non-Windows platforms.

-   Added: You can now create Generic Nodes in the Data Editor.

-   Changed: Drop down selection of resources are now sorted in the Data Editor.

-   Changed: Shareable hash is now based only on the game modifications part of the seed log.

-   Fixed: Python wheel wasn't including required files due to mising \_\_init__.py

-   Fixed: error when shuffling more than 2 copies of any Major Item

-   Fixed: permalinks were using the the ammo id instead of the configured

## [0.24.1] - 2019-03-22

-    **MAJOR**: New configuration GUI for Major Items:
     - For each item, you can now choose between:
        - You start with it
        - It's in the vanilla location
        - It's shuffled and how many copies there are
        - It's missing
     - Configure how much beam ammo Light Beam, Dark Beam and Annihilator Beam gives when picked.
        - The same for Seeker Launcher and missiles.

-    **MAJOR**: New configuration GUI for Ammo:
     - For each ammo type, you choose a target total count and how many pickups there will be.

        Randovania will ensure if you collect every single pickup and every major item that gives
        that ammo, you'll have the target total count.

-    **MAJOR**: Added progressive items. These items gives different items when you collect then,
        based on how many you've already collected. There are two:
     - Progressive Suit: Gives Dark Suit and then Light Suit.
     - Progressive Grapple: Gives Grapple Beam and then Screw Attack.

-    **MAJOR**: Add option to split the Beam Ammo Expansion into a Dark Ammo Expansion and
        Light Ammo Expansion.

        By default there's 10 of each, with less missiles instead.


-    **MAJOR**: Improvements for accessibility:
     - All translator gates are now colored with the correct translator gate color they need.
     - Translators you have now show up under "Visors" in the inventory menu.
     - An option to start the game with all maps open, as if you used all map stations.
     - An option to add pickup markers on the map, that identifies where items are and if
        you've collected them already.
     - When elevators are randomized, the room name in the map now says where that elevator goes.
     - Changed the model for the Translator pickups: now the translator color is very prominent and easy to identify.

-    Added: Option to choose where you start the game

-    Added: Option to hide what items are, going from just changing the model, to including the
    scan and even the pickup text.

     You can choose to replace the model with ETM or with a random other item, for even more troll.

-    Added: Configure how many count of how many Sky Temple Keys you need to finish the game

-    Changed: Choosing "All Guardians" only 3 keys now

-    Changed: Timeout for generating a seed is now 5 minutes, up from 2.

0.24.0 was a beta only version.

## [0.23.0] - 2019-02-10

-   Added: New option to enable the "Warp to Start" feature.
-   Added: A "What's new" popup is displayed when launching a new version for the first time.
-   Fixed: changed text in Logic Settings to mention there _are_ hints for Sky Temple Keys.
-   Changed: Updated Claris' Randomizer, for the following fixes:
    -   Added the ability to warp to the starting room from save stations (-t).
    -   Major bug fix: The game will no longer immediately crash when not playing with Menu Mod.

## [0.22.0] - 2019-02-06

-   Changed: "Faster credits" and "Skip item acquisitions popups" are no longer included in permalinks.
-   Changed: Updated Claris' Randomizer, for the following fixes:
    -   Fixed an issue with two of the Sky Temple Key hints being accidentally switched.
    -   FrontEnd editing now works properly for PAL and Japanese versions.
    -   Attract video removal is now integrated directly into the Randomizer.
    -   Getting the Torvus Energy Controller item will no longer block you from getting the Torvus Temple item.

## [0.21.0] - 2019-01-31

-   **Major**: now using Claris' Randomizer version 4.0. See [Changelog](https://pastebin.com/HdK9jdps).

-   Added: Randovania now changes the game id to G2ME0R, ensuring it has different saves.
-   Added: Game name is now changed to 'Metroid Prime 2: Randomizer - SEEDHASH'. Seed hash is a 8 letter/number
      combination that identifies the seed being played.
-   Changed: the ISO name now uses the seed hash instead of the permalink. This avoids issues with the permalink containing /
-   Changed: Removed Agon Temple door lock after fighting Bomb Guardian, since this has been fixed in the Randomizer.
-   Fixed: Selecting an non-existent directory for Output Directory had inconsistent results

## [0.20.2] - 2019-01-26

-   Fixed: changed release zip to not use BZIP2. This fixes the native windows zip client being unable to extract.

0.20.1 was skipped due to technical issues.

## [0.20.0] - 2019-01-13

-   Added: an icon! Thanks to Dyceron for the icon.
-   Added: a simple Tracker to allow knowing where you can go with a given item state
-   Changed: Don't consider that Seeker Launcher give missiles for logic, so it's never
      considered a missile source.

## [0.19.1] - 2019-01-06

-   Fixed: Hydrodynamo Station's Door to Training Access now correctly needs Seekers
-   Added: New alternatives with tricks to get the pickup in Mining Plaza A.
-   Added: Trick to cross the Mining Plaza A backwards while it's closed.
-   Changed: Added a chance for Temple Keys not being always placed last.
-   Changed: Light Suit now has a decreased chance of being placed early.

0.19.0 was skipped due to technical issues.

## [0.18.0] - 2019-01-02

-   Added: Editor for Randovania's database. This allows for modifications and contributions to be made easily.
      There's currently no way to use the modified database directly.
-   Added: Options to place the Sky Temple Keys on Guardians + Sub-Guardians or just on Guardians.
-   Changed: Removed Space Jump method from Training Chamber.
-   Changed: Added Power Bomb as option for pickup in Hive Chamber B.
-   Changed: Shortened Permalinks when pickup quantities aren't customized.
-   Added: Permalinks now include the database version they were created for.
-   Fixed: Logic mistake in item distribution that made some impossible seeds.
-   Changed: For now, don't consider Chykka a "can only do once" event, since Floaty is not used.
-   Fixed: Permalinks now properly ignore the Energy Transfer Module.

## [0.17.2] - 2018-12-27

-   Fixed: 'Clear loaded game' now properly does its job.
-   Changed: Add an error message to capture potential Randomizer failures.
-   Changed: Improved README.

## [0.17.1] - 2018-12-24

-   Fixed: stray tooltips in GUI elements were removed.
-   Fixed: multiple typos in GUI elements.

## [0.17.0] - 2018-12-23

-   New: Reorganized GUI!
    -   Seed Details and Data Visualizer are now different windows opened via the menu bar.
    -   There are now three tabs: ROM Settings, Logic Settings and Item Quantities.
-   New: Option to disable generating an spoiler.
-   New: All options can now be exported and imported via a permalink.
-   Changed: Renamed "Logic" to "Trick Level" and "No Glitches" to "No Tricks". Appropriate labels in the GUI and files
    changed to match.
-   Internal: no longer using the py.path and dataset libraries

## [0.16.2] - 2018-12-01

-   Fixed: adding multiples of an item now works properly.

## [0.16.1] - 2018-11-25

-   Fixed: pressing the Reset button in the Item Quantity works properly.
-   Fixed: hiding help in Layout Generation will no longer hide the item names in Item Quantity.

## [0.16.0] - 2018-11-20

-   Updated item distribution: seeds are now less likely to have all items in the beginning, and some items less likely to appear in vanilla locations.
-   Item Mode (Standard/Major Items) removed for now.

## [0.15.0] - 2018-10-27

-   Added a timeout of 2 minutes to seed generation.
-   Added two new difficulties:
    -   Trivial: An expansion of No Glitches, where no tricks are used but some clever abuse of room layouts are used.
    -   Hypermode: The highest difficulty tricks, mostly including ways to skip Space Jump, are now exclusive to this difficulty.
-   Removed Controller Reset tricks. This trick doesn't work with Nintendont. This will return later as an additional configuration.

## [0.14.0] - 2018-10-07

-   **Major**: Added support for randomizing elevators.
-   Fixed spin boxes for item quantities changing while user scrolled the window.
    It is now needed to click on them before using the mouse wheel to change their values.
-   Fixed some texts being truncated in the Layout Generation window.
-   Fixed generation failing when adding multiple of some items.
-   Added links to where to find the Menu Mod.
-   Changed the order of some fields in the Seed Log.

## [0.13.2] - 2018-06-28

-   Fixed logic missing Amber Translator being required to pass by Path of Eyes.

## [0.13.1] - 2018-06-27

-   Fixed logic errors due to inability to reload Main Reactor after defeating Dark Samus 1.
-   Added prefix when loading resources based on type, improving logs and Data Visualizer.

## [0.13.0] - 2018-06-26

-   Added new logic: "Minimal Validation". This logic only checks if Dark Visor, Light Suit and Screw Attack won't lock each other.
-   Added option to include the Claris' Menu Mod to the ISO.
-   Added option to control how many of each item is added to the game.

## [0.12.0] - 2018-09-23

-   Improved GUI usability
-   Fixed Workers Path not requiring Cobalt Translator to enter

## [0.11.0] - 2018-07-30

-   Randovania should no longe create invalid ISOs when the game files are bigger than the maximum ISO size: an error is properly reported in that case.
-   When exporting a Metroid Prime 2: Echoes ISO if the maximum size is reached there's is now an automatic attempt to fix the issue by running Claris' "Disable Echoes Attract Videos" tool from the Menu Mod.
-   The layout log is automatically added to the game's files when randomizing.
-   Simplified ISO patching: by default, Randovania now asks for an input ISO and an output path and does everything else automatically.

## [0.10.0] - 2018-07-15

-   This release includes the capability to generate layouts from scratch and these to the game, skipping the entire searching step!

## [0.9.2] - 2018-07-10

-   Added: After killing Bomb Guardian, collecting the pickup from Agon Energy Controller is necessary to unlock the Agon Temple door to Temple Access.
-   Added a version check. Once a day, the application will check GitHub if there's a new version.
-   Preview feature: option to create item layouts, instead of searching for seeds. This is much more CPU friendly and faster than searching for seeds, but is currently experimental: generation is prone to errors and items concentrated in early locations. To use, open with randovania.exe gui --preview from a terminal. Even though there are many configuration options, only the Item Loss makes any difference.

## [0.9.1] - 2018-07-21

-   Fixed the Ing Cache in Accursed Lake didn't need Dark Visor.

## [0.9.0] - 2018-05-31

-   Added a fully featured GUI.

## [0.8.2] - 2017-10-19

-   Stupid mistake.

## [0.8.1] - 2017-10-19

-   Fix previous release.

## [0.8.0] - 2017-10-19

-   Save preferences.
-   Added Claris Randomizer to the binary release.

## [0.7.1] - 2017-10-17

-   Fixed the interactive .bat

## [0.7.0] - 2017-10-14

-   Added an interactive shell.
-   Releases now include the README.

## [0.5.0] - 2017-10-10

-   Releases now include standalone windows binaries<|MERGE_RESOLUTION|>--- conflicted
+++ resolved
@@ -7,7 +7,6 @@
 
 ## [8.10.x] - 2025-03-??
 
-<<<<<<< HEAD
 - **Major** - Added: Featural Hints. Echoes and Cave Story now use a brand new hint system, where hints may refer to various Features of a pickup or of a location. Read the complete changelog for more details.
 - **Major** - Changed: Hints are now placed after pickup placement, rather than during. This should result in more interesting hints in all games.
 - Added: Every game now has a "Pickup Hint Features" tab where you can view which Features apply to which pickups.
@@ -15,21 +14,20 @@
 - Added: Location Features can be viewed in the Database Viewer.
 - Fixed: It is now properly impossible for multiple hints to point to the same location.
 
+### Metroid Dread
+
+#### Logic Database
+
+##### Artaria
+
+- Changed: Flipping the spinner. in Screw Attack Room when by going from the door to the transport is now logically possible also after having flipped the spinner.
+- Changed: All other connections in Screw Attack Room that are only open before flipping the spinner are now only logical when Highly Dangerous Logic is enabled.
+- Changed: The conditions that depends on not having blown up the blob in Screw Attack Room are now only logical when Highly Dangerous Logic is enabled.
+
 ### Metroid Prime 2: Echoes
 - Removed: Relative hints will no longer be placed.
 - Changed: Legacy multiworld sessions where an Echoes hint points to a Cave Story item may have very slightly altered wording.
 - Changed: A legacy relative hint pointing to a Nothing will now always refer to it by name.
-=======
-### Metroid Dread
-
-#### Logic Database
-
-##### Artaria
-
-- Changed: Flipping the spinner. in Screw Attack Room when by going from the door to the transport is now logically possible also after having flipped the spinner.
-- Changed: All other connections in Screw Attack Room that are only open before flipping the spinner are now only logical when Highly Dangerous Logic is enabled.
-- Changed: The conditions that depends on not having blown up the blob in Screw Attack Room are now only logical when Highly Dangerous Logic is enabled.
->>>>>>> a0bc90df
 
 ### Metroid: Samus Returns
 
