--- conflicted
+++ resolved
@@ -7,7 +7,8 @@
 
 ## [8.9.x] - 2025-02-??
 
-<<<<<<< HEAD
+- Changed: Wording on the Door Locks preset tab to be clearer.
+
 ### Metroid: Samus Returns
 
 - Changed: The hinted item after collecting the last required DNA is now dependent on the final boss. The Baby Metroid is hinted for Proteus Ridley, the Ice Beam for Metroid Queen and the Bomb for Diggernaut.
@@ -15,9 +16,6 @@
 - Fixed: Prevented the block with a hidden item in Area 4 Central Caves - Transit Tunnel from being destroyed from another area, causing the item disappear.
 - Fixed: Incorrect rotation of a progressive item if the previous stage of the progressive item was received without leaving the area.
 - Fixed: If you are able to travel from Surface West to Surface East, the text always appears asking if you want to fight Proteus Ridley. This is to prevent Surface East from being locked if there is no other way to get there than from Surface West.
-=======
-- Changed: Wording on the Door Locks preset tab to be clearer.
->>>>>>> f550861b
 
 ## [8.8.0] - 2025-01-02
 
