--- conflicted
+++ resolved
@@ -9,12 +9,9 @@
 
 - Added: After clicking the "Login with Discord" button, a link and a QR Code are displayed instead of opening the default browser directly.
 - Changed: The relative time to start/finish in Async Race rooms now update as time passes, and the window reacts appropriately when the race starts and finishes.
-<<<<<<< HEAD
 - Fixed: A server issue that caused async race exporting of AM2R and MSR to let you easily view the spoiler.
-=======
 - Fixed: When submitting proof for an async race, it is now clearer that it's only providing a proof URL is not required if submission notes were given.
 - Fixed: Clicking links to the Data Visualizer should now open all links succesfully.
->>>>>>> b24473c4
 - Removed: The initial Randovania screen no longer contains the list of supported games.
 
 ### Generator
