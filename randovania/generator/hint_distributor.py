from __future__ import annotations

import dataclasses
import functools
import math
from abc import ABC, abstractmethod
from collections import defaultdict
from collections.abc import Callable, Collection, Container, Mapping, Sequence
from enum import Enum, IntEnum
from random import Random
from typing import TYPE_CHECKING, Any, final, override

from randovania.game_description.db.hint_node import HintNode, HintNodeKind
from randovania.game_description.db.pickup_node import PickupNode
from randovania.game_description.game_patches import GamePatches
from randovania.game_description.hint import (
    PRECISION_PAIR_UNASSIGNED,
    HintItemPrecision,
    HintLocationPrecision,
    JokeHint,
    LocationHint,
    PrecisionPair,
    SpecificHintPrecision,
    is_unassigned_location,
)
from randovania.game_description.hint_features import HintFeature
from randovania.game_description.resources.pickup_index import PickupIndex
from randovania.generator.filler.filler_library import UnableToGenerate
from randovania.generator.filler.player_state import HintState, PlayerState
from randovania.resolver import debug

if TYPE_CHECKING:
    from randovania.game_description.assignment import PickupTarget
    from randovania.game_description.db.node_identifier import NodeIdentifier
    from randovania.game_description.db.region_list import RegionList
    from randovania.game_description.pickup.pickup_entry import PickupEntry
    from randovania.generator.filler.filler_configuration import FillerResults, PlayerPool
    from randovania.generator.pre_fill_params import PreFillParams

HintProvider = Callable[[PlayerState, GamePatches, Random, PickupIndex], LocationHint | None]

HintTargetPrecision = tuple[PickupIndex, PrecisionPair]

HintFeatureGaussianParams = tuple[float, float]
"""The mean and standard deviation defining a Gaussian distribution."""


class FeatureChooser[PrecisionT: Enum]:
    def __init__(
        self,
        total_elements: int,
        elements_with_feature: Mapping[HintFeature | PrecisionT, Collection[Any]],
        detailed_precision: PrecisionT | None,
    ):
        self.total_elements = total_elements
        self.elements_with_feature = elements_with_feature
        self.detailed_precision = detailed_precision

    def feature_precisions(self) -> dict[HintFeature | PrecisionT, float]:
        """
        Determine the precision of all provided Features,
        as a percentage from `0.0` to `1.0`.
        """

        # arbitrarily increased until it felt good
        DEGREE = 3
        feature_precisions = {
            feature: math.pow(
                ((self.total_elements - len(self.elements_with_feature[feature])) / (self.total_elements - 1)), DEGREE
            )
            for feature in self.elements_with_feature
        }
        feature_precisions = {
            feature: ft_precision
            for feature, ft_precision in feature_precisions.items()
            if (
                ft_precision < 1.0  # exclude any features that would only point to a single element
                and not (isinstance(feature, HintFeature) and feature.hidden)
            )
        }
        if self.detailed_precision is not None:
            feature_precisions[self.detailed_precision] = 1.0

        return feature_precisions

    def _debug_precision_text(self, feature: HintFeature | PrecisionT, precision: float) -> str:
        """Human readable text for a feature/precision pair"""
        return f"{precision * 100: 7.2f}% {feature}"

    def debug_precisions(self, header: str) -> None:
        """Debug print `feature_precisions()`"""
        if debug.debug_level() <= 0:
            return

        print(f"> {header}:")
        for feature, precision in sorted(self.feature_precisions().items(), key=lambda item: item[1]):
            print(f"   {self._debug_precision_text(feature, precision)}")
        print("")

    def choose_feature(
        self,
        element_features: Collection[HintFeature],
        additional_precision_features: Collection[PrecisionT],
        rng: Random,
        mean: float,
        std_dev: float,
    ) -> HintFeature | PrecisionT:
        """
        Randomly choose a hint feature from `element_features`, weighted based on their precision.


        Precision is calculated based on how many possible elements have that feature,
        proportional to the total number of elements.

        The feature is chosen by selecting the feature with the closest precision
        to a gaussian random variable parametrized by `mean` and `std_dev`.
        """
        feature_precisions = self.feature_precisions()

        target_precision = rng.gauss(mean, std_dev)
        target_precision = min(max(target_precision, 0.0), 1.0)
        debug.debug_print(f"  * Target precision: {target_precision * 100:0.2f}%")

        possible_features: list[HintFeature | PrecisionT] = []
        possible_features.extend(sorted(feature for feature in element_features if feature in feature_precisions))
        possible_features.extend(additional_precision_features)
        if debug.debug_level() > 0:
            possible_precisions = "\n".join(
                f"     {self._debug_precision_text(feature, feature_precisions[feature])}"
                for feature in sorted(possible_features, key=lambda f: feature_precisions[f])
            )
            print(f"  * Possible precisions:\n{possible_precisions}")

        # find feature closest to the chosen precision
        feature = min(possible_features, key=lambda f: abs(feature_precisions[f] - target_precision))
        debug.debug_print(
            f"  * Closest precision: {feature} ({(feature_precisions[feature] - target_precision) * 100:0.2f}%)\n"
        )

        return feature


class HintSuitability(IntEnum):
    """How high priority a given pickup is for hinting."""

    LEAST_INTERESTING = 0
    """Last resort for hint placement."""

    INTERESTING = 1
    """Fallback for when there are no `MORE_INTERESTING` pickups."""

    MORE_INTERESTING = 2
    """Highest priority."""


class HintDistributor(ABC):
    @property
    def num_joke_hints(self) -> int:
        return 0

    def get_generic_hint_nodes(self, prefill: PreFillParams) -> list[NodeIdentifier]:
        return [
            node.identifier
            for node in prefill.game.region_list.iterate_nodes()
            if isinstance(node, HintNode) and node.kind == HintNodeKind.GENERIC
        ]

    async def get_specific_pickup_precision_pairs(self) -> dict[NodeIdentifier, PrecisionPair]:
        """Assigns a PrecisionPair to each HintNode with kind SPECIFIC_PICKUP in the game's database."""
        return {}

    async def assign_specific_location_hints(self, patches: GamePatches, prefill: PreFillParams) -> GamePatches:
        specific_location_precisions = await self.get_specific_pickup_precision_pairs()

        wl = prefill.game.region_list
        for node in wl.iterate_nodes():
            if isinstance(node, HintNode) and node.kind == HintNodeKind.SPECIFIC_PICKUP:
                identifier = node.identifier
                patches = patches.assign_hint(
                    identifier,
                    LocationHint(
                        specific_location_precisions[identifier],
                        PickupIndex(node.extra["hint_index"]),
                    ),
                )

        return patches

    async def get_guaranteed_hints(self, patches: GamePatches, prefill: PreFillParams) -> list[HintTargetPrecision]:
        return []

    async def assign_guaranteed_indices_hints(
        self, patches: GamePatches, identifiers: list[NodeIdentifier], prefill: PreFillParams
    ) -> GamePatches:
        # Specific Pickup/any HintNode
        indices_with_hint = await self.get_guaranteed_hints(patches, prefill)
        prefill.rng.shuffle(indices_with_hint)

        all_hint_identifiers = [identifier for identifier in identifiers if identifier not in patches.hints]
        prefill.rng.shuffle(all_hint_identifiers)

        for index, precision in indices_with_hint:
            if not all_hint_identifiers:
                break

            identifier = all_hint_identifiers.pop()
            patches = patches.assign_hint(identifier, LocationHint(precision, index))
            identifiers.remove(identifier)

        return patches

    async def assign_other_hints(
        self, patches: GamePatches, identifiers: list[NodeIdentifier], prefill: PreFillParams
    ) -> GamePatches:
        return patches

    async def assign_joke_hints(
        self, patches: GamePatches, identifiers: list[NodeIdentifier], prefill: PreFillParams
    ) -> GamePatches:
        all_hint_identifiers = [identifier for identifier in identifiers if identifier not in patches.hints]
        prefill.rng.shuffle(all_hint_identifiers)

        num_joke = self.num_joke_hints

        while num_joke > 0 and all_hint_identifiers:
            identifier = all_hint_identifiers.pop()
            patches = patches.assign_hint(identifier, JokeHint())
            num_joke -= 1
            identifiers.remove(identifier)

        return patches

    async def assign_pre_filler_hints(
        self, patches: GamePatches, prefill: PreFillParams, rng_required: bool = True
    ) -> GamePatches:
        patches = await self.assign_specific_location_hints(patches, prefill)
        hint_identifiers = self.get_generic_hint_nodes(prefill)
        if rng_required or prefill.rng is not None:
            prefill.rng.shuffle(hint_identifiers)
            patches = await self.assign_guaranteed_indices_hints(patches, hint_identifiers, prefill)
            patches = await self.assign_other_hints(patches, hint_identifiers, prefill)
            patches = await self.assign_joke_hints(patches, hint_identifiers, prefill)
        return patches

    async def assign_post_filler_hints(
        self,
        patches: GamePatches,
        rng: Random,
        player_pool: PlayerPool,
        player_state: PlayerState,
        player_pools: list[PlayerPool],
    ) -> GamePatches:
        # Since we haven't added expansions yet, these hints will always be for items added by the filler.
        full_hints_patches = self.fill_unassigned_hints(
            patches,
            player_state.game.region_list,
            rng,
            player_state.hint_state,
            player_pools,
        )
        return await self.assign_precision_to_hints(full_hints_patches, rng, player_pool, player_pools)

    async def assign_precision_to_hints(
        self,
        patches: GamePatches,
        rng: Random,
        player_pool: PlayerPool,
        player_pools: list[PlayerPool],
        hint_kinds: Container[HintNodeKind] = {HintNodeKind.GENERIC},
    ) -> GamePatches:
        """
        Ensures no hints present in `patches` has no precision.
        :param patches:
        :param rng:
        :param player_pool:
        :param player_state:
        :return:
        """
        return self.add_hints_precision(patches, rng, player_pools, hint_kinds)

    @final
    @staticmethod
    def hint_suitability_for_target(target: PickupTarget, player_pools: list[PlayerPool]) -> HintSuitability:
        """
        Determines the HintSuitability for the given target,
        according to the criteria of its *owner's* HintDistributor.

        `MORE_INTERESTING` pickups are a subset of `INTERESTING` pickups,
        which are a subset of `LEAST_INTERESTING` pickups.
        """
        hint_distributor = player_pools[target.player].game_generator.hint_distributor

        if not hint_distributor.is_pickup_interesting(target.pickup):
            return HintSuitability.LEAST_INTERESTING
        if not hint_distributor.is_pickup_more_interesting(target.pickup):
            return HintSuitability.INTERESTING
        return HintSuitability.MORE_INTERESTING

    def is_pickup_more_interesting(self, pickup: PickupEntry) -> bool:
        """Pickups which don't satisfy this check are lower priority for hinting than those that do."""
        return pickup.show_in_credits_spoiler

    def is_pickup_interesting(self, pickup: PickupEntry) -> bool:
        """Pickups which don't satisfy this check are only hinted as a last resort."""
        return True

    def fill_unassigned_hints(
        self,
        patches: GamePatches,
        region_list: RegionList,
        rng: Random,
        hint_state: HintState,
        player_pools: list[PlayerPool],
    ) -> GamePatches:
        """
        Selects targets for all remaining unassigned generic hint nodes
        """

        hinted_locations = {hint.target for hint in patches.hints.values() if isinstance(hint, LocationHint)}

        def sort_hints(item: tuple[NodeIdentifier, set[PickupIndex]]) -> tuple[int, NodeIdentifier]:
            return (len(item[1] - hinted_locations), item[0])

        # assign hints with fewest potential targets first to help ensure none of them run out of options
        for hint_node, potential_targets in sorted(hint_state.hint_valid_targets.items(), key=sort_hints):
            if hint_node in patches.hints:
                # hint has already been assigned
                continue

            node = region_list.typed_node_by_identifier(hint_node, HintNode)
            if node.kind != HintNodeKind.GENERIC:
                continue

            debug.debug_print(f"> Choosing hint target for {hint_node.as_string}:")

            # exclude uninteresting pickups (minors, Echoes keys, etc.)
            real_potential_targets = {
                target
<<<<<<< HEAD
                for target in potential_targets
                if self.hint_suitability_for_target(patches.pickup_assignment[target], player_pools)
                >= HintSuitability.MORE_INTERESTING
=======
                for target in sorted(potential_targets)
                if self.interesting_pickup_to_hint(patches.pickup_assignment[target].pickup)
>>>>>>> bb754e84
            }
            # don't hint things twice
            real_potential_targets -= hinted_locations

            if not real_potential_targets:
                # no interesting pickups to place - use anything placed during fill or prefill
                real_potential_targets = {
                    pickup
                    for pickup, entry in patches.pickup_assignment.items()
                    if self.hint_suitability_for_target(entry, player_pools) >= HintSuitability.INTERESTING
                }
                real_potential_targets -= hinted_locations
                debug.debug_print(
                    f"  * No interesting pickups; trying {len(real_potential_targets)} less interesting pickups"
                )

            if not real_potential_targets:
                # STILL no pickups to place - just use *anything* that hasn't been hinted
                real_potential_targets = {
                    node.pickup_index for node in region_list.iterate_nodes() if isinstance(node, PickupNode)
                }
                real_potential_targets -= hinted_locations
                debug.debug_print(
                    f"  * Still no viable pickups; trying {len(real_potential_targets)} uninteresting pickups"
                )

            if not real_potential_targets:
                raise UnableToGenerate("Not enough PickupNodes in the game to fill all hint locations.")

            target = rng.choice(sorted(real_potential_targets))

            hinted_locations.add(target)
            debug.debug_print(
                f"  * Placing hint for {patches.pickup_assignment.get(target, target)}"
                f" at {region_list.node_name(region_list.node_from_pickup_index(target))}\n"
            )

            patches = patches.assign_hint(hint_node, LocationHint.unassigned(target))

        return patches

    def replace_hints_without_precision_with_jokes(self, patches: GamePatches) -> GamePatches:
        """
        Assigns a JokeHint to each hint node with unassigned precision
        :param patches:
        :return:
        """

        hints_to_replace = {
            hint_node: JokeHint() for hint_node, hint in patches.hints.items() if is_unassigned_location(hint)
        }

        return dataclasses.replace(
            patches,
            hints={hint_node: hints_to_replace.get(hint_node, hint) for hint_node, hint in patches.hints.items()},
        )

    @property
    @abstractmethod
    def default_precision_pair(self) -> PrecisionPair:
        """The default PrecisionPair to use for unassigned generic hints."""
        raise NotImplementedError

    @property
    def use_detailed_item_precision(self) -> bool:
        """Whether `HintItemPrecision.DETAILED` is a valid feature."""
        return True

    @property
    def use_detailed_location_precision(self) -> bool:
        """Whether `HintLocationPrecision.DETAILED` is a valid feature."""
        return True

    @property
    def use_region_location_precision(self) -> bool:
        """Whether `HintLocationPrecision.REGION_ONLY` is a valid feature."""
        return True

    def get_location_feature_chooser(
        self, patches: GamePatches, location: PickupNode | None = None
    ) -> FeatureChooser[HintLocationPrecision]:
        """
        Create a FeatureChooser for location Features.

        If `location` is provided, the `REGION_ONLY` feature will be calculated.
        """

        region_list = patches.game.region_list
        locations_with_feature: dict[HintFeature | HintLocationPrecision, list[PickupNode]] = defaultdict(list)
        relevant_locations: list[PickupNode] = []

        relevant_locations.extend(node for node in region_list.iterate_nodes() if isinstance(node, PickupNode))
        for feature in patches.game.hint_feature_database.values():
            locations_with_feature[feature].extend(region_list.pickup_nodes_with_feature(feature))

        area = region_list.nodes_to_area
        if location is not None and self.use_region_location_precision:
            locations_with_feature[HintLocationPrecision.REGION_ONLY] = [
                node
                for node in region_list.nodes_to_region(location).all_nodes
                if (isinstance(node, PickupNode) and area(node).in_dark_aether == area(location).in_dark_aether)
            ]

        detailed_precision = HintLocationPrecision.DETAILED if self.use_detailed_location_precision else None

        return FeatureChooser[HintLocationPrecision](
            len(relevant_locations),
            locations_with_feature,
            detailed_precision,
        )

    def get_pickup_feature_chooser(
        self,
        player_pools: Sequence[PlayerPool],
        specific_owner: int | None = None,
    ) -> FeatureChooser[HintItemPrecision]:
        """Create a FeatureChooser for pickup Features"""

        pickups_with_feature: dict[HintFeature | HintItemPrecision, set[PickupEntry]] = defaultdict(set)
        relevant_pickups: set[PickupEntry] = set()

        if specific_owner is None:
            pools = player_pools
        else:
            pools = [player_pools[specific_owner]]

        for pool in pools:
            for pickup in pool.pickups_in_world:
                relevant_pickups.add(pickup)
                for feature in sorted(pickup.hint_features):
                    pickups_with_feature[feature].add(pickup)

        detailed_precision = HintItemPrecision.DETAILED if self.use_detailed_item_precision else None

        return FeatureChooser[HintItemPrecision](
            len(relevant_pickups),
            pickups_with_feature,
            detailed_precision,
        )

    def get_hint_precision(
        self,
        hint_node: NodeIdentifier,
        hint: LocationHint,
        rng: Random,
        patches: GamePatches,
        player_pools: Sequence[PlayerPool],
    ) -> PrecisionPair:
        """
        Determines the final PrecisionPair for a given hint, filling in any unassigned or featural precisions.
        """

        region_list = patches.game.region_list

        precision = hint.precision
        if precision is PRECISION_PAIR_UNASSIGNED:
            precision = self.default_precision_pair

        debug.debug_print(f"!! Calculating precision for hint at {hint_node.as_string}")

        def _get_gauss_params(specific: Any, default: HintFeatureGaussianParams) -> HintFeatureGaussianParams:
            if isinstance(specific, SpecificHintPrecision):
                return specific.gauss_params
            return default

        if precision.include_owner is None:
            owner_chance = 1.0 - (1 / len(player_pools))
            if len(player_pools) > 5:
                owner_chance = 1.0

            include_owner = rng.random() <= owner_chance
            precision = dataclasses.replace(precision, include_owner=include_owner)

        if precision.location == HintLocationPrecision.FEATURAL or isinstance(
            precision.location, SpecificHintPrecision
        ):
            location = region_list.node_from_pickup_index(hint.target)
            debug.debug_print(f"> Choosing location feature for {location.identifier.as_string}")

            location_features = location.hint_features | region_list.nodes_to_area(location).hint_features
            loc_chooser = self.get_location_feature_chooser(patches, location)

            additional_loc_precisions = []
            if self.use_region_location_precision:
                additional_loc_precisions.append(HintLocationPrecision.REGION_ONLY)
            if self.use_detailed_location_precision:
                additional_loc_precisions.append(HintLocationPrecision.DETAILED)

            mean, std_dev = _get_gauss_params(precision.location, self.location_feature_distribution())

            location_feature = loc_chooser.choose_feature(
                location_features,
                additional_loc_precisions,
                rng,
                mean,
                std_dev,
            )

            precision = dataclasses.replace(precision, location=location_feature)

        if precision.item == HintItemPrecision.FEATURAL or isinstance(precision.item, SpecificHintPrecision):
            item = patches.pickup_assignment[hint.target]
            debug.debug_print(f"> Choosing pickup feature for {item.pickup}")

            additional_item_precisions = []
            if self.use_detailed_item_precision:
                additional_item_precisions.append(HintItemPrecision.DETAILED)

            mean, std_dev = _get_gauss_params(precision.item, self.item_feature_distribution())

            if precision.include_owner:
                specific_owner = item.player
            else:
                specific_owner = None

            item_chooser = self.get_pickup_feature_chooser(player_pools, specific_owner)
            item_feature = item_chooser.choose_feature(
                item.pickup.hint_features,
                additional_item_precisions,
                rng,
                mean,
                std_dev,
            )
            precision = dataclasses.replace(precision, item=item_feature)

        return precision

    def add_hints_precision(
        self,
        patches: GamePatches,
        rng: Random,
        player_pools: Sequence[PlayerPool],
        hint_kinds: Container[HintNodeKind] = set(HintNodeKind),
    ) -> GamePatches:
        """
        Adds precision to all assigned `LocationHint`s that are missing one.
        :param player_state:
        :param patches:
        :param rng:
        :param player_pools:
        :param hint_kinds: Only replaces hints whose `HintNode`'s kind is in this set.
        :return:
        """
        get_hint_node: Callable[[NodeIdentifier], HintNode] = functools.partial(
            patches.game.region_list.typed_node_by_identifier, t=HintNode
        )
        hints_to_replace = {
            identifier: hint
            for identifier, hint in patches.hints.items()
            if is_unassigned_location(hint) and get_hint_node(identifier).kind in hint_kinds
        }

        unassigned_hints = list(hints_to_replace.items())
        rng.shuffle(unassigned_hints)

        loc_chooser = self.get_location_feature_chooser(patches)
        loc_chooser.debug_precisions("Location Feature Precisions")

        item_chooser = self.get_pickup_feature_chooser(player_pools)
        item_chooser.debug_precisions("Pickup Feature Precisions")

        # Add random precisions
        for identifier, hint in unassigned_hints:
            precision = self.get_hint_precision(identifier, hint, rng, patches, player_pools)
            hints_to_replace[identifier] = dataclasses.replace(hints_to_replace[identifier], precision=precision)

        # Replace the hints in the patches
        return dataclasses.replace(
            patches,
            hints={identifier: hints_to_replace.get(identifier, hint) for identifier, hint in patches.hints.items()},
        )

    @classmethod
    def location_feature_distribution(cls) -> HintFeatureGaussianParams:
        """
        Params for the precision distribution for location features.
        Override in subclass to fine-tune the balance.
        """
        return 0.8, 0.075

    @classmethod
    def item_feature_distribution(cls) -> HintFeatureGaussianParams:
        """
        Params for the precision distribution for item features.
        Override in subclass to fine-tune the balance.
        """
        return 0.9, 0.05


class AllJokesHintDistributor(HintDistributor):
    @override
    @property
    def default_precision_pair(self) -> PrecisionPair:
        return PRECISION_PAIR_UNASSIGNED

    @override
    async def assign_precision_to_hints(
        self,
        patches: GamePatches,
        rng: Random,
        player_pool: PlayerPool,
        player_pools: list[PlayerPool],
        hint_kinds: Container[HintNodeKind] = {HintNodeKind.GENERIC},
    ) -> GamePatches:
        return self.replace_hints_without_precision_with_jokes(patches)


async def distribute_specific_location_hints(
    rng: Random, filler_results: FillerResults, player_pools: list[PlayerPool]
) -> FillerResults:
    """Distribute HintNodeKind.SPECIFIC_PICKUP hints *after* all items have been placed."""
    old_patches: dict[int, GamePatches] = {
        player: result.patches for player, result in filler_results.player_results.items()
    }
    new_patches: dict[int, GamePatches] = {}

    for player_index, patches in old_patches.items():
        player_pool = player_pools[player_index]

        hint_distributor = player_pool.game_generator.hint_distributor
        new_patches[player_index] = await hint_distributor.assign_precision_to_hints(
            patches, rng, player_pool, player_pools, {HintNodeKind.SPECIFIC_PICKUP}
        )

    return dataclasses.replace(
        filler_results,
        player_results={
            player: dataclasses.replace(result, patches=new_patches[player])
            for player, result in filler_results.player_results.items()
        },
    )<|MERGE_RESOLUTION|>--- conflicted
+++ resolved
@@ -336,14 +336,9 @@
             # exclude uninteresting pickups (minors, Echoes keys, etc.)
             real_potential_targets = {
                 target
-<<<<<<< HEAD
-                for target in potential_targets
+                for target in sorted(potential_targets)
                 if self.hint_suitability_for_target(patches.pickup_assignment[target], player_pools)
                 >= HintSuitability.MORE_INTERESTING
-=======
-                for target in sorted(potential_targets)
-                if self.interesting_pickup_to_hint(patches.pickup_assignment[target].pickup)
->>>>>>> bb754e84
             }
             # don't hint things twice
             real_potential_targets -= hinted_locations
