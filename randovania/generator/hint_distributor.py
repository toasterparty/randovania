--- conflicted
+++ resolved
@@ -395,12 +395,13 @@
         for feature in patches.game.hint_feature_database.values():
             locations_with_feature[feature].extend(region_list.pickup_nodes_with_feature(feature))
 
-<<<<<<< HEAD
+
+        area = region_list.nodes_to_area
         if location is not None and self.use_region_location_precision:
-=======
-        area = region_list.nodes_to_area
-        if location is not None:
->>>>>>> 5fe34d9b
+
+
+
+
             locations_with_feature[HintLocationPrecision.REGION_ONLY] = [
                 node
                 for node in region_list.nodes_to_region(location).all_nodes
