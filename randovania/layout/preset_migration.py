--- conflicted
+++ resolved
@@ -1176,18 +1176,18 @@
 
 
 def _migrate_v104(preset: dict, game: RandovaniaGame) -> None:
-<<<<<<< HEAD
-    if game != RandovaniaGame.AM2R:
-        return
-    pickups_state = preset["configuration"]["standard_pickup_configuration"]["pickups_state"]
-    pickups_state["Arm Cannon"] = pickups_state.pop("Power Beam")
-=======
     if game == RandovaniaGame.AM2R:
         state = preset["configuration"]["standard_pickup_configuration"]["pickups_state"]
         item_list = ["Alpha Metroid Lure", "Gamma Metroid Lure", "Zeta Metroid Lure", "Omega Metroid Lure"]
         for item_name in item_list:
             state[item_name] = {"num_included_in_starting_pickups": 1}
->>>>>>> 2f93b1ac
+
+
+def _migrate_v105(preset: dict, game: RandovaniaGame) -> None:
+    if game != RandovaniaGame.AM2R:
+        return
+    pickups_state = preset["configuration"]["standard_pickup_configuration"]["pickups_state"]
+    pickups_state["Arm Cannon"] = {"num_included_in_starting_pickups": 1}
 
 
 _MIGRATIONS = [
@@ -1294,11 +1294,8 @@
     _migrate_v101,
     _migrate_v102,  # removal of in_dark_aether
     _migrate_v103,  # prime1 blast-shield lockon
-<<<<<<< HEAD
-    _migrate_v104,  # am2r repurpose power beam to arm cannon
-=======
     _migrate_v104,  # am2r add metroid lures
->>>>>>> 2f93b1ac
+    _migrate_v105,  # am2r add arm cannon
 ]
 CURRENT_VERSION = migration_lib.get_version(_MIGRATIONS)
 
