from __future__ import annotations

import copy
import math
import uuid

from randovania.game_description import migration_data
from randovania.games.game import RandovaniaGame
from randovania.lib import migration_lib


def _migrate_v1(preset: dict) -> dict:
    layout_configuration = preset["layout_configuration"]
    layout_configuration["beam_configuration"] = {
        "power": {
            "item_index": 0,
            "ammo_a": -1,
            "ammo_b": -1,
            "uncharged_cost": 0,
            "charged_cost": 0,
            "combo_missile_cost": 5,
            "combo_ammo_cost": 0,
        },
        "dark": {
            "item_index": 1,
            "ammo_a": 45,
            "ammo_b": -1,
            "uncharged_cost": 1,
            "charged_cost": 5,
            "combo_missile_cost": 5,
            "combo_ammo_cost": 30,
        },
        "light": {
            "item_index": 2,
            "ammo_a": 46,
            "ammo_b": -1,
            "uncharged_cost": 1,
            "charged_cost": 5,
            "combo_missile_cost": 5,
            "combo_ammo_cost": 30,
        },
        "annihilator": {
            "item_index": 3,
            "ammo_a": 46,
            "ammo_b": 45,
            "uncharged_cost": 1,
            "charged_cost": 5,
            "combo_missile_cost": 5,
            "combo_ammo_cost": 30,
        },
    }
    layout_configuration["skip_final_bosses"] = False
    layout_configuration["energy_per_tank"] = 100
    return preset


def _migrate_v2(preset: dict) -> dict:
    level_renaming = {
        "trivial": "beginner",
        "easy": "intermediate",
        "normal": "advanced",
        "hard": "expert",
        "minimal-restrictions": "minimal-logic",
    }
    trick_level = preset["layout_configuration"]["trick_level"]
    trick_level["global_level"] = level_renaming.get(trick_level["global_level"], trick_level["global_level"])
    for specific, value in trick_level["specific_levels"].items():
        trick_level["specific_levels"][specific] = level_renaming.get(value, value)

    return preset


def _migrate_v3(preset: dict) -> dict:
    preset["layout_configuration"]["safe_zone"] = {
        "fully_heal": True,
        "prevents_dark_aether": True,
        "heal_per_second": 1.0,
    }
    return preset


def _migrate_v4(preset: dict) -> dict:
    trick_name_mapping = {
        0: "Dash",
        1: "BombJump",
        2: "SlopeJump",
        3: "Movement",
        4: "BSJ",
        5: "RollJump",
        6: "UnderwaterDash",
        7: "AirUnderwater",
        8: "OoB",
        10: "SAnoSJ",
        11: "WallBoost",
        12: "EnemyHop",
        13: "Combat",
        15: "InstantMorph",
        26: "InvisibleObjects",
        27: "StandableTerrain",
        28: "TerminalFall",
        29: "BoostJump",
        30: "EDash",
        31: "BomblessSlot",
        32: "ScanPost",
        33: "ScrewAttackTunnels",
        34: "Knowledge",
        35: "SeekerlessLocks",
    }

    preset["layout_configuration"]["game"] = "prime2"

    trick_level = preset["layout_configuration"]["trick_level"]
    global_level = trick_level.pop("global_level")

    trick_level["minimal_logic"] = global_level == "minimal-logic"
    specific_levels = {trick_name_mapping[int(index)]: level for index, level in trick_level["specific_levels"].items()}
    if global_level == "minimal-logic":
        specific_levels = {}
    elif global_level == "beginner":
        for trick in ["BombJump", "Knowledge", "Movement", "ScanPost", "SAnoSJ"]:
            specific_levels[trick] = "beginner"
    else:
        for trick in trick_name_mapping.values():
            if trick not in specific_levels:
                specific_levels[trick] = global_level

    trick_level["specific_levels"] = specific_levels

    return preset


def _migrate_v5(preset: dict) -> dict:
    excluded_item = {
        "include_copy_in_original_location": False,
        "num_shuffled_pickups": 0,
        "num_included_in_starting_items": 0,
        "included_ammo": [],
        "allowed_as_random_starting_item": True,
    }
    included_item = {**excluded_item, "num_included_in_starting_items": 1}
    shuffled_item = {
        **excluded_item,
        "num_shuffled_pickups": 1,
    }

    default_items_state = {
        "Progressive Suit": {**excluded_item, "num_shuffled_pickups": 2},
        "Dark Beam": {**shuffled_item, "included_ammo": [50]},
        "Light Beam": {**shuffled_item, "included_ammo": [50]},
        "Annihilator Beam": {**shuffled_item, "included_ammo": [0, 0]},
        "Power Bomb": {**shuffled_item, "included_ammo": [2]},
        "Progressive Grapple": {**excluded_item, "num_shuffled_pickups": 2},
        "Missile Launcher": {**shuffled_item, "included_ammo": [5]},
        "Seeker Launcher": {**shuffled_item, "included_ammo": [5]},
        "Energy Tank": {**excluded_item, "num_shuffled_pickups": 14},
    }

    for item in ["Combat Visor", "Scan Visor", "Varia Suit", "Power Beam", "Charge Beam", "Morph Ball"]:
        default_items_state[item] = included_item
    for item in [
        "Dark Visor",
        "Echo Visor",
        "Morph Ball Bomb",
        "Boost Ball",
        "Spider Ball",
        "Space Jump Boots",
        "Gravity Boost",
        "Super Missile",
        "Sunburst",
        "Darkburst",
        "Sonic Boom",
        "Violet Translator",
        "Amber Translator",
        "Emerald Translator",
        "Cobalt Translator",
    ]:
        default_items_state[item] = shuffled_item

    major_items = preset["layout_configuration"]["major_items_configuration"]["items_state"]
    for item in default_items_state.keys():
        if item not in major_items:
            major_items[item] = default_items_state[item]

    preset["layout_configuration"]["major_items_configuration"].pop("progressive_suit")
    preset["layout_configuration"]["major_items_configuration"].pop("progressive_grapple")
    preset["layout_configuration"].pop("split_beam_ammo")

    specific_levels: dict[str, str] = preset["layout_configuration"]["trick_level"]["specific_levels"]
    tricks_to_remove = [trick_name for trick_name, level in specific_levels.items() if level == "no-tricks"]
    for trick in tricks_to_remove:
        specific_levels.pop(trick)

    preset["game"] = preset["layout_configuration"].pop("game")
    preset["configuration"] = preset.pop("layout_configuration")
    preset["configuration"].update(preset.pop("patcher_configuration"))
    preset["configuration"]["varia_suit_damage"] = max(preset["configuration"]["varia_suit_damage"], 0.1)

    return preset


def _migrate_v6(preset: dict) -> dict:
    preset["configuration"]["dangerous_energy_tank"] = False
    return preset


def _migrate_v7(preset: dict) -> dict:
    default_items = {}
    if preset["game"] == "prime2":
        default_items["visor"] = "Combat Visor"
        default_items["beam"] = "Power Beam"

    preset["configuration"]["major_items_configuration"]["default_items"] = default_items
    return preset


def _migrate_v8(preset: dict) -> dict:
    migration = migration_data.get_raw_data(RandovaniaGame(preset["game"]))

    def _name_to_location(name: str):
        world_name, area_name = name.split("/", 1)
        return {
            "world_asset_id": migration["world_name_to_id"][world_name],
            "area_asset_id": migration["area_name_to_id"][world_name][area_name],
        }

    preset["configuration"]["multi_pickup_placement"] = False

    if "energy_per_tank" in preset["configuration"]:
        preset["configuration"]["energy_per_tank"] = int(preset["configuration"]["energy_per_tank"])

    preset["configuration"]["starting_location"] = [
        _name_to_location(location) for location in preset["configuration"]["starting_location"]
    ]

    excluded_teleporters = []
    if preset["game"] == "prime2":
        excluded_teleporters = [
            {"world_asset_id": 464164546, "area_asset_id": 3136899603, "instance_id": 204865660},
            {"world_asset_id": 2252328306, "area_asset_id": 2068511343, "instance_id": 589949},
            {"world_asset_id": 464164546, "area_asset_id": 1564082177, "instance_id": 4260106},
            {"world_asset_id": 1006255871, "area_asset_id": 2278776548, "instance_id": 136970379},
        ]

    preset["configuration"]["elevators"] = {
        "mode": preset["configuration"]["elevators"],
        "excluded_teleporters": excluded_teleporters,
        "excluded_targets": [],
        "skip_final_bosses": preset["configuration"].pop("skip_final_bosses", False),
        "allow_unvisited_room_names": True,
    }
    if preset["configuration"]["major_items_configuration"]["default_items"].get("visor") == "Dark Visor":
        preset["configuration"]["major_items_configuration"]["default_items"]["visor"] = "Combat Visor"
        preset["configuration"]["major_items_configuration"]["items_state"]["Scan Visor"] = {
            "num_included_in_starting_items": 1
        }

    return preset


def _migrate_v9(preset: dict) -> dict:
    if preset.get("uuid") is None:
        preset["uuid"] = str(uuid.uuid4())

    _name_to_uuid = {
        "Corruption Preset": "5682c9ef-d447-4327-b473-ba1216d83439",
        "Darkszero's Deluxe": "ea1eced4-53b8-4bb3-a08f-27ac1afe6aab",
        "Fewest Changes": "bba48268-0710-4ac5-baae-dcd5fcd31d80",
        "Prime Preset": "e36f52b3-ccd9-4dd7-a18f-b57b25f6b079",
        "Starter Preset": "fcbe4e3f-b1fa-41cc-83cb-c86d84c10f0f",
    }

    base_preset_name = preset.pop("base_preset_name")
    preset["base_preset_uuid"] = _name_to_uuid.get(base_preset_name, str(uuid.uuid4()))

    if preset["game"] != "prime2":
        preset["configuration"].pop("dangerous_energy_tank")

    return preset


def _migrate_v10(preset: dict) -> dict:
    if preset["game"] == "prime1":
        major = preset["configuration"].pop("qol_major_cutscenes")
        minor = preset["configuration"].pop("qol_minor_cutscenes")
        if major:
            cutscenes = "major"
        elif minor:
            cutscenes = "minor"
        else:
            cutscenes = "original"
        preset["configuration"]["qol_cutscenes"] = cutscenes

    elif preset["game"] == "prime2":
        preset["configuration"]["allow_jumping_on_dark_water"] = False
        fields = [
            "allow_vanilla_dark_beam",
            "allow_vanilla_light_beam",
            "allow_vanilla_seeker_launcher",
            "allow_vanilla_echo_visor",
            "allow_vanilla_dark_visor",
            "allow_vanilla_screw_attack",
            "allow_vanilla_gravity_boost",
            "allow_vanilla_boost_ball",
            "allow_vanilla_spider_ball",
        ]
        for f in fields:
            preset["configuration"][f] = True

    return preset


def _migrate_v11(preset: dict) -> dict:
    if preset["game"] == "prime1":
        preset["configuration"]["warp_to_start"] = False

    return preset


def _migrate_v12(preset: dict) -> dict:
    preset["configuration"]["logical_resource_action"] = "randomly"
    if preset["game"] == "prime1":
        preset["configuration"]["artifact_target"] = preset["configuration"].pop("artifacts")
        preset["configuration"]["artifact_minimum_progression"] = 0
        preset["configuration"]["qol_pickup_scans"] = False

    return preset


def _migrate_v13(preset: dict) -> dict:
    for config in preset["configuration"]["major_items_configuration"]["items_state"].values():
        config.pop("allowed_as_random_starting_item", None)

    maximum_ammo = preset["configuration"]["ammo_configuration"].pop("maximum_ammo")
    ammo_ids = {
        "prime1": {
            "Missile Expansion": ["4"],
            "Power Bomb Expansion": ["7"],
        },
        "prime2": {
            "Missile Expansion": ["44"],
            "Power Bomb Expansion": ["43"],
            "Dark Ammo Expansion": ["45"],
            "Light Ammo Expansion": ["46"],
            "Beam Ammo Expansion": ["45", "46"],
        },
        "prime3": {
            "Missile Expansion": ["4"],
            "Ship Missile Expansion": ["45"],
        },
        "super_metroid": {
            "Missile Expansion": ["5"],
            "Super Missile Expansion": ["6"],
            "Power Bomb Expansion": ["7"],
        },
    }[preset["game"]]
    main_items = {
        "prime1": {
            "Missile Launcher": ["4"],
            "Power Bomb": ["7"],
        },
        "prime2": {
            "Dark Beam": ["45"],
            "Light Beam": ["46"],
            "Annihilator Beam": ["45", "46"],
            "Missile Launcher": ["44"],
            "Seeker Launcher": ["44"],
            "Power Bomb": ["43"],
        },
        "prime3": {
            "Missile Launcher": ["4"],
            "Ship Missile": ["45"],
        },
        "super_metroid": {},
    }

    for item, ids in main_items[preset["game"]].items():
        item_state = preset["configuration"]["major_items_configuration"]["items_state"][item]
        count = item_state.get("num_shuffled_pickups", 0) + item_state.get("num_included_in_starting_items", 0)
        if item_state.get("include_copy_in_original_location", False):
            count += 1

        for ammo_id, ammo in zip(ids, item_state["included_ammo"]):
            maximum_ammo[ammo_id] -= ammo * count

    for name, config in preset["configuration"]["ammo_configuration"]["items_state"].items():
        config["ammo_count"] = [
            math.ceil(max(maximum_ammo[ammo_id], 0) / max(config["pickup_count"], 1)) for ammo_id in ammo_ids[name]
        ]
        config.pop("variance")

    return preset


def _migrate_v14(preset: dict) -> dict:
    game = RandovaniaGame(preset["game"])

    def _migrate_area_location(old_loc: dict[str, int]) -> dict[str, str]:
        return migration_data.convert_area_loc_id_to_name(game, old_loc)

    preset["configuration"]["starting_location"] = [
        _migrate_area_location(old_loc) for old_loc in preset["configuration"]["starting_location"]
    ]

    if "elevators" in preset["configuration"]:
        elevators = preset["configuration"]["elevators"]

        elevators["excluded_teleporters"] = [
            _migrate_area_location(old_loc) for old_loc in elevators["excluded_teleporters"]
        ]
        elevators["excluded_targets"] = [_migrate_area_location(old_loc) for old_loc in elevators["excluded_targets"]]

        preset["configuration"]["elevators"] = elevators

    return preset


def _migrate_v15(preset: dict) -> dict:
    gate_mapping = {
        "Temple Grounds/Hive Access Tunnel/Translator Gate": 0,
        "Temple Grounds/Meeting Grounds/Translator Gate": 1,
        "Temple Grounds/Hive Transport Area/Translator Gate": 2,
        "Temple Grounds/Industrial Site/Translator Gate": 3,
        "Temple Grounds/Path of Eyes/Translator Gate": 4,
        "Temple Grounds/Temple Assembly Site/Translator Gate": 5,
        "Temple Grounds/GFMC Compound/Translator Gate": 6,
        "Great Temple/Temple Sanctuary/Transport A Translator Gate": 9,
        "Great Temple/Temple Sanctuary/Transport B Translator Gate": 7,
        "Great Temple/Temple Sanctuary/Transport C Translator Gate": 8,
        "Agon Wastes/Mining Plaza/Translator Gate": 10,
        "Agon Wastes/Mining Station A/Translator Gate": 11,
        "Torvus Bog/Great Bridge/Translator Gate": 12,
        "Torvus Bog/Torvus Temple/Translator Gate": 13,
        "Torvus Bog/Torvus Temple/Elevator Translator Scan": 14,
        "Sanctuary Fortress/Reactor Core/Translator Gate": 15,
        "Sanctuary Fortress/Sanctuary Temple/Translator Gate": 16,
    }

    if preset["game"] == "prime2":
        translator_configuration = preset["configuration"]["translator_configuration"]
        old = translator_configuration["translator_requirement"]
        translator_configuration["translator_requirement"] = {
            identifier: old[str(gate_index)] for identifier, gate_index in gate_mapping.items()
        }

    return preset


def _migrate_v16(preset: dict) -> dict:
    if preset["game"] == "prime1":
        art_hints = {"artifacts": "precise"}
        preset["configuration"]["hints"] = art_hints

    return preset


def _migrate_v17(preset: dict) -> dict:
    if preset["game"] == "prime1":
        preset["configuration"]["elevators"]["excluded_teleporters"].append(
            {"world_name": "Impact Crater", "area_name": "Metroid Prime Lair", "node_name": "Teleporter to Credits"}
        )
        preset["configuration"]["elevators"]["excluded_teleporters"].append(
            {
                "world_name": "Frigate Orpheon",
                "area_name": "Exterior Docking Hangar",
                "node_name": "Teleport to Landing Site",
            }
        )
    return preset


def _migrate_v18(preset: dict) -> dict:
    if preset["game"] == "prime1":
        preset["configuration"]["shuffle_item_pos"] = False
        preset["configuration"]["items_every_room"] = False
    return preset


def _migrate_v19(preset: dict) -> dict:
    if preset["game"] == "cave_story":
        itemconfig = preset["configuration"]["major_items_configuration"]["items_state"]
        ammoconfig = preset["configuration"]["ammo_configuration"]["items_state"]

        if itemconfig.get("Base Missiles") is not None:
            # handles presets which were hand-migrated before this func was written
            return preset

        itemconfig["Base Missiles"] = {
            "num_included_in_starting_items": 1,
            "included_ammo": [5],
        }

        itemconfig["Missile Launcher"].pop("included_ammo", None)
        itemconfig["Super Missile Launcher"].pop("included_ammo", None)
        itemconfig["Progressive Missile Launcher"].pop("included_ammo", None)

        itemconfig["Small Life Capsule"] = itemconfig.pop("3HP Life Capsule")
        itemconfig["Medium Life Capsule"] = itemconfig.pop("4HP Life Capsule")
        itemconfig["Large Life Capsule"] = itemconfig.pop("5HP Life Capsule")

        ammoconfig["Large Missile Expansion"] = ammoconfig.pop("Missile Expansion (24)")

        preset["configuration"]["major_items_configuration"]["items_state"] = itemconfig
        preset["configuration"]["ammo_configuration"]["items_state"] = ammoconfig

    return preset


def _migrate_v20(preset: dict) -> dict:
    if preset["game"] == "prime1":
        preset["configuration"]["spring_ball"] = False

    return preset


def _migrate_v21(preset: dict) -> dict:
    if preset["game"] == "prime1":
        preset["configuration"]["deterministic_idrone"] = True

    return preset


def _migrate_v22(preset: dict) -> dict:
    if preset["game"] == "dread":
        preset["configuration"].pop("disable_adam_convos")

    return preset


def _migrate_v23(preset: dict) -> dict:
    preset["configuration"]["first_progression_must_be_local"] = False

    return preset


def _migrate_v24(preset: dict) -> dict:
    if preset["game"] == "prime1":
        preset["configuration"]["deterministic_maze"] = True

    return preset


def _migrate_v25(preset: dict) -> dict:
    if preset["game"] == "prime1":
        preset["configuration"]["random_boss_sizes"] = False
        preset["configuration"]["no_doors"] = False
        preset["configuration"]["superheated_probability"] = 0
        preset["configuration"]["submerged_probability"] = 0
        preset["configuration"]["room_rando"] = "None"
        preset["configuration"]["large_samus"] = False

    return preset


def _migrate_v26(preset: dict) -> dict:
    preset["configuration"]["minimum_available_locations_for_hint_placement"] = 0
    preset["configuration"]["minimum_location_weight_for_hint_placement"] = 0.0
    if preset["game"] == "dread":
        preset["configuration"]["immediate_energy_parts"] = True
    return preset


def _migrate_v27(preset: dict) -> dict:
    if preset["game"] == "prime1" and "phazon_suit" not in preset["configuration"]["hints"].keys():
        preset["configuration"]["hints"]["phazon_suit"] = "hide-area"
    return preset


def _migrate_v28(preset: dict) -> dict:
    if preset["game"] == "dread":
        for config in ["hanubia_shortcut_no_grapple", "hanubia_easier_path_to_itorash", "extra_pickups_for_bosses"]:
            preset["configuration"][config] = True

    return preset


def _migrate_v29(preset: dict) -> dict:
    if preset["game"] == "dread":
        preset["configuration"]["x_starts_released"] = False

    return preset


def _migrate_v30(preset: dict) -> dict:
    if preset["game"] == "dread":
        for item in ("Metroid Suit", "Hyper Beam", "Power Suit", "Power Beam"):
            preset["configuration"]["major_items_configuration"]["items_state"].pop(item)

    return preset


def _migrate_v31(preset: dict) -> dict:
    preset["configuration"]["multi_pickup_new_weighting"] = False

    return preset


def _update_default_dock_rando_for_game(preset: dict, game: RandovaniaGame) -> dict:
    if preset["game"] == game.value:
        preset["configuration"]["dock_rando"] = {
            "mode": "vanilla",
            "types_state": copy.deepcopy(migration_data.get_default_dock_lock_settings(game)),
        }
    return preset


def _update_default_dock_rando(preset: dict) -> dict:
    game = RandovaniaGame(preset["game"])
    return _update_default_dock_rando_for_game(preset, game)


def _migrate_v32(preset: dict) -> dict:
    return _update_default_dock_rando(preset)


def _migrate_v33(preset: dict) -> dict:
    if preset["game"] == "dread":
        preset["configuration"].pop("extra_pickups_for_bosses")
        preset["configuration"]["artifacts"] = {
            "prefer_emmi": True,
            "prefer_major_bosses": True,
            "required_artifacts": 0,
        }

    return preset


def _migrate_v34(preset: dict) -> dict:
    preset["configuration"].pop("multi_pickup_placement")
    preset["configuration"].pop("multi_pickup_new_weighting")

    return preset


def _migrate_v35(preset: dict) -> dict:
    if preset["game"] == "dread":
        preset["configuration"]["linear_damage_runs"] = False
        preset["configuration"]["linear_dps"] = 20
    return preset


def _migrate_v36(preset: dict) -> dict:
    if preset["game"] == "prime1":
        preset["configuration"]["enemy_attributes"] = None
    return preset


def _migrate_v37(preset: dict) -> dict:
    if preset["game"] == "dread":
        config = preset["configuration"]
        damage = config.pop("linear_dps")
        if not config.pop("linear_damage_runs"):
            damage = None
        config["constant_heat_damage"] = config["constant_cold_damage"] = config["constant_lava_damage"] = damage

    return preset


def _migrate_v38(preset: dict) -> dict:
    # New version since we don't write the base_preset_uuid to the preset itself anymore
    # But leave it there to migrate easily to options
    return preset


def _migrate_v39(preset: dict) -> dict:
    if preset["game"] == "dread":
        preset["configuration"]["allow_highly_dangerous_logic"] = False

    return preset


def _migrate_v40(preset: dict) -> dict:
    if preset["game"] == "prime1":
        preset["configuration"]["blue_save_doors"] = False
    return preset


def _migrate_v41(preset: dict) -> dict:
    if preset["game"] == "prime2":
        preset["configuration"]["use_new_patcher"] = False
        preset["configuration"]["inverted_mode"] = False

    return preset


def _migrate_v42(preset: dict) -> dict:
    if preset["game"] == "dread":
        preset = _update_default_dock_rando(preset)
    return preset


def _migrate_v43(preset: dict) -> dict:
    preset["configuration"]["single_set_for_pickups_that_solve"] = False
    preset["configuration"]["staggered_multi_pickup_placement"] = False
    return preset


def _migrate_v44(preset: dict) -> dict:
    def add_node_name(location):
        node_name = migration_data.get_node_name_for_area(preset["game"], location["world_name"], location["area_name"])
        location["node_name"] = node_name

    for loc in preset["configuration"]["starting_location"]:
        add_node_name(loc)

    if "elevators" in preset["configuration"]:
        result = []
        for loc in preset["configuration"]["elevators"]["excluded_teleporters"]:
            try:
                add_node_name(loc)
                result.append(loc)
            except KeyError:
                continue
        preset["configuration"]["elevators"]["excluded_teleporters"] = result

        for loc in preset["configuration"]["elevators"]["excluded_targets"]:
            add_node_name(loc)

    return preset


def _migrate_v45(preset: dict) -> dict:
    if preset["game"] == "prime2":
        preset["configuration"]["portal_rando"] = False
    return preset


def _migrate_v46(preset: dict) -> dict:
    if preset["game"] == "dread":
        preset["configuration"]["april_fools_hints"] = False
    return preset


def _migrate_v47(preset: dict) -> dict:
    if preset["game"] == "prime1":
        preset["configuration"].pop("deterministic_idrone")
        preset["configuration"].pop("deterministic_maze")
        preset["configuration"].pop("qol_game_breaking")
        preset["configuration"].pop("qol_pickup_scans")
        preset["configuration"].pop("heat_protection_only_varia")
        preset["configuration"]["legacy_mode"] = False
    return preset


def _migrate_v48(preset: dict) -> dict:
    ammo_pickup_config = preset["configuration"].pop("ammo_configuration")
    ammo_pickup_config["pickups_state"] = ammo_pickup_config.pop("items_state")
    for state in ammo_pickup_config["pickups_state"].values():
        state["requires_main_item"] = state.pop("requires_major_item")
    preset["configuration"]["ammo_pickup_configuration"] = ammo_pickup_config

    std_pickup_config = preset["configuration"].pop("major_items_configuration")
    std_pickup_config["pickups_state"] = std_pickup_config.pop("items_state")
    for state in std_pickup_config["pickups_state"].values():
        if "num_included_in_starting_items" in state:
            state["num_included_in_starting_pickups"] = state.pop("num_included_in_starting_items")
    std_pickup_config["default_pickups"] = std_pickup_config.pop("default_items")
    std_pickup_config["minimum_random_starting_pickups"] = std_pickup_config.pop("minimum_random_starting_items")
    std_pickup_config["maximum_random_starting_pickups"] = std_pickup_config.pop("maximum_random_starting_items")
    preset["configuration"]["standard_pickup_configuration"] = std_pickup_config

    return preset


def _migrate_v49(preset: dict) -> dict:
    if preset["game"] == "dread":
        config = preset["configuration"]
        flash_shift_config: dict = config["standard_pickup_configuration"]["pickups_state"]["Flash Shift"]
        ammo_config: dict = config["ammo_pickup_configuration"]["pickups_state"]

        # check to make sure preset wasn't manually migrated
        if flash_shift_config.get("included_ammo") is None:
            # 2 is the vanilla chain limit; include this many upgrades by default
            flash_shift_config["included_ammo"] = [2]
            config["standard_pickup_configuration"]["pickups_state"]["Flash Shift"] = flash_shift_config

        if ammo_config.get("Flash Shift Upgrade") is None:
            ammo_config["Flash Shift Upgrade"] = {
                "ammo_count": [1],
                "pickup_count": 0,
                "requires_main_item": True,
            }
            preset["configuration"]["ammo_pickup_configuration"]["pickups_state"] = ammo_config

    return preset


def _migrate_v50(preset: dict) -> dict:
    if preset["game"] == "dread":
        preset["configuration"]["raven_beak_damage_table_handling"] = "consistent_low"
    return preset


def _migrate_v51(preset: dict) -> dict:
    # and starting this version, `weaknesses` is also a valid value
    dock_rando = preset["configuration"]["dock_rando"]
    if dock_rando["mode"] in ("one-way", "two-way"):
        dock_rando["mode"] = "docks"

    return preset


def _migrate_v52(preset: dict) -> dict:
    def _fix(target):
        target["region"] = target.pop("world_name")
        target["area"] = target.pop("area_name")
        target["node"] = target.pop("node_name")

    config = preset["configuration"]

    for location in config["starting_location"]:
        _fix(location)

    if "elevators" in config:
        for location in config["elevators"]["excluded_teleporters"]:
            _fix(location)
        for location in config["elevators"]["excluded_targets"]:
            _fix(location)

    return preset


def _migrate_v53(preset: dict) -> dict:
    return _update_default_dock_rando_for_game(preset, RandovaniaGame.METROID_PRIME_ECHOES)


def _migrate_v54(preset: dict) -> dict:
    if preset["game"] == "prime2":
        preset["configuration"]["blue_save_doors"] = False
    return preset


def _migrate_v55(preset: dict) -> dict:
    game = preset["game"]
    if game in {"blank", "cave_story", "am2r"}:
        return preset
    preset["configuration"]["dock_rando"]["types_state"]["teleporter"] = {"can_change_from": [], "can_change_to": []}
    return preset


def _migrate_v56(preset: dict) -> dict:
    if preset["game"] in {"dread", "samus_returns", "prime3"}:
        preset["configuration"].pop("elevators")

    return preset


def _migrate_v57(preset: dict) -> dict:
    types_table = {
        "am2r": ["tunnel", "teleporter", "other"],
        "blank": ["other"],
        "cave_story": ["door", "trigger", "entrance", "exit", "teleporter", "debug cat", "other"],
        "dread": ["tunnel", "other", "teleporter"],
        "prime1": ["morph_ball", "other", "teleporter"],
        "prime2": ["morph_ball", "other", "teleporter"],
        "prime3": ["door", "morph_ball", "other", "teleporter"],
        "samus_returns": ["door", "tunnel", "other", "teleporter"],
        "super_metroid": ["door", "morph_ball", "other", "teleporter"],
    }

    for type_name in types_table[preset["game"]]:
        preset["configuration"]["dock_rando"]["types_state"].pop(type_name)

    return preset


def _migrate_v58(preset: dict) -> dict:
    config = preset["configuration"]
    game = preset["game"]

    if game in {"prime1", "prime2", "prime3"}:
        mapping = migration_data.get_raw_data(RandovaniaGame(game))["rename_teleporter_nodes"]

        def replace_location(old_location):
            identifier = f'{old_location["region"]}/{old_location["area"]}/{old_location["node"]}'
            new_node_name = mapping.get(identifier, None)
            if new_node_name is not None:
                old_location["node"] = new_node_name

        for old_location in config["starting_location"]:
            replace_location(old_location)

        if game in {"prime1", "prime2"}:
            elevators = config["elevators"]
            excluded_teleporters = elevators["excluded_teleporters"]
            for teleporter_obj in excluded_teleporters:
                replace_location(teleporter_obj)

            excluded_targets = elevators["excluded_targets"]
            for target_obj in excluded_targets:
                replace_location(target_obj)

    return preset


def _migrate_v59(preset: dict) -> dict:
    game = preset["game"]

    if game != "prime1":
        return preset

    configuration = preset["configuration"]

    dock_rando = configuration.get("dock_rando")
    if dock_rando is None:
        return preset

    types_state = dock_rando.get("types_state")
    if types_state is None:
        return preset

    door = types_state.get("door")
    if door is None:
        return preset

    can_change_to: list[str] = door.get("can_change_to")
    if can_change_to is None:
        return preset

    for i, x in enumerate(can_change_to):
        if x == "Charge Beam Door":
            can_change_to[i] = "Charge Beam Blast Shield"
        elif x == "Bomb Door":
            can_change_to[i] = "Bomb Blast Shield"

    return preset


def _migrate_v60(preset: dict) -> dict:
    preset["configuration"]["check_if_beatable_after_base_patches"] = False

    return preset


def _migrate_v61(preset: dict) -> dict:
    config = preset["configuration"]
    game = preset["game"]

    if game in {"dread"}:
        config["elevators"] = {
            "mode": "vanilla",
            "excluded_teleporters": [],
            "excluded_targets": [],
        }

    return preset


def _migrate_v62(preset: dict) -> dict:
    config = preset["configuration"]
    if "elevators" in config:
        if config["elevators"]["mode"] == "one-way-elevator":
            config["elevators"]["mode"] = "one-way-teleporter"
        elif config["elevators"]["mode"] == "one-way-elevator-replacement":
            config["elevators"]["mode"] = "one-way-teleporter-replacement"
        config["teleporters"] = config.pop("elevators")
    return preset


def _migrate_v63(preset: dict) -> dict:
    if preset["game"] == "prime1":
        if preset["configuration"]["qol_cutscenes"] in ["original", "skippable"]:
            preset["configuration"]["qol_cutscenes"] = "skippable"
        else:
            preset["configuration"]["qol_cutscenes"] = "skippablecompetitive"

    return preset


def _migrate_v64(preset: dict) -> dict:
<<<<<<< HEAD
    config = preset["configuration"]
    game = preset["game"]

    if game == "dread":
        config["nerf_power_bombs"] = True

=======
    if preset["game"] == "prime1":
        x: str = preset["configuration"]["qol_cutscenes"]
        if x == "skippablecompetitive":
            x = "SkippableCompetitive"
        else:
            x = x.title()

        preset["configuration"]["qol_cutscenes"] = x
>>>>>>> b8ab5cb4
    return preset


_MIGRATIONS = [
    _migrate_v1,  # v1.1.1-247-gaf9e4a69
    _migrate_v2,  # v1.2.2-71-g0fbabe91
    _migrate_v3,  # v1.2.2-563-g50f4d07a
    _migrate_v4,  # v1.2.2-832-gec9b8004
    _migrate_v5,  # v2.0.2-15-g1096103d
    _migrate_v6,  # v2.1.2-61-g8bb33489
    _migrate_v7,  # v2.3.0-27-g6b4168b8
    _migrate_v8,  # v2.5.2-39-g3cf0b27d
    _migrate_v9,  # v2.6.1-33-gf0b8ec32
    _migrate_v10,  # v2.6.1-416-g358711ce
    _migrate_v11,  # v2.6.1-494-g086eb8cf
    _migrate_v12,  # v3.0.2-13-gdffb4b9a
    _migrate_v13,  # v3.1.3-122-g9f50c418
    _migrate_v14,  # v3.2.1-44-g11823eac
    _migrate_v15,  # v3.2.1-203-g6e303090
    _migrate_v16,  # v3.2.1-363-g3a93b533
    _migrate_v17,
    _migrate_v18,
    _migrate_v19,  # v3.3.0dev721
    _migrate_v20,
    _migrate_v21,
    _migrate_v22,
    _migrate_v23,
    _migrate_v24,
    _migrate_v25,
    _migrate_v26,
    _migrate_v27,
    _migrate_v28,
    _migrate_v29,
    _migrate_v30,
    _migrate_v31,
    _migrate_v32,
    _migrate_v33,
    _migrate_v34,
    _migrate_v35,
    _migrate_v36,
    _migrate_v37,
    _migrate_v38,
    _migrate_v39,
    _migrate_v40,
    _migrate_v41,
    _migrate_v42,
    _migrate_v43,
    _migrate_v44,
    _migrate_v45,
    _migrate_v46,
    _migrate_v47,
    _migrate_v48,
    _migrate_v49,
    _migrate_v50,
    _migrate_v51,
    _migrate_v52,
    _migrate_v53,
    _migrate_v54,
    _migrate_v55,
    _migrate_v56,
    _migrate_v57,
    _migrate_v58,
    _migrate_v59,
    _migrate_v60,
    _migrate_v61,
    _migrate_v62,
    _migrate_v63,
    _migrate_v64,
]
CURRENT_VERSION = migration_lib.get_version(_MIGRATIONS)


def convert_to_current_version(preset: dict) -> dict:
    return migration_lib.apply_migrations(
        preset,
        _MIGRATIONS,
        version_name="preset version",
    )<|MERGE_RESOLUTION|>--- conflicted
+++ resolved
@@ -967,14 +967,6 @@
 
 
 def _migrate_v64(preset: dict) -> dict:
-<<<<<<< HEAD
-    config = preset["configuration"]
-    game = preset["game"]
-
-    if game == "dread":
-        config["nerf_power_bombs"] = True
-
-=======
     if preset["game"] == "prime1":
         x: str = preset["configuration"]["qol_cutscenes"]
         if x == "skippablecompetitive":
@@ -983,7 +975,14 @@
             x = x.title()
 
         preset["configuration"]["qol_cutscenes"] = x
->>>>>>> b8ab5cb4
+    return preset
+
+def _migrate_v65(preset: dict) -> dict:
+    config = preset["configuration"]
+    game = preset["game"]
+
+    if game == "dread":
+        config["nerf_power_bombs"] = True
     return preset
 
 
@@ -1052,6 +1051,7 @@
     _migrate_v62,
     _migrate_v63,
     _migrate_v64,
+    _migrate_v65,
 ]
 CURRENT_VERSION = migration_lib.get_version(_MIGRATIONS)
 
