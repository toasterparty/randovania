--- conflicted
+++ resolved
@@ -12,6 +12,8 @@
 from randovania.gui.lib.signal_handling import set_combo_with_value
 
 if TYPE_CHECKING:
+    from collections.abc import Callable
+
     from PySide6.QtWidgets import QWidget
 
     from randovania.layout.base.cosmetic_patches import BaseCosmeticPatches
@@ -83,12 +85,11 @@
         self.custom_etank_rotation_field.valueChanged.connect(self._persist_hud_rotations)
         self.custom_dna_rotation_field.valueChanged.connect(self._persist_hud_rotations)
 
-<<<<<<< HEAD
         for music_mode, radio_button in self.radio_buttons.items():
             radio_button.toggled.connect(functools.partial(self._on_music_option_changed, music_mode))
 
-    def _persist_option_then_notify(self, attribute_name: str):
-        def persist(value: int):
+    def _persist_option_then_notify(self, attribute_name: str) -> Callable[int]:
+        def persist(value: int) -> None:
             self._cosmetic_patches = dataclasses.replace(self._cosmetic_patches, **{attribute_name: bool(value)})
 
         return persist
@@ -97,10 +98,7 @@
         if value:
             self._cosmetic_patches = dataclasses.replace(self._cosmetic_patches, music=option)
 
-    def _persist_hud_rotations(self):
-=======
     def _persist_hud_rotations(self) -> None:
->>>>>>> 2d3043df
         self._cosmetic_patches = dataclasses.replace(
             self._cosmetic_patches,
             health_hud_rotation=self.custom_health_rotation_field.value(),
