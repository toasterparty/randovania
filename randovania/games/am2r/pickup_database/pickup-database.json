--- conflicted
+++ resolved
@@ -672,7 +672,6 @@
             ],
             "expected_case_for_describer": "starting_item"
         },
-<<<<<<< HEAD
         "Arm Cannon": {
             "gui_category": "misc",
             "hint_features": [
@@ -687,7 +686,8 @@
             ],
             "expected_case_for_describer": "starting_item",
             "description": "A custom item. Required to shoot Beams or Missiles.",
-=======
+            "hide_from_gui": true
+        },
         "Alpha Metroid Lure": {
             "gui_category": "misc",
             "hint_features": [
@@ -750,7 +750,6 @@
                 "Omega Metroid Lure"
             ],
             "expected_case_for_describer": "starting_item",
->>>>>>> 2f93b1ac
             "hide_from_gui": true
         }
     },
