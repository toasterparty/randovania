--- conflicted
+++ resolved
@@ -163,7 +163,6 @@
         }
 
     def _create_cosmetics(self):
-<<<<<<< HEAD
         c = self.cosmetic_patches
         return {
             "show_unexplored_map": c.show_unexplored_map,
@@ -172,10 +171,6 @@
             "etank_hud_rotation": c.etank_hud_rotation,
             "dna_hud_rotation": c.dna_hud_rotation
         }
-=======
-        # TODO: Add the things from the current cosmetic window
-        return {}
->>>>>>> 920c36bb
 
     def _get_item_data(self):
         item_data = json_lib.read_path(
