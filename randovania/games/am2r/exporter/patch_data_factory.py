--- conflicted
+++ resolved
@@ -16,7 +16,6 @@
 from randovania.lib import json_lib
 
 if TYPE_CHECKING:
-
     from randovania.exporter.pickup_exporter import ExportedPickupDetails
     from randovania.games.am2r.layout.am2r_configuration import AM2RConfiguration
 
@@ -102,10 +101,7 @@
         total_new = total_orig.copy()
         rng.shuffle(total_new)
 
-    return {
-        f"{orig}.ogg": f"{new}.ogg"
-        for orig, new in zip(total_orig, total_new)
-    }
+    return {f"{orig}.ogg": f"{new}.ogg" for orig, new in zip(total_orig, total_new)}
 
 
 class AM2RPatchDataFactory(PatchDataFactory):
@@ -327,8 +323,6 @@
             "music_shuffle": _construct_music_shuffle_dict(c.music, Random(seed_number)),
         }
 
-
-
     def _get_item_data(self):
         item_data = json_lib.read_path(RandovaniaGame.AM2R.data_path.joinpath("pickup_database", "item_data.json"))
 
@@ -375,9 +369,5 @@
             "game_patches": self._create_game_patches(self.configuration, pickup_list, item_data, self.rng),
             "door_locks": self._create_door_locks(),
             "hints": self._create_hints(self.rng),
-<<<<<<< HEAD
-            "cosmetics": self._create_cosmetics(self.description.get_seed_for_player(self.players_config.player_index))
-=======
-            "cosmetics": self._create_cosmetics(),
->>>>>>> 1a0c38ea
+            "cosmetics": self._create_cosmetics(self.description.get_seed_for_player(self.players_config.player_index)),
         }