--- conflicted
+++ resolved
@@ -3277,11 +3277,7 @@
                             }
                         },
                         "Tunnel to Surface Hi-Jump Challenge": {
-<<<<<<< HEAD
-                            "type": "and",
-=======
-                            "type": "or",
->>>>>>> b880602e
+                            "type": "and",
                             "data": {
                                 "comment": null,
                                 "items": [
@@ -6794,7 +6790,7 @@
                                 ]
                             }
                         },
-                        "Dock to Depths Shaft": {
+                        "Dock to Rite of the Serpent": {
                             "type": "and",
                             "data": {
                                 "comment": "New goal removes vanilla requirement",
@@ -6852,7 +6848,7 @@
                         }
                     }
                 },
-                "Dock to Depths Shaft": {
+                "Dock to Rite of the Serpent": {
                     "node_type": "dock",
                     "heal": false,
                     "coordinates": {
@@ -6869,7 +6865,7 @@
                     "dock_type": "other",
                     "default_connection": {
                         "region": "Main Caves",
-                        "area": "Depths Shaft",
+                        "area": "Rite of the Serpent",
                         "node": "Dock to The Descent"
                     },
                     "default_dock_weakness": "Open Passage",
@@ -6894,7 +6890,7 @@
                 }
             }
         },
-        "Depths Shaft": {
+        "Rite of the Serpent": {
             "default_node": null,
             "extra": {
                 "map_name": "rm_a0h32",
@@ -6940,7 +6936,7 @@
                     "default_connection": {
                         "region": "Main Caves",
                         "area": "The Descent",
-                        "node": "Dock to Depths Shaft"
+                        "node": "Dock to Rite of the Serpent"
                     },
                     "default_dock_weakness": "Open Passage",
                     "exclude_from_dock_rando": false,
@@ -6983,7 +6979,7 @@
                         }
                     }
                 },
-                "Dock to Depths Save Station": {
+                "Dock to Southern Cave Save Station": {
                     "node_type": "dock",
                     "heal": false,
                     "coordinates": {
@@ -7000,8 +6996,8 @@
                     "dock_type": "other",
                     "default_connection": {
                         "region": "Main Caves",
-                        "area": "Depths Save Station",
-                        "node": "Dock to Depths Shaft"
+                        "area": "Southern Cave Save Station",
+                        "node": "Dock to Rite of the Serpent"
                     },
                     "default_dock_weakness": "Open Passage",
                     "exclude_from_dock_rando": false,
@@ -7164,7 +7160,7 @@
                     "extra": {},
                     "valid_starting_location": false,
                     "connections": {
-                        "Dock to Depths Save Station": {
+                        "Dock to Southern Cave Save Station": {
                             "type": "or",
                             "data": {
                                 "comment": null,
@@ -7307,7 +7303,7 @@
                 }
             }
         },
-        "Depths Save Station": {
+        "Southern Cave Save Station": {
             "default_node": "Save Station",
             "extra": {
                 "map_name": "rm_a0h33",
@@ -7336,23 +7332,23 @@
                     },
                     "valid_starting_location": true,
                     "connections": {
-                        "Dock to Depths Shaft": {
+                        "Dock to Rite of the Serpent": {
                             "type": "and",
                             "data": {
                                 "comment": null,
                                 "items": []
                             }
                         },
-                        "Dock to Depths Halzyn Hallway": {
-                            "type": "and",
-                            "data": {
-                                "comment": null,
-                                "items": []
-                            }
-                        }
-                    }
-                },
-                "Dock to Depths Shaft": {
+                        "Dock to Halzyn Hallway": {
+                            "type": "and",
+                            "data": {
+                                "comment": null,
+                                "items": []
+                            }
+                        }
+                    }
+                },
+                "Dock to Rite of the Serpent": {
                     "node_type": "dock",
                     "heal": false,
                     "coordinates": {
@@ -7369,8 +7365,8 @@
                     "dock_type": "other",
                     "default_connection": {
                         "region": "Main Caves",
-                        "area": "Depths Shaft",
-                        "node": "Dock to Depths Save Station"
+                        "area": "Rite of the Serpent",
+                        "node": "Dock to Southern Cave Save Station"
                     },
                     "default_dock_weakness": "Open Passage",
                     "exclude_from_dock_rando": false,
@@ -7387,7 +7383,7 @@
                         }
                     }
                 },
-                "Dock to Depths Halzyn Hallway": {
+                "Dock to Halzyn Hallway": {
                     "node_type": "dock",
                     "heal": false,
                     "coordinates": {
@@ -7404,8 +7400,8 @@
                     "dock_type": "other",
                     "default_connection": {
                         "region": "Main Caves",
-                        "area": "Depths Halzyn Hallway",
-                        "node": "Dock to Depths Save Station"
+                        "area": "Halzyn Hallway",
+                        "node": "Dock to Southern Cave Save Station"
                     },
                     "default_dock_weakness": "Open Passage",
                     "exclude_from_dock_rando": false,
@@ -7424,7 +7420,7 @@
                 }
             }
         },
-        "Depths Halzyn Hallway": {
+        "Halzyn Hallway": {
             "default_node": null,
             "extra": {
                 "map_name": "rm_a0h34",
@@ -7448,7 +7444,7 @@
                 ]
             },
             "nodes": {
-                "Dock to Depths Save Station": {
+                "Dock to Southern Cave Save Station": {
                     "node_type": "dock",
                     "heal": false,
                     "coordinates": {
@@ -7465,8 +7461,8 @@
                     "dock_type": "other",
                     "default_connection": {
                         "region": "Main Caves",
-                        "area": "Depths Save Station",
-                        "node": "Dock to Depths Halzyn Hallway"
+                        "area": "Southern Cave Save Station",
+                        "node": "Dock to Halzyn Hallway"
                     },
                     "default_dock_weakness": "Open Passage",
                     "exclude_from_dock_rando": false,
@@ -7501,7 +7497,7 @@
                     "default_connection": {
                         "region": "Main Caves",
                         "area": "Drivel Drive",
-                        "node": "Dock to Depths Halzyn Hallway"
+                        "node": "Dock to Halzyn Hallway"
                     },
                     "default_dock_weakness": "Open Passage",
                     "exclude_from_dock_rando": false,
@@ -7509,7 +7505,7 @@
                     "override_default_open_requirement": null,
                     "override_default_lock_requirement": null,
                     "connections": {
-                        "Dock to Depths Save Station": {
+                        "Dock to Southern Cave Save Station": {
                             "type": "and",
                             "data": {
                                 "comment": null,
@@ -7552,7 +7548,7 @@
                 ]
             },
             "nodes": {
-                "Area Transition to The Nest": {
+                "Area Transition to The Depths": {
                     "node_type": "dock",
                     "heal": false,
                     "coordinates": {
@@ -7568,7 +7564,7 @@
                     "valid_starting_location": false,
                     "dock_type": "area_transition",
                     "default_connection": {
-                        "region": "The Nest",
+                        "region": "The Depths",
                         "area": "Hideout Entrance",
                         "node": "Area Transition to Main Caves"
                     },
@@ -7720,7 +7716,7 @@
                         }
                     }
                 },
-                "Dock to Depths Halzyn Hallway": {
+                "Dock to Halzyn Hallway": {
                     "node_type": "dock",
                     "heal": false,
                     "coordinates": {
@@ -7737,7 +7733,7 @@
                     "dock_type": "other",
                     "default_connection": {
                         "region": "Main Caves",
-                        "area": "Depths Halzyn Hallway",
+                        "area": "Halzyn Hallway",
                         "node": "Dock to Drivel Drive"
                     },
                     "default_dock_weakness": "Open Passage",
@@ -7770,7 +7766,7 @@
                     "extra": {},
                     "valid_starting_location": false,
                     "connections": {
-                        "Area Transition to The Nest": {
+                        "Area Transition to The Depths": {
                             "type": "or",
                             "data": {
                                 "comment": null,
@@ -7787,7 +7783,7 @@
                                 ]
                             }
                         },
-                        "Dock to Depths Halzyn Hallway": {
+                        "Dock to Halzyn Hallway": {
                             "type": "or",
                             "data": {
                                 "comment": null,
@@ -7820,7 +7816,7 @@
                     "pickup_index": 56,
                     "location_category": "minor",
                     "connections": {
-                        "Area Transition to The Nest": {
+                        "Area Transition to The Depths": {
                             "type": "and",
                             "data": {
                                 "comment": null,
