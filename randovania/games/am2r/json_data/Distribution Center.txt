--- conflicted
+++ resolved
@@ -980,20 +980,12 @@
   > Center
       Any of the following:
           Space Jump or Enabled Septogg Helpers or Can Use Spider Ball
-<<<<<<< HEAD
           All of the following:
               # IBJ
               Infinite Bomb Jumping (Expert) and Can Use Bombs
           All of the following:
               # Shinespark before door to Bullet Hell
               Speed Booster and Shinesparking Tricks (Beginner) and Short Charge (Intermediate)
-=======
-          Speed Booster and Shinesparking Tricks (Beginner)
-          # IBJ
-          Infinite Bomb Jumping (Expert) and Can Use Bombs
-  > Event - EMP
-      Trivial
->>>>>>> 96dcd988
 
 > Event - EMP; Heals? False
   * Layers: default
@@ -1001,7 +993,6 @@
   > Door to Bullet Hell Room
       Any of the following:
           Space Jump or Walljump (Expert) or Can Use Spider Ball
-<<<<<<< HEAD
           All of the following:
               # IBJ
               Infinite Bomb Jumping (Advanced) and Can Use Bombs
@@ -1018,13 +1009,6 @@
       Trivial
   > EMP Ball
       Trivial
-=======
-          # IBJ
-          Infinite Bomb Jumping (Advanced) and Can Use Bombs
-          All of the following:
-              Walljump (Beginner)
-              Hi-Jump Boots or Enabled Septogg Helpers
->>>>>>> 96dcd988
 
 ----------------
 Bullet Hell Room
