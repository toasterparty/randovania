--- conflicted
+++ resolved
@@ -101,11 +101,7 @@
 
             open_samus_returns_rando.patch_with_status_update(
                 export_params.input_path,
-<<<<<<< HEAD
-                # export_params.input_exheader, # TODO: Activate if running from source / when open for testing
-=======
-                None,  # type: ignore
->>>>>>> 3f417d73
+                export_params.input_exheader,  # type: ignore
                 export_params.output_path,
                 patch_data,
                 lambda progress, msg: patcher_update(msg, progress),
