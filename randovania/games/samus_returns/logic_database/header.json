{
    "schema_version": 23,
    "game": "samus_returns",
    "resource_database": {
        "items": {
            "Nothing": {
                "long_name": "Nothing",
                "max_capacity": 1,
                "extra": {
                    "item_id": "ITEM_NONE"
                }
            },
            "Power": {
                "long_name": "Power Beam",
                "max_capacity": 1,
                "extra": {}
            },
            "Ice": {
                "long_name": "Ice Beam",
                "max_capacity": 1,
                "extra": {
                    "item_id": "ITEM_WEAPON_ICE_BEAM"
                }
            },
            "Wave": {
                "long_name": "Wave Beam",
                "max_capacity": 1,
                "extra": {
                    "item_id": "ITEM_WEAPON_WAVE_BEAM"
                }
            },
            "Spazer": {
                "long_name": "Spazer Beam",
                "max_capacity": 1,
                "extra": {
                    "item_id": "ITEM_WEAPON_SPAZER_BEAM"
                }
            },
            "Plasma": {
                "long_name": "Plasma Beam",
                "max_capacity": 1,
                "extra": {
                    "item_id": "ITEM_WEAPON_PLASMA_BEAM"
                }
            },
            "Charge": {
                "long_name": "Charge Beam",
                "max_capacity": 1,
                "extra": {
                    "item_id": "ITEM_WEAPON_CHARGE_BEAM"
                }
            },
            "Grapple": {
                "long_name": "Grapple Beam",
                "max_capacity": 1,
                "extra": {
                    "item_id": "ITEM_WEAPON_GRAPPLE_BEAM"
                }
            },
            "MissileLauncher": {
                "long_name": "Missile Launcher",
                "max_capacity": 1,
                "extra": {
                    "item_id": "ITEM_WEAPON_MISSILE_LAUNCHER"
                }
            },
            "Supers": {
                "long_name": "Super Missile Launcher",
                "max_capacity": 1,
                "extra": {
                    "item_id": "ITEM_WEAPON_SUPER_MISSILE"
                }
            },
            "Pulse": {
                "long_name": "Scan Pulse",
                "max_capacity": 1,
                "extra": {
                    "item_id": "ITEM_SPECIAL_ENERGY_SCANNING_PULSE"
                }
            },
            "Armor": {
                "long_name": "Lightning Armor",
                "max_capacity": 1,
                "extra": {
                    "item_id": "ITEM_SPECIAL_ENERGY_ENERGY_SHIELD"
                }
            },
            "Burst": {
                "long_name": "Beam Burst",
                "max_capacity": 1,
                "extra": {
                    "item_id": "ITEM_SPECIAL_ENERGY_ENERGY_WAVE"
                }
            },
            "Phase": {
                "long_name": "Phase Drift",
                "max_capacity": 1,
                "extra": {
                    "item_id": "ITEM_SPECIAL_ENERGY_PHASE_DISPLACEMENT"
                }
            },
            "PowerSuit": {
                "long_name": "Power Suit",
                "max_capacity": 1,
                "extra": {}
            },
            "Varia": {
                "long_name": "Varia Suit",
                "max_capacity": 1,
                "extra": {
                    "item_id": "ITEM_VARIA_SUIT"
                }
            },
            "Gravity": {
                "long_name": "Gravity Suit",
                "max_capacity": 1,
                "extra": {
                    "item_id": "ITEM_GRAVITY_SUIT"
                }
            },
            "Morph": {
                "long_name": "Morph Ball",
                "max_capacity": 1,
                "extra": {
                    "item_id": "ITEM_MORPH_BALL"
                }
            },
            "Bomb": {
                "long_name": "Bomb",
                "max_capacity": 1,
                "extra": {
                    "item_id": "ITEM_WEAPON_BOMB"
                }
            },
            "Spider": {
                "long_name": "Spider Ball",
                "max_capacity": 1,
                "extra": {
                    "item_id": "ITEM_SPIDER_BALL"
                }
            },
            "Spring": {
                "long_name": "Spring Ball",
                "max_capacity": 1,
                "extra": {
                    "item_id": "ITEM_SPRING_BALL"
                }
            },
            "MainPB": {
                "long_name": "Power Bomb Launcher",
                "max_capacity": 1,
                "extra": {
                    "item_id": "ITEM_WEAPON_POWER_BOMB"
                }
            },
            "Boots": {
                "long_name": "High Jump Boots",
                "max_capacity": 1,
                "extra": {
                    "item_id": "ITEM_HIGH_JUMP_BOOTS"
                }
            },
            "Space": {
                "long_name": "Space Jump",
                "max_capacity": 1,
                "extra": {
                    "item_id": "ITEM_SPACE_JUMP"
                }
            },
            "Screw": {
                "long_name": "Screw Attack",
                "max_capacity": 1,
                "extra": {
                    "item_id": "ITEM_SCREW_ATTACK"
                }
            },
            "Baby": {
                "long_name": "Baby Metroid",
                "max_capacity": 1,
                "extra": {
                    "item_id": "ITEM_BABY_HATCHLING"
                }
            },
            "ETank": {
                "long_name": "Energy Tank",
                "max_capacity": 10,
                "extra": {
                    "item_id": "ITEM_ENERGY_TANKS"
                }
            },
            "MissileAmmo": {
                "long_name": "Missile",
                "max_capacity": 999,
                "extra": {
                    "item_id": "ITEM_WEAPON_MISSILE_CURRENT",
                    "item_capacity_id": "ITEM_WEAPON_MISSILE_MAX",
                    "item_export_id": "ITEM_MISSILE_TANKS"
                }
            },
            "SMAmmo": {
                "long_name": "Super Missile",
                "max_capacity": 99,
                "extra": {
                    "item_id": "ITEM_WEAPON_SUPER_MISSILE_CURRENT",
                    "item_capacity_id": "ITEM_WEAPON_SUPER_MISSILE_MAX",
                    "item_export_id": "ITEM_SUPER_MISSILE_TANKS"
                }
            },
            "PBAmmo": {
                "long_name": "Power Bomb",
                "max_capacity": 99,
                "extra": {
                    "item_id": "ITEM_WEAPON_POWER_BOMB_CURRENT",
                    "item_capacity_id": "ITEM_WEAPON_POWER_BOMB_MAX",
                    "item_export_id": "ITEM_POWER_BOMB_TANKS"
                }
            },
            "MissileLocked": {
                "long_name": "Locked Missile",
                "max_capacity": 999,
                "extra": {
                    "item_id": "ITEM_MISSILE_TANKS"
                }
            },
            "SMLocked": {
                "long_name": "Locked Super Missile",
                "max_capacity": 99,
                "extra": {
                    "item_id": "ITEM_SUPER_MISSILE_TANKS"
                }
            },
            "PBLocked": {
                "long_name": "Locked Power Bomb",
                "max_capacity": 99,
                "extra": {
                    "item_id": "ITEM_POWER_BOMB_TANKS"
                }
            },
            "Aeion": {
                "long_name": "Aeion",
                "max_capacity": 2200,
                "extra": {
                    "item_id": "ITEM_CURRENT_SPECIAL_ENERGY",
                    "item_capacity_id": "ITEM_MAX_SPECIAL_ENERGY"
                }
            },
            "Metroid DNA 1": {
                "long_name": "Metroid DNA 1",
                "max_capacity": 1,
                "extra": {
                    "item_id": "ITEM_RANDO_DNA_1"
                }
            },
            "Metroid DNA 2": {
                "long_name": "Metroid DNA 2",
                "max_capacity": 1,
                "extra": {
                    "item_id": "ITEM_RANDO_DNA_2"
                }
            },
            "Metroid DNA 3": {
                "long_name": "Metroid DNA 3",
                "max_capacity": 1,
                "extra": {
                    "item_id": "ITEM_RANDO_DNA_3"
                }
            },
            "Metroid DNA 4": {
                "long_name": "Metroid DNA 4",
                "max_capacity": 1,
                "extra": {
                    "item_id": "ITEM_RANDO_DNA_4"
                }
            },
            "Metroid DNA 5": {
                "long_name": "Metroid DNA 5",
                "max_capacity": 1,
                "extra": {
                    "item_id": "ITEM_RANDO_DNA_5"
                }
            },
            "Metroid DNA 6": {
                "long_name": "Metroid DNA 6",
                "max_capacity": 1,
                "extra": {
                    "item_id": "ITEM_RANDO_DNA_6"
                }
            },
            "Metroid DNA 7": {
                "long_name": "Metroid DNA 7",
                "max_capacity": 1,
                "extra": {
                    "item_id": "ITEM_RANDO_DNA_7"
                }
            },
            "Metroid DNA 8": {
                "long_name": "Metroid DNA 8",
                "max_capacity": 1,
                "extra": {
                    "item_id": "ITEM_RANDO_DNA_8"
                }
            },
            "Metroid DNA 9": {
                "long_name": "Metroid DNA 9",
                "max_capacity": 1,
                "extra": {
                    "item_id": "ITEM_RANDO_DNA_9"
                }
            },
            "Metroid DNA 10": {
                "long_name": "Metroid DNA 10",
                "max_capacity": 1,
                "extra": {
                    "item_id": "ITEM_RANDO_DNA_10"
                }
            },
            "Metroid DNA 11": {
                "long_name": "Metroid DNA 11",
                "max_capacity": 1,
                "extra": {
                    "item_id": "ITEM_RANDO_DNA_11"
                }
            },
            "Metroid DNA 12": {
                "long_name": "Metroid DNA 12",
                "max_capacity": 1,
                "extra": {
                    "item_id": "ITEM_RANDO_DNA_12"
                }
            },
            "Metroid DNA 13": {
                "long_name": "Metroid DNA 13",
                "max_capacity": 1,
                "extra": {
                    "item_id": "ITEM_RANDO_DNA_13"
                }
            },
            "Metroid DNA 14": {
                "long_name": "Metroid DNA 14",
                "max_capacity": 1,
                "extra": {
                    "item_id": "ITEM_RANDO_DNA_14"
                }
            },
            "Metroid DNA 15": {
                "long_name": "Metroid DNA 15",
                "max_capacity": 1,
                "extra": {
                    "item_id": "ITEM_RANDO_DNA_15"
                }
            },
            "Metroid DNA 16": {
                "long_name": "Metroid DNA 16",
                "max_capacity": 1,
                "extra": {
                    "item_id": "ITEM_RANDO_DNA_16"
                }
            },
            "Metroid DNA 17": {
                "long_name": "Metroid DNA 17",
                "max_capacity": 1,
                "extra": {
                    "item_id": "ITEM_RANDO_DNA_17"
                }
            },
            "Metroid DNA 18": {
                "long_name": "Metroid DNA 18",
                "max_capacity": 1,
                "extra": {
                    "item_id": "ITEM_RANDO_DNA_18"
                }
            },
            "Metroid DNA 19": {
                "long_name": "Metroid DNA 19",
                "max_capacity": 1,
                "extra": {
                    "item_id": "ITEM_RANDO_DNA_19"
                }
            },
            "Metroid DNA 20": {
                "long_name": "Metroid DNA 20",
                "max_capacity": 1,
                "extra": {
                    "item_id": "ITEM_RANDO_DNA_20"
                }
            },
            "Metroid DNA 21": {
                "long_name": "Metroid DNA 21",
                "max_capacity": 1,
                "extra": {
                    "item_id": "ITEM_RANDO_DNA_21"
                }
            },
            "Metroid DNA 22": {
                "long_name": "Metroid DNA 22",
                "max_capacity": 1,
                "extra": {
                    "item_id": "ITEM_RANDO_DNA_22"
                }
            },
            "Metroid DNA 23": {
                "long_name": "Metroid DNA 23",
                "max_capacity": 1,
                "extra": {
                    "item_id": "ITEM_RANDO_DNA_23"
                }
            },
            "Metroid DNA 24": {
                "long_name": "Metroid DNA 24",
                "max_capacity": 1,
                "extra": {
                    "item_id": "ITEM_RANDO_DNA_24"
                }
            },
            "Metroid DNA 25": {
                "long_name": "Metroid DNA 25",
                "max_capacity": 1,
                "extra": {
                    "item_id": "ITEM_RANDO_DNA_25"
                }
            },
            "Metroid DNA 26": {
                "long_name": "Metroid DNA 26",
                "max_capacity": 1,
                "extra": {
                    "item_id": "ITEM_RANDO_DNA_26"
                }
            },
            "Metroid DNA 27": {
                "long_name": "Metroid DNA 27",
                "max_capacity": 1,
                "extra": {
                    "item_id": "ITEM_RANDO_DNA_27"
                }
            },
            "Metroid DNA 28": {
                "long_name": "Metroid DNA 28",
                "max_capacity": 1,
                "extra": {
                    "item_id": "ITEM_RANDO_DNA_28"
                }
            },
            "Metroid DNA 29": {
                "long_name": "Metroid DNA 29",
                "max_capacity": 1,
                "extra": {
                    "item_id": "ITEM_RANDO_DNA_29"
                }
            },
            "Metroid DNA 30": {
                "long_name": "Metroid DNA 30",
                "max_capacity": 1,
                "extra": {
                    "item_id": "ITEM_RANDO_DNA_30"
                }
            },
            "Metroid DNA 31": {
                "long_name": "Metroid DNA 31",
                "max_capacity": 1,
                "extra": {
                    "item_id": "ITEM_RANDO_DNA_31"
                }
            },
            "Metroid DNA 32": {
                "long_name": "Metroid DNA 32",
                "max_capacity": 1,
                "extra": {
                    "item_id": "ITEM_RANDO_DNA_32"
                }
            },
            "Metroid DNA 33": {
                "long_name": "Metroid DNA 33",
                "max_capacity": 1,
                "extra": {
                    "item_id": "ITEM_RANDO_DNA_33"
                }
            },
            "Metroid DNA 34": {
                "long_name": "Metroid DNA 34",
                "max_capacity": 1,
                "extra": {
                    "item_id": "ITEM_RANDO_DNA_34"
                }
            },
            "Metroid DNA 35": {
                "long_name": "Metroid DNA 35",
                "max_capacity": 1,
                "extra": {
                    "item_id": "ITEM_RANDO_DNA_35"
                }
            },
            "Metroid DNA 36": {
                "long_name": "Metroid DNA 36",
                "max_capacity": 1,
                "extra": {
                    "item_id": "ITEM_RANDO_DNA_36"
                }
            },
            "Metroid DNA 37": {
                "long_name": "Metroid DNA 37",
                "max_capacity": 1,
                "extra": {
                    "item_id": "ITEM_RANDO_DNA_37"
                }
            },
            "Metroid DNA 38": {
                "long_name": "Metroid DNA 38",
                "max_capacity": 1,
                "extra": {
                    "item_id": "ITEM_RANDO_DNA_38"
                }
            },
            "Metroid DNA 39": {
                "long_name": "Metroid DNA 39",
                "max_capacity": 1,
                "extra": {
                    "item_id": "ITEM_RANDO_DNA_39"
                }
            },
            "ERTank": {
                "long_name": "Energy Reserve Tank",
                "max_capacity": 1,
                "extra": {
                    "item_id": "ITEM_RESERVE_TANK_LIFE"
                }
            },
            "ARTank": {
                "long_name": "Aeion Reserve Tank",
                "max_capacity": 1,
                "extra": {
                    "item_id": "ITEM_RESERVE_TANK_SPECIAL_ENERGY"
                }
            },
            "MRTank": {
                "long_name": "Missile Reserve Tank",
                "max_capacity": 1,
                "extra": {
                    "item_id": "ITEM_RESERVE_TANK_MISSILE"
                }
            }
        },
        "events": {
            "Alpha 1": {
                "long_name": "Surface (East) - Alpha Metroid",
                "extra": {}
            },
            "Alpha 2": {
                "long_name": "Area 1 - Exterior Alpha Metroid",
                "extra": {}
            },
            "Alpha 3": {
                "long_name": "Area 1 - Metroid Caverns Alpha Metroid North East",
                "extra": {}
            },
            "Alpha 4": {
                "long_name": "Area 1 - Metroid Caverns Alpha Metroid South East",
                "extra": {}
            },
            "Alpha 5": {
                "long_name": "Area 1 - Metroid Caverns Alpha Metroid South West",
                "extra": {}
            },
            "Alpha 6": {
                "long_name": "Area 2 (Dam Entryway) - Alpha Metroid",
                "extra": {}
            },
            "Alpha 7": {
                "long_name": "Area 2 (Dam Exterior) - Alpha Metroid North",
                "extra": {}
            },
            "Alpha 8": {
                "long_name": "Area 2 (Dam Exterior) - Alpha Metroid+ North",
                "extra": {}
            },
            "Alpha 9": {
                "long_name": "Area 2 (Dam Exterior) - Alpha Metroid South",
                "extra": {}
            },
            "Alpha 10": {
                "long_name": "Area 2 (Dam Exterior) - Alpha Metroid West",
                "extra": {}
            },
            "Alpha 11": {
                "long_name": "Area 2 (Dam Exterior) - Alpha Metroid Heat",
                "extra": {}
            },
            "Alpha 12": {
                "long_name": "Area 2 (Dam Exterior) - Alpha Metroid+ Heat",
                "extra": {}
            },
            "Gamma 1": {
                "long_name": "Area 2 (Dam Interior) - Gamma Metroid",
                "extra": {}
            },
            "Gamma 2": {
                "long_name": "Area 3 (Factory Exterior) - Gamma Metroid",
                "extra": {}
            },
            "Gamma 3": {
                "long_name": "Area 3 (Factory Interior) - Gamma Metroid Upper",
                "extra": {}
            },
            "Gamma 4": {
                "long_name": "Area 3 (Factory Interior) - Gamma Metroid Lower",
                "extra": {}
            },
            "Alpha 13": {
                "long_name": "Area 3 (Factory Interior) - Alpha Metroid",
                "extra": {}
            },
            "Alpha 15": {
                "long_name": "Area 3 (Metroid Caverns) - Alpha Metroid+ West",
                "extra": {}
            },
            "Alpha 16": {
                "long_name": "Area 3 (Metroid Caverns) - Alpha Metroid+ East",
                "extra": {}
            },
            "Gamma 5": {
                "long_name": "Area 3 (Metroid Caverns) - Gamma Metroid Upper",
                "extra": {}
            },
            "Gamma 6": {
                "long_name": "Area 3 (Metroid Caverns) - Gamma Metroid Lower",
                "extra": {}
            },
            "Gamma 7": {
                "long_name": "Area 3 (Metroid Caverns) - Gamma Metroid+ Heat",
                "extra": {}
            },
            "Gamma 8": {
                "long_name": "Area 3 (Metroid Caverns) - Gamma Metroid+ Lower",
                "extra": {}
            },
            "Gamma 9": {
                "long_name": "Area 4 (Central Caves) - Gamma Metroid",
                "extra": {}
            },
            "Alpha 17": {
                "long_name": "Area 4 (Central Caves) - Alpha Metroid+",
                "extra": {}
            },
            "Gamma 10": {
                "long_name": "Area 4 (Crystal Mines) - Gamma Metroid",
                "extra": {}
            },
            "Zeta 1": {
                "long_name": "Area 4 (Crystal Mines) - Zeta Metroid",
                "extra": {}
            },
            "Alpha 18": {
                "long_name": "Area 5 (Tower Lobby) - Alpha Metroid+",
                "extra": {}
            },
            "Gamma 11": {
                "long_name": "Area 5 (Tower Lobby) - Gamma Metroid+",
                "extra": {}
            },
            "Gamma 12": {
                "long_name": "Area 5 (Tower Interior) - Gamma Metroid+",
                "extra": {}
            },
            "Zeta 2": {
                "long_name": "Area 5 (Tower Interior) - Zeta Metroid+",
                "extra": {}
            },
            "Gamma 13": {
                "long_name": "Area 5 (Tower Exterior) - Gamma Metroid+",
                "extra": {}
            },
            "Zeta 3": {
                "long_name": "Area 5 (Tower Exterior) - Zeta Metroid",
                "extra": {}
            },
            "Gamma 14": {
                "long_name": "Area 5 (Tower Exterior) - Gamma Metroid",
                "extra": {}
            },
            "Zeta 4": {
                "long_name": "Area 6 - Zeta Metroid",
                "extra": {}
            },
            "Omega 1": {
                "long_name": "Area 6 - Omega Metroid",
                "extra": {}
            },
            "Omega 2": {
                "long_name": "Area 7 - Omega Metroid North",
                "extra": {}
            },
            "Omega 3": {
                "long_name": "Area 7 - Omega Metroid South",
                "extra": {}
            },
            "Omega 4": {
                "long_name": "Area 7 - Omega Metroid+",
                "extra": {}
            },
            "Larva 1": {
                "long_name": "Area 8 - Larva Metroid 1",
                "extra": {}
            },
            "Larva 2": {
                "long_name": "Area 8 - Larva Metroid 2",
                "extra": {}
            },
            "Larva 3": {
                "long_name": "Area 8 - Larva Metroid 3",
                "extra": {}
            },
            "Larva 4": {
                "long_name": "Area 8 - Larva Metroid 4",
                "extra": {}
            },
            "Larva 5": {
                "long_name": "Area 8 - Larva Metroid 5",
                "extra": {}
            },
            "Larva 6": {
                "long_name": "Area 8 - Larva Metroid 6",
                "extra": {}
            },
            "Larva 7": {
                "long_name": "Area 8 - Larva Metroid 7",
                "extra": {}
            },
            "Larva 8": {
                "long_name": "Area 8 - Larva Metroid 8",
                "extra": {}
            },
            "Larva 9": {
                "long_name": "Area 8 - Larva Metroid 9",
                "extra": {}
            },
            "Larva 10": {
                "long_name": "Area 8 - Larva Metroid 10",
                "extra": {}
            },
            "Queen Metroid": {
                "long_name": "Area 8 - Queen Metroid",
                "extra": {}
            },
            "Proteus Ridley": {
                "long_name": "Surface (West) - Proteus Ridley",
                "extra": {}
            },
            "Surface East Teleporter": {
                "long_name": "Surface (East) - Teleporter Unlocked",
                "extra": {}
            },
            "Surface West Teleporter": {
                "long_name": "Surface (West) - Teleporter Unlocked",
                "extra": {}
            },
            "Area 1 Teleporter": {
                "long_name": "Area 1 - Inner Temple Teleporter Unlocked",
                "extra": {}
            },
            "Area 2 (Dam Entryway) Dam Entryway Teleporter": {
                "long_name": "Area 2 (Dam Entryway) - Dam Entryway Teleporter Unlocked",
                "extra": {}
            },
            "Area 2 (Dam Exterior) Dam Exterior Teleporter": {
                "long_name": "Area 2 (Dam Exterior) - Dam Exterior Teleporter Unlocked",
                "extra": {}
            },
            "Area 2 (Dam Exterior) Metroid Caverns Teleporter": {
                "long_name": "Area 2 (Dam Exterior) - Metroid Caverns Teleporter Unlocked",
                "extra": {}
            },
            "Area 2 (Dam Interior) Interior Teleporter": {
                "long_name": "Area 2 (Dam Interior) - Interior Teleporter Unlocked",
                "extra": {}
            },
            "Area 3 Factory Exterior Teleporter Cave East": {
                "long_name": "Area 3 (Factory Exterior) - Teleporter Unlocked (East)",
                "extra": {}
            },
            "Area 3 Factory Exterior Teleporter Cave West": {
                "long_name": "Area 3 (Factory Exterior) - Teleporter Unlocked (West)",
                "extra": {}
            },
            "Area 3 Factory Interior Teleporter": {
                "long_name": "Area 3 (Factory Interior) - Teleporter Unlocked",
                "extra": {}
            },
            "Area 3 Metroid Caverns Teleporter Upper": {
                "long_name": "Area 3 (Metroid Caverns) - Teleporter Unlocked (Upper)",
                "extra": {}
            },
            "Area 3 Factory Interior Teleporter Lower": {
                "long_name": "Area 3 (Metroid Caverns) - Teleporter Unlocked (Lower)",
                "extra": {}
            },
            "Area 4 Central Caves Teleporter": {
                "long_name": "Area 4 (Central Caves) - Teleporter Unlocked",
                "extra": {}
            },
            "Area 4 Crystal Mines Teleporter": {
                "long_name": "Area 4 (Crystal Mines) - Teleporter Unlocked",
                "extra": {}
            },
            "Area 5 Tower Lobby Teleporter East": {
                "long_name": "Area 5 (Tower Lobby) - Teleporter Unlocked (East)",
                "extra": {}
            },
            "Area 5 Tower Lobby Teleporter West": {
                "long_name": "Area 5 (Tower Lobby) - Teleporter Unlocked (West)",
                "extra": {}
            },
            "Area 5 Tower Interior Teleporter": {
                "long_name": "Area 5 (Tower Interior) - Teleporter Unlocked",
                "extra": {}
            },
            "Area 5 Tower Exterior Teleporter": {
                "long_name": "Area 5 (Tower Exterior) - Teleporter Unlocked",
                "extra": {}
            },
            "Area 6 Teleporter Upper": {
                "long_name": "Area 6 - Teleporter Unlocked (Upper)",
                "extra": {}
            },
            "Area 6 Teleporter Lower": {
                "long_name": "Area 6 - Teleporter Unlocked (Lower)",
                "extra": {}
            },
            "Area 7 Teleporter West": {
                "long_name": "Area 7 - Teleporter Unlocked (West)",
                "extra": {}
            },
            "Area 7 Teleporter East": {
                "long_name": "Area 7 - Teleporter Unlocked (East)",
                "extra": {}
            },
            "Area 8 Teleporter Upper": {
                "long_name": "Area 8 - Teleporter Unlocked (Upper)",
                "extra": {}
            },
            "Area 8 Teleporter Lower": {
                "long_name": "Area 8 - Teleporter Unlocked (Lower)",
                "extra": {}
            },
            "Area 1 - Water Maze Grapple Block": {
                "long_name": "Area 1 - Water Maze Grapple Block",
                "extra": {}
            },
            "Area 3 (Factory Exterior) - Inner Hub Access Grapple Block Left": {
                "long_name": "Area 3 (Factory Exterior) - Factory Exterior Access Grapple Block Left",
                "extra": {}
            },
            "Area 3 (Factory Exterior) - Inner Hub Access Grapple Block Right": {
                "long_name": "Area 3 (Factory Exterior) - Factory Exterior Access Grapple Block Right",
                "extra": {}
            },
            "Area 3 (Factory Exterior) - Halzyn Hangout Grapple Block": {
                "long_name": "Area 3 (Factory Exterior) - Halzyn Hangout Grapple Block",
                "extra": {}
            },
            "Area 3 (Factory Exterior) - Transport to Area 4 Grapple Block": {
                "long_name": "Area 3 (Factory Exterior) - Transport to Area 4 Grapple Block",
                "extra": {}
            },
            "Area 3 (Factory Interior) - Gamma Arena & Transport to Metroid Caverns East Grapple Block": {
                "long_name": "Area 3 (Factory Interior) - Gamma Arena & Transport to Metroid Caverns East Grapple Block",
                "extra": {}
            },
            "Area 3 (Factory Interior) - Gamma Metroid Awakened": {
                "long_name": "Area 3 (Factory Interior) - Gamma Metroid Upper Awakened",
                "extra": {}
            },
            "Area 3 (Factory Interior) - Grapple Circuit Grapple Block Left": {
                "long_name": "Area 3 (Factory Interior) - Grapple Circuit Grapple Block Left",
                "extra": {}
            },
            "Area 3 (Factory Interior) - Grapple Circuit Grapple Block Right": {
                "long_name": "Area 3 (Factory Interior) - Grapple Circuit Grapple Block Right",
                "extra": {}
            },
            "Area 3 (Metroid Caverns) - Letum Shrine Grapple Block": {
                "long_name": "Area 3 (Metroid Caverns) - Letum Shrine Grapple Block",
                "extra": {}
            },
            "Area 3 (Metroid Caverns) - Diggernaut Awakened": {
                "long_name": "Area 3 (Metroid Caverns) - Diggernaut Awakened",
                "extra": {}
            },
            "Area 3 (Metroid Caverns) - Transport to Metroid Caverns East Grapple Block": {
                "long_name": "Area 3 (Metroid Caverns) - Transport to Area 3 Factory Interior Grapple Block",
                "extra": {}
            },
            "Area 3 (Metroid Caverns) - Grappling Steps Grapple Block": {
                "long_name": "Area 3 (Metroid Caverns) - Ascending Alleyway Grapple Block",
                "extra": {}
            },
            "Area 4 (Crystal Mines) - Diggernaut Chase Arena Grapple Block": {
                "long_name": "Area 4 (Crystal Mines) - Diggernaut Chase Arena Grapple Block",
                "extra": {}
            },
            "Area 4 (Crystal Mines) - Mines Teleporter Grapple Block": {
                "long_name": "Area 4 (Crystal Mines) - Mines Teleporter Grapple Block",
                "extra": {}
            },
            "Area 4 (Central Caves) - Gamma Arena Access South Grapple Block": {
                "long_name": "Area 4 (Central Caves) - Gamma Arena Access South Grapple Block",
                "extra": {}
            },
            "Area 4 (Central Caves) - Transit Tunnel Grapple Block": {
                "long_name": "Area 4 (Central Caves) - Transit Tunnel Grapple Block",
                "extra": {}
            },
            "Area 4 (Central Caves) - Transport to Area 3 and Crystal Mines Grapple Block Left": {
                "long_name": "Area 4 (Central Caves) - Transport to Area 3 and Crystal Mines Grapple Block Left",
                "extra": {}
            },
            "Area 4 (Central Caves) - Transport to Area 3 and Crystal Mines Grapple Block Right": {
                "long_name": "Area 4 (Central Caves) - Transport to Area 3 and Crystal Mines Grapple Block Right",
                "extra": {}
            },
            "Area 4 (Central Caves) - Transport to Area 3 and Crystal Mines Grapple Block Pull Left": {
                "long_name": "Area 4 (Central Caves) - Transport to Area 3 and Crystal Mines Grapple Block Pull Left",
                "extra": {}
            },
            "Area 4 (Central Caves) - Transport to Area 3 and Crystal Mines Grapple Block Pull Right": {
                "long_name": "Area 4 (Central Caves) - Transport to Area 3 and Crystal Mines Grapple Block Pull Right",
                "extra": {}
            },
            "Area 4 (Central Caves) - Transport to Area 5 Grapple Block": {
                "long_name": "Area 4 (Central Caves) - Transport to Area 5 Grapple Block",
                "extra": {}
            },
            "Area 5 (Tower Lobby) - Lobby Save Station Grapple Block": {
                "long_name": "Area 5 (Tower Lobby) - Lobby Save Station Grapple Block",
                "extra": {}
            },
            "Area 5 (Tower Lobby) - Lobby Teleporter East Grapple Block": {
                "long_name": "Area 5 (Tower Lobby) - Lobby Teleporter East Grapple Block",
                "extra": {}
            },
            "Area 5 (Tower Lobby) - Pool Grapple Block": {
                "long_name": "Area 5 (Tower Lobby) - Lobby Teleporter West Grapple Block",
                "extra": {}
            },
            "Area 5 (Tower Lobby) - Transport to Areas 4 and 6 Grapple Block Top": {
                "long_name": "Area 5 (Tower Lobby) - Transport to Areas 4 and 6 Grapple Block Top",
                "extra": {}
            },
            "Area 5 (Tower Lobby) - Transport to Areas 4 and 6 Grapple Block Middle": {
                "long_name": "Area 5 (Tower Lobby) - Transport to Areas 4 and 6 Grapple Block Middle",
                "extra": {}
            },
            "Area 5 (Tower Lobby) - Transport to Areas 4 and 6 Grapple Block Bottom": {
                "long_name": "Area 5 (Tower Lobby) - Transport to Areas 4 and 6 Grapple Block Bottom",
                "extra": {}
            },
            "Area 5 (Tower Interior) - Grapple Shuffler Grapple Block": {
                "long_name": "Area 5 (Tower Interior) - Grapple Shuffler Grapple Block",
                "extra": {}
            },
            "Area 5 (Tower Interior) - Interior Save Station Grapple Block": {
                "long_name": "Area 5 (Tower Interior) - Interior Save Station Grapple Block",
                "extra": {}
            },
            "Area 6 - Chozo Seal East Grapple Block": {
                "long_name": "Area 6 - Chozo Seal East Grapple Block",
                "extra": {}
            },
            "Area 6 - Transport to Area 5 Grapple Block": {
                "long_name": "Area 6 - Transport to Area 5 Grapple Block",
                "extra": {}
            },
            "Diggernaut": {
                "long_name": "Area 6 - Diggernaut",
                "extra": {}
            },
            "Area 6 - Poisonous Tunnel Grapple Block": {
                "long_name": "Area 6 - Poisonous Tunnel Grapple Block",
                "extra": {}
            },
            "Area 6 - Hideout Sprawl Grapple Block": {
                "long_name": "Area 6 - Hideout Sprawl Grapple Block",
                "extra": {}
            },
            "Area 6 - Transport to Area 7 Grapple Block Top": {
                "long_name": "Area 6 - Transport to Area 7 Grapple Block Top",
                "extra": {}
            },
            "Area 6 - Transport to Area 7 Grapple Block Pull": {
                "long_name": "Area 6 - Transport to Area 7 Grapple Block Pull",
                "extra": {}
            },
            "Area 6 - Transport to Area 7 Grapple Block Bottom": {
                "long_name": "Area 6 - Transport to Area 7 Grapple Blocks Bottom",
                "extra": {}
            },
            "Area 7 - Grapple Puzzle Madness Grapple Block Left": {
                "long_name": "Area 7 - Grapple Puzzle Madness Grapple Block Left",
                "extra": {}
            },
            "Area 7 - Grapple Puzzle Madness Grapple Block Right": {
                "long_name": "Area 7 - Grapple Puzzle Madness Grapple Block Right",
                "extra": {}
            },
            "Area 7 - Grapple Puzzle Madness Grapple Block Middle": {
                "long_name": "Area 7 - Grapple Puzzle Madness Grapple Block Middle",
                "extra": {}
            },
            "Area 7 - Spider Boost Tunnel South Grapple Block": {
                "long_name": "Area 7 - Spider Boost Tunnel South Grapple Block Bottom",
                "extra": {}
            },
            "Area 7 - Spider Boost Tunnel South Grapple Block Top": {
                "long_name": "Area 7 - Spider Boost Tunnel South Grapple Block Top",
                "extra": {}
            },
            "Area 7 - Transport to Area 8 Grapple Block": {
                "long_name": "Area 7 - Transport to Area 8 Grapple Block",
                "extra": {}
            },
            "Area 8 - Nest Network Grapple Block": {
                "long_name": "Area 8 - Nest Network Grapple Block",
                "extra": {}
            },
            "Area 8 - Amphitheater Grapple Block Top": {
                "long_name": "Area 8 - Amphitheater Grapple Block Top",
                "extra": {}
            },
            "Area 8 - Amphitheater Grapple Block Bottom": {
                "long_name": "Area 8 - Amphitheater Grapple Block Bottom",
                "extra": {}
            },
            "Arachnus": {
                "long_name": "Area 2 (Dam Exterior) - Arachnus",
                "extra": {}
            },
            "Area 2 (Dam Entryway) - Transport to Dam Exterior Unlock Door": {
                "long_name": "Area 2 (Dam Entryway) - Transport to Dam Exterior Unlock Door",
                "extra": {}
            }
        },
        "tricks": {
            "Knowledge": {
                "long_name": "Knowledge",
                "description": "Some destructible objects have vulnerabilities other than those which the player is informed of. For example, Power Bomb can be used to open charge beam doors. Enabling this trick may require players to apply this knowledge in order to progress.",
                "extra": {}
            },
            "Movement": {
                "long_name": "Movement",
                "description": "A broad category for non-obvious movement which can't easily be classified using other tricks. Players may be expected to perform precise jumps and other niche movement optimizations.",
                "extra": {}
            },
            "Combat": {
                "long_name": "Combat",
                "description": "If this trick is enabled, the player may be expected to defeat enemies and bosses with fewer items and less health.",
                "extra": {}
            },
            "IBJ": {
                "long_name": "Infinite Bomb Jump",
                "description": "By chaining and timing bomb jumps it`s possible to reach the top of a room.",
                "extra": {}
            },
            "UBJ": {
                "long_name": "Underwater Bomb Jump",
                "description": "Bomb Jump technique that allows for climbing submerged rooms without Gravity Suit.",
                "extra": {}
            },
            "SWJ": {
                "long_name": "Single-wall Wall Jump",
                "description": "With this technique it is possible to jump up a single wall all the way up.",
                "extra": {}
            },
            "Walljump": {
                "long_name": "Wall Jump",
                "description": "Basic movement ability which can be abused in unintended ways.",
                "extra": {}
            },
            "Heatrun": {
                "long_name": "Heat Runs",
                "description": "You can run through heat rooms without a suit. It depends on your health how long you can stay in these rooms.",
                "extra": {
                    "hide_from_ui": true
                }
            },
            "DBoost": {
                "long_name": "Damage Boost",
                "description": "Most enemies will knock you away when Samus gets damaged. This can be used to get momentum over ledges.",
                "extra": {}
            },
            "FrozenEnemy": {
                "long_name": "Stand on Frozen Enemy",
                "description": "After you receive the Ice Beam you\u00b4ll be able to freeze some enemies in place allowing you to reach certain spots.",
                "extra": {}
            },
            "SpiderClip": {
                "long_name": "Spider Ball Clip",
                "description": "There are gaps in the collision that connect solid tiles to breakable blocks and pedestals. By Spider Balling over these gaps and rotating the Circle Pad in its direction, Samus can latch onto the wrong side of them and clip out of bounds.",
                "extra": {}
            },
            "IceClip": {
                "long_name": "Ice Beam Clip",
                "description": "By freezing certain enemies a small distance from walls, Samus can clip through the walls or floor by jumping in the gap between the wall and the frozen enemy.",
                "extra": {}
            },
            "PhaseClip": {
                "long_name": "Phase Drift Clip",
                "description": "Samus can clip through walls if she stands on a crumble block with Phase Drift active, grabbing an adjacent ledge, and deactivate Phase Drift mid-climb.",
                "extra": {}
            },
            "CornerClip": {
                "long_name": "Corner Clip",
                "description": "Forcing Samus into a tight space can cause her to clip Out of Bounds.",
                "extra": {}
            },
            "MeleeClip": {
                "long_name": "Melee Clip",
                "description": "With a specific setup, Samus can clip through walls that are two tiles high using the Melee.",
                "extra": {}
            },
            "DBJ": {
                "long_name": "Diagonal Bomb Jump",
                "description": "An interation of the IBJ that allows for crossing horizontal gaps using Bombs.",
                "extra": {}
            },
            "UnmorphExtend": {
                "long_name": "Unmorph Extend",
                "description": "By performing a spin jump, morphing in midair at the peak of the jump, then unmorphing, Samus can gain extra height.",
                "extra": {}
            },
            "PhaseSkip": {
                "long_name": "Phase Drift Skip",
                "description": "This trick expects crossing consecutive crumble blocks without Phase Drift. This can be done with precise jumps or specific positioning and timing using Bombs, depending on the room.",
                "extra": {}
            },
            "AirMorph": {
                "long_name": "Mid-Air Morph",
                "description": "Jump and enter Morph Ball while in the air.",
                "extra": {}
            },
            "SuperJump": {
                "long_name": "Super Jump",
                "description": "By rapidly double tapping jump within a few frames, Samus can jump higher than normal.",
                "extra": {}
            },
            "Spider Boost": {
                "long_name": "Spider Boost",
                "description": "Movement ability used to cross rooms in unintended ways.",
                "extra": {}
            },
            "OoB": {
                "long_name": "Out of Bounds Movement",
                "description": "Movement done after clipping Out of Bounds.",
                "extra": {}
            },
            "Freeze": {
                "long_name": "Freeze Enemy with Melee",
                "description": "By abusing how the Melee works, this trick can be used to freeze enemies for the full freeze timer without having Charge Beam.",
                "extra": {}
            },
            "PreciseAiming": {
                "long_name": "Precise Aiming",
                "description": "With specific angles and movement, it is possible to shoot entities normally out of reach while in Free Aim. This can also allow for shooting Out of Bounds.",
                "extra": {}
            },
            "MissilelessMetroids": {
                "long_name": "Metroids without Missiles",
                "description": "Metroids are weak to Ice Beam and Beam Burst as well as Missiles and Super Missiles. This trick accounts for fighting Metroids that do not give drops without Missiles or Super Missiles.",
                "extra": {}
            },
            "Dodge": {
                "long_name": "Dodge Enemies",
                "description": "Movement required to avoid fighting enemies in the way of Samus.",
                "extra": {}
            },
            "HazardRun": {
                "long_name": "Hazard Runs",
                "description": "Purposefully tanking damage from hazards to bypass requirements. Hazards include Acid, Fleech Swarm, and Red Plants.",
                "extra": {}
            }
        },
        "damage": {
            "Damage": {
                "long_name": "Normal Damage",
                "extra": {}
            },
            "Heat": {
                "long_name": "Heat Damage",
                "extra": {}
            },
            "Lava": {
                "long_name": "Lava Damage",
                "extra": {}
            },
            "Hazard": {
                "long_name": "Hazard Damage",
                "extra": {}
            },
            "FleechSwarm": {
                "long_name": "Fleech Swarm Damage",
                "extra": {}
            }
        },
        "versions": {
            "1.0": {
                "long_name": "1.0",
                "extra": {}
            }
        },
        "misc": {
            "SeparateBeams": {
                "long_name": "Separate Beam Behaviors",
                "extra": {}
            },
            "ChargeDoorBuff": {
                "long_name": "Buff Charge Doors",
                "extra": {}
            },
            "BeamDoorBuff": {
                "long_name": "Buff Beam Doors",
                "extra": {}
            },
            "NerfSupers": {
                "long_name": "Buff Missile Doors",
                "extra": {}
            },
            "HighDanger": {
                "long_name": "Highly Dangerous Logic",
                "extra": {}
            },
            "SurfaceCrumbles": {
                "long_name": "Remove Surface Crumble Blocks",
                "extra": {}
            },
            "Area1Crumbles": {
                "long_name": "Remove Area 1 Crumble Blocks",
                "extra": {}
            },
            "ReverseArea8": {
                "long_name": "Remove Queen Wall",
                "extra": {}
            },
            "DoorLocks": {
                "long_name": "Door Lock Randomizer",
                "extra": {}
            },
            "DoorLockRandoTypes": {
                "long_name": "Door Type Randomizer",
                "extra": {}
            },
            "BeamBurstBuff": {
                "long_name": "Buff Beam Burst",
                "extra": {}
            }
        },
        "requirement_template": {
            "Climb Rooms Vertically (No High Jump)": {
                "display_name": "Climb Rooms Vertically (No High Jump)",
                "requirement": {
                    "type": "or",
                    "data": {
                        "comment": null,
                        "items": [
                            {
                                "type": "resource",
                                "data": {
                                    "type": "items",
                                    "name": "Space",
                                    "amount": 1,
                                    "negate": false
                                }
                            },
                            {
                                "type": "template",
                                "data": "Use Spider Ball"
                            },
                            {
                                "type": "template",
                                "data": "Simple IBJ"
                            }
                        ]
                    }
                }
            },
            "Climb Rooms Vertically (High Jump)": {
                "display_name": "Climb Rooms Vertically (High Jump)",
                "requirement": {
                    "type": "or",
                    "data": {
                        "comment": null,
                        "items": [
                            {
                                "type": "resource",
                                "data": {
                                    "type": "items",
                                    "name": "Space",
                                    "amount": 1,
                                    "negate": false
                                }
                            },
                            {
                                "type": "resource",
                                "data": {
                                    "type": "items",
                                    "name": "Boots",
                                    "amount": 1,
                                    "negate": false
                                }
                            },
                            {
                                "type": "template",
                                "data": "Use Spider Ball"
                            },
                            {
                                "type": "template",
                                "data": "Simple IBJ"
                            }
                        ]
                    }
                }
            },
            "Lay Bomb": {
                "display_name": "Lay Bomb",
                "requirement": {
                    "type": "and",
                    "data": {
                        "comment": null,
                        "items": [
                            {
                                "type": "resource",
                                "data": {
                                    "type": "items",
                                    "name": "Morph",
                                    "amount": 1,
                                    "negate": false
                                }
                            },
                            {
                                "type": "resource",
                                "data": {
                                    "type": "items",
                                    "name": "Bomb",
                                    "amount": 1,
                                    "negate": false
                                }
                            }
                        ]
                    }
                }
            },
            "Lay Power Bomb": {
                "display_name": "Lay Power Bomb",
                "requirement": {
                    "type": "and",
                    "data": {
                        "comment": null,
                        "items": [
                            {
                                "type": "resource",
                                "data": {
                                    "type": "items",
                                    "name": "Morph",
                                    "amount": 1,
                                    "negate": false
                                }
                            },
                            {
                                "type": "resource",
                                "data": {
                                    "type": "items",
                                    "name": "PBAmmo",
                                    "amount": 1,
                                    "negate": false
                                }
                            }
                        ]
                    }
                }
            },
            "Shoot Wave Beam": {
                "display_name": "Shoot Wave Beam",
                "requirement": {
                    "type": "or",
                    "data": {
                        "comment": null,
                        "items": [
                            {
                                "type": "resource",
                                "data": {
                                    "type": "items",
                                    "name": "Wave",
                                    "amount": 1,
                                    "negate": false
                                }
                            },
                            {
                                "type": "and",
                                "data": {
                                    "comment": null,
                                    "items": [
                                        {
                                            "type": "resource",
                                            "data": {
                                                "type": "misc",
                                                "name": "SeparateBeams",
                                                "amount": 1,
                                                "negate": true
                                            }
                                        },
                                        {
                                            "type": "or",
                                            "data": {
                                                "comment": null,
                                                "items": [
                                                    {
                                                        "type": "resource",
                                                        "data": {
                                                            "type": "items",
                                                            "name": "Spazer",
                                                            "amount": 1,
                                                            "negate": false
                                                        }
                                                    },
                                                    {
                                                        "type": "resource",
                                                        "data": {
                                                            "type": "items",
                                                            "name": "Plasma",
                                                            "amount": 1,
                                                            "negate": false
                                                        }
                                                    }
                                                ]
                                            }
                                        }
                                    ]
                                }
                            }
                        ]
                    }
                }
            },
            "Shoot Spazer Beam": {
                "display_name": "Shoot Spazer Beam",
                "requirement": {
                    "type": "or",
                    "data": {
                        "comment": null,
                        "items": [
                            {
                                "type": "resource",
                                "data": {
                                    "type": "items",
                                    "name": "Spazer",
                                    "amount": 1,
                                    "negate": false
                                }
                            },
                            {
                                "type": "and",
                                "data": {
                                    "comment": null,
                                    "items": [
                                        {
                                            "type": "resource",
                                            "data": {
                                                "type": "misc",
                                                "name": "SeparateBeams",
                                                "amount": 1,
                                                "negate": true
                                            }
                                        },
                                        {
                                            "type": "resource",
                                            "data": {
                                                "type": "items",
                                                "name": "Plasma",
                                                "amount": 1,
                                                "negate": false
                                            }
                                        }
                                    ]
                                }
                            }
                        ]
                    }
                }
            },
            "Lay Any Bomb": {
                "display_name": "Lay Any Bomb",
                "requirement": {
                    "type": "and",
                    "data": {
                        "comment": null,
                        "items": [
                            {
                                "type": "resource",
                                "data": {
                                    "type": "items",
                                    "name": "Morph",
                                    "amount": 1,
                                    "negate": false
                                }
                            },
                            {
                                "type": "or",
                                "data": {
                                    "comment": null,
                                    "items": [
                                        {
                                            "type": "resource",
                                            "data": {
                                                "type": "items",
                                                "name": "Bomb",
                                                "amount": 1,
                                                "negate": false
                                            }
                                        },
                                        {
                                            "type": "resource",
                                            "data": {
                                                "type": "items",
                                                "name": "PBAmmo",
                                                "amount": 1,
                                                "negate": false
                                            }
                                        }
                                    ]
                                }
                            }
                        ]
                    }
                }
            },
            "Can Spider Boost": {
                "display_name": "Can Spider Boost",
                "requirement": {
                    "type": "and",
                    "data": {
                        "comment": null,
                        "items": [
                            {
                                "type": "template",
                                "data": "Lay Power Bomb"
                            },
                            {
                                "type": "resource",
                                "data": {
                                    "type": "items",
                                    "name": "Spider",
                                    "amount": 1,
                                    "negate": false
                                }
                            }
                        ]
                    }
                }
            },
            "Use Spider Ball": {
                "display_name": "Use Spider Ball",
                "requirement": {
                    "type": "and",
                    "data": {
                        "comment": null,
                        "items": [
                            {
                                "type": "resource",
                                "data": {
                                    "type": "items",
                                    "name": "Morph",
                                    "amount": 1,
                                    "negate": false
                                }
                            },
                            {
                                "type": "resource",
                                "data": {
                                    "type": "items",
                                    "name": "Spider",
                                    "amount": 1,
                                    "negate": false
                                }
                            }
                        ]
                    }
                }
            },
            "Defeat Alpha Metroid": {
                "display_name": "Defeat Alpha Metroid",
                "requirement": {
                    "type": "or",
                    "data": {
                        "comment": null,
                        "items": [
                            {
                                "type": "resource",
                                "data": {
                                    "type": "items",
                                    "name": "MissileAmmo",
                                    "amount": 16,
                                    "negate": false
                                }
                            },
                            {
                                "type": "resource",
                                "data": {
                                    "type": "items",
                                    "name": "SMAmmo",
                                    "amount": 6,
                                    "negate": false
                                }
                            },
                            {
                                "type": "and",
                                "data": {
                                    "comment": "Farming drops",
                                    "items": [
                                        {
                                            "type": "resource",
                                            "data": {
                                                "type": "tricks",
                                                "name": "Combat",
                                                "amount": 2,
                                                "negate": false
                                            }
                                        },
                                        {
                                            "type": "or",
                                            "data": {
                                                "comment": null,
                                                "items": [
                                                    {
                                                        "type": "resource",
                                                        "data": {
                                                            "type": "items",
                                                            "name": "MissileAmmo",
                                                            "amount": 1,
                                                            "negate": false
                                                        }
                                                    },
                                                    {
                                                        "type": "resource",
                                                        "data": {
                                                            "type": "items",
                                                            "name": "SMAmmo",
                                                            "amount": 1,
                                                            "negate": false
                                                        }
                                                    }
                                                ]
                                            }
                                        }
                                    ]
                                }
                            },
                            {
                                "type": "and",
                                "data": {
                                    "comment": "No Missiles",
                                    "items": [
                                        {
                                            "type": "resource",
                                            "data": {
                                                "type": "tricks",
                                                "name": "MissilelessMetroids",
                                                "amount": 1,
                                                "negate": false
                                            }
                                        },
                                        {
                                            "type": "or",
                                            "data": {
                                                "comment": null,
                                                "items": [
                                                    {
                                                        "type": "resource",
                                                        "data": {
                                                            "type": "items",
                                                            "name": "Ice",
                                                            "amount": 1,
                                                            "negate": false
                                                        }
                                                    },
                                                    {
                                                        "type": "and",
                                                        "data": {
                                                            "comment": null,
                                                            "items": [
                                                                {
                                                                    "type": "resource",
                                                                    "data": {
                                                                        "type": "items",
                                                                        "name": "Aeion",
                                                                        "amount": 1300,
                                                                        "negate": false
                                                                    }
                                                                },
                                                                {
                                                                    "type": "template",
                                                                    "data": "Shoot Beam Burst"
                                                                }
                                                            ]
                                                        }
                                                    }
                                                ]
                                            }
                                        }
                                    ]
                                }
                            }
                        ]
                    }
                }
            },
            "Defeat Alpha Metroid+": {
                "display_name": "Defeat Alpha Metroid+",
                "requirement": {
                    "type": "and",
                    "data": {
                        "comment": null,
                        "items": [
                            {
                                "type": "or",
                                "data": {
                                    "comment": "Energy Requirements",
                                    "items": [
                                        {
                                            "type": "resource",
                                            "data": {
                                                "type": "damage",
                                                "name": "Damage",
                                                "amount": 150,
                                                "negate": false
                                            }
                                        },
                                        {
                                            "type": "resource",
                                            "data": {
                                                "type": "tricks",
                                                "name": "Combat",
                                                "amount": 2,
                                                "negate": false
                                            }
                                        },
                                        {
                                            "type": "and",
                                            "data": {
                                                "comment": null,
                                                "items": [
                                                    {
                                                        "type": "resource",
                                                        "data": {
                                                            "type": "tricks",
                                                            "name": "Combat",
                                                            "amount": 1,
                                                            "negate": false
                                                        }
                                                    },
                                                    {
                                                        "type": "resource",
                                                        "data": {
                                                            "type": "damage",
                                                            "name": "Damage",
                                                            "amount": 100,
                                                            "negate": false
                                                        }
                                                    }
                                                ]
                                            }
                                        }
                                    ]
                                }
                            },
                            {
                                "type": "or",
                                "data": {
                                    "comment": null,
                                    "items": [
                                        {
                                            "type": "resource",
                                            "data": {
                                                "type": "items",
                                                "name": "MissileAmmo",
                                                "amount": 22,
                                                "negate": false
                                            }
                                        },
                                        {
                                            "type": "resource",
                                            "data": {
                                                "type": "items",
                                                "name": "SMAmmo",
                                                "amount": 7,
                                                "negate": false
                                            }
                                        },
                                        {
                                            "type": "and",
                                            "data": {
                                                "comment": null,
                                                "items": [
                                                    {
                                                        "type": "resource",
                                                        "data": {
                                                            "type": "tricks",
                                                            "name": "MissilelessMetroids",
                                                            "amount": 2,
                                                            "negate": false
                                                        }
                                                    },
                                                    {
                                                        "type": "or",
                                                        "data": {
                                                            "comment": null,
                                                            "items": [
                                                                {
                                                                    "type": "and",
                                                                    "data": {
                                                                        "comment": null,
                                                                        "items": [
                                                                            {
                                                                                "type": "resource",
                                                                                "data": {
                                                                                    "type": "items",
                                                                                    "name": "Ice",
                                                                                    "amount": 1,
                                                                                    "negate": false
                                                                                }
                                                                            },
                                                                            {
                                                                                "type": "or",
                                                                                "data": {
                                                                                    "comment": null,
                                                                                    "items": [
                                                                                        {
                                                                                            "type": "resource",
                                                                                            "data": {
                                                                                                "type": "items",
                                                                                                "name": "Charge",
                                                                                                "amount": 1,
                                                                                                "negate": false
                                                                                            }
                                                                                        },
                                                                                        {
                                                                                            "type": "resource",
                                                                                            "data": {
                                                                                                "type": "tricks",
                                                                                                "name": "Combat",
                                                                                                "amount": 1,
                                                                                                "negate": false
                                                                                            }
                                                                                        }
                                                                                    ]
                                                                                }
                                                                            }
                                                                        ]
                                                                    }
                                                                },
                                                                {
                                                                    "type": "and",
                                                                    "data": {
                                                                        "comment": null,
                                                                        "items": [
                                                                            {
                                                                                "type": "resource",
                                                                                "data": {
                                                                                    "type": "items",
                                                                                    "name": "Burst",
                                                                                    "amount": 1,
                                                                                    "negate": false
                                                                                }
                                                                            },
                                                                            {
                                                                                "type": "or",
                                                                                "data": {
                                                                                    "comment": null,
                                                                                    "items": [
                                                                                        {
                                                                                            "type": "and",
                                                                                            "data": {
                                                                                                "comment": null,
                                                                                                "items": [
                                                                                                    {
                                                                                                        "type": "template",
                                                                                                        "data": "Shoot Wave Beam"
                                                                                                    },
                                                                                                    {
                                                                                                        "type": "resource",
                                                                                                        "data": {
                                                                                                            "type": "items",
                                                                                                            "name": "Aeion",
                                                                                                            "amount": 1600,
                                                                                                            "negate": false
                                                                                                        }
                                                                                                    }
                                                                                                ]
                                                                                            }
                                                                                        },
                                                                                        {
                                                                                            "type": "and",
                                                                                            "data": {
                                                                                                "comment": null,
                                                                                                "items": [
                                                                                                    {
                                                                                                        "type": "resource",
                                                                                                        "data": {
                                                                                                            "type": "items",
                                                                                                            "name": "Aeion",
                                                                                                            "amount": 1100,
                                                                                                            "negate": false
                                                                                                        }
                                                                                                    },
                                                                                                    {
                                                                                                        "type": "or",
                                                                                                        "data": {
                                                                                                            "comment": null,
                                                                                                            "items": [
                                                                                                                {
                                                                                                                    "type": "template",
                                                                                                                    "data": "Shoot Spazer Beam"
                                                                                                                },
                                                                                                                {
                                                                                                                    "type": "resource",
                                                                                                                    "data": {
                                                                                                                        "type": "items",
                                                                                                                        "name": "Plasma",
                                                                                                                        "amount": 1,
                                                                                                                        "negate": false
                                                                                                                    }
                                                                                                                }
                                                                                                            ]
                                                                                                        }
                                                                                                    }
                                                                                                ]
                                                                                            }
                                                                                        }
                                                                                    ]
                                                                                }
                                                                            }
                                                                        ]
                                                                    }
                                                                }
                                                            ]
                                                        }
                                                    }
                                                ]
                                            }
                                        }
                                    ]
                                }
                            }
                        ]
                    }
                }
            },
            "Defeat Gamma Metroid": {
                "display_name": "Defeat Gamma Metroid",
                "requirement": {
                    "type": "and",
                    "data": {
                        "comment": null,
                        "items": [
                            {
                                "type": "or",
                                "data": {
                                    "comment": "Energy Requirements",
                                    "items": [
                                        {
                                            "type": "resource",
                                            "data": {
                                                "type": "damage",
                                                "name": "Damage",
                                                "amount": 199,
                                                "negate": false
                                            }
                                        },
                                        {
                                            "type": "resource",
                                            "data": {
                                                "type": "tricks",
                                                "name": "Combat",
                                                "amount": 2,
                                                "negate": false
                                            }
                                        },
                                        {
                                            "type": "and",
                                            "data": {
                                                "comment": null,
                                                "items": [
                                                    {
                                                        "type": "resource",
                                                        "data": {
                                                            "type": "tricks",
                                                            "name": "Combat",
                                                            "amount": 1,
                                                            "negate": false
                                                        }
                                                    },
                                                    {
                                                        "type": "resource",
                                                        "data": {
                                                            "type": "damage",
                                                            "name": "Damage",
                                                            "amount": 100,
                                                            "negate": false
                                                        }
                                                    }
                                                ]
                                            }
                                        }
                                    ]
                                }
                            },
                            {
                                "type": "or",
                                "data": {
                                    "comment": null,
                                    "items": [
                                        {
                                            "type": "resource",
                                            "data": {
                                                "type": "items",
                                                "name": "MissileAmmo",
                                                "amount": 21,
                                                "negate": false
                                            }
                                        },
                                        {
                                            "type": "resource",
                                            "data": {
                                                "type": "items",
                                                "name": "SMAmmo",
                                                "amount": 9,
                                                "negate": false
                                            }
                                        },
                                        {
                                            "type": "and",
                                            "data": {
                                                "comment": "Farming drops",
                                                "items": [
                                                    {
                                                        "type": "resource",
                                                        "data": {
                                                            "type": "tricks",
                                                            "name": "Combat",
                                                            "amount": 2,
                                                            "negate": false
                                                        }
                                                    },
                                                    {
                                                        "type": "or",
                                                        "data": {
                                                            "comment": null,
                                                            "items": [
                                                                {
                                                                    "type": "resource",
                                                                    "data": {
                                                                        "type": "items",
                                                                        "name": "MissileAmmo",
                                                                        "amount": 1,
                                                                        "negate": false
                                                                    }
                                                                },
                                                                {
                                                                    "type": "resource",
                                                                    "data": {
                                                                        "type": "items",
                                                                        "name": "SMAmmo",
                                                                        "amount": 1,
                                                                        "negate": false
                                                                    }
                                                                }
                                                            ]
                                                        }
                                                    }
                                                ]
                                            }
                                        },
                                        {
                                            "type": "and",
                                            "data": {
                                                "comment": "No Missiles",
                                                "items": [
                                                    {
                                                        "type": "resource",
                                                        "data": {
                                                            "type": "tricks",
                                                            "name": "MissilelessMetroids",
                                                            "amount": 2,
                                                            "negate": false
                                                        }
                                                    },
                                                    {
                                                        "type": "or",
                                                        "data": {
                                                            "comment": null,
                                                            "items": [
                                                                {
                                                                    "type": "and",
                                                                    "data": {
                                                                        "comment": null,
                                                                        "items": [
                                                                            {
                                                                                "type": "resource",
                                                                                "data": {
                                                                                    "type": "items",
                                                                                    "name": "Ice",
                                                                                    "amount": 1,
                                                                                    "negate": false
                                                                                }
                                                                            },
                                                                            {
                                                                                "type": "or",
                                                                                "data": {
                                                                                    "comment": null,
                                                                                    "items": [
                                                                                        {
                                                                                            "type": "resource",
                                                                                            "data": {
                                                                                                "type": "items",
                                                                                                "name": "Charge",
                                                                                                "amount": 1,
                                                                                                "negate": false
                                                                                            }
                                                                                        },
                                                                                        {
                                                                                            "type": "resource",
                                                                                            "data": {
                                                                                                "type": "tricks",
                                                                                                "name": "Combat",
                                                                                                "amount": 1,
                                                                                                "negate": false
                                                                                            }
                                                                                        }
                                                                                    ]
                                                                                }
                                                                            }
                                                                        ]
                                                                    }
                                                                },
                                                                {
                                                                    "type": "and",
                                                                    "data": {
                                                                        "comment": null,
                                                                        "items": [
                                                                            {
                                                                                "type": "resource",
                                                                                "data": {
                                                                                    "type": "items",
                                                                                    "name": "Burst",
                                                                                    "amount": 1,
                                                                                    "negate": false
                                                                                }
                                                                            },
                                                                            {
                                                                                "type": "or",
                                                                                "data": {
                                                                                    "comment": null,
                                                                                    "items": [
                                                                                        {
                                                                                            "type": "and",
                                                                                            "data": {
                                                                                                "comment": null,
                                                                                                "items": [
                                                                                                    {
                                                                                                        "type": "resource",
                                                                                                        "data": {
                                                                                                            "type": "items",
                                                                                                            "name": "Aeion",
                                                                                                            "amount": 1600,
                                                                                                            "negate": false
                                                                                                        }
                                                                                                    },
                                                                                                    {
                                                                                                        "type": "template",
                                                                                                        "data": "Shoot Wave Beam"
                                                                                                    }
                                                                                                ]
                                                                                            }
                                                                                        },
                                                                                        {
                                                                                            "type": "and",
                                                                                            "data": {
                                                                                                "comment": null,
                                                                                                "items": [
                                                                                                    {
                                                                                                        "type": "resource",
                                                                                                        "data": {
                                                                                                            "type": "items",
                                                                                                            "name": "Aeion",
                                                                                                            "amount": 1100,
                                                                                                            "negate": false
                                                                                                        }
                                                                                                    },
                                                                                                    {
                                                                                                        "type": "or",
                                                                                                        "data": {
                                                                                                            "comment": null,
                                                                                                            "items": [
                                                                                                                {
                                                                                                                    "type": "resource",
                                                                                                                    "data": {
                                                                                                                        "type": "items",
                                                                                                                        "name": "Plasma",
                                                                                                                        "amount": 1,
                                                                                                                        "negate": false
                                                                                                                    }
                                                                                                                },
                                                                                                                {
                                                                                                                    "type": "template",
                                                                                                                    "data": "Shoot Spazer Beam"
                                                                                                                }
                                                                                                            ]
                                                                                                        }
                                                                                                    }
                                                                                                ]
                                                                                            }
                                                                                        }
                                                                                    ]
                                                                                }
                                                                            }
                                                                        ]
                                                                    }
                                                                }
                                                            ]
                                                        }
                                                    }
                                                ]
                                            }
                                        }
                                    ]
                                }
                            }
                        ]
                    }
                }
            },
            "Defeat Gamma Metroid+": {
                "display_name": "Defeat Gamma Metroid+",
                "requirement": {
                    "type": "and",
                    "data": {
                        "comment": null,
                        "items": [
                            {
                                "type": "or",
                                "data": {
                                    "comment": "Energy Requirements",
                                    "items": [
                                        {
                                            "type": "resource",
                                            "data": {
                                                "type": "damage",
                                                "name": "Damage",
                                                "amount": 250,
                                                "negate": false
                                            }
                                        },
                                        {
                                            "type": "resource",
                                            "data": {
                                                "type": "tricks",
                                                "name": "Combat",
                                                "amount": 2,
                                                "negate": false
                                            }
                                        },
                                        {
                                            "type": "and",
                                            "data": {
                                                "comment": null,
                                                "items": [
                                                    {
                                                        "type": "resource",
                                                        "data": {
                                                            "type": "tricks",
                                                            "name": "Combat",
                                                            "amount": 1,
                                                            "negate": false
                                                        }
                                                    },
                                                    {
                                                        "type": "resource",
                                                        "data": {
                                                            "type": "damage",
                                                            "name": "Damage",
                                                            "amount": 150,
                                                            "negate": false
                                                        }
                                                    }
                                                ]
                                            }
                                        }
                                    ]
                                }
                            },
                            {
                                "type": "or",
                                "data": {
                                    "comment": null,
                                    "items": [
                                        {
                                            "type": "resource",
                                            "data": {
                                                "type": "items",
                                                "name": "MissileAmmo",
                                                "amount": 28,
                                                "negate": false
                                            }
                                        },
                                        {
                                            "type": "resource",
                                            "data": {
                                                "type": "items",
                                                "name": "SMAmmo",
                                                "amount": 9,
                                                "negate": false
                                            }
                                        },
                                        {
                                            "type": "and",
                                            "data": {
                                                "comment": null,
                                                "items": [
                                                    {
                                                        "type": "resource",
                                                        "data": {
                                                            "type": "tricks",
                                                            "name": "MissilelessMetroids",
                                                            "amount": 3,
                                                            "negate": false
                                                        }
                                                    },
                                                    {
                                                        "type": "or",
                                                        "data": {
                                                            "comment": null,
                                                            "items": [
                                                                {
                                                                    "type": "and",
                                                                    "data": {
                                                                        "comment": null,
                                                                        "items": [
                                                                            {
                                                                                "type": "resource",
                                                                                "data": {
                                                                                    "type": "items",
                                                                                    "name": "Ice",
                                                                                    "amount": 1,
                                                                                    "negate": false
                                                                                }
                                                                            },
                                                                            {
                                                                                "type": "or",
                                                                                "data": {
                                                                                    "comment": null,
                                                                                    "items": [
                                                                                        {
                                                                                            "type": "resource",
                                                                                            "data": {
                                                                                                "type": "items",
                                                                                                "name": "Charge",
                                                                                                "amount": 1,
                                                                                                "negate": false
                                                                                            }
                                                                                        },
                                                                                        {
                                                                                            "type": "resource",
                                                                                            "data": {
                                                                                                "type": "tricks",
                                                                                                "name": "Combat",
                                                                                                "amount": 2,
                                                                                                "negate": false
                                                                                            }
                                                                                        }
                                                                                    ]
                                                                                }
                                                                            }
                                                                        ]
                                                                    }
                                                                },
                                                                {
                                                                    "type": "and",
                                                                    "data": {
                                                                        "comment": null,
                                                                        "items": [
                                                                            {
                                                                                "type": "resource",
                                                                                "data": {
                                                                                    "type": "items",
                                                                                    "name": "Burst",
                                                                                    "amount": 1,
                                                                                    "negate": false
                                                                                }
                                                                            },
                                                                            {
                                                                                "type": "or",
                                                                                "data": {
                                                                                    "comment": null,
                                                                                    "items": [
                                                                                        {
                                                                                            "type": "and",
                                                                                            "data": {
                                                                                                "comment": null,
                                                                                                "items": [
                                                                                                    {
                                                                                                        "type": "resource",
                                                                                                        "data": {
                                                                                                            "type": "items",
                                                                                                            "name": "Aeion",
                                                                                                            "amount": 2000,
                                                                                                            "negate": false
                                                                                                        }
                                                                                                    },
                                                                                                    {
                                                                                                        "type": "template",
                                                                                                        "data": "Shoot Wave Beam"
                                                                                                    }
                                                                                                ]
                                                                                            }
                                                                                        },
                                                                                        {
                                                                                            "type": "and",
                                                                                            "data": {
                                                                                                "comment": null,
                                                                                                "items": [
                                                                                                    {
                                                                                                        "type": "resource",
                                                                                                        "data": {
                                                                                                            "type": "items",
                                                                                                            "name": "Aeion",
                                                                                                            "amount": 1500,
                                                                                                            "negate": false
                                                                                                        }
                                                                                                    },
                                                                                                    {
                                                                                                        "type": "template",
                                                                                                        "data": "Shoot Spazer Beam"
                                                                                                    }
                                                                                                ]
                                                                                            }
                                                                                        },
                                                                                        {
                                                                                            "type": "and",
                                                                                            "data": {
                                                                                                "comment": null,
                                                                                                "items": [
                                                                                                    {
                                                                                                        "type": "resource",
                                                                                                        "data": {
                                                                                                            "type": "items",
                                                                                                            "name": "Aeion",
                                                                                                            "amount": 1000,
                                                                                                            "negate": false
                                                                                                        }
                                                                                                    },
                                                                                                    {
                                                                                                        "type": "resource",
                                                                                                        "data": {
                                                                                                            "type": "items",
                                                                                                            "name": "Plasma",
                                                                                                            "amount": 1,
                                                                                                            "negate": false
                                                                                                        }
                                                                                                    }
                                                                                                ]
                                                                                            }
                                                                                        }
                                                                                    ]
                                                                                }
                                                                            }
                                                                        ]
                                                                    }
                                                                }
                                                            ]
                                                        }
                                                    }
                                                ]
                                            }
                                        }
                                    ]
                                }
                            }
                        ]
                    }
                }
            },
            "Defeat Zeta Metroid": {
                "display_name": "Defeat Zeta Metroid",
                "requirement": {
                    "type": "and",
                    "data": {
                        "comment": null,
                        "items": [
                            {
                                "type": "or",
                                "data": {
                                    "comment": "Energy Requirements",
                                    "items": [
                                        {
                                            "type": "resource",
                                            "data": {
                                                "type": "damage",
                                                "name": "Damage",
                                                "amount": 299,
                                                "negate": false
                                            }
                                        },
                                        {
                                            "type": "resource",
                                            "data": {
                                                "type": "tricks",
                                                "name": "Combat",
                                                "amount": 3,
                                                "negate": false
                                            }
                                        },
                                        {
                                            "type": "and",
                                            "data": {
                                                "comment": null,
                                                "items": [
                                                    {
                                                        "type": "resource",
                                                        "data": {
                                                            "type": "tricks",
                                                            "name": "Combat",
                                                            "amount": 1,
                                                            "negate": false
                                                        }
                                                    },
                                                    {
                                                        "type": "resource",
                                                        "data": {
                                                            "type": "damage",
                                                            "name": "Damage",
                                                            "amount": 199,
                                                            "negate": false
                                                        }
                                                    }
                                                ]
                                            }
                                        },
                                        {
                                            "type": "and",
                                            "data": {
                                                "comment": null,
                                                "items": [
                                                    {
                                                        "type": "resource",
                                                        "data": {
                                                            "type": "tricks",
                                                            "name": "Combat",
                                                            "amount": 2,
                                                            "negate": false
                                                        }
                                                    },
                                                    {
                                                        "type": "resource",
                                                        "data": {
                                                            "type": "damage",
                                                            "name": "Damage",
                                                            "amount": 100,
                                                            "negate": false
                                                        }
                                                    }
                                                ]
                                            }
                                        }
                                    ]
                                }
                            },
                            {
                                "type": "or",
                                "data": {
                                    "comment": null,
                                    "items": [
                                        {
                                            "type": "and",
                                            "data": {
                                                "comment": null,
                                                "items": [
                                                    {
                                                        "type": "resource",
                                                        "data": {
                                                            "type": "items",
                                                            "name": "Grapple",
                                                            "amount": 1,
                                                            "negate": false
                                                        }
                                                    },
                                                    {
                                                        "type": "or",
                                                        "data": {
                                                            "comment": null,
                                                            "items": [
                                                                {
                                                                    "type": "resource",
                                                                    "data": {
                                                                        "type": "items",
                                                                        "name": "MissileAmmo",
                                                                        "amount": 1,
                                                                        "negate": false
                                                                    }
                                                                },
                                                                {
                                                                    "type": "resource",
                                                                    "data": {
                                                                        "type": "items",
                                                                        "name": "SMAmmo",
                                                                        "amount": 1,
                                                                        "negate": false
                                                                    }
                                                                }
                                                            ]
                                                        }
                                                    }
                                                ]
                                            }
                                        },
                                        {
                                            "type": "and",
                                            "data": {
                                                "comment": null,
                                                "items": [
                                                    {
                                                        "type": "resource",
                                                        "data": {
                                                            "type": "tricks",
                                                            "name": "Combat",
                                                            "amount": 3,
                                                            "negate": false
                                                        }
                                                    },
                                                    {
                                                        "type": "or",
                                                        "data": {
                                                            "comment": null,
                                                            "items": [
                                                                {
                                                                    "type": "resource",
                                                                    "data": {
                                                                        "type": "items",
                                                                        "name": "MissileAmmo",
                                                                        "amount": 45,
                                                                        "negate": false
                                                                    }
                                                                },
                                                                {
                                                                    "type": "resource",
                                                                    "data": {
                                                                        "type": "items",
                                                                        "name": "SMAmmo",
                                                                        "amount": 11,
                                                                        "negate": false
                                                                    }
                                                                }
                                                            ]
                                                        }
                                                    }
                                                ]
                                            }
                                        },
                                        {
                                            "type": "and",
                                            "data": {
                                                "comment": null,
                                                "items": [
                                                    {
                                                        "type": "resource",
                                                        "data": {
                                                            "type": "tricks",
                                                            "name": "MissilelessMetroids",
                                                            "amount": 3,
                                                            "negate": false
                                                        }
                                                    },
                                                    {
                                                        "type": "or",
                                                        "data": {
                                                            "comment": null,
                                                            "items": [
                                                                {
                                                                    "type": "and",
                                                                    "data": {
                                                                        "comment": null,
                                                                        "items": [
                                                                            {
                                                                                "type": "resource",
                                                                                "data": {
                                                                                    "type": "items",
                                                                                    "name": "Ice",
                                                                                    "amount": 1,
                                                                                    "negate": false
                                                                                }
                                                                            },
                                                                            {
                                                                                "type": "resource",
                                                                                "data": {
                                                                                    "type": "tricks",
                                                                                    "name": "Combat",
                                                                                    "amount": 1,
                                                                                    "negate": false
                                                                                }
                                                                            }
                                                                        ]
                                                                    }
                                                                },
                                                                {
                                                                    "type": "and",
                                                                    "data": {
                                                                        "comment": null,
                                                                        "items": [
                                                                            {
                                                                                "type": "resource",
                                                                                "data": {
                                                                                    "type": "items",
                                                                                    "name": "Burst",
                                                                                    "amount": 1,
                                                                                    "negate": false
                                                                                }
                                                                            },
                                                                            {
                                                                                "type": "template",
                                                                                "data": "Shoot Spazer Beam"
                                                                            },
                                                                            {
                                                                                "type": "resource",
                                                                                "data": {
                                                                                    "type": "items",
                                                                                    "name": "Aeion",
                                                                                    "amount": 2200,
                                                                                    "negate": false
                                                                                }
                                                                            },
                                                                            {
                                                                                "type": "resource",
                                                                                "data": {
                                                                                    "type": "tricks",
                                                                                    "name": "Combat",
                                                                                    "amount": 2,
                                                                                    "negate": false
                                                                                }
                                                                            }
                                                                        ]
                                                                    }
                                                                }
                                                            ]
                                                        }
                                                    }
                                                ]
                                            }
                                        }
                                    ]
                                }
                            }
                        ]
                    }
                }
            },
            "Defeat Zeta Metroid+": {
                "display_name": "Defeat Zeta Metroid+",
                "requirement": {
                    "type": "and",
                    "data": {
                        "comment": null,
                        "items": [
                            {
                                "type": "or",
                                "data": {
                                    "comment": "Energy Requirements",
                                    "items": [
                                        {
                                            "type": "resource",
                                            "data": {
                                                "type": "damage",
                                                "name": "Damage",
                                                "amount": 299,
                                                "negate": false
                                            }
                                        },
                                        {
                                            "type": "resource",
                                            "data": {
                                                "type": "tricks",
                                                "name": "Combat",
                                                "amount": 3,
                                                "negate": false
                                            }
                                        },
                                        {
                                            "type": "and",
                                            "data": {
                                                "comment": null,
                                                "items": [
                                                    {
                                                        "type": "resource",
                                                        "data": {
                                                            "type": "tricks",
                                                            "name": "Combat",
                                                            "amount": 1,
                                                            "negate": false
                                                        }
                                                    },
                                                    {
                                                        "type": "resource",
                                                        "data": {
                                                            "type": "damage",
                                                            "name": "Damage",
                                                            "amount": 199,
                                                            "negate": false
                                                        }
                                                    }
                                                ]
                                            }
                                        },
                                        {
                                            "type": "and",
                                            "data": {
                                                "comment": null,
                                                "items": [
                                                    {
                                                        "type": "resource",
                                                        "data": {
                                                            "type": "tricks",
                                                            "name": "Combat",
                                                            "amount": 2,
                                                            "negate": false
                                                        }
                                                    },
                                                    {
                                                        "type": "resource",
                                                        "data": {
                                                            "type": "damage",
                                                            "name": "Damage",
                                                            "amount": 100,
                                                            "negate": false
                                                        }
                                                    }
                                                ]
                                            }
                                        }
                                    ]
                                }
                            },
                            {
                                "type": "or",
                                "data": {
                                    "comment": null,
                                    "items": [
                                        {
                                            "type": "and",
                                            "data": {
                                                "comment": null,
                                                "items": [
                                                    {
                                                        "type": "resource",
                                                        "data": {
                                                            "type": "items",
                                                            "name": "Grapple",
                                                            "amount": 1,
                                                            "negate": false
                                                        }
                                                    },
                                                    {
                                                        "type": "or",
                                                        "data": {
                                                            "comment": null,
                                                            "items": [
                                                                {
                                                                    "type": "resource",
                                                                    "data": {
                                                                        "type": "items",
                                                                        "name": "MissileAmmo",
                                                                        "amount": 1,
                                                                        "negate": false
                                                                    }
                                                                },
                                                                {
                                                                    "type": "resource",
                                                                    "data": {
                                                                        "type": "items",
                                                                        "name": "SMAmmo",
                                                                        "amount": 1,
                                                                        "negate": false
                                                                    }
                                                                }
                                                            ]
                                                        }
                                                    }
                                                ]
                                            }
                                        },
                                        {
                                            "type": "and",
                                            "data": {
                                                "comment": null,
                                                "items": [
                                                    {
                                                        "type": "resource",
                                                        "data": {
                                                            "type": "tricks",
                                                            "name": "Combat",
                                                            "amount": 3,
                                                            "negate": false
                                                        }
                                                    },
                                                    {
                                                        "type": "or",
                                                        "data": {
                                                            "comment": null,
                                                            "items": [
                                                                {
                                                                    "type": "resource",
                                                                    "data": {
                                                                        "type": "items",
                                                                        "name": "MissileAmmo",
                                                                        "amount": 55,
                                                                        "negate": false
                                                                    }
                                                                },
                                                                {
                                                                    "type": "resource",
                                                                    "data": {
                                                                        "type": "items",
                                                                        "name": "SMAmmo",
                                                                        "amount": 14,
                                                                        "negate": false
                                                                    }
                                                                }
                                                            ]
                                                        }
                                                    }
                                                ]
                                            }
                                        },
                                        {
                                            "type": "and",
                                            "data": {
                                                "comment": null,
                                                "items": [
                                                    {
                                                        "type": "resource",
                                                        "data": {
                                                            "type": "tricks",
                                                            "name": "MissilelessMetroids",
                                                            "amount": 3,
                                                            "negate": false
                                                        }
                                                    },
                                                    {
                                                        "type": "resource",
                                                        "data": {
                                                            "type": "items",
                                                            "name": "Ice",
                                                            "amount": 1,
                                                            "negate": false
                                                        }
                                                    },
                                                    {
                                                        "type": "resource",
                                                        "data": {
                                                            "type": "tricks",
                                                            "name": "Combat",
                                                            "amount": 1,
                                                            "negate": false
                                                        }
                                                    }
                                                ]
                                            }
                                        }
                                    ]
                                }
                            }
                        ]
                    }
                }
            },
            "Defeat Omega Metroid": {
                "display_name": "Defeat Omega Metroid",
                "requirement": {
                    "type": "and",
                    "data": {
                        "comment": null,
                        "items": [
                            {
                                "type": "or",
                                "data": {
                                    "comment": "Energy Requirements",
                                    "items": [
                                        {
                                            "type": "resource",
                                            "data": {
                                                "type": "damage",
                                                "name": "Damage",
                                                "amount": 399,
                                                "negate": false
                                            }
                                        },
                                        {
                                            "type": "resource",
                                            "data": {
                                                "type": "tricks",
                                                "name": "Combat",
                                                "amount": 4,
                                                "negate": false
                                            }
                                        },
                                        {
                                            "type": "and",
                                            "data": {
                                                "comment": null,
                                                "items": [
                                                    {
                                                        "type": "resource",
                                                        "data": {
                                                            "type": "tricks",
                                                            "name": "Combat",
                                                            "amount": 1,
                                                            "negate": false
                                                        }
                                                    },
                                                    {
                                                        "type": "resource",
                                                        "data": {
                                                            "type": "damage",
                                                            "name": "Damage",
                                                            "amount": 299,
                                                            "negate": false
                                                        }
                                                    }
                                                ]
                                            }
                                        },
                                        {
                                            "type": "and",
                                            "data": {
                                                "comment": null,
                                                "items": [
                                                    {
                                                        "type": "resource",
                                                        "data": {
                                                            "type": "tricks",
                                                            "name": "Combat",
                                                            "amount": 2,
                                                            "negate": false
                                                        }
                                                    },
                                                    {
                                                        "type": "resource",
                                                        "data": {
                                                            "type": "damage",
                                                            "name": "Damage",
                                                            "amount": 199,
                                                            "negate": false
                                                        }
                                                    }
                                                ]
                                            }
                                        },
                                        {
                                            "type": "and",
                                            "data": {
                                                "comment": null,
                                                "items": [
                                                    {
                                                        "type": "resource",
                                                        "data": {
                                                            "type": "tricks",
                                                            "name": "Combat",
                                                            "amount": 3,
                                                            "negate": false
                                                        }
                                                    },
                                                    {
                                                        "type": "resource",
                                                        "data": {
                                                            "type": "damage",
                                                            "name": "Damage",
                                                            "amount": 100,
                                                            "negate": false
                                                        }
                                                    }
                                                ]
                                            }
                                        }
                                    ]
                                }
                            },
                            {
                                "type": "or",
                                "data": {
                                    "comment": "Avoid fire floor attack",
                                    "items": [
                                        {
                                            "type": "resource",
                                            "data": {
                                                "type": "items",
                                                "name": "Space",
                                                "amount": 1,
                                                "negate": false
                                            }
                                        },
                                        {
                                            "type": "and",
                                            "data": {
                                                "comment": null,
                                                "items": [
                                                    {
                                                        "type": "template",
                                                        "data": "Lay Bomb"
                                                    },
                                                    {
                                                        "type": "resource",
                                                        "data": {
                                                            "type": "tricks",
                                                            "name": "Combat",
                                                            "amount": 3,
                                                            "negate": false
                                                        }
                                                    },
                                                    {
                                                        "type": "resource",
                                                        "data": {
                                                            "type": "tricks",
                                                            "name": "IBJ",
                                                            "amount": 4,
                                                            "negate": false
                                                        }
                                                    }
                                                ]
                                            }
                                        }
                                    ]
                                }
                            },
                            {
                                "type": "or",
                                "data": {
                                    "comment": null,
                                    "items": [
                                        {
                                            "type": "and",
                                            "data": {
                                                "comment": null,
                                                "items": [
                                                    {
                                                        "type": "or",
                                                        "data": {
                                                            "comment": "Break the shield (Regenerates once per fight)",
                                                            "items": [
                                                                {
                                                                    "type": "resource",
                                                                    "data": {
                                                                        "type": "items",
                                                                        "name": "MissileAmmo",
                                                                        "amount": 12,
                                                                        "negate": false
                                                                    }
                                                                },
                                                                {
                                                                    "type": "resource",
                                                                    "data": {
                                                                        "type": "items",
                                                                        "name": "SMAmmo",
                                                                        "amount": 6,
                                                                        "negate": false
                                                                    }
                                                                },
                                                                {
                                                                    "type": "and",
                                                                    "data": {
                                                                        "comment": null,
                                                                        "items": [
                                                                            {
                                                                                "type": "resource",
                                                                                "data": {
                                                                                    "type": "tricks",
                                                                                    "name": "Knowledge",
                                                                                    "amount": 2,
                                                                                    "negate": false
                                                                                }
                                                                            },
                                                                            {
                                                                                "type": "resource",
                                                                                "data": {
                                                                                    "type": "items",
                                                                                    "name": "Morph",
                                                                                    "amount": 1,
                                                                                    "negate": false
                                                                                }
                                                                            },
                                                                            {
                                                                                "type": "resource",
                                                                                "data": {
                                                                                    "type": "items",
                                                                                    "name": "PBAmmo",
                                                                                    "amount": 2,
                                                                                    "negate": false
                                                                                }
                                                                            }
                                                                        ]
                                                                    }
                                                                },
                                                                {
                                                                    "type": "and",
                                                                    "data": {
                                                                        "comment": null,
                                                                        "items": [
                                                                            {
                                                                                "type": "resource",
                                                                                "data": {
                                                                                    "type": "items",
                                                                                    "name": "Plasma",
                                                                                    "amount": 1,
                                                                                    "negate": false
                                                                                }
                                                                            },
                                                                            {
                                                                                "type": "or",
                                                                                "data": {
                                                                                    "comment": null,
                                                                                    "items": [
                                                                                        {
                                                                                            "type": "resource",
                                                                                            "data": {
                                                                                                "type": "tricks",
                                                                                                "name": "Combat",
                                                                                                "amount": 4,
                                                                                                "negate": false
                                                                                            }
                                                                                        },
                                                                                        {
                                                                                            "type": "and",
                                                                                            "data": {
                                                                                                "comment": null,
                                                                                                "items": [
                                                                                                    {
                                                                                                        "type": "resource",
                                                                                                        "data": {
                                                                                                            "type": "items",
                                                                                                            "name": "Burst",
                                                                                                            "amount": 1,
                                                                                                            "negate": false
                                                                                                        }
                                                                                                    },
                                                                                                    {
                                                                                                        "type": "resource",
                                                                                                        "data": {
                                                                                                            "type": "tricks",
                                                                                                            "name": "Combat",
                                                                                                            "amount": 3,
                                                                                                            "negate": false
                                                                                                        }
                                                                                                    }
                                                                                                ]
                                                                                            }
                                                                                        }
                                                                                    ]
                                                                                }
                                                                            }
                                                                        ]
                                                                    }
                                                                }
                                                            ]
                                                        }
                                                    },
                                                    {
                                                        "type": "or",
                                                        "data": {
                                                            "comment": "Damage the belly",
                                                            "items": [
                                                                {
                                                                    "type": "resource",
                                                                    "data": {
                                                                        "type": "items",
                                                                        "name": "MissileAmmo",
                                                                        "amount": 70,
                                                                        "negate": false
                                                                    }
                                                                },
                                                                {
                                                                    "type": "resource",
                                                                    "data": {
                                                                        "type": "items",
                                                                        "name": "SMAmmo",
                                                                        "amount": 32,
                                                                        "negate": false
                                                                    }
                                                                }
                                                            ]
                                                        }
                                                    }
                                                ]
                                            }
                                        },
                                        {
                                            "type": "and",
                                            "data": {
                                                "comment": null,
                                                "items": [
                                                    {
                                                        "type": "resource",
                                                        "data": {
                                                            "type": "tricks",
                                                            "name": "MissilelessMetroids",
                                                            "amount": 4,
                                                            "negate": false
                                                        }
                                                    },
                                                    {
                                                        "type": "resource",
                                                        "data": {
                                                            "type": "items",
                                                            "name": "Ice",
                                                            "amount": 1,
                                                            "negate": false
                                                        }
                                                    },
                                                    {
                                                        "type": "resource",
                                                        "data": {
                                                            "type": "tricks",
                                                            "name": "Combat",
                                                            "amount": 4,
                                                            "negate": false
                                                        }
                                                    }
                                                ]
                                            }
                                        }
                                    ]
                                }
                            }
                        ]
                    }
                }
            },
            "Defeat Omega Metroid+": {
                "display_name": "Defeat Omega Metroid+",
                "requirement": {
                    "type": "and",
                    "data": {
                        "comment": null,
                        "items": [
                            {
                                "type": "or",
                                "data": {
                                    "comment": "Energy Requirements",
                                    "items": [
                                        {
                                            "type": "resource",
                                            "data": {
                                                "type": "damage",
                                                "name": "Damage",
                                                "amount": 450,
                                                "negate": false
                                            }
                                        },
                                        {
                                            "type": "resource",
                                            "data": {
                                                "type": "tricks",
                                                "name": "Combat",
                                                "amount": 4,
                                                "negate": false
                                            }
                                        },
                                        {
                                            "type": "and",
                                            "data": {
                                                "comment": null,
                                                "items": [
                                                    {
                                                        "type": "resource",
                                                        "data": {
                                                            "type": "tricks",
                                                            "name": "Combat",
                                                            "amount": 1,
                                                            "negate": false
                                                        }
                                                    },
                                                    {
                                                        "type": "resource",
                                                        "data": {
                                                            "type": "damage",
                                                            "name": "Damage",
                                                            "amount": 350,
                                                            "negate": false
                                                        }
                                                    }
                                                ]
                                            }
                                        },
                                        {
                                            "type": "and",
                                            "data": {
                                                "comment": null,
                                                "items": [
                                                    {
                                                        "type": "resource",
                                                        "data": {
                                                            "type": "tricks",
                                                            "name": "Combat",
                                                            "amount": 2,
                                                            "negate": false
                                                        }
                                                    },
                                                    {
                                                        "type": "resource",
                                                        "data": {
                                                            "type": "damage",
                                                            "name": "Damage",
                                                            "amount": 250,
                                                            "negate": false
                                                        }
                                                    }
                                                ]
                                            }
                                        },
                                        {
                                            "type": "and",
                                            "data": {
                                                "comment": null,
                                                "items": [
                                                    {
                                                        "type": "resource",
                                                        "data": {
                                                            "type": "tricks",
                                                            "name": "Combat",
                                                            "amount": 3,
                                                            "negate": false
                                                        }
                                                    },
                                                    {
                                                        "type": "resource",
                                                        "data": {
                                                            "type": "damage",
                                                            "name": "Damage",
                                                            "amount": 150,
                                                            "negate": false
                                                        }
                                                    }
                                                ]
                                            }
                                        }
                                    ]
                                }
                            },
                            {
                                "type": "or",
                                "data": {
                                    "comment": "Avoid fire floor attack",
                                    "items": [
                                        {
                                            "type": "resource",
                                            "data": {
                                                "type": "items",
                                                "name": "Space",
                                                "amount": 1,
                                                "negate": false
                                            }
                                        },
                                        {
                                            "type": "and",
                                            "data": {
                                                "comment": null,
                                                "items": [
                                                    {
                                                        "type": "template",
                                                        "data": "Lay Bomb"
                                                    },
                                                    {
                                                        "type": "resource",
                                                        "data": {
                                                            "type": "tricks",
                                                            "name": "Combat",
                                                            "amount": 3,
                                                            "negate": false
                                                        }
                                                    },
                                                    {
                                                        "type": "resource",
                                                        "data": {
                                                            "type": "tricks",
                                                            "name": "IBJ",
                                                            "amount": 4,
                                                            "negate": false
                                                        }
                                                    }
                                                ]
                                            }
                                        }
                                    ]
                                }
                            },
                            {
                                "type": "or",
                                "data": {
                                    "comment": null,
                                    "items": [
                                        {
                                            "type": "and",
                                            "data": {
                                                "comment": null,
                                                "items": [
                                                    {
                                                        "type": "or",
                                                        "data": {
                                                            "comment": "Break the shield (Regenerates once per fight)",
                                                            "items": [
                                                                {
                                                                    "type": "resource",
                                                                    "data": {
                                                                        "type": "items",
                                                                        "name": "MissileAmmo",
                                                                        "amount": 16,
                                                                        "negate": false
                                                                    }
                                                                },
                                                                {
                                                                    "type": "resource",
                                                                    "data": {
                                                                        "type": "items",
                                                                        "name": "SMAmmo",
                                                                        "amount": 8,
                                                                        "negate": false
                                                                    }
                                                                },
                                                                {
                                                                    "type": "and",
                                                                    "data": {
                                                                        "comment": null,
                                                                        "items": [
                                                                            {
                                                                                "type": "resource",
                                                                                "data": {
                                                                                    "type": "tricks",
                                                                                    "name": "Knowledge",
                                                                                    "amount": 2,
                                                                                    "negate": false
                                                                                }
                                                                            },
                                                                            {
                                                                                "type": "resource",
                                                                                "data": {
                                                                                    "type": "items",
                                                                                    "name": "Morph",
                                                                                    "amount": 1,
                                                                                    "negate": false
                                                                                }
                                                                            },
                                                                            {
                                                                                "type": "resource",
                                                                                "data": {
                                                                                    "type": "items",
                                                                                    "name": "PBAmmo",
                                                                                    "amount": 2,
                                                                                    "negate": false
                                                                                }
                                                                            }
                                                                        ]
                                                                    }
                                                                },
                                                                {
                                                                    "type": "and",
                                                                    "data": {
                                                                        "comment": null,
                                                                        "items": [
                                                                            {
                                                                                "type": "resource",
                                                                                "data": {
                                                                                    "type": "items",
                                                                                    "name": "Plasma",
                                                                                    "amount": 1,
                                                                                    "negate": false
                                                                                }
                                                                            },
                                                                            {
                                                                                "type": "or",
                                                                                "data": {
                                                                                    "comment": null,
                                                                                    "items": [
                                                                                        {
                                                                                            "type": "resource",
                                                                                            "data": {
                                                                                                "type": "tricks",
                                                                                                "name": "Combat",
                                                                                                "amount": 4,
                                                                                                "negate": false
                                                                                            }
                                                                                        },
                                                                                        {
                                                                                            "type": "and",
                                                                                            "data": {
                                                                                                "comment": null,
                                                                                                "items": [
                                                                                                    {
                                                                                                        "type": "resource",
                                                                                                        "data": {
                                                                                                            "type": "items",
                                                                                                            "name": "Burst",
                                                                                                            "amount": 1,
                                                                                                            "negate": false
                                                                                                        }
                                                                                                    },
                                                                                                    {
                                                                                                        "type": "resource",
                                                                                                        "data": {
                                                                                                            "type": "tricks",
                                                                                                            "name": "Combat",
                                                                                                            "amount": 3,
                                                                                                            "negate": false
                                                                                                        }
                                                                                                    }
                                                                                                ]
                                                                                            }
                                                                                        }
                                                                                    ]
                                                                                }
                                                                            }
                                                                        ]
                                                                    }
                                                                }
                                                            ]
                                                        }
                                                    },
                                                    {
                                                        "type": "or",
                                                        "data": {
                                                            "comment": "Damage the belly",
                                                            "items": [
                                                                {
                                                                    "type": "resource",
                                                                    "data": {
                                                                        "type": "items",
                                                                        "name": "MissileAmmo",
                                                                        "amount": 90,
                                                                        "negate": false
                                                                    }
                                                                },
                                                                {
                                                                    "type": "resource",
                                                                    "data": {
                                                                        "type": "items",
                                                                        "name": "SMAmmo",
                                                                        "amount": 40,
                                                                        "negate": false
                                                                    }
                                                                }
                                                            ]
                                                        }
                                                    }
                                                ]
                                            }
                                        },
                                        {
                                            "type": "and",
                                            "data": {
                                                "comment": null,
                                                "items": [
                                                    {
                                                        "type": "resource",
                                                        "data": {
                                                            "type": "tricks",
                                                            "name": "MissilelessMetroids",
                                                            "amount": 4,
                                                            "negate": false
                                                        }
                                                    },
                                                    {
                                                        "type": "resource",
                                                        "data": {
                                                            "type": "items",
                                                            "name": "Ice",
                                                            "amount": 1,
                                                            "negate": false
                                                        }
                                                    },
                                                    {
                                                        "type": "resource",
                                                        "data": {
                                                            "type": "tricks",
                                                            "name": "Combat",
                                                            "amount": 5,
                                                            "negate": false
                                                        }
                                                    }
                                                ]
                                            }
                                        }
                                    ]
                                }
                            }
                        ]
                    }
                }
            },
            "Defeat Larva Metroid": {
                "display_name": "Defeat Larva Metroid",
                "requirement": {
                    "type": "and",
                    "data": {
                        "comment": null,
                        "items": [
                            {
                                "type": "resource",
                                "data": {
                                    "type": "items",
                                    "name": "Ice",
                                    "amount": 1,
                                    "negate": false
                                }
                            },
                            {
                                "type": "or",
                                "data": {
                                    "comment": null,
                                    "items": [
                                        {
                                            "type": "and",
                                            "data": {
                                                "comment": null,
                                                "items": [
                                                    {
                                                        "type": "resource",
                                                        "data": {
                                                            "type": "items",
                                                            "name": "Charge",
                                                            "amount": 1,
                                                            "negate": false
                                                        }
                                                    },
                                                    {
                                                        "type": "or",
                                                        "data": {
                                                            "comment": null,
                                                            "items": [
                                                                {
                                                                    "type": "resource",
                                                                    "data": {
                                                                        "type": "items",
                                                                        "name": "MissileAmmo",
                                                                        "amount": 5,
                                                                        "negate": false
                                                                    }
                                                                },
                                                                {
                                                                    "type": "resource",
                                                                    "data": {
                                                                        "type": "items",
                                                                        "name": "SMAmmo",
                                                                        "amount": 1,
                                                                        "negate": false
                                                                    }
                                                                }
                                                            ]
                                                        }
                                                    }
                                                ]
                                            }
                                        },
                                        {
                                            "type": "and",
                                            "data": {
                                                "comment": null,
                                                "items": [
                                                    {
                                                        "type": "resource",
                                                        "data": {
                                                            "type": "items",
                                                            "name": "SMAmmo",
                                                            "amount": 1,
                                                            "negate": false
                                                        }
                                                    },
                                                    {
                                                        "type": "resource",
                                                        "data": {
                                                            "type": "tricks",
                                                            "name": "Combat",
                                                            "amount": 1,
                                                            "negate": false
                                                        }
                                                    }
                                                ]
                                            }
                                        },
                                        {
                                            "type": "and",
                                            "data": {
                                                "comment": null,
                                                "items": [
                                                    {
                                                        "type": "resource",
                                                        "data": {
                                                            "type": "items",
                                                            "name": "MissileAmmo",
                                                            "amount": 5,
                                                            "negate": false
                                                        }
                                                    },
                                                    {
                                                        "type": "resource",
                                                        "data": {
                                                            "type": "tricks",
                                                            "name": "Combat",
                                                            "amount": 2,
                                                            "negate": false
                                                        }
                                                    }
                                                ]
                                            }
                                        }
                                    ]
                                }
                            }
                        ]
                    }
                }
            },
            "Shoot Any Missile": {
                "display_name": "Shoot Any Missile",
                "requirement": {
                    "type": "or",
                    "data": {
                        "comment": null,
                        "items": [
                            {
                                "type": "resource",
                                "data": {
                                    "type": "items",
                                    "name": "MissileAmmo",
                                    "amount": 1,
                                    "negate": false
                                }
                            },
                            {
                                "type": "resource",
                                "data": {
                                    "type": "items",
                                    "name": "SMAmmo",
                                    "amount": 1,
                                    "negate": false
                                }
                            }
                        ]
                    }
                }
            },
            "Simple IBJ": {
                "display_name": "Simple IBJ",
                "requirement": {
                    "type": "and",
                    "data": {
                        "comment": null,
                        "items": [
                            {
                                "type": "resource",
                                "data": {
                                    "type": "items",
                                    "name": "Bomb",
                                    "amount": 1,
                                    "negate": false
                                }
                            },
                            {
                                "type": "resource",
                                "data": {
                                    "type": "items",
                                    "name": "Morph",
                                    "amount": 1,
                                    "negate": false
                                }
                            },
                            {
                                "type": "resource",
                                "data": {
                                    "type": "tricks",
                                    "name": "IBJ",
                                    "amount": 1,
                                    "negate": false
                                }
                            }
                        ]
                    }
                }
            },
            "Shoot Beam Burst": {
                "display_name": "Shoot Beam Burst",
                "requirement": {
                    "type": "and",
                    "data": {
                        "comment": null,
                        "items": [
                            {
                                "type": "resource",
                                "data": {
                                    "type": "items",
                                    "name": "Burst",
                                    "amount": 1,
                                    "negate": false
                                }
                            },
                            {
                                "type": "or",
                                "data": {
                                    "comment": null,
                                    "items": [
                                        {
                                            "type": "template",
                                            "data": "Shoot Wave Beam"
                                        },
                                        {
                                            "type": "template",
                                            "data": "Shoot Spazer Beam"
                                        },
                                        {
                                            "type": "resource",
                                            "data": {
                                                "type": "items",
                                                "name": "Plasma",
                                                "amount": 1,
                                                "negate": false
                                            }
                                        }
                                    ]
                                }
                            }
                        ]
                    }
                }
            },
            "Fully Freeze Enemy": {
                "display_name": "Fully Freeze Enemy",
                "requirement": {
                    "type": "and",
                    "data": {
                        "comment": null,
                        "items": [
                            {
                                "type": "resource",
                                "data": {
                                    "type": "items",
                                    "name": "Ice",
                                    "amount": 1,
                                    "negate": false
                                }
                            },
                            {
                                "type": "or",
                                "data": {
                                    "comment": null,
                                    "items": [
                                        {
                                            "type": "resource",
                                            "data": {
                                                "type": "items",
                                                "name": "Charge",
                                                "amount": 1,
                                                "negate": false
                                            }
                                        },
                                        {
                                            "type": "resource",
                                            "data": {
                                                "type": "tricks",
                                                "name": "Freeze",
                                                "amount": 2,
                                                "negate": false
                                            }
                                        }
                                    ]
                                }
                            }
                        ]
                    }
                }
            },
            "Destroy Blob Throwers/Steel Orbs": {
                "display_name": "Destroy Blob Throwers/Steel Orbs",
                "requirement": {
                    "type": "or",
                    "data": {
                        "comment": null,
                        "items": [
                            {
                                "type": "template",
                                "data": "Shoot Beam Burst"
                            },
                            {
                                "type": "and",
                                "data": {
                                    "comment": null,
                                    "items": [
                                        {
                                            "type": "template",
                                            "data": "Lay Power Bomb"
                                        },
                                        {
                                            "type": "resource",
                                            "data": {
                                                "type": "misc",
                                                "name": "BeamBurstBuff",
                                                "amount": 1,
                                                "negate": true
                                            }
                                        },
                                        {
                                            "type": "resource",
                                            "data": {
                                                "type": "tricks",
                                                "name": "Knowledge",
                                                "amount": 1,
                                                "negate": false
                                            }
                                        }
                                    ]
                                }
                            }
                        ]
                    }
                }
            },
            "Use Spring Ball": {
                "display_name": "Use Spring Ball",
                "requirement": {
                    "type": "and",
                    "data": {
                        "comment": null,
                        "items": [
                            {
                                "type": "resource",
                                "data": {
                                    "type": "items",
                                    "name": "Morph",
                                    "amount": 1,
                                    "negate": false
                                }
                            },
                            {
                                "type": "resource",
                                "data": {
                                    "type": "items",
                                    "name": "Spring",
                                    "amount": 1,
                                    "negate": false
                                }
                            }
                        ]
                    }
                }
            },
            "Fleechswarm Protection": {
                "display_name": "Fleechswarm Protection",
                "requirement": {
                    "type": "or",
                    "data": {
                        "comment": null,
                        "items": [
                            {
                                "type": "resource",
                                "data": {
                                    "type": "items",
                                    "name": "Armor",
                                    "amount": 1,
                                    "negate": false
                                }
                            },
                            {
                                "type": "and",
                                "data": {
                                    "comment": null,
                                    "items": [
                                        {
                                            "type": "resource",
                                            "data": {
                                                "type": "items",
                                                "name": "Gravity",
                                                "amount": 1,
                                                "negate": false
                                            }
                                        },
                                        {
                                            "type": "resource",
                                            "data": {
                                                "type": "tricks",
                                                "name": "Knowledge",
                                                "amount": 1,
                                                "negate": false
                                            }
                                        }
                                    ]
                                }
                            }
                        ]
                    }
                }
            },
            "All DNA": {
                "display_name": "All DNA",
                "requirement": {
                    "type": "and",
                    "data": {
                        "comment": null,
                        "items": [
                            {
                                "type": "resource",
                                "data": {
                                    "type": "items",
                                    "name": "Metroid DNA 1",
                                    "amount": 1,
                                    "negate": false
                                }
                            },
                            {
                                "type": "resource",
                                "data": {
                                    "type": "items",
                                    "name": "Metroid DNA 2",
                                    "amount": 1,
                                    "negate": false
                                }
                            },
                            {
                                "type": "resource",
                                "data": {
                                    "type": "items",
                                    "name": "Metroid DNA 3",
                                    "amount": 1,
                                    "negate": false
                                }
                            },
                            {
                                "type": "resource",
                                "data": {
                                    "type": "items",
                                    "name": "Metroid DNA 4",
                                    "amount": 1,
                                    "negate": false
                                }
                            },
                            {
                                "type": "resource",
                                "data": {
                                    "type": "items",
                                    "name": "Metroid DNA 5",
                                    "amount": 1,
                                    "negate": false
                                }
                            },
                            {
                                "type": "resource",
                                "data": {
                                    "type": "items",
                                    "name": "Metroid DNA 6",
                                    "amount": 1,
                                    "negate": false
                                }
                            },
                            {
                                "type": "resource",
                                "data": {
                                    "type": "items",
                                    "name": "Metroid DNA 7",
                                    "amount": 1,
                                    "negate": false
                                }
                            },
                            {
                                "type": "resource",
                                "data": {
                                    "type": "items",
                                    "name": "Metroid DNA 8",
                                    "amount": 1,
                                    "negate": false
                                }
                            },
                            {
                                "type": "resource",
                                "data": {
                                    "type": "items",
                                    "name": "Metroid DNA 9",
                                    "amount": 1,
                                    "negate": false
                                }
                            },
                            {
                                "type": "resource",
                                "data": {
                                    "type": "items",
                                    "name": "Metroid DNA 10",
                                    "amount": 1,
                                    "negate": false
                                }
                            },
                            {
                                "type": "resource",
                                "data": {
                                    "type": "items",
                                    "name": "Metroid DNA 11",
                                    "amount": 1,
                                    "negate": false
                                }
                            },
                            {
                                "type": "resource",
                                "data": {
                                    "type": "items",
                                    "name": "Metroid DNA 12",
                                    "amount": 1,
                                    "negate": false
                                }
                            },
                            {
                                "type": "resource",
                                "data": {
                                    "type": "items",
                                    "name": "Metroid DNA 13",
                                    "amount": 1,
                                    "negate": false
                                }
                            },
                            {
                                "type": "resource",
                                "data": {
                                    "type": "items",
                                    "name": "Metroid DNA 14",
                                    "amount": 1,
                                    "negate": false
                                }
                            },
                            {
                                "type": "resource",
                                "data": {
                                    "type": "items",
                                    "name": "Metroid DNA 15",
                                    "amount": 1,
                                    "negate": false
                                }
                            },
                            {
                                "type": "resource",
                                "data": {
                                    "type": "items",
                                    "name": "Metroid DNA 16",
                                    "amount": 1,
                                    "negate": false
                                }
                            },
                            {
                                "type": "resource",
                                "data": {
                                    "type": "items",
                                    "name": "Metroid DNA 17",
                                    "amount": 1,
                                    "negate": false
                                }
                            },
                            {
                                "type": "resource",
                                "data": {
                                    "type": "items",
                                    "name": "Metroid DNA 18",
                                    "amount": 1,
                                    "negate": false
                                }
                            },
                            {
                                "type": "resource",
                                "data": {
                                    "type": "items",
                                    "name": "Metroid DNA 19",
                                    "amount": 1,
                                    "negate": false
                                }
                            },
                            {
                                "type": "resource",
                                "data": {
                                    "type": "items",
                                    "name": "Metroid DNA 20",
                                    "amount": 1,
                                    "negate": false
                                }
                            },
                            {
                                "type": "resource",
                                "data": {
                                    "type": "items",
                                    "name": "Metroid DNA 21",
                                    "amount": 1,
                                    "negate": false
                                }
                            },
                            {
                                "type": "resource",
                                "data": {
                                    "type": "items",
                                    "name": "Metroid DNA 22",
                                    "amount": 1,
                                    "negate": false
                                }
                            },
                            {
                                "type": "resource",
                                "data": {
                                    "type": "items",
                                    "name": "Metroid DNA 23",
                                    "amount": 1,
                                    "negate": false
                                }
                            },
                            {
                                "type": "resource",
                                "data": {
                                    "type": "items",
                                    "name": "Metroid DNA 24",
                                    "amount": 1,
                                    "negate": false
                                }
                            },
                            {
                                "type": "resource",
                                "data": {
                                    "type": "items",
                                    "name": "Metroid DNA 25",
                                    "amount": 1,
                                    "negate": false
                                }
                            },
                            {
                                "type": "resource",
                                "data": {
                                    "type": "items",
                                    "name": "Metroid DNA 26",
                                    "amount": 1,
                                    "negate": false
                                }
                            },
                            {
                                "type": "resource",
                                "data": {
                                    "type": "items",
                                    "name": "Metroid DNA 27",
                                    "amount": 1,
                                    "negate": false
                                }
                            },
                            {
                                "type": "resource",
                                "data": {
                                    "type": "items",
                                    "name": "Metroid DNA 28",
                                    "amount": 1,
                                    "negate": false
                                }
                            },
                            {
                                "type": "resource",
                                "data": {
                                    "type": "items",
                                    "name": "Metroid DNA 29",
                                    "amount": 1,
                                    "negate": false
                                }
                            },
                            {
                                "type": "resource",
                                "data": {
                                    "type": "items",
                                    "name": "Metroid DNA 30",
                                    "amount": 1,
                                    "negate": false
                                }
                            },
                            {
                                "type": "resource",
                                "data": {
                                    "type": "items",
                                    "name": "Metroid DNA 31",
                                    "amount": 1,
                                    "negate": false
                                }
                            },
                            {
                                "type": "resource",
                                "data": {
                                    "type": "items",
                                    "name": "Metroid DNA 32",
                                    "amount": 1,
                                    "negate": false
                                }
                            },
                            {
                                "type": "resource",
                                "data": {
                                    "type": "items",
                                    "name": "Metroid DNA 33",
                                    "amount": 1,
                                    "negate": false
                                }
                            },
                            {
                                "type": "resource",
                                "data": {
                                    "type": "items",
                                    "name": "Metroid DNA 34",
                                    "amount": 1,
                                    "negate": false
                                }
                            },
                            {
                                "type": "resource",
                                "data": {
                                    "type": "items",
                                    "name": "Metroid DNA 35",
                                    "amount": 1,
                                    "negate": false
                                }
                            },
                            {
                                "type": "resource",
                                "data": {
                                    "type": "items",
                                    "name": "Metroid DNA 36",
                                    "amount": 1,
                                    "negate": false
                                }
                            },
                            {
                                "type": "resource",
                                "data": {
                                    "type": "items",
                                    "name": "Metroid DNA 37",
                                    "amount": 1,
                                    "negate": false
                                }
                            },
                            {
                                "type": "resource",
                                "data": {
                                    "type": "items",
                                    "name": "Metroid DNA 38",
                                    "amount": 1,
                                    "negate": false
                                }
                            },
                            {
                                "type": "resource",
                                "data": {
                                    "type": "items",
                                    "name": "Metroid DNA 39",
                                    "amount": 1,
                                    "negate": false
                                }
                            }
                        ]
                    }
                }
            },
            "Defeat Non-Counterable Enemies": {
                "display_name": "Defeat Non-Counterable Enemies",
                "requirement": {
                    "type": "or",
                    "data": {
                        "comment": null,
                        "items": [
                            {
                                "type": "template",
                                "data": "Lay Power Bomb"
                            },
                            {
                                "type": "template",
                                "data": "Shoot Beam Burst"
                            }
                        ]
                    }
                }
            },
            "Defeat Gold Robots": {
                "display_name": "Defeat Gold Robots",
                "requirement": {
                    "type": "or",
                    "data": {
                        "comment": null,
                        "items": [
                            {
                                "type": "resource",
                                "data": {
                                    "type": "items",
                                    "name": "Plasma",
                                    "amount": 1,
                                    "negate": false
                                }
                            },
                            {
                                "type": "resource",
                                "data": {
                                    "type": "items",
                                    "name": "Screw",
                                    "amount": 1,
                                    "negate": false
                                }
                            },
                            {
                                "type": "template",
                                "data": "Lay Power Bomb"
                            },
                            {
                                "type": "template",
                                "data": "Shoot Beam Burst"
                            }
                        ]
                    }
                }
            },
            "Can Phase Drift Clip": {
                "display_name": "Can Phase Drift Clip",
                "requirement": {
                    "type": "and",
                    "data": {
                        "comment": null,
                        "items": [
                            {
                                "type": "resource",
                                "data": {
                                    "type": "items",
                                    "name": "Morph",
                                    "amount": 1,
                                    "negate": false
                                }
                            },
                            {
                                "type": "resource",
                                "data": {
                                    "type": "items",
                                    "name": "Phase",
                                    "amount": 1,
                                    "negate": false
                                }
                            }
                        ]
                    }
                }
            },
            "Defeat Swarms": {
                "display_name": "Defeat Swarms",
                "requirement": {
                    "type": "or",
                    "data": {
                        "comment": null,
                        "items": [
                            {
                                "type": "resource",
                                "data": {
                                    "type": "items",
                                    "name": "Armor",
                                    "amount": 1,
                                    "negate": false
                                }
                            },
                            {
                                "type": "resource",
                                "data": {
                                    "type": "tricks",
                                    "name": "Combat",
                                    "amount": 2,
                                    "negate": false
                                }
                            },
                            {
                                "type": "and",
                                "data": {
                                    "comment": null,
                                    "items": [
                                        {
                                            "type": "resource",
                                            "data": {
                                                "type": "tricks",
                                                "name": "Combat",
                                                "amount": 1,
                                                "negate": false
                                            }
                                        },
                                        {
                                            "type": "or",
                                            "data": {
                                                "comment": null,
                                                "items": [
                                                    {
                                                        "type": "template",
                                                        "data": "Lay Power Bomb"
                                                    },
                                                    {
                                                        "type": "template",
                                                        "data": "Shoot Beam Burst"
                                                    }
                                                ]
                                            }
                                        }
                                    ]
                                }
                            }
                        ]
                    }
                }
            }
        },
        "damage_reductions": [
            {
                "name": "Damage",
                "reductions": [
                    {
                        "name": "Varia",
                        "multiplier": 0.75
                    },
                    {
                        "name": "Gravity",
                        "multiplier": 0.5
                    }
                ]
            },
            {
                "name": "Heat",
                "reductions": [
                    {
                        "name": "Varia",
                        "multiplier": 0.0
                    },
                    {
                        "name": "Gravity",
                        "multiplier": 0.0
                    }
                ]
            },
            {
                "name": "Lava",
                "reductions": [
                    {
                        "name": "Varia",
                        "multiplier": 0.75
                    },
                    {
                        "name": "Gravity",
                        "multiplier": 0.0
                    }
                ]
            },
            {
                "name": "Hazard",
                "reductions": [
                    {
                        "name": "Varia",
                        "multiplier": 0.75
                    },
                    {
                        "name": "Gravity",
                        "multiplier": 0.5
                    }
                ]
            },
            {
                "name": "FleechSwarm",
                "reductions": [
                    {
                        "name": "Varia",
                        "multiplier": 0.75
                    },
                    {
                        "name": "Gravity",
                        "multiplier": 0.0
                    }
                ]
            }
        ],
        "energy_tank_item_index": "ETank"
    },
    "layers": [
        "default"
    ],
    "starting_location": {
        "region": "Surface - East",
        "area": "Landing Site",
        "node": "Ship"
    },
    "initial_states": {},
    "minimal_logic": {
        "items_to_exclude": [
            {
                "name": "Baby",
                "when_shuffled": null
            },
            {
                "name": "Bomb",
                "when_shuffled": null
            },
            {
                "name": "Space",
                "when_shuffled": null
            },
            {
                "name": "Spider",
                "when_shuffled": null
            }
        ],
        "custom_item_amount": [
            {
                "name": "Energy Tank",
                "value": 10
            },
            {
                "name": "Aeion",
                "value": 2200
            },
            {
                "name": "Missile",
                "value": 264
            },
            {
                "name": "Super Missile",
                "value": 30
            },
            {
                "name": "Power Bomb",
                "value": 18
            }
        ],
        "events_to_exclude": [
            {
                "name": "Proteus Ridley",
                "reason": "Victory Condition"
            }
        ],
        "description": "Items checked for: Baby Metroid."
    },
    "victory_condition": {
        "type": "resource",
        "data": {
            "type": "events",
            "name": "Proteus Ridley",
            "amount": 1,
            "negate": false
        }
    },
    "dock_weakness_database": {
        "types": {
            "door": {
                "name": "Door",
                "extra": {},
                "items": {
                    "Access Open": {
                        "extra": {
                            "type": "frame"
                        },
                        "requirement": {
                            "type": "and",
                            "data": {
                                "comment": null,
                                "items": []
                            }
                        },
                        "lock": null
                    },
                    "Access Closed": {
                        "extra": {},
                        "requirement": {
                            "type": "or",
                            "data": {
                                "comment": null,
                                "items": []
                            }
                        },
                        "lock": null
                    },
                    "Access Locked": {
                        "extra": {},
                        "requirement": {
                            "type": "and",
                            "data": {
                                "comment": null,
                                "items": []
                            }
                        },
                        "lock": {
                            "lock_type": "front-blast-back-free-unlock",
                            "requirement": {
                                "type": "or",
                                "data": {
                                    "comment": null,
                                    "items": []
                                }
                            }
                        }
                    },
                    "Power Beam Door": {
                        "extra": {
                            "type": "power_beam"
                        },
                        "requirement": {
                            "type": "and",
                            "data": {
                                "comment": null,
                                "items": []
                            }
                        },
                        "lock": null
                    },
                    "Charge Beam Door": {
                        "extra": {
                            "type": "charge_beam"
                        },
                        "requirement": {
                            "type": "and",
                            "data": {
                                "comment": null,
                                "items": []
                            }
                        },
                        "lock": {
                            "lock_type": "front-blast-back-if-matching",
                            "requirement": {
                                "type": "or",
                                "data": {
                                    "comment": null,
                                    "items": [
                                        {
                                            "type": "resource",
                                            "data": {
                                                "type": "items",
                                                "name": "Charge",
                                                "amount": 1,
                                                "negate": false
                                            }
                                        },
                                        {
                                            "type": "and",
                                            "data": {
                                                "comment": null,
                                                "items": [
                                                    {
                                                        "type": "resource",
                                                        "data": {
                                                            "type": "tricks",
                                                            "name": "Knowledge",
                                                            "amount": 1,
                                                            "negate": false
                                                        }
                                                    },
                                                    {
                                                        "type": "or",
                                                        "data": {
                                                            "comment": null,
                                                            "items": [
                                                                {
                                                                    "type": "template",
                                                                    "data": "Shoot Beam Burst"
                                                                },
                                                                {
                                                                    "type": "and",
                                                                    "data": {
                                                                        "comment": null,
                                                                        "items": [
                                                                            {
                                                                                "type": "template",
                                                                                "data": "Lay Power Bomb"
                                                                            },
                                                                            {
                                                                                "type": "resource",
                                                                                "data": {
                                                                                    "type": "misc",
                                                                                    "name": "ChargeDoorBuff",
                                                                                    "amount": 1,
                                                                                    "negate": true
                                                                                }
                                                                            }
                                                                        ]
                                                                    }
                                                                }
                                                            ]
                                                        }
                                                    }
                                                ]
                                            }
                                        }
                                    ]
                                }
                            }
                        }
                    },
                    "Wave Beam Door": {
                        "extra": {
                            "type": "wave_beam"
                        },
                        "requirement": {
                            "type": "and",
                            "data": {
                                "comment": null,
                                "items": []
                            }
                        },
                        "lock": {
                            "lock_type": "front-blast-back-if-matching",
                            "requirement": {
                                "type": "or",
                                "data": {
                                    "comment": null,
                                    "items": [
                                        {
                                            "type": "template",
                                            "data": "Shoot Wave Beam"
                                        },
                                        {
                                            "type": "and",
                                            "data": {
                                                "comment": null,
                                                "items": [
                                                    {
                                                        "type": "resource",
                                                        "data": {
                                                            "type": "tricks",
                                                            "name": "Knowledge",
                                                            "amount": 1,
                                                            "negate": false
                                                        }
                                                    },
                                                    {
                                                        "type": "template",
                                                        "data": "Lay Power Bomb"
                                                    },
                                                    {
                                                        "type": "resource",
                                                        "data": {
                                                            "type": "misc",
                                                            "name": "BeamDoorBuff",
                                                            "amount": 1,
                                                            "negate": true
                                                        }
                                                    }
                                                ]
                                            }
                                        }
                                    ]
                                }
                            }
                        }
                    },
                    "Spazer Beam Door": {
                        "extra": {
                            "type": "spazer_beam"
                        },
                        "requirement": {
                            "type": "and",
                            "data": {
                                "comment": null,
                                "items": []
                            }
                        },
                        "lock": {
                            "lock_type": "front-blast-back-if-matching",
                            "requirement": {
                                "type": "or",
                                "data": {
                                    "comment": null,
                                    "items": [
                                        {
                                            "type": "template",
                                            "data": "Shoot Spazer Beam"
                                        },
                                        {
                                            "type": "and",
                                            "data": {
                                                "comment": null,
                                                "items": [
                                                    {
                                                        "type": "resource",
                                                        "data": {
                                                            "type": "tricks",
                                                            "name": "Knowledge",
                                                            "amount": 1,
                                                            "negate": false
                                                        }
                                                    },
                                                    {
                                                        "type": "template",
                                                        "data": "Lay Power Bomb"
                                                    },
                                                    {
                                                        "type": "resource",
                                                        "data": {
                                                            "type": "misc",
                                                            "name": "BeamDoorBuff",
                                                            "amount": 1,
                                                            "negate": true
                                                        }
                                                    }
                                                ]
                                            }
                                        }
                                    ]
                                }
                            }
                        }
                    },
                    "Plasma Beam Door": {
                        "extra": {
                            "type": "plasma_beam"
                        },
                        "requirement": {
                            "type": "and",
                            "data": {
                                "comment": null,
                                "items": []
                            }
                        },
                        "lock": {
                            "lock_type": "front-blast-back-if-matching",
                            "requirement": {
                                "type": "or",
                                "data": {
                                    "comment": null,
                                    "items": [
                                        {
                                            "type": "resource",
                                            "data": {
                                                "type": "items",
                                                "name": "Plasma",
                                                "amount": 1,
                                                "negate": false
                                            }
                                        },
                                        {
                                            "type": "and",
                                            "data": {
                                                "comment": null,
                                                "items": [
                                                    {
                                                        "type": "resource",
                                                        "data": {
                                                            "type": "tricks",
                                                            "name": "Knowledge",
                                                            "amount": 1,
                                                            "negate": false
                                                        }
                                                    },
                                                    {
                                                        "type": "template",
                                                        "data": "Lay Power Bomb"
                                                    },
                                                    {
                                                        "type": "resource",
                                                        "data": {
                                                            "type": "misc",
                                                            "name": "BeamDoorBuff",
                                                            "amount": 1,
                                                            "negate": true
                                                        }
                                                    }
                                                ]
                                            }
                                        }
                                    ]
                                }
                            }
                        }
                    },
                    "Missile Door": {
                        "extra": {
                            "type": "missile"
                        },
                        "requirement": {
                            "type": "and",
                            "data": {
                                "comment": null,
                                "items": []
                            }
                        },
                        "lock": {
                            "lock_type": "front-blast-back-if-matching",
                            "requirement": {
                                "type": "or",
                                "data": {
                                    "comment": null,
                                    "items": [
                                        {
                                            "type": "resource",
                                            "data": {
                                                "type": "items",
                                                "name": "MissileAmmo",
                                                "amount": 1,
                                                "negate": false
                                            }
                                        },
                                        {
                                            "type": "and",
                                            "data": {
                                                "comment": null,
                                                "items": [
                                                    {
                                                        "type": "resource",
                                                        "data": {
                                                            "type": "items",
                                                            "name": "SMAmmo",
                                                            "amount": 1,
                                                            "negate": false
                                                        }
                                                    },
                                                    {
                                                        "type": "resource",
                                                        "data": {
                                                            "type": "misc",
                                                            "name": "NerfSupers",
                                                            "amount": 1,
                                                            "negate": true
                                                        }
                                                    }
                                                ]
                                            }
                                        }
                                    ]
                                }
                            }
                        }
                    },
                    "Super Missile Door": {
                        "extra": {
                            "type": "super_missile"
                        },
                        "requirement": {
                            "type": "and",
                            "data": {
                                "comment": null,
                                "items": []
                            }
                        },
                        "lock": {
                            "lock_type": "front-blast-back-if-matching",
                            "requirement": {
                                "type": "resource",
                                "data": {
                                    "type": "items",
                                    "name": "SMAmmo",
                                    "amount": 1,
                                    "negate": false
                                }
                            }
                        }
                    },
                    "Power Bomb Door": {
                        "extra": {
                            "type": "power_bomb"
                        },
                        "requirement": {
                            "type": "and",
                            "data": {
                                "comment": null,
                                "items": []
                            }
                        },
                        "lock": {
                            "lock_type": "front-blast-back-if-matching",
                            "requirement": {
                                "type": "template",
                                "data": "Lay Power Bomb"
                            }
                        }
                    }
                },
                "dock_rando": null
            },
            "tunnel": {
                "name": "Tunnel",
                "extra": {},
                "items": {
                    "Tunnel": {
                        "extra": {},
                        "requirement": {
                            "type": "resource",
                            "data": {
                                "type": "items",
                                "name": "Morph",
                                "amount": 1,
                                "negate": false
                            }
                        },
                        "lock": null
                    },
                    "Tunnel with Bomb Block": {
                        "extra": {},
                        "requirement": {
                            "type": "template",
                            "data": "Lay Any Bomb"
                        },
                        "lock": null
                    }
                },
                "dock_rando": null
            },
            "other": {
                "name": "Dock",
                "extra": {},
                "items": {
                    "Open Passage": {
                        "extra": {},
                        "requirement": {
                            "type": "and",
                            "data": {
                                "comment": null,
                                "items": []
                            }
                        },
                        "lock": null
                    },
                    "Not Determined": {
                        "extra": {},
                        "requirement": {
                            "type": "or",
                            "data": {
                                "comment": null,
                                "items": []
                            }
                        },
                        "lock": null
                    },
                    "Blocked Passage": {
                        "extra": {},
                        "requirement": {
                            "type": "or",
                            "data": {
                                "comment": null,
                                "items": []
                            }
                        },
                        "lock": null
                    }
                },
                "dock_rando": null
            },
            "elevator": {
                "name": "Elevator",
                "extra": {
                    "is_teleporter": true,
                    "ignore_for_hints": true
                },
                "items": {
                    "Elevator": {
                        "extra": {},
                        "requirement": {
                            "type": "and",
                            "data": {
                                "comment": null,
                                "items": []
                            }
                        },
                        "lock": null
                    }
                },
                "dock_rando": null
            }
        },
        "default_weakness": {
            "type": "other",
            "name": "Not Determined"
        },
        "dock_rando": {
            "force_change_two_way": true,
            "resolver_attempts": 125,
            "to_shuffle_proportion": 1.0
        }
    },
    "used_trick_levels": {
        "Knowledge": [
            1,
            2
        ],
        "IBJ": [
            1,
            2,
            3,
            4,
            5
        ],
        "SWJ": [
            1,
            2,
            3,
            4
        ],
        "SuperJump": [
            1,
            2,
            3,
            4
        ],
        "FrozenEnemy": [
            1,
            2,
            3
        ],
        "Combat": [
            1,
            2,
            3,
            4,
            5
        ],
        "UnmorphExtend": [
            1,
            2,
            3
        ],
        "MissilelessMetroids": [
            1,
            2,
            3,
            4
        ],
        "CornerClip": [
            2
        ],
        "OoB": [
            1,
            2,
            3
        ],
        "Walljump": [
            1,
            2,
            3
        ],
        "Freeze": [
            1,
            2,
            3
        ],
        "Spider Boost": [
            1,
            2,
            3,
            4
        ],
        "DBJ": [
            1,
            2,
            3,
            5
        ],
        "AirMorph": [
            1,
            2,
            3
        ],
        "PhaseSkip": [
            2,
            3,
            4,
            5
        ],
        "Movement": [
            1,
            2,
            3,
            4
        ],
        "IceClip": [
            1,
            2,
            3,
            4
        ],
        "MeleeClip": [
            1,
            2,
            3
        ],
        "DBoost": [
            1,
            2,
            3,
            4
        ],
        "PreciseAiming": [
            1,
            2,
            3
        ],
        "UBJ": [
            1,
            2,
            3,
            4
        ],
        "SpiderClip": [
            1,
            2,
            3,
            4
        ],
        "HazardRun": [
            1,
            2
        ],
        "Dodge": [
            1,
            2,
            3
        ],
<<<<<<< HEAD
        "HazardRun": [
            1,
            2,
            3,
            5
=======
        "PhaseClip": [
            2,
            3
>>>>>>> 9b9672c1
        ]
    },
    "regions": [
        "Surface - East.json",
        "Area 1.json",
        "Area 2 - Dam Exterior.json",
        "Area 2 - Dam Interior.json",
        "Area 2 - Dam Entryway.json",
        "Area 3 - Factory Exterior.json",
        "Area 3 - Factory Interior.json",
        "Area 3 - Metroid Caverns.json",
        "Area 4 - Central Caves.json",
        "Area 4 - Crystal Mines.json",
        "Area 5 - Tower Lobby.json",
        "Area 5 - Tower Exterior.json",
        "Area 5 - Tower Interior.json",
        "Area 6.json",
        "Area 7.json",
        "Area 8.json",
        "Surface - West.json"
    ]
}<|MERGE_RESOLUTION|>--- conflicted
+++ resolved
@@ -5397,24 +5397,18 @@
         ],
         "HazardRun": [
             1,
-            2
+            2,
+            3,
+            5
         ],
         "Dodge": [
             1,
             2,
             3
         ],
-<<<<<<< HEAD
-        "HazardRun": [
-            1,
-            2,
-            3,
-            5
-=======
         "PhaseClip": [
             2,
             3
->>>>>>> 9b9672c1
         ]
     },
     "regions": [
