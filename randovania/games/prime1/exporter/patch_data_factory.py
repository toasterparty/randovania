import typing
from random import Random
from typing import List, Union

import randovania
from randovania.exporter import pickup_exporter, item_names
from randovania.exporter.hints import guaranteed_item_hint, credits_spoiler
from randovania.exporter.patch_data_factory import BasePatchDataFactory
from randovania.game_description.assignment import PickupTarget
from randovania.game_description.resources.item_resource_info import ItemResourceInfo
from randovania.game_description.resources.resource_database import ResourceDatabase
from randovania.game_description.resources.resource_info import ResourceCollection
from randovania.game_description.world.area_identifier import AreaIdentifier
from randovania.game_description.world.dock_node import DockNode
from randovania.game_description.world.pickup_node import PickupNode
from randovania.game_description.world.teleporter_node import TeleporterNode
from randovania.game_description.world.world_list import WorldList
from randovania.games.game import RandovaniaGame
from randovania.games.prime1.exporter.hint_namer import PrimeHintNamer
from randovania.games.prime1.exporter.vanilla_maze_seeds import VANILLA_MAZE_SEEDS
from randovania.games.prime1.layout.hint_configuration import ArtifactHintMode, PhazonSuitHintMode
from randovania.games.prime1.layout.prime_configuration import PrimeConfiguration, RoomRandoMode
from randovania.games.prime1.layout.prime_cosmetic_patches import PrimeCosmeticPatches
from randovania.games.prime1.patcher import prime1_elevators, prime_items
from randovania.generator.item_pool import pickup_creator
<<<<<<< HEAD
from randovania.games.prime1.exporter.vanilla_maze_seeds import VANILLA_MAZE_SEEDS
from randovania.layout.base.dock_rando_configuration import DockRandoMode
=======
>>>>>>> ddd4dd9f
from randovania.layout.layout_description import LayoutDescription

_EASTER_EGG_SHINY_MISSILE = 1024

_STARTING_ITEM_NAME_TO_INDEX = {
    "powerBeam": "Power",
    "ice": "Ice",
    "wave": "Wave",
    "plasma": "Plasma",
    "missiles": "Missile",
    "scanVisor": "Scan",
    "bombs": "Bombs",
    "powerBombs": "PowerBomb",
    "flamethrower": "Flamethrower",
    "thermalVisor": "Thermal",
    "charge": "Charge",
    "superMissile": "Supers",
    "grapple": "Grapple",
    "xray": "X-Ray",
    "iceSpreader": "IceSpreader",
    "spaceJump": "SpaceJump",
    "morphBall": "MorphBall",
    "combatVisor": "Combat",
    "boostBall": "Boost",
    "spiderBall": "Spider",
    "gravitySuit": "GravitySuit",
    "variaSuit": "VariaSuit",
    "phazonSuit": "PhazonSuit",
    "energyTanks": "EnergyTank",
    "wavebuster": "Wavebuster"
}

_MODEL_MAPPING = {
    (RandovaniaGame.METROID_PRIME_ECHOES, "CombatVisor INCOMPLETE"): "Combat Visor",
    (RandovaniaGame.METROID_PRIME_ECHOES, "ChargeBeam INCOMPLETE"): "Charge Beam",
    (RandovaniaGame.METROID_PRIME_ECHOES, "SuperMissile"): "Super Missile",
    (RandovaniaGame.METROID_PRIME_ECHOES, "ScanVisor INCOMPLETE"): "Scan Visor",
    (RandovaniaGame.METROID_PRIME_ECHOES, "VariaSuit INCOMPLETE"): "Varia Suit",
    (RandovaniaGame.METROID_PRIME_ECHOES, "DarkSuit"): "Varia Suit",
    (RandovaniaGame.METROID_PRIME_ECHOES, "LightSuit"): "Varia Suit",
    (RandovaniaGame.METROID_PRIME_ECHOES, "MorphBall INCOMPLETE"): "Morph Ball",
    (RandovaniaGame.METROID_PRIME_ECHOES, "MorphBallBomb"): "Morph Ball Bomb",
    (RandovaniaGame.METROID_PRIME_ECHOES, "BoostBall"): "Boost Ball",
    (RandovaniaGame.METROID_PRIME_ECHOES, "SpiderBall"): "Spider Ball",
    (RandovaniaGame.METROID_PRIME_ECHOES, "PowerBomb"): "Power Bomb",
    (RandovaniaGame.METROID_PRIME_ECHOES, "PowerBombExpansion"): "Power Bomb Expansion",
    (RandovaniaGame.METROID_PRIME_ECHOES, "MissileExpansion"): "Missile",
    (RandovaniaGame.METROID_PRIME_ECHOES, "MissileExpansionPrime1"): "Missile",
    (RandovaniaGame.METROID_PRIME_ECHOES, "MissileLauncher"): "Missile",
    (RandovaniaGame.METROID_PRIME_ECHOES, "GrappleBeam"): "Grapple Beam",
    (RandovaniaGame.METROID_PRIME_ECHOES, "SpaceJumpBoots"): "Space Jump Boots",
    (RandovaniaGame.METROID_PRIME_ECHOES, "EnergyTank"): "Energy Tank",
}

# The following locations have cutscenes that weren't removed
_LOCATIONS_WITH_MODAL_ALERT = {
    63,  # Artifact Temple
    23,  # Watery Hall (Charge Beam)
    50,  # Research Core
}

# Show a popup on collection if two or more is for another player.
# The location to the right is considered for the count, but it can't show a popup.
_LOCATIONS_GROUPED_TOGETHER = [
    ({0, 1, 2, 3}, None),  # Main Plaza
    ({5, 6, 7}, None),  # Ruined Shrine (all 3)
    ({94}, 97),  # Warrior shrine -> Fiery Shores Tunnel
    ({55}, 54),  # Gravity Chamber: Upper -> Lower
    ({19, 17}, None),  # Hive Totem + Transport Access North
    ({59}, 58),  # Alcove -> Landing Site
    ({62, 65}, None),  # Root Cave + Arbor Chamber
    ({15, 16}, None),  # Ruined Gallery
    ({52, 53}, None),  # Research Lab Aether
]


def prime1_pickup_details_to_patcher(detail: pickup_exporter.ExportedPickupDetails,
                                     modal_hud_override: bool,
                                     rng: Random) -> dict:
    model = detail.model.as_json

    scan_text = detail.scan_text
    hud_text = detail.hud_text[0]
    pickup_type = "Nothing"
    count = 0

    for resource, quantity in detail.conditional_resources[0].resources:
        if resource.extra["item_id"] >= 1000:
            continue
        pickup_type = resource.long_name
        count = quantity
        break

    if (model["name"] == "Missile" and not detail.other_player
            and "Missile Expansion" in hud_text
            and rng.randint(0, _EASTER_EGG_SHINY_MISSILE) == 0):
        model["name"] = "Shiny Missile"
        hud_text = hud_text.replace("Missile Expansion", "Shiny Missile Expansion")
        scan_text = scan_text.replace("Missile Expansion", "Shiny Missile Expansion")

    result = {
        "type": pickup_type,
        "model": model,
        "scanText": scan_text,
        "hudmemoText": hud_text,
        "currIncrease": count,
        "maxIncrease": count,
        "respawn": False
    }
    if modal_hud_override:
        result["modalHudmemo"] = True

    return result


def _create_locations_with_modal_hud_memo(pickups: List[pickup_exporter.ExportedPickupDetails]) -> typing.Set[int]:
    result = set()

    for index in _LOCATIONS_WITH_MODAL_ALERT:
        if pickups[index].other_player:
            result.add(index)

    for indices, extra in _LOCATIONS_GROUPED_TOGETHER:
        num_other = sum(pickups[i].other_player for i in indices)
        if extra is not None:
            num_other += pickups[extra].other_player

        if num_other > 1:
            for index in indices:
                if pickups[index].other_player:
                    result.add(index)

    return result


def _starting_items_value_for(resource_database: ResourceDatabase,
                              starting_items: ResourceCollection, index: str) -> Union[bool, int]:
    item = resource_database.get_item(index)
    value = starting_items[item]
    if item.max_capacity > 1:
        return value
    else:
        return value > 0


def _name_for_location(world_list: WorldList, location: AreaIdentifier) -> str:
    loc = location.as_tuple
    if loc in prime1_elevators.RANDOM_PRIME_CUSTOM_NAMES and loc != ("Frigate Orpheon", "Exterior Docking Hangar"):
        return prime1_elevators.RANDOM_PRIME_CUSTOM_NAMES[loc]
    else:
        return world_list.area_name(world_list.area_by_area_location(location), separator=":")


def _create_results_screen_text(description: LayoutDescription) -> str:
    return "%s | Seed Hash - %s (%s)" % (randovania.VERSION, description.shareable_word_hash, description.shareable_hash)


class PrimePatchDataFactory(BasePatchDataFactory):
    cosmetic_patches: PrimeCosmeticPatches
    configuration: PrimeConfiguration

    def game_enum(self) -> RandovaniaGame:
        return RandovaniaGame.METROID_PRIME

    def get_default_game_options(self):
        cosmetic_patches = self.cosmetic_patches
        return {
            "screenBrightness": cosmetic_patches.user_preferences.screen_brightness,
            "screenOffsetX": cosmetic_patches.user_preferences.screen_x_offset,
            "screenOffsetY": cosmetic_patches.user_preferences.screen_y_offset,
            "screenStretch": cosmetic_patches.user_preferences.screen_stretch,
            "soundMode": cosmetic_patches.user_preferences.sound_mode,
            "sfxVolume": cosmetic_patches.user_preferences.sfx_volume,
            "musicVolume": cosmetic_patches.user_preferences.music_volume,
            "visorOpacity": cosmetic_patches.user_preferences.hud_alpha,
            "helmetOpacity": cosmetic_patches.user_preferences.helmet_alpha,
            "hudLag": cosmetic_patches.user_preferences.hud_lag,
            "reverseYAxis": cosmetic_patches.user_preferences.invert_y_axis,
            "rumble": cosmetic_patches.user_preferences.rumble,
            "swapBeamControls": cosmetic_patches.user_preferences.swap_beam_controls,
        }

    def create_data(self) -> dict:
        db = self.game
        namer = PrimeHintNamer(self.description.all_patches, self.players_config)

        scan_visor = self.game.resource_database.get_item_by_name("Scan Visor")
        useless_target = PickupTarget(pickup_creator.create_nothing_pickup(db.resource_database),
                                      self.players_config.player_index)

        pickup_list = pickup_exporter.export_all_indices(
            self.patches,
            useless_target,
            db.world_list,
            self.rng,
            self.configuration.pickup_model_style,
            self.configuration.pickup_model_data_source,
            exporter=pickup_exporter.create_pickup_exporter(db, pickup_exporter.GenericAcquiredMemo(),
                                                            self.players_config),
            visual_etm=pickup_creator.create_visual_etm(),
        )
        modal_hud_override = _create_locations_with_modal_hud_memo(pickup_list)

        world_data = {}

        for world in db.world_list.worlds:
            if world.name == "End of Game":
                continue

            world_data[world.name] = {
                "transports": {},
                "rooms": {}
            }

            for area in world.areas:
<<<<<<< HEAD
                world_data[world.name]["rooms"][area.name] = {"pickups":[], "doors": {}}
=======
                world_data[world.name]["rooms"][area.name] = {"pickups": []}
>>>>>>> ddd4dd9f

                def node_len(a: PickupNode):
                    return a.pickup_index

                pickup_nodes = sorted((node for node in area.nodes if isinstance(node, PickupNode)), key=node_len)
                for node in pickup_nodes:
                    pickup_index = node.pickup_index.index
                    pickup = prime1_pickup_details_to_patcher(pickup_list[pickup_index],
                                                              pickup_index in modal_hud_override,
                                                              self.rng)

                    if node.extra.get("position_required"):
                        assert self.configuration.items_every_room
                        aabb = area.extra["aabb"]

                        # return a random float between (min, max) biased towards target (up to 1 re-roll to get closer)
                        def random_factor(rng: Random, min: float, max: float, target: float):
                            a = rng.uniform(min, max)
                            b = rng.uniform(min, max)
                            a_diff = abs(a - target)
                            b_diff = abs(b - target)
                            if a_diff > b_diff:
                                return a
                            return b

                        # return a quasi-random point within the provided aabb, but bias towards being closer to in-bounds
                        def pick_random_point_in_aabb(rng: Random, aabb: list, room_name: str):
                            offset_xy = 0.0
                            offset_max_z = 0.0

                            ROOMS_THAT_NEED_HELP = [
                                "Landing Site",
                                "Alcove",
                                "Frigate Crash Site",
                                "Sunchamber",
                                "Triclops Pit",
                                "Elite Quarters",
                                "Quarantine Cave",
                                "Burn Dome",
                                "Research Lab Hydra",
                                "Research Lab Aether",
                            ]

                            if room_name in ROOMS_THAT_NEED_HELP:
                                offset_xy = 0.1
                                offset_max_z = -0.3

                            x_factor = random_factor(rng, 0.15 + offset_xy, 0.85 - offset_xy, 0.5)
                            y_factor = random_factor(rng, 0.15 + offset_xy, 0.85 - offset_xy, 0.5)
                            z_factor = random_factor(rng, 0.1, 0.8 + offset_max_z, 0.35)

                            return [
                                aabb[0] + (aabb[3] - aabb[0]) * x_factor,
                                aabb[1] + (aabb[4] - aabb[1]) * y_factor,
                                aabb[2] + (aabb[5] - aabb[2]) * z_factor,
                            ]

                        pickup["position"] = pick_random_point_in_aabb(self.rng, aabb, area.name)
                        pickup["jumboScan"] = True  # Scan this item through walls

                    world_data[world.name]["rooms"][area.name]["pickups"].append(pickup)
                
                dock_nodes = sorted(
                    (
                        node for node in area.nodes if (
                        isinstance(node, DockNode))
                        and not node.extra.get("exclude_dock_rando", False)
                        and (node.identifier in self.patches.dock_weakness)
                    ),
                    key=lambda n: n.extra["dock_index"]
                )
                for node in dock_nodes:
                    dock_index = node.extra["dock_index"]
                    weakness = self.patches.dock_weakness[node.identifier]
                    
                    dock_data = {
                        "shieldType": weakness.extra["shieldType"],
                        "blastShieldType": weakness.extra.get("blastShieldType", None)
                    }
                    
                    world_data[world.name]["rooms"][area.name]["doors"][dock_index] = dock_data
                
                regular_door = self.game.dock_weakness_database.find_type("door")
                missile_shield = self.game.dock_weakness_database.get_by_weakness("door", "Missile Blast Shield")
                remove_blast_shields = (
                    self.configuration.dock_rando.mode != DockRandoMode.VANILLA and
                    missile_shield in self.configuration.dock_rando.types_state[regular_door].can_change_from
                )

                if self.configuration.superheated_probability != 0:
                    world_data[world.name]["rooms"][area.name][
                        "superheated"] = self.rng.random() < self.configuration.superheated_probability / 1000.0

                if self.configuration.submerged_probability != 0:
                    world_data[world.name]["rooms"][area.name][
                        "submerge"] = self.rng.random() < self.configuration.submerged_probability / 1000.0

                for node in area.nodes:
                    if not isinstance(node, TeleporterNode) or not node.editable:
                        continue

                    identifier = db.world_list.identifier_for_node(node)
                    target = _name_for_location(db.world_list, self.patches.elevator_connection[identifier])

                    source_name = prime1_elevators.RANDOM_PRIME_CUSTOM_NAMES[(
                        identifier.area_location.world_name,
                        identifier.area_location.area_name,
                    )]
                    world_data[world.name]["transports"][source_name] = target

        if self.configuration.room_rando != RoomRandoMode.NONE:
            for world in db.world_list.worlds:
                if world.name == "End of Game":
                    continue

                area_dock_nums = dict()
                attached_areas = dict()
                size_indices = dict()
                candidates = list()
                default_connections_node_name = dict()
                dock_num_by_area_node = dict()
                is_nonstandard = dict()
                disabled_doors = set()

                for area in world.areas:
                    world_data[world.name]["rooms"][area.name]["doors"] = dict()
                    area_dock_nums[area.name] = list()
                    attached_areas[area.name] = list()
                    for node in area.nodes:
                        if not isinstance(node, DockNode):
                            continue
                        index = node.extra["dock_index"]
                        dock_num_by_area_node[(area.name, node.name)] = index
                        is_nonstandard[(area.name, index)] = node.extra["nonstandard"]
                        default_connections_node_name[(area.name, index)] = (
                        node.default_connection.area_name, node.default_connection.node_name)

                        if node.default_dock_weakness.name == "Permanently Locked":
                            disabled_doors.add((area.name, index))

                        if node.extra["nonstandard"]:
                            continue
                        area_dock_nums[area.name].append(index)
                        attached_areas[area.name].append(node.default_connection.area_name)
                        candidates.append((area.name, index))
                    size_indices[area.name] = area.extra["size_index"]

                default_connections = dict()
                for (src_name, src_dock) in default_connections_node_name:
                    (dst_name, dst_node_name) = default_connections_node_name[(src_name, src_dock)]

                    try:
                        dst_dock = dock_num_by_area_node[(dst_name, dst_node_name)]
                    except KeyError:
                        continue

                    default_connections[(src_name, src_dock)] = (dst_name, dst_dock)

                self.rng.shuffle(candidates)

                used_room_pairings = list()

                def are_rooms_compatible(src_name, src_dock, dst_name, dst_dock, mode: RoomRandoMode):
                    if src_name is None or dst_name is None:
                        # print("none name")
                        return False

                    # both rooms must have patchable docks
                    if len(area_dock_nums[src_name]) == 0 or len(area_dock_nums[dst_name]) == 0:
                        # print("unpatchable room(s)")
                        return False

                    # destinations cannot be in the same room
                    if src_name == dst_name:
                        # print("same room")
                        return False

                    # src/dst must not be exempt
                    if src_dock is not None and is_nonstandard[(src_name, src_dock)]:
                        # print("src exempt")
                        return False
                    if dst_dock is not None and is_nonstandard[(dst_name, dst_dock)]:
                        # print("dst exempt")
                        return False

                    # rooms cannot be neighbors
                    if src_name in attached_areas[dst_name]:
                        if mode == RoomRandoMode.ONE_WAY:
                            # print("neighbor")
                            return False

                        # Unless it's a vanilla 2-way connection
                        if default_connections[(src_name, src_dock)] != (dst_name, dst_dock):
                            # print("two-way non-neighbor")
                            return False

                    # rooms can only connect to another room up to once
                    if {src_name, dst_name} in used_room_pairings:
                        # Except for one-way in impact crater, this edge case works fine and is desireable
                        if not (mode == RoomRandoMode.ONE_WAY and world.name == "Impact Crater"):
                            # print("double connection")
                            return False

                    # The two rooms must not crash if drawn at the same time (size_index > 1.0)
                    if size_indices[src_name] + size_indices[dst_name] >= 1.0:
                        # print("too big")
                        return False

                    return True

                if self.configuration.room_rando == RoomRandoMode.ONE_WAY:
                    for area in world.areas:
                        for dock_num in area_dock_nums[area.name]:
                            # First try each of the unused docks
                            dst_name = None
                            dst_dock = None
                            for (name, dock) in candidates:
                                if are_rooms_compatible(area.name, None, name, None, self.configuration.room_rando):
                                    dst_name = name
                                    dst_dock = dock
                                    break

                            # If that wasn't successful, pick random destinations until it works out
                            deadman_count = 1000
                            while dst_name is None or dst_dock is None or not are_rooms_compatible(area.name, dock_num,
                                                                                                   dst_name, dst_dock,
                                                                                                   self.configuration.room_rando):

                                deadman_count -= 1
                                if deadman_count == 0:
                                    raise Exception(
                                        "Failed to find suitible destination for %s:%s" % (area.name, dock_num))

                                dst_name = self.rng.choice(world.areas).name
                                dst_dock = None

                                if len(area_dock_nums[dst_name]) == 0:
                                    continue

                                dst_dock = self.rng.choice(area_dock_nums[dst_name])

                            # Don't use this dock as a destination again unless there are no other options
                            try:
                                candidates.remove((dst_name, dst_dock))
                            except ValueError:
                                # print("re-used %s:%d" % (dst_name, dst_dock))
                                pass

                            used_room_pairings.append({area.name, dst_name})

                            world_data[world.name]["rooms"][area.name]["doors"][str(dock_num)] = {
                                "destination": {
                                    "roomName": dst_name,
                                    "dockNum": dst_dock,
                                }
                            }
                elif self.configuration.room_rando == RoomRandoMode.TWO_WAY:
                    # List containing:
                    #   - set of len=2, each containing
                    #       - tuple of len=2 for (room_name, dock)
                    shuffled = list()

                    def next_candidate(max_index):
                        for (src_name, src_dock) in candidates:
                            if size_indices[src_name] > max_index:
                                return (src_name, src_dock)
                        return (None, None)

                    def pick_random_dst(src_name, src_dock):
                        for (dst_name, dst_dock) in candidates:
                            if are_rooms_compatible(src_name, src_dock, dst_name, dst_dock,
                                                    self.configuration.room_rando):
                                return (dst_name, dst_dock)
                        return (None, None)

                    def remove_pair(shuffled_pair: set):
                        shuffled.remove(shuffled_pair)

                        shuffled_pair = sorted(list(shuffled_pair))
                        assert len(shuffled_pair) == 2
                        a = shuffled_pair[0]
                        b = shuffled_pair[1]

                        candidates.append(a)
                        candidates.append(b)

                        (a_name, a_dock) = a
                        (b_name, b_dock) = b
                        used_room_pairings.remove({a_name, b_name})

                        del world_data[world.name]["rooms"][a_name]["doors"][str(a_dock)]["destination"]
                        del world_data[world.name]["rooms"][b_name]["doors"][str(b_dock)]["destination"]

                    # Randomly pick room sources, starting with the largest room first, then randomly pick a compatible destination
                    max_index = 1.01
                    while len(candidates) != 0:
                        assert len(candidates) % 2 == 0

                        if max_index < -0.00001:
                            raise Exception("Failed to find pairings for %s" % str(candidates))

                        (src_name, src_dock) = next_candidate(max_index)

                        if src_name is None:
                            # lower the room size criteria and try again
                            max_index -= 0.01
                            continue

                        (dst_name, dst_dock) = pick_random_dst(src_name, src_dock)
                        if dst_name is None:
                            # This room have no valid destinations in the pool, randomly unpair two rooms and try again
                            remove_pair(self.rng.choice(shuffled))
                            continue

                        assert {(src_name, src_dock), (dst_name, dst_dock)} not in shuffled

                        candidates.remove((src_name, src_dock))
                        candidates.remove((dst_name, dst_dock))
                        shuffled.append({(src_name, src_dock), (dst_name, dst_dock)})
                        used_room_pairings.append({src_name, dst_name})

                        world_data[world.name]["rooms"][src_name]["doors"][str(src_dock)] = {
                            "destination": {
                                "roomName": dst_name,
                                "dockNum": dst_dock,
                            }
                        }
                        world_data[world.name]["rooms"][dst_name]["doors"][str(dst_dock)] = {
                            "destination": {
                                "roomName": src_name,
                                "dockNum": src_dock,
                            }
                        }

                        # print("%s:%d <--> %s:%d" % (src_name, src_dock, dst_name, dst_dock))

                        # If we just finished placing all rooms, check if there are unconnected components
                        # and if so, re-roll some rooms
                        if len(candidates) == 0:
                            import networkx

                            # Model as networkx graph object
                            room_connections = list()
                            for room_name in world_data[world.name]["rooms"].keys():
                                room = world_data[world.name]["rooms"][room_name]
                                if "doors" not in room.keys():
                                    continue
                                for dock_num in room["doors"]:
                                    if "destination" not in room["doors"][dock_num].keys():
                                        continue

                                    if (room_name, int(dock_num)) in disabled_doors:
                                        continue

                                    dst_room_name = room["doors"][dock_num]["destination"]["roomName"]

                                    assert {room_name, dst_room_name} in used_room_pairings

                                    room_connections.append((room_name, dst_room_name))

                            # Handle unrandomized connections
                            for (src_name, src_dock) in is_nonstandard:
                                if (src_name, src_dock) in disabled_doors:
                                    continue
                                if is_nonstandard[(src_name, src_dock)]:
                                    (dst_name, dst_dock) = default_connections[(src_name, src_dock)]
                                    room_connections.append((src_name, dst_name))

                            # model this world's connections as a graph
                            graph = networkx.DiGraph()
                            graph.add_edges_from(room_connections)

                            if not networkx.is_strongly_connected(graph):
                                # Split graph into strongly connected components
                                strongly_connected_components = sorted(networkx.strongly_connected_components(graph),
                                                                       key=len, reverse=True)
                                assert len(strongly_connected_components) > 1

                                def component_number(name):
                                    i = 0
                                    for component in strongly_connected_components:
                                        if name in list(component):
                                            return i
                                        i += 1

                                        # randomply pick two room pairs which are not members of the same strongly connected component and

                                # put back into pool for re-randomization (cross fingers that they connect the two strong components)
                                assert len(shuffled) > 2

                                # pick one randomly
                                self.rng.shuffle(shuffled)
                                a = shuffled[-1]
                                a = sorted(list(a))
                                (src_name_a, src_dock_a) = a[0]
                                (dst_name_a, dst_dock_a) = a[1]
                                a_component_num = component_number(src_name_a)

                                # pick a second which is not part of the same component
                                (src_name_b, src_dock_b, dst_name_b, dst_dock_b) = (None, None, None, None)
                                for b in shuffled:
                                    b = sorted(list(b))
                                    (src_name, src_dock) = b[0]
                                    (dst_name, dst_dock) = b[1]
                                    if component_number(src_name) == a_component_num:
                                        continue
                                    (src_name_b, src_dock_b, dst_name_b, dst_dock_b) = (
                                    src_name, src_dock, dst_name, dst_dock)
                                    break

                                # If we could not find two rooms that were part of two different components, still remove a random room pairing
                                # (this can happen if rooms exempt from randomization are causing fractured connectivity)
                                if src_name_b is None:
                                    b = sorted(list(shuffled[0]))
                                    (src_name_b, src_dock_b) = b[0]
                                    (dst_name_b, dst_dock_b) = b[1]

                                # put back into pool
                                remove_pair({(src_name_a, src_dock_a), (dst_name_a, dst_dock_a)})
                                remove_pair({(src_name_b, src_dock_b), (dst_name_b, dst_dock_b)})

                                # do something different this time
                                self.rng.shuffle(candidates)

        if self.configuration.hints.phazon_suit != PhazonSuitHintMode.DISABLED:
            try:
                phazon_suit_resource_info = self.game.resource_database.get_item_by_name("Phazon Suit")

                hint_texts: dict[ItemResourceInfo, str] = guaranteed_item_hint.create_guaranteed_hints_for_resources(
                    self.description.all_patches,
                    self.players_config,
                    namer,
                    self.configuration.hints.phazon_suit == PhazonSuitHintMode.HIDE_AREA,
                    [phazon_suit_resource_info],
                    True,
                )

                phazon_hint_text = hint_texts[phazon_suit_resource_info]

                world_data["Impact Crater"]["rooms"]["Crater Entry Point"]["extraScans"] = [
                    {
                        "position": [
                            -19.4009,
                            41.001,
                            2.805
                        ],
                        "combatVisible": True,
                        "text": phazon_hint_text,
                        "rotation": 45.0,
                        "isRed": True,
                        "logbookTitle": "Phazon Suit",
                        "logbookCategory": 5  # Artifacts
                    }
                ]
            except ValueError:
                pass  # Skip making the hint if Phazon Suit is not in the seed

        starting_memo = None
        extra_starting = item_names.additional_starting_items(self.configuration, db.resource_database,
                                                              self.patches.starting_items)
        if extra_starting:
            starting_memo = ", ".join(extra_starting)

        if self.cosmetic_patches.open_map and self.configuration.elevators.is_vanilla:
            map_default_state = "visible"
        else:
            map_default_state = "default"

        credits_string = credits_spoiler.prime_trilogy_credits(
            self.configuration.major_items_configuration,
            self.description.all_patches,
            self.players_config,
            namer,
            "&push;&font=C29C51F1;&main-color=#89D6FF;Major Item Locations&pop;",
            "&push;&font=C29C51F1;&main-color=#33ffd6;{}&pop;",
        )

        artifacts = [
            db.resource_database.get_item(index)
            for index in prime_items.ARTIFACT_ITEMS
        ]
        hint_config = self.configuration.hints
        if hint_config.artifacts == ArtifactHintMode.DISABLED:
            resulting_hints = {art: "{} is lost somewhere on Tallon IV.".format(art.long_name) for art in artifacts}
        else:
            resulting_hints = guaranteed_item_hint.create_guaranteed_hints_for_resources(
                self.description.all_patches,
                self.players_config, namer,
                hint_config.artifacts == ArtifactHintMode.HIDE_AREA,
                [db.resource_database.get_item(index) for index in prime_items.ARTIFACT_ITEMS],
                True,
            )

        # Tweaks
        ctwk_config = {}
        if self.configuration.small_samus:
            ctwk_config["playerSize"] = 0.3
            ctwk_config["morphBallSize"] = 0.3
            ctwk_config["easyLavaEscape"] = True

        if self.configuration.large_samus:
            ctwk_config["playerSize"] = 1.75

        if self.cosmetic_patches.use_hud_color:
            ctwk_config["hudColor"] = [
                self.cosmetic_patches.hud_color[0] / 255,
                self.cosmetic_patches.hud_color[1] / 255,
                self.cosmetic_patches.hud_color[2] / 255
            ]

        SUIT_ATTRIBUTES = ["powerDeg", "variaDeg", "gravityDeg", "phazonDeg"]
        suit_colors = {}
        for attribute, hue_rotation in zip(SUIT_ATTRIBUTES, self.cosmetic_patches.suit_color_rotations):
            if hue_rotation != 0:
                suit_colors[attribute] = hue_rotation

        starting_room = _name_for_location(db.world_list, self.patches.starting_location)

        starting_items = {
            name: _starting_items_value_for(db.resource_database, self.patches.starting_items, index)
            for name, index in _STARTING_ITEM_NAME_TO_INDEX.items()
        }

        if self.configuration.deterministic_idrone:
            idrone_config = {
                "eyeWaitInitialRandomTime": 0.0,
                "eyeWaitRandomTime": 0.0,
                "eyeStayUpRandomTime": 0.0,
                "resetContraptionRandomTime": 0.0,
                # ~~~ Justification for Divide by 2 ~~~
                # These Timer RNG values are normally re-rolled inbetween each of the 4 phases,
                # turning the zoid fight duration probability into a bell curve. With /2 we manipulate
                # the (now linear) probability characteristic to more often generate "average zoid fights"
                # while erring on the side of faster.
                "eyeWaitInitialMinimumTime": 8.0 + self.rng.random() * 5.0 / 2.0,
                "eyeWaitMinimumTime": 15.0 + self.rng.random() * 10.0 / 2.0,
                "eyeStayUpMinimumTime": 8.0 + self.rng.random() * 3.0 / 2.0,
                "resetContraptionMinimumTime": 3.0 + self.rng.random() * 3.0 / 2.0,
            }
        else:
            idrone_config = None

        if self.configuration.deterministic_maze:
            maze_seeds = [self.rng.choice(VANILLA_MAZE_SEEDS)]
        else:
            maze_seeds = None

        seed = self.description.get_seed_for_player(self.players_config.player_index)

        boss_sizes = None
        if self.configuration.random_boss_sizes:
            def get_random_size(minimum, maximum):
                if self.rng.choice([True, False]):
                    temp = [self.rng.uniform(minimum, 1.0), self.rng.uniform(minimum, 1.0)]
                    return min(temp)
                else:
                    temp = [self.rng.uniform(1.0, maximum), self.rng.uniform(1.0, maximum)]
                    return max(temp)

            boss_sizes = {
                "parasiteQueen": get_random_size(0.1, 3.0),
                "incineratorDrone": get_random_size(0.2, 3.0),
                "adultSheegoth": get_random_size(0.1, 1.5),
                "thardus": get_random_size(0.05, 2.0),
                "elitePirate1": get_random_size(0.05, 2.3),
                "elitePirate2": get_random_size(0.05, 1.3),
                "elitePirate3": get_random_size(0.05, 2.0),
                "phazonElite": get_random_size(0.1, 2.0),
                "omegaPirate": get_random_size(0.05, 2.0),
                "Ridley": get_random_size(0.2, 1.5),
                "exo": get_random_size(0.15, 2.0),
                "essence": get_random_size(0.05, 2.25),
                "flaahgra": get_random_size(0.15, 3.3),
                "platedBeetle": get_random_size(0.05, 6.0),
                "cloakedDrone": get_random_size(0.05, 6.0),  # only scales width (lmao)
            }

        return {
            "seed": seed,
            "preferences": {
                "defaultGameOptions": self.get_default_game_options(),
                "qolGameBreaking": self.configuration.qol_game_breaking,
                "qolCosmetic": self.cosmetic_patches.qol_cosmetic,
                "qolPickupScans": self.configuration.qol_pickup_scans,
                "qolCutscenes": self.configuration.qol_cutscenes.value,
                "mapDefaultState": map_default_state,
                "artifactHintBehavior": None,
                "automaticCrashScreen": True,
                "trilogyDiscPath": None,
                "quickplay": False,
                "quiet": False,
                "suitColors": suit_colors,
                "forceFusion": self.cosmetic_patches.force_fusion,
            },
            "gameConfig": {
                "resultsString": _create_results_screen_text(self.description),
                "bossSizes": boss_sizes,
                "noDoors": self.configuration.no_doors,
                "shufflePickupPosition": self.configuration.shuffle_item_pos,
<<<<<<< HEAD
                "shufflePickupPosAllRooms": False, # functionality is handled in randovania as of v4.3
                "removeVanillaBlastShields": remove_blast_shields,
=======
                "shufflePickupPosAllRooms": False,  # functionality is handled in randovania as of v4.3
>>>>>>> ddd4dd9f
                "startingRoom": starting_room,
                "startingMemo": starting_memo,
                "warpToStart": self.configuration.warp_to_start,
                "springBall": self.configuration.spring_ball,
                "incineratorDroneConfig": idrone_config,
                "mazeSeeds": maze_seeds,
                "nonvariaHeatDamage": self.configuration.heat_protection_only_varia,
                "staggeredSuitDamage": self.configuration.progressive_damage_reduction,
                "heatDamagePerSec": self.configuration.heat_damage,
                "autoEnabledElevators": not self.patches.starting_items.has_resource(scan_visor),
                "multiworldDolPatches": True,

                "disableItemLoss": True,  # Item Loss in Frigate
                "startingItems": starting_items,

                "etankCapacity": self.configuration.energy_per_tank,
                "itemMaxCapacity": {
                    "Energy Tank": db.resource_database.get_item("EnergyTank").max_capacity,
                    "Power Bomb": db.resource_database.get_item("PowerBomb").max_capacity,
                    "Missile": db.resource_database.get_item("Missile").max_capacity,
                    "Unknown Item 1": db.resource_database.multiworld_magic_item.max_capacity,
                },

                "mainPlazaDoor": self.configuration.main_plaza_door,
                "backwardsFrigate": self.configuration.backwards_frigate,
                "backwardsLabs": self.configuration.backwards_labs,
                "backwardsUpperMines": self.configuration.backwards_upper_mines,
                "backwardsLowerMines": self.configuration.backwards_lower_mines,
                "phazonEliteWithoutDynamo": self.configuration.phazon_elite_without_dynamo,

                "gameBanner": {
                    "gameName": "Metroid Prime: Randomizer",
                    "gameNameFull": "Metroid Prime: Randomizer - {}".format(self.description.shareable_hash),
                    "description": "Seed Hash: {}".format(self.description.shareable_word_hash),
                },
                "mainMenuMessage": "Randovania v{}\n{}".format(
                    randovania.VERSION,
                    self.description.shareable_word_hash
                ),

                "creditsString": credits_string,
                "artifactHints": {
                    artifact.long_name: text
                    for artifact, text in resulting_hints.items()
                },
                "artifactTempleLayerOverrides": {
                    artifact.long_name: not self.patches.starting_items.has_resource(artifact)
                    for artifact in artifacts
                },
            },
            "tweaks": ctwk_config,
            "levelData": world_data,
            "hasSpoiler": self.description.has_spoiler,
            "roomRandoMode": self.configuration.room_rando.value,

            # TODO
            # "externAssetsDir": path_to_converted_assets,
        }<|MERGE_RESOLUTION|>--- conflicted
+++ resolved
@@ -23,11 +23,7 @@
 from randovania.games.prime1.layout.prime_cosmetic_patches import PrimeCosmeticPatches
 from randovania.games.prime1.patcher import prime1_elevators, prime_items
 from randovania.generator.item_pool import pickup_creator
-<<<<<<< HEAD
-from randovania.games.prime1.exporter.vanilla_maze_seeds import VANILLA_MAZE_SEEDS
 from randovania.layout.base.dock_rando_configuration import DockRandoMode
-=======
->>>>>>> ddd4dd9f
 from randovania.layout.layout_description import LayoutDescription
 
 _EASTER_EGG_SHINY_MISSILE = 1024
@@ -243,11 +239,7 @@
             }
 
             for area in world.areas:
-<<<<<<< HEAD
-                world_data[world.name]["rooms"][area.name] = {"pickups":[], "doors": {}}
-=======
-                world_data[world.name]["rooms"][area.name] = {"pickups": []}
->>>>>>> ddd4dd9f
+                world_data[world.name]["rooms"][area.name] = {"pickups": [], "doors": {}}
 
                 def node_len(a: PickupNode):
                     return a.pickup_index
@@ -847,12 +839,8 @@
                 "bossSizes": boss_sizes,
                 "noDoors": self.configuration.no_doors,
                 "shufflePickupPosition": self.configuration.shuffle_item_pos,
-<<<<<<< HEAD
                 "shufflePickupPosAllRooms": False, # functionality is handled in randovania as of v4.3
                 "removeVanillaBlastShields": remove_blast_shields,
-=======
-                "shufflePickupPosAllRooms": False,  # functionality is handled in randovania as of v4.3
->>>>>>> ddd4dd9f
                 "startingRoom": starting_room,
                 "startingMemo": starting_memo,
                 "warpToStart": self.configuration.warp_to_start,
