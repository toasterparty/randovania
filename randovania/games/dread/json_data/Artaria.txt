--- conflicted
+++ resolved
@@ -772,17 +772,12 @@
   * Extra - actor_def: actordef:actors/props/dooremmy/charclasses/dooremmy.bmsad
   > Dock to Arbitrary Enky Room (Lower)
       Trivial
-<<<<<<< HEAD
-  > Tile Group (BOMB MISSILE)
-      Trivial
   > Before Slide
       Trivial
-=======
   > Tunnel to Arbitrary Enky Room
       All of the following:
           Shoot Missile
           Lay Bomb or Lay Power Bomb
->>>>>>> 3406c0ca
 
 > Door to EMMI First Chase End (Top); Heals? False
   * Layers: default
@@ -1782,25 +1777,7 @@
           Infinite Bomb Jump (Expert) and Lay Cross Bomb
           Bomb and Infinite Bomb Jump (Advanced) and Lay Cross Bomb
 
-<<<<<<< HEAD
-> Tile Group (BOMB); Heals? False
-  * Layers: default
-  * Configurable Node
-  * Extra - actor_name: breakabletilegroup_064
-  * Extra - actor_def: actordef:actors/logic/breakabletilegroup/charclasses/breakabletilegroup.bmsad
-  * Extra - actor_layer: breakables
-  * Extra - tile_types: ('BOMB',)
-  > Door to Melee Tutorial Room (Upper)
-      Flash Shift or Use Spin Boost
-  > Pickup (Missile Tank)
-      Morph Ball
-  > Door to Proto EMMI Battle
-      After Artaria - Proto Central Unit or Can Slide
-
 > Start Point; Heals? False; Spawn Point; Default Node
-=======
-> Start Point; Heals? False; Default Node
->>>>>>> 3406c0ca
   * Layers: default
   > Door to Melee Tutorial Room (Upper)
       Trivial
