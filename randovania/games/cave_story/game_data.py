from __future__ import annotations

<<<<<<< HEAD
import typing

if typing.TYPE_CHECKING:
    from randovania.exporter.patch_data_factory import PatchDataFactory
    from randovania.interface_common.options import PerGameOptions

from randovania.games import game
=======
import randovania.game.data
import randovania.game.development_state
import randovania.game.generator
import randovania.game.gui
import randovania.game.layout
import randovania.game.web_info
>>>>>>> 90488cf7
from randovania.games.cave_story.layout.cs_configuration import CSConfiguration
from randovania.games.cave_story.layout.cs_cosmetic_patches import CSCosmeticPatches
from randovania.games.cave_story.layout.preset_describer import (
    CSPresetDescriber,
    get_ingame_hash_str,
)


def _options() -> type[PerGameOptions]:
    from randovania.games.cave_story.exporter.options import CSPerGameOptions

    return CSPerGameOptions


def _gui() -> game.GameGui:
    from randovania.games.cave_story import gui
    from randovania.games.cave_story.layout import progressive_items

    return randovania.game.gui.GameGui(
        tab_provider=gui.cs_preset_tabs,
        cosmetic_dialog=gui.CSCosmeticPatchesDialog,
        export_dialog=gui.CSGameExportDialog,
        progressive_item_gui_tuples=progressive_items.tuples(),
        spoiler_visualizer=(gui.CSHintDetailsTab,),
        game_tab=gui.CSGameTabWidget,
    )


def _generator() -> game.GameGenerator:
    from randovania.games.cave_story.generator.bootstrap import CSBootstrap
    from randovania.games.cave_story.generator.hint_distributor import CSHintDistributor
    from randovania.games.cave_story.generator.pool_creator import pool_creator
    from randovania.generator.base_patches_factory import BasePatchesFactory
    from randovania.generator.filler.weights import ActionWeights

    return randovania.game.generator.GameGenerator(
        pickup_pool_creator=pool_creator,
        bootstrap=CSBootstrap(),
        base_patches_factory=BasePatchesFactory(),
        hint_distributor=CSHintDistributor(),
        action_weights=ActionWeights(),
    )


def _patch_data_factory() -> type[PatchDataFactory]:
    from randovania.games.cave_story.exporter.patch_data_factory import CSPatchDataFactory

    return CSPatchDataFactory


def _exporter() -> game.GameExporter:
    from randovania.games.cave_story.exporter.game_exporter import CSGameExporter

    return CSGameExporter()


def _hash_words() -> list[str]:
    from randovania.games.cave_story.hash_words import HASH_WORDS

    return HASH_WORDS


game_data: randovania.game.data.GameData = randovania.game.data.GameData(
    short_name="CS",
    long_name="Cave Story",
    development_state=randovania.game.development_state.DevelopmentState.STABLE,
    presets=[
        {"path": "starter_preset.rdvpreset"},
        {"path": "multiworld-starter-preset.rdvpreset"},
        {"path": "classic.rdvpreset"},
    ],
    faq=[],
    web_info=randovania.game.web_info.GameWebInfo(
        what_can_randomize=[
            "All items",
            "Starting locations",
        ],
        need_to_play=[
            (
                "The game is included with Randovania. Windows or Wine is needed to play Freeware."
                "Windows or Linux is needed to play Cave Story Tweaked"
            ),
        ],
    ),
    hash_words=_hash_words(),
    layout=randovania.game.layout.GameLayout(
        configuration=CSConfiguration,
        cosmetic_patches=CSCosmeticPatches,
        preset_describer=CSPresetDescriber(),
        get_ingame_hash=get_ingame_hash_str,
    ),
    options=_options,
    gui=_gui,
    generator=_generator,
    patch_data_factory=_patch_data_factory,
    exporter=_exporter,
    defaults_available_in_game_sessions=True,
)<|MERGE_RESOLUTION|>--- conflicted
+++ resolved
@@ -1,21 +1,18 @@
 from __future__ import annotations
 
-<<<<<<< HEAD
 import typing
 
 if typing.TYPE_CHECKING:
+    from randovania.exporter.game_exporter import GameExporter
     from randovania.exporter.patch_data_factory import PatchDataFactory
     from randovania.interface_common.options import PerGameOptions
 
-from randovania.games import game
-=======
 import randovania.game.data
 import randovania.game.development_state
 import randovania.game.generator
 import randovania.game.gui
 import randovania.game.layout
 import randovania.game.web_info
->>>>>>> 90488cf7
 from randovania.games.cave_story.layout.cs_configuration import CSConfiguration
 from randovania.games.cave_story.layout.cs_cosmetic_patches import CSCosmeticPatches
 from randovania.games.cave_story.layout.preset_describer import (
@@ -30,7 +27,7 @@
     return CSPerGameOptions
 
 
-def _gui() -> game.GameGui:
+def _gui() -> randovania.game.gui.GameGui:
     from randovania.games.cave_story import gui
     from randovania.games.cave_story.layout import progressive_items
 
@@ -44,7 +41,7 @@
     )
 
 
-def _generator() -> game.GameGenerator:
+def _generator() -> randovania.game.generator.GameGenerator:
     from randovania.games.cave_story.generator.bootstrap import CSBootstrap
     from randovania.games.cave_story.generator.hint_distributor import CSHintDistributor
     from randovania.games.cave_story.generator.pool_creator import pool_creator
@@ -66,7 +63,7 @@
     return CSPatchDataFactory
 
 
-def _exporter() -> game.GameExporter:
+def _exporter() -> GameExporter:
     from randovania.games.cave_story.exporter.game_exporter import CSGameExporter
 
     return CSGameExporter()
