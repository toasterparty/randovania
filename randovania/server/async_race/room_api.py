import datetime
import json
import math
import typing

from peewee import Case
from retro_data_structures.json_util import JsonArray

from randovania.game.game_enum import RandovaniaGame
from randovania.interface_common.players_configuration import PlayersConfiguration
from randovania.layout.layout_description import LayoutDescription
from randovania.lib.json_lib import JsonObject, JsonType
from randovania.network_common import error
from randovania.network_common.async_race_room import (
    AsyncRaceEntryData,
    AsyncRaceRoomAdminData,
    AsyncRaceRoomListEntry,
    AsyncRaceRoomRaceStatus,
    AsyncRaceRoomUserStatus,
    AsyncRaceSettings,
    RaceRoomLeaderboard,
    RaceRoomLeaderboardEntry,
)
from randovania.network_common.game_details import GameDetails
from randovania.network_common.multiplayer_session import (
    MAX_SESSION_NAME_LENGTH,
)
from randovania.server import database, lib
from randovania.server.database import (
    AsyncRaceEntryPause,
    AsyncRaceRoom,
    User,
)
from randovania.server.server_app import ServerApp

MAX_AUTH_TOKEN_LENGTH = 3600 * 24


def _verify_authorization(sa: ServerApp, room: AsyncRaceRoom, auth_token: str) -> None:
    """
    Checks for room password, current user membership and if the given auth token is valid.
    :param sa:
    :param room:
    :param auth_token:
    :return:
    """
    if room.password is not None:
        if database.AsyncRaceEntry.entry_for(room, sa.get_current_user()) is not None:
            return

        try:
            auth_data = sa.decrypt_dict(auth_token)
            if auth_data["room_id"] != room.id:
                raise error.NotAuthorizedForActionError

            if datetime.datetime.now().timestamp() - auth_data["time"] > MAX_AUTH_TOKEN_LENGTH:
                raise error.NotAuthorizedForActionError

        except Exception:
            raise error.NotAuthorizedForActionError


def _fast_get_games_list_from_raw_layout(layout_description_json: bytes) -> list[RandovaniaGame]:
    """Gets a list of games in the given layout description, stored as bytes"""
    layout = LayoutDescription.bytes_to_dict(layout_description_json)
    # Skipping migration and decoding, to be fast

    present_games = set()
    for preset in layout["info"]["presets"]:
        present_games.add(preset["game"])

    return [g for g in RandovaniaGame.sorted_all_games() if g.value in present_games]


def list_rooms(sa: ServerApp, limit: int | None) -> JsonType:
    now = lib.datetime_now()

    def construct_helper(**args: typing.Any) -> AsyncRaceRoomListEntry:
        layout_description_json: bytes = args.pop("layout_description_json")
        games = None
        try:
            games = _fast_get_games_list_from_raw_layout(layout_description_json)
        except Exception:
            lib.logger().exception("Unable to get list of games from room")

        args["games"] = games
        args["creation_date"] = datetime.datetime.fromisoformat(args["creation_date"])
        args["start_date"] = datetime.datetime.fromisoformat(args["start_date"])
        args["end_date"] = datetime.datetime.fromisoformat(args["end_date"])
        args["has_password"] = bool(args["has_password"])
        args["race_status"] = AsyncRaceRoomRaceStatus.from_dates(args["start_date"], args["end_date"], now)
        return AsyncRaceRoomListEntry(**args)

    sessions: list[AsyncRaceRoomListEntry] = (
        AsyncRaceRoom.select(
            AsyncRaceRoom.id,
            AsyncRaceRoom.name,
            AsyncRaceRoom.layout_description_json,
            Case(None, ((AsyncRaceRoom.password.is_null(), False),), True).alias("has_password"),
            AsyncRaceRoom.visibility,
            User.name.alias("creator"),
            AsyncRaceRoom.start_date.alias("start_date"),
            AsyncRaceRoom.end_date.alias("end_date"),
            AsyncRaceRoom.creation_date.alias("creation_date"),
        )
        .join(User, on=AsyncRaceRoom.creator)
        .group_by(AsyncRaceRoom.id)
        .order_by(AsyncRaceRoom.id.desc())
        .limit(limit)
        .objects(construct_helper)
    )

    return [session.as_json for session in sessions]


def create_room(sa: ServerApp, layout_bin: bytes, settings_json: JsonObject) -> JsonObject:
    current_user = sa.get_current_user()

    layout = LayoutDescription.from_bytes(layout_bin)
    settings = AsyncRaceSettings.from_json(settings_json)

    if not (0 < len(settings.name) <= MAX_SESSION_NAME_LENGTH):
        raise error.InvalidActionError("Invalid session name length")

    if layout.world_count != 1:
        raise error.InvalidActionError("Only single world games allowed")

    with database.db.atomic():
        new_room_id = AsyncRaceRoom.create(
            name=settings.name,
            password=settings.password,
            visibility=settings.visibility,
            layout_description_json=layout_bin,
            game_details_json=json.dumps(GameDetails.from_layout(layout).as_json),
            creator=current_user,
            creation_date=lib.datetime_now(),
            start_date=settings.start_date,
            end_date=settings.end_date,
            allow_pause=settings.allow_pause,
        ).id

    return AsyncRaceRoom.get_by_id(new_room_id).create_session_entry(sa).as_json


def change_room_settings(sa: ServerApp, room_id: int, settings_json: JsonObject) -> JsonObject:
    """
    Updates the settings for the given room
    :param sa:
    :param room_id:
    :param settings_json:
    :return: A AsyncRaceRoomEntry, json encoded
    """
    current_user = sa.get_current_user()
    settings = AsyncRaceSettings.from_json(settings_json)

    room = AsyncRaceRoom.get_by_id(room_id)

    if room.creator != current_user:
        raise error.NotAuthorizedForActionError

    if not (0 < len(settings.name) <= MAX_SESSION_NAME_LENGTH):
        raise error.InvalidActionError("Invalid session name length")

    now = lib.datetime_now()
    old_status = AsyncRaceRoomRaceStatus.from_dates(room.start_datetime, room.end_datetime, now)
    new_status = AsyncRaceRoomRaceStatus.from_dates(settings.start_date, settings.end_date, now)

    status_order = [AsyncRaceRoomRaceStatus.SCHEDULED, AsyncRaceRoomRaceStatus.ACTIVE, AsyncRaceRoomRaceStatus.FINISHED]
    if status_order.index(new_status) < status_order.index(old_status):
        raise error.InvalidActionError("Can't go back in time for race status")

    room.name = settings.name
    room.start_datetime = settings.start_date
    room.end_datetime = settings.end_date
    room.visibility = settings.visibility
    room.allow_pause = settings.allow_pause
    room.save()

    # TODO: Reusing the `room` after we set start_datetime/end_datetime breaks create_session_entry
    return AsyncRaceRoom.get_by_id(room_id).create_session_entry(sa).as_json


def get_room(sa: ServerApp, room_id: int, password: str | None) -> JsonType:
    """
    Gets details about the given room id
    :param sa:
    :param room_id: The room to get details for
    :param password:
    :return: A AsyncRaceRoomEntry, json encoded
    """
    room = AsyncRaceRoom.get_by_id(room_id)
    if room.password != password:
        raise error.WrongPasswordError
    return room.create_session_entry(sa).as_json


def refresh_room(sa: ServerApp, room_id: int, auth_token: str) -> JsonType:
    """
    Gets details about the given room id
    :param sa:
    :param room_id: The room to get details for
    :param auth_token:
    :return: A AsyncRaceRoomEntry, json encoded
    """
    room = AsyncRaceRoom.get_by_id(room_id)
    _verify_authorization(sa, room, auth_token)
    return room.create_session_entry(sa).as_json


def get_leaderboard(sa: ServerApp, room_id: int, auth_token: str) -> JsonType:
    """
    Gets the race results. Only accessible after the end time is reached.
    :param sa:
    :param room_id: The room to get details for
    :param auth_token:
    :return: A RaceRoomLeaderboard, json encoded
    """
    room = AsyncRaceRoom.get_by_id(room_id)
    _verify_authorization(sa, room, auth_token)

    if room.end_datetime > lib.datetime_now():
        raise error.NotAuthorizedForActionError

    entries = []
    for entry in room.entries:
        match entry.user_status():
            case AsyncRaceRoomUserStatus.FINISHED:
                entries.append(
                    RaceRoomLeaderboardEntry(
                        user=entry.user.as_randovania_user(),
                        time=entry.finish_datetime
                        - entry.start_datetime
                        - sum((pause.length for pause in entry.pauses), datetime.timedelta(seconds=0)),
                    )
                )
            case AsyncRaceRoomUserStatus.FORFEITED | AsyncRaceRoomUserStatus.STARTED:
                entries.append(
                    RaceRoomLeaderboardEntry(
                        user=entry.user.as_randovania_user(),
                        time=None,
                    )
                )

    entries.sort(key=lambda key: key.time.total_seconds() if key.time is not None else math.inf)

    return RaceRoomLeaderboard(entries).as_json


def get_layout(sa: ServerApp, room_id: int, auth_token: str) -> bytes:
    """
    Gets the layout description for the room, if it has finished
    :param sa:
    :param room_id: The room to get details for
    :param auth_token:
    :return: A LayoutDescription, byte-encoded
    """
    room = AsyncRaceRoom.get_by_id(room_id)
    _verify_authorization(sa, room, auth_token)

    if room.end_datetime > lib.datetime_now():
        raise error.NotAuthorizedForActionError

    return room.layout_description_json


def get_audit_log(sa: ServerApp, room_id: int, auth_token: str) -> JsonArray:
    """
    Gets the audit log for the given room.
    :param sa:
    :param room_id: The room to get audit log for
    :param auth_token:
    :return: A list of json-encoded AuditEntry
    """
    room = AsyncRaceRoom.get_by_id(room_id)
    _verify_authorization(sa, room, auth_token)

    return [log.as_entry().as_json for log in room.audit_log]


def admin_get_admin_data(sa: ServerApp, room_id: int) -> JsonType:
    """
    Gets the all details of every user who has joined the room. Only accessible by admins.
    :param sa:
    :param room_id: The room to get details for
    :return: A AsyncRaceRoomAdminData, json encoded
    """
    user = sa.get_current_user()
    room = AsyncRaceRoom.get_by_id(room_id)
    if room.creator != user:
        raise error.NotAuthorizedForActionError

    return AsyncRaceRoomAdminData(
        users=[entry.create_admin_entry() for entry in room.entries],
    ).as_json


def admin_update_entries(sa: ServerApp, room_id: int, raw_new_entries: JsonType) -> JsonType:
    """
    Updates multiple entries for the given room, all at once.
    :param sa:
    :param room_id:
    :param raw_new_entries: The list of entries to modify.
    :return: A AsyncRaceRoomEntry, json encoded
    """
    user = sa.get_current_user()
    room = AsyncRaceRoom.get_by_id(room_id)
    if room.creator != user:
        raise error.NotAuthorizedForActionError

    new_entries = [AsyncRaceEntryData.from_json(e) for e in raw_new_entries]
    max_date_start = datetime.datetime(datetime.MAXYEAR, 1, 1, tzinfo=datetime.UTC)
    max_date_finish = datetime.datetime(datetime.MAXYEAR, 1, 2, tzinfo=datetime.UTC)

    with database.db.atomic():
        for modification in new_entries:
            if not (
                modification.join_date
                < (modification.start_date or max_date_start)
                < (modification.finish_date or max_date_finish)
            ):
                raise error.InvalidActionError(f"Invalid dates for {modification.user.name}")

            entry = database.AsyncRaceEntry.entry_for(room, modification.user.id)
            entry.start_datetime = modification.start_date
            entry.finish_datetime = modification.finish_date
            entry.forfeit = modification.forfeit
            entry.submission_notes = modification.submission_notes
            entry.proof_url = modification.proof_url
            entry.save()

        database.AsyncRaceAuditEntry.create(
            room=room,
            user=sa.get_current_user(),
            message=f"Modified entries for {[', '.join(mod.user.name for mod in new_entries)]}.",
        )

    return AsyncRaceRoom.get_by_id(room_id).create_session_entry(sa).as_json


def join_and_export(sa: ServerApp, room_id: int, auth_token: str, cosmetic_json: JsonType) -> JsonType:
    """

    :param sa:
    :param room_id: The room to join
    :param auth_token:
    :param cosmetic_json:
    :return:
    """
    user = sa.get_current_user()
    room = AsyncRaceRoom.get_by_id(room_id)
    _verify_authorization(sa, room, auth_token)

    if room.get_race_status(lib.datetime_now()) != AsyncRaceRoomRaceStatus.ACTIVE:
        raise error.NotAuthorizedForActionError("Room is not active")

    database.AsyncRaceEntry.get_or_create(
        room=room,
        user=user,
    )

    layout_description = room.layout_description
    players_config = PlayersConfiguration(
        player_index=0,
        player_names={0: "World"},
        uuids={},
        session_name=None,
        is_coop=False,
    )
    preset = layout_description.get_preset(players_config.player_index)
    cosmetic_patches = preset.game.data.layout.cosmetic_patches.from_json(cosmetic_json)

    data_factory = preset.game.patch_data_factory(layout_description, players_config, cosmetic_patches)
    rdv_meta = data_factory.create_default_patcher_data_meta()
    rdv_meta["in_race_setting"] = True
    try:
<<<<<<< HEAD
        result = data_factory.create_data()
        # FIXME: hack to not include a patcher.json for prime1
        if preset.game == RandovaniaGame.METROID_PRIME:
            result["hasSpoiler"] = False
=======
        result = data_factory.create_data(rdv_meta)
>>>>>>> 5c75db3d
        return result
    except Exception as e:
        raise error.InvalidActionError(f"Unable to export game: {e}")


def change_state(sa: ServerApp, room_id: int, new_state: str) -> JsonType:
    """
    Adjusts the start date, finish date or forfeit flag of the user's entry based on the requested state.
    :param sa:
    :param room_id:
    :param new_state:
    :return:
    """
    room = AsyncRaceRoom.get_by_id(room_id)
    user = sa.get_current_user()
    entry = database.AsyncRaceEntry.entry_for(room, user)
    if entry is None:
        raise error.NotAuthorizedForActionError

    old_state = entry.user_status()
    new_state = AsyncRaceRoomUserStatus(new_state)

    now = lib.datetime_now()

    things_to_save = [entry]

    match (old_state, new_state):
        case (AsyncRaceRoomUserStatus.JOINED, AsyncRaceRoomUserStatus.STARTED):
            entry.start_datetime = now
            # FIXME: limit distance of start date from join date

        case (AsyncRaceRoomUserStatus.STARTED, AsyncRaceRoomUserStatus.JOINED):
            # Undoing pressing "Start"
            entry.start_datetime = None

        case (AsyncRaceRoomUserStatus.STARTED, AsyncRaceRoomUserStatus.PAUSED):
            # Pressing Pause
            if not room.allow_pause:
                raise error.InvalidActionError("Pausing not allowed")

            AsyncRaceEntryPause.create(entry=entry, start=now)
            entry.paused = True

        case (AsyncRaceRoomUserStatus.PAUSED, AsyncRaceRoomUserStatus.STARTED):
            # Undoing pressing "Pause"
            pause = AsyncRaceEntryPause.active_pause(entry)
            pause.end = now
            things_to_save.append(pause)
            entry.paused = False

        case (AsyncRaceRoomUserStatus.STARTED, AsyncRaceRoomUserStatus.FINISHED):
            # Pressing Finish
            entry.finish_datetime = now

        case (AsyncRaceRoomUserStatus.FINISHED, AsyncRaceRoomUserStatus.STARTED):
            # Undoing pressing "Finish"
            entry.finish_datetime = None

        case (AsyncRaceRoomUserStatus.STARTED | AsyncRaceRoomUserStatus.FINISHED, AsyncRaceRoomUserStatus.FORFEITED):
            # Pressing Forfeit
            entry.forfeit = True

        case (AsyncRaceRoomUserStatus.FORFEITED, AsyncRaceRoomUserStatus.STARTED | AsyncRaceRoomUserStatus.FINISHED):
            # Undoing pressing Forfeit
            entry.forfeit = False

        case (_, _):
            raise error.InvalidActionError("Unsupported state transition")

    with database.db.atomic():
        database.AsyncRaceAuditEntry.create(
            room=room, user=sa.get_current_user(), message=f"Changed state from {old_state.value} to {new_state.value}"
        )
        for it in things_to_save:
            it.save()

    return room.create_session_entry(sa).as_json


def get_own_proof(sa: ServerApp, room_id: int) -> tuple[str, str]:
    """
    This endpoint allows a user to request their own submission notes and proof url.
    """
    room = AsyncRaceRoom.get_by_id(room_id)
    user = sa.get_current_user()
    entry = database.AsyncRaceEntry.entry_for(room, user)
    if entry is None:
        raise error.NotAuthorizedForActionError

    if entry.user_status() != AsyncRaceRoomUserStatus.FINISHED:
        raise error.InvalidActionError("Only possible to submit proof after finishing")

    database.AsyncRaceAuditEntry.create(
        room=room, user=sa.get_current_user(), message="Requested own submission notes and proof."
    )

    return entry.submission_notes, entry.proof_url


def submit_proof(sa: ServerApp, room_id: int, submission_notes: str, proof_url: str) -> None:
    """
    This endpoint allows a user to record submission notes and a link to proof for their run.
    """
    room = AsyncRaceRoom.get_by_id(room_id)
    user = sa.get_current_user()
    entry = database.AsyncRaceEntry.entry_for(room, user)
    if entry is None:
        raise error.NotAuthorizedForActionError

    if entry.user_status() != AsyncRaceRoomUserStatus.FINISHED:
        raise error.InvalidActionError("Only possible to submit proof after finishing")

    database.AsyncRaceAuditEntry.create(
        room=room, user=sa.get_current_user(), message="Updated submission notes and proof."
    )

    entry.submission_notes = submission_notes
    entry.proof_url = proof_url
    entry.save()


def setup_app(sa: ServerApp) -> None:
    sa.on("async_race_list_rooms", list_rooms, with_header_check=True)
    sa.on("async_race_create_room", create_room, with_header_check=True)
    sa.on("async_race_change_room_settings", change_room_settings, with_header_check=True)
    sa.on("async_race_get_room", get_room, with_header_check=True)
    sa.on("async_race_refresh_room", refresh_room, with_header_check=True)
    sa.on("async_race_get_leaderboard", get_leaderboard, with_header_check=True)
    sa.on("async_race_get_layout", get_layout, with_header_check=True)
    sa.on("async_race_get_audit_log", get_audit_log, with_header_check=True)
    sa.on("async_race_admin_get_admin_data", admin_get_admin_data, with_header_check=True)
    sa.on("async_race_admin_update_entries", admin_update_entries, with_header_check=True)
    sa.on("async_race_join_and_export", join_and_export, with_header_check=True)
    sa.on("async_race_change_state", change_state, with_header_check=True)
    sa.on("async_race_get_own_proof", get_own_proof, with_header_check=True)
    sa.on("async_race_submit_proof", submit_proof, with_header_check=True)<|MERGE_RESOLUTION|>--- conflicted
+++ resolved
@@ -373,14 +373,7 @@
     rdv_meta = data_factory.create_default_patcher_data_meta()
     rdv_meta["in_race_setting"] = True
     try:
-<<<<<<< HEAD
-        result = data_factory.create_data()
-        # FIXME: hack to not include a patcher.json for prime1
-        if preset.game == RandovaniaGame.METROID_PRIME:
-            result["hasSpoiler"] = False
-=======
         result = data_factory.create_data(rdv_meta)
->>>>>>> 5c75db3d
         return result
     except Exception as e:
         raise error.InvalidActionError(f"Unable to export game: {e}")
