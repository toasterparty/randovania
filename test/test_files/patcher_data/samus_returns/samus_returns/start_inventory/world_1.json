--- conflicted
+++ resolved
@@ -4569,12 +4569,8 @@
         }
     },
     "configuration_identifier": "XXXXXXXX",
-<<<<<<< HEAD
-    "door_patches": [],
     "layout_uuid": "00000000-0000-1111-0000-000000000000",
-    "enable_remote_lua": false
-=======
+    "enable_remote_lua": false,
     "custom_doors": [],
     "door_patches": []
->>>>>>> 3f417d73
 }