--- conflicted
+++ resolved
@@ -259,9 +259,7 @@
         'collected_locations': [],
         'latest_message_displayed': 0,
         'uploaded_locations': [5]
-<<<<<<< HEAD
-    }
-
+    }
 
 def test_load_files_on_init(tmp_path):
     uid = "00000000-0000-0000-2222-000000000000"
@@ -275,7 +273,4 @@
     client = MultiworldClient(MagicMock(), MagicMock(), tmp_path.joinpath("persist"))
 
     # Assert
-    assert list(client._all_data.keys()) == [uuid.UUID(uid)]
-=======
-    }
->>>>>>> 7d4c6ad0
+    assert list(client._all_data.keys()) == [uuid.UUID(uid)]